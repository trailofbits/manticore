--- conflicted
+++ resolved
@@ -55,12 +55,8 @@
         # In 0.1.1, pyevmasm changed its gas cost calculations, so Manticore will need to update its
         # unit tests to match before we can upgrade pyevmasm
         'pyevmasm==0.1.0',
-<<<<<<< HEAD
-        'pyyaml',
         'rlp',
-=======
         'ply'
->>>>>>> cae2fa9b
     ] + rtd_dependent_deps(),
     dependency_links=[
         'https://github.com/aquynh/capstone/archive/next.zip#egg=capstone-4&subdirectory=bindings/python',
