--- conflicted
+++ resolved
@@ -62,12 +62,8 @@
     python_requires=">=3.6",
     install_requires=[
         "pyyaml",
-<<<<<<< HEAD
-        "wrapt",
         "protobuf",
         # evm dependencies
-=======
->>>>>>> 8a8f35c5
         "pysha3",
         "prettytable",
         "ply",
