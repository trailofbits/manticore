--- conflicted
+++ resolved
@@ -49,42 +49,6 @@
     packages=find_packages(exclude=["tests", "tests.*"]),
     python_requires=">=3.6",
     install_requires=[
-<<<<<<< HEAD
-        'capstone>=3.0.5',
-        'pyelftools',
-        'unicorn',
-        'ply',
-        'pysha3',
-        'pyevmasm',
-        'pyyaml',
-        'rlp'
-        ,
-    ] + rtd_dependent_deps(),
-    dependency_links=[
-        'https://github.com/aquynh/capstone/archive/next.zip#egg=capstone-4&subdirectory=bindings/python',
-    ],
-    extras_require={
-        'dev': [
-            'keystone-engine',
-            'coverage',
-            'nose',
-            'Sphinx',
-        ],
-        'dev-noks': [
-            'coverage',
-            'nose',
-            'Sphinx',
-        ],
-        'redis': [
-            'redis',
-        ]
-    },
-    entry_points={
-        'console_scripts': [
-            'manticore = manticore.__main__:main'
-        ]
-    }
-=======
         "pyyaml",
         "wrapt",
         # evm dependencies
@@ -101,5 +65,4 @@
     extras_require=extra_require,
     entry_points={"console_scripts": ["manticore = manticore.__main__:main"]},
     classifiers=["License :: OSI Approved :: GNU Affero General Public License v3"],
->>>>>>> d29bf0c3
 )