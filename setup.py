--- conflicted
+++ resolved
@@ -52,17 +52,10 @@
         'pyyaml',
         # evm dependencies
         'pysha3',
-<<<<<<< HEAD
-        # In 0.1.1, pyevmasm changed its gas cost calculations, so Manticore will need to update its
-        # unit tests to match before we can upgrade pyevmasm
-        'pyevmasm==0.1.0',
-        'ply',
         'prettytable'
-=======
-        'pyevmasm',
+        'pyevmasm==0.2.0',
         'rlp',
         'ply'
->>>>>>> e8a63217
     ] + rtd_dependent_deps(),
     dependency_links=[
         'https://github.com/aquynh/capstone/archive/next.zip#egg=capstone-4&subdirectory=bindings/python',
