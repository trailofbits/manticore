import os
import subprocess
from setuptools import setup, find_packages

on_rtd = os.environ.get("READTHEDOCS") == "True"

protoc_dir = "manticore/core"
protoc_cmd = f"protoc -I={protoc_dir} --python_out={protoc_dir} {protoc_dir}/state.proto".split()

def rtd_dependent_deps():
    # RTD tries to build z3, ooms, and fails to build.
    if on_rtd:
        return native_deps
    else:
        return ["z3-solver"]

# If you update native_deps please update the `REQUIREMENTS_TO_IMPORTS` dict in `utils/install_helper.py`
# (we need to know how to import a given native dependency so we can check if native dependencies are installed)
native_deps = ["capstone==4.0.1", "pyelftools", "unicorn==1.0.2rc1"]

lint_deps = ["black==19.3b0", "mypy==0.740"]

# Development dependencies without keystone
dev_noks = (
    native_deps
    + ["coverage", "Sphinx", "pytest==5.3.0", "pytest-xdist==1.30.0", "pytest-cov==2.8.1", "jinja2"]
    + lint_deps
)

extra_require = {
    "native": native_deps,
    # noks - no keystone
    "dev-noks": dev_noks,
    "dev": native_deps + dev_noks + ["keystone-engine"],
    "redis": ["redis"],
    "lint": lint_deps,
}

<<<<<<< HEAD
subprocess.check_output(protoc_cmd)
=======
this_directory = os.path.abspath(os.path.dirname(__file__))
with open(os.path.join(this_directory, "README.md"), encoding="utf-8") as f:
    long_description = f.read()
>>>>>>> 934a4f0e

setup(
    name="manticore",
    description="Manticore is a symbolic execution tool for analysis of binaries and smart contracts.",
    long_description=long_description,
    long_description_content_type="text/markdown",
    url="https://github.com/trailofbits/manticore",
    author="Trail of Bits",
    version="0.3.3",
    packages=find_packages(exclude=["tests", "tests.*"]),
    python_requires=">=3.6",
    install_requires=[
        "pyyaml",
        "wrapt",
        "protobuf",
        # evm dependencies
        "pysha3",
        "prettytable",
        "pyevmasm==0.2.0",
        "rlp",
        "ply",
        "crytic-compile>=0.1.1",
        "wasm",
        "dataclasses; python_version < '3.7'",
    ]
    + rtd_dependent_deps(),
    extras_require=extra_require,
    entry_points={"console_scripts": ["manticore = manticore.__main__:main"]},
    classifiers=["License :: OSI Approved :: GNU Affero General Public License v3"],
)<|MERGE_RESOLUTION|>--- conflicted
+++ resolved
@@ -1,5 +1,4 @@
 import os
-import subprocess
 from setuptools import setup, find_packages
 
 on_rtd = os.environ.get("READTHEDOCS") == "True"
@@ -36,13 +35,9 @@
     "lint": lint_deps,
 }
 
-<<<<<<< HEAD
-subprocess.check_output(protoc_cmd)
-=======
 this_directory = os.path.abspath(os.path.dirname(__file__))
 with open(os.path.join(this_directory, "README.md"), encoding="utf-8") as f:
     long_description = f.read()
->>>>>>> 934a4f0e
 
 setup(
     name="manticore",
