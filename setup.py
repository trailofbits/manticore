import os
import sys
from setuptools import setup, find_packages

on_rtd = os.environ.get("READTHEDOCS") == "True"


def rtd_dependent_deps():
    # RTD tries to build z3, ooms, and fails to build.
    if on_rtd:
        return native_deps
    else:
        return ["z3-solver"]


version = sys.version_info
dataclass_deps = ["dataclasses"] if version.major == 3 and version.minor < 7 else []


# If you update native_deps please update the `REQUIREMENTS_TO_IMPORTS` dict in `utils/install_helper.py`
# (we need to know how to import a given native dependency so we can check if native dependencies are installed)
native_deps = ["capstone==4.0.1", "pyelftools", "unicorn==1.0.2rc1"]

lint_deps = ["black==19.3b0", "mypy==0.740"]

# Development dependencies without keystone
dev_noks = (
    native_deps
    + ["coverage", "Sphinx", "pytest==5.3.0", "pytest-xdist==1.30.0", "pytest-cov==2.8.1"]
    + lint_deps
)

extra_require = {
    "native": native_deps,
    # noks - no keystone
    "dev-noks": dev_noks,
    "dev": native_deps + dev_noks + ["keystone-engine"],
    "redis": ["redis"],
    "lint": lint_deps,
}


setup(
    name="manticore",
    description="Manticore is a symbolic execution tool for analysis of binaries and smart contracts.",
    url="https://github.com/trailofbits/manticore",
    author="Trail of Bits",
    version="0.3.2.1",
    packages=find_packages(exclude=["tests", "tests.*"]),
    python_requires=">=3.6",
    install_requires=[
        "pyyaml",
        "wrapt",
        # evm dependencies
        "pysha3",
        "prettytable",
        "pyevmasm==0.2.0",
        "rlp",
        "ply",
        "crytic-compile>=0.1.1",
        "wasm",
<<<<<<< HEAD
        "black",
=======
        "dataclasses; python_version < '3.7'",
>>>>>>> fae081d6
    ]
    + rtd_dependent_deps()
    + dataclass_deps,
    extras_require=extra_require,
    entry_points={"console_scripts": ["manticore = manticore.__main__:main"]},
)<|MERGE_RESOLUTION|>--- conflicted
+++ resolved
@@ -1,5 +1,4 @@
 import os
-import sys
 from setuptools import setup, find_packages
 
 on_rtd = os.environ.get("READTHEDOCS") == "True"
@@ -11,10 +10,6 @@
         return native_deps
     else:
         return ["z3-solver"]
-
-
-version = sys.version_info
-dataclass_deps = ["dataclasses"] if version.major == 3 and version.minor < 7 else []
 
 
 # If you update native_deps please update the `REQUIREMENTS_TO_IMPORTS` dict in `utils/install_helper.py`
@@ -59,14 +54,9 @@
         "ply",
         "crytic-compile>=0.1.1",
         "wasm",
-<<<<<<< HEAD
-        "black",
-=======
         "dataclasses; python_version < '3.7'",
->>>>>>> fae081d6
     ]
-    + rtd_dependent_deps()
-    + dataclass_deps,
+    + rtd_dependent_deps(),
     extras_require=extra_require,
     entry_points={"console_scripts": ["manticore = manticore.__main__:main"]},
 )