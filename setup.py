--- conflicted
+++ resolved
@@ -14,15 +14,11 @@
 
 # If you update native_deps please update the `REQUIREMENTS_TO_IMPORTS` dict in `utils/install_helper.py`
 # (we need to know how to import a given native dependency so we can check if native dependencies are installed)
-<<<<<<< HEAD
-native_deps = ["capstone==4.0.1", "pyelftools", "unicorn"]
-=======
 native_deps = [
     'capstone==4.0.1',
     'pyelftools',
     'unicorn @ git+https://github.com/unicorn-engine/unicorn.git@778171fc9546c1fc3d1341ff1151eab379848ea0#subdirectory=bindings/python&egg=unicorn-1.0.1.post0',
 ]
->>>>>>> 43b9a0c9
 
 extra_require = {
     "native": native_deps,
