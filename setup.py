import os
import sys
from setuptools import setup, find_packages
from datetime import date

on_rtd = os.environ.get("READTHEDOCS") == "True"


def rtd_dependent_deps():
    # RTD tries to build z3, ooms, and fails to build.
    if on_rtd:
        return native_deps
    else:
        return ["z3-solver"]


# If you update native_deps please update the `REQUIREMENTS_TO_IMPORTS` dict in `utils/install_helper.py`
# (we need to know how to import a given native dependency so we can check if native dependencies are installed)
native_deps = [
<<<<<<< HEAD
    "capstone @ git+https://github.com/aquynh/capstone.git@1766485c0c32419e9a17d6ad31f9e218ef4f018f#subdirectory=bindings/python",
=======
    "capstone==5.0.0rc2",
>>>>>>> ab798c7d
    "pyelftools",
    "unicorn==1.0.2",
]

lint_deps = ["black~=22.0", "mypy==0.790"]

auto_test_deps = ["py-evm"]

# Development dependencies without keystone
dev_noks = (
    native_deps
    + ["coverage", "Sphinx", "pytest==5.3.0", "pytest-xdist==1.30.0", "pytest-cov==2.8.1", "jinja2"]
    + lint_deps
    + auto_test_deps
)

extra_require = {
    "native": native_deps,
    # noks - no keystone
    "dev-noks": dev_noks,
    "dev": native_deps + dev_noks + ["keystone-engine"],
    "redis": ["redis"],
    "lint": lint_deps,
}

this_directory = os.path.abspath(os.path.dirname(__file__))
with open(os.path.join(this_directory, "README.md"), encoding="utf-8") as f:
    long_description = f.read()


# https://stackoverflow.com/a/4792601 grumble grumble
version = "0.3.7"
if "--dev_release" in sys.argv:
    major, minor, point = tuple(int(t) for t in version.split("."))
    dev_extension = f"dev{date.today().strftime('%y%m%d')}"
    version = f"{major}.{minor}.{point + 1}.{dev_extension}"
    sys.argv.remove("--dev_release")

setup(
    name="manticore",
    description="Manticore is a symbolic execution tool for analysis of binaries and smart contracts.",
    long_description_content_type="text/markdown",
    long_description=long_description,
    url="https://github.com/trailofbits/manticore",
    author="Trail of Bits",
    version=version,
    packages=find_packages(exclude=["tests", "tests.*"]),
    python_requires=">=3.7",
    install_requires=[
        "pyyaml",
        "protobuf",
        # evm dependencies
        "pysha3",
        "prettytable",
        "ply",
        "rlp",
        "intervaltree",
        "crytic-compile==0.2.2",
        "wasm",
        "dataclasses; python_version < '3.7'",
        "pyevmasm>=0.2.3",
    ]
    + rtd_dependent_deps(),
    extras_require=extra_require,
    entry_points={
        "console_scripts": [
            "manticore = manticore.__main__:main",
            "manticore-verifier = manticore.ethereum.verifier:main",
        ]
    },
    classifiers=["License :: OSI Approved :: GNU Affero General Public License v3"],
)<|MERGE_RESOLUTION|>--- conflicted
+++ resolved
@@ -17,11 +17,7 @@
 # If you update native_deps please update the `REQUIREMENTS_TO_IMPORTS` dict in `utils/install_helper.py`
 # (we need to know how to import a given native dependency so we can check if native dependencies are installed)
 native_deps = [
-<<<<<<< HEAD
-    "capstone @ git+https://github.com/aquynh/capstone.git@1766485c0c32419e9a17d6ad31f9e218ef4f018f#subdirectory=bindings/python",
-=======
     "capstone==5.0.0rc2",
->>>>>>> ab798c7d
     "pyelftools",
     "unicorn==1.0.2",
 ]
