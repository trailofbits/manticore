import os
import sys
from setuptools import setup, find_packages
from datetime import date

on_rtd = os.environ.get("READTHEDOCS") == "True"


def rtd_dependent_deps():
    # RTD tries to build z3, ooms, and fails to build.
    if on_rtd:
        return native_deps
    else:
        return ["z3-solver"]


# If you update native_deps please update the `REQUIREMENTS_TO_IMPORTS` dict in `utils/install_helper.py`
# (we need to know how to import a given native dependency so we can check if native dependencies are installed)
native_deps = ["capstone==4.0.2", "pyelftools", "unicorn==1.0.2"]

lint_deps = ["black==20.8b1", "mypy==0.790"]

auto_test_deps = ["py-evm"]

# Development dependencies without keystone
dev_noks = (
    native_deps
    + ["coverage", "Sphinx", "pytest==5.3.0", "pytest-xdist==1.30.0", "pytest-cov==2.8.1", "jinja2"]
    + lint_deps
    + auto_test_deps
)

extra_require = {
    "native": native_deps,
    # noks - no keystone
    "dev-noks": dev_noks,
    "dev": native_deps + dev_noks + ["keystone-engine"],
    "redis": ["redis"],
    "lint": lint_deps,
}

this_directory = os.path.abspath(os.path.dirname(__file__))
with open(os.path.join(this_directory, "README.md"), encoding="utf-8") as f:
    long_description = f.read()


# https://stackoverflow.com/a/4792601 grumble grumble
dev_extension = ""
if "--dev_release" in sys.argv:
    dev_extension = ".dev" + date.today().strftime("%y%m%d")
    sys.argv.remove("--dev_release")

setup(
    name="manticore",
    description="Manticore is a symbolic execution tool for analysis of binaries and smart contracts.",
    long_description_content_type="text/markdown",
    long_description=long_description,
    url="https://github.com/trailofbits/manticore",
    author="Trail of Bits",
    version="0.3.5" + dev_extension,
    packages=find_packages(exclude=["tests", "tests.*"]),
    python_requires=">=3.6",
    install_requires=[
        "pyyaml",
        "protobuf",
        # evm dependencies
        "pysha3",
        "prettytable",
        "ply",
        "rlp",
<<<<<<< HEAD
        "intervaltree",
        "crytic-compile>=0.1.8",
=======
        "crytic-compile>=0.2.0",
>>>>>>> 809bc761
        "wasm",
        "dataclasses; python_version < '3.7'",
        "pyevmasm>=0.2.3",
    ]
    + rtd_dependent_deps(),
    extras_require=extra_require,
    entry_points={
        "console_scripts": [
            "manticore = manticore.__main__:main",
            "manticore-verifier = manticore.ethereum.verifier:main",
        ]
    },
    classifiers=["License :: OSI Approved :: GNU Affero General Public License v3"],
)<|MERGE_RESOLUTION|>--- conflicted
+++ resolved
@@ -68,12 +68,8 @@
         "prettytable",
         "ply",
         "rlp",
-<<<<<<< HEAD
         "intervaltree",
-        "crytic-compile>=0.1.8",
-=======
         "crytic-compile>=0.2.0",
->>>>>>> 809bc761
         "wasm",
         "dataclasses; python_version < '3.7'",
         "pyevmasm>=0.2.3",
