#!/bin/bash
RV=0
cd examples/linux
if make; then
    echo "Successfully built Linux examples"
else
    echo "Failed to build Linux examples"
    RV=1
fi

for i in $(find . -executable -type f); do
<<<<<<< HEAD
	if [[ $i  != *"sendmail"* ]]; then
=======
	if [[ $i  != *"sendmail"* ]];then
>>>>>>> ef85d4ba
		if manticore $i; then
			echo "Success: " $i
		else
			echo "Failed : " $i
			RV=1
		fi
	fi
done

cd ../..

coverage erase
coverage run -m unittest discover tests/ 2>&1 >/dev/null | tee travis_tests.log
DID_OK=$(tail -n1 travis_tests.log)
if [[ "${DID_OK}" == OK* ]]
then
    echo "All functionality tests passed :)"
else
    echo "Some functionality tests failed :("
    RV=1
fi

measure_cov() {
    local PYFILE=${1}
    echo "Measuring coverage for ${PYFILE}"
    local HAS_COV=$(coverage report --include ${PYFILE} | tail -n1 | grep -o 'No data to report')
    if [ "${HAS_COV}" = "No data to report" ]
    then
        echo "    FAIL: No coverage for ${PYFILE}"
        RV=1
        return
    fi
    
    local COV_AMT=$(coverage report --include=${PYFILE} | tail -n1 | sed "s/.* \([0-9]*\)%/\1/g")
    if [ "${COV_AMT}" -gt "${2}" ]
    then
        echo "    PASS: coverage for ${PYFILE} at ${COV_AMT}%"
    else
        echo "    FAIL: coverage for ${PYFILE} at ${COV_AMT}%"
        RV=1
    fi
}

#coverage report
echo "Measuring code coverage..."
measure_cov "manticore/core/smtlib/*" 80
measure_cov "manticore/core/cpu/x86.py" 50
measure_cov "manticore/core/memory.py" 85

exit ${RV}<|MERGE_RESOLUTION|>--- conflicted
+++ resolved
@@ -8,13 +8,10 @@
     RV=1
 fi
 
+# Testing all Binaries in examples/
 for i in $(find . -executable -type f); do
-<<<<<<< HEAD
 	if [[ $i  != *"sendmail"* ]]; then
-=======
-	if [[ $i  != *"sendmail"* ]];then
->>>>>>> ef85d4ba
-		if manticore $i; then
+		if [[ $(./$i) ]]; then
 			echo "Success: " $i
 		else
 			echo "Failed : " $i
