--- conflicted
+++ resolved
@@ -103,11 +103,7 @@
     mkdir truffle_tests
     cd truffle_tests
     truffle unbox metacoin
-<<<<<<< HEAD
-    coverage run -m manticore . --contract MetaCoin --workspace output --exclude-all --evm.oog ignore --evm.txfail optimistic --smt.solver portfolio
-=======
-    coverage run -m manticore . --contract MetaCoin --workspace output --exclude-all --thorough-mode --evm.oog ignore --evm.txfail optimistic
->>>>>>> 2380d5eb
+    coverage run -m manticore . --contract MetaCoin --workspace output --exclude-all --thorough-mode --evm.oog ignore --evm.txfail optimistic --smt.solver portfolio
     # Truffle smoke test. We test if manticore is able to generate states
     # from a truffle project.
     count=$(find output/ -name '*tx' -type f | wc -l)
