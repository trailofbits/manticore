#!/usr/bin/env bash

function install_solc {
    sudo wget -O /usr/bin/solc https://github.com/ethereum/solidity/releases/download/v0.4.24/solc-static-linux
    sudo chmod +x /usr/bin/solc
}

function install_mcore {
    pip install -U pip
    pip uninstall -y Manticore || echo "Manticore not cached"  # uninstall any old, cached Manticore


    # We only need to install keystone if we're running tests other than ethereum
    EXTRAS="dev-noks"
    if [ "$1" != "ethereum" ]; then
        EXTRAS="dev"
    fi

    # Unicorn needs python2
    export UNICORN_QEMU_FLAGS="--python=/usr/bin/python"

    pip install -I --no-binary keystone-engine -e .[$EXTRAS]  # ks can have pip install issues
}

function install_cc_env {
    curl -L https://codeclimate.com/downloads/test-reporter/test-reporter-latest-linux-amd64 > ./cc-test-reporter
    chmod +x ./cc-test-reporter

    pip install awscli
}

# Install black for initial formatting stage
if [ "$1" == "format" ]; then
    pip install --update black
fi

# Install CodeClimate env
if [ "$1" != "format" ]; then
    install_cc_env
fi

# Skip Manticore installation setup and teardown
if [ "$1" != "env" ]; then
<<<<<<< HEAD
    if [ "$1" != "format" ]; then
        install_solc
        install_mcore $1
    fi
fi

=======
    install_solc
    install_mcore $1
fi
>>>>>>> 43b9a0c9
<|MERGE_RESOLUTION|>--- conflicted
+++ resolved
@@ -41,15 +41,8 @@
 
 # Skip Manticore installation setup and teardown
 if [ "$1" != "env" ]; then
-<<<<<<< HEAD
     if [ "$1" != "format" ]; then
         install_solc
         install_mcore $1
     fi
-fi
-
-=======
-    install_solc
-    install_mcore $1
-fi
->>>>>>> 43b9a0c9
+fi