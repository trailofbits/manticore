from . import Manticore
from .core.smtlib import ConstraintSet, Operators, solver, issymbolic, Array, Expression, Constant
from .core.smtlib.visitors import arithmetic_simplifier
from .platforms import evm
from .core.state import State
import tempfile
from subprocess import Popen, PIPE
import sha3
import json
import StringIO
from .core.plugin import Plugin

################ Detectors ####################
class Detector(Plugin):

    def get_findings(self, state):
        return state.context.setdefault('seth.findings.%s'%self.__class__,[])

    def add_finding(self, state, finding):
        state.context.setdefault('seth.findings.%s'%self.__class__,[]).append(finding)
        logger.info(finding)

    def _get_src(self, state):
        md = self.manticore.get_metadata(state.platform.current.address)
        src = md.get_source_for(state.platform.current.pc)
        return src

class IntegerOverflow(Detector):
    def did_evm_execute_instruction_callback(self, state, instruction, arguments, result):
        if instruction.semantics == 'ADD':
            if state.can_be_true(result < arguments[0]) or state.can_be_true(result < arguments[1]):
                src = self._get_src(state)
                self.add_finding(state, "Integer overflow at ADD instruction offset %x. %s" % (state.platform.current.pc, src))
        if instruction.semantics == 'SUB':
            if state.can_be_true(arguments[1] > arguments[0]):
                src = self._get_src(state)
                self.add_finding(state, "Integer underflow at SUB instruction offset %x. %s" % (state.platform.current.pc, src))
            

<<<<<<< HEAD
class UnitializedMemory(Detector):
    def did_evm_read_memory(self, state, offset, value):
        if not state.can_be_true(value != 0):
            #Not initialized memory should be zero
            return 
        #check if offset is known
        cbu = True #Can be unknown
        for known_address in state.context['seth.detectors.initialized_memory']:
            cbu = Operators.AND(cbu, offset!=known_address)

        if state.can_be_true(cbu):
            src = self._get_src(state)
            self.add_finding(state, "Potentially reading uninitialized memory at instruction %x. %s" % (state.platform.current.pc,src))
 
    def did_evm_write_memory(self, state, offset, value):
        #concrete or symbolic write
        state.context.setdefault('seth.detectors.initialized_memory',set()).add(offset)


class UnitializedStorage(Detector):
    def did_evm_read_storage(self, state, offset, value):
        if not state.can_be_true(value != 0):
            #Not initialized memory should be zero
            return 
        #check if offset is known
        cbu = True #Can be unknown
        for known_address in state.context['seth.detectors.initialized_storage']:
            cbu = Operators.AND(cbu, offset!=known_address)

        if state.can_be_true(cbu):
            src = self._get_src(state)
            self.add_finding(state, "Potentially reading uninitialized storage at instruction %x. %s" % (state.platform.current.pc,src))
 
    def did_evm_write_storage(self, state, offset, value):
        #concrete or symbolic write
        state.context.setdefault('seth.detectors.initialized_storage',set()).add(offset)


=======
>>>>>>> 3f044114
def calculate_coverage(code, seen):
    '''     '''
    runtime_bytecode = code
    end = None
    if  ''.join(runtime_bytecode[-44: -34]) =='\x00\xa1\x65\x62\x7a\x7a\x72\x30\x58\x20' \
        and  ''.join(runtime_bytecode[-2:]) =='\x00\x29':
        end = -9-33-2  #Size of metadata at the end of most contracts

    count, total = 0, 0
    for i in evm.EVMAsm.disassemble_all(runtime_bytecode[:end]) :
        if i.offset in seen:
            count += 1            
        total += 1

    return count*100.0/total

class SolidityMetadata(object):
<<<<<<< HEAD
    def __init__(self, name, source_code, init_bytecode, runtime_bytecode, metadata, metadata_runtime, hashes, abi):
=======
    def __init__(self, name, source_code, init_bytecode, metadata, metadata_runtime, hashes, abi):
>>>>>>> 3f044114
        self.name = name
        self.source_code = source_code
        self.init_bytecode = init_bytecode
        self.metadata = metadata
<<<<<<< HEAD
        self.hashes = hashes
        self.runtime_bytecode = runtime_bytecode
        self.abi = dict( [(item.get('name', '{fallback}'), item) for item in abi ])

        # https://solidity.readthedocs.io/en/develop/miscellaneous.html#source-mappings
        self.metadata_runtime = {}
        end = None
        if  ''.join(runtime_bytecode[-44: -34]) =='\x00\xa1\x65\x62\x7a\x7a\x72\x30\x58\x20' \
            and  ''.join(runtime_bytecode[-2:]) =='\x00\x29':
            end = -9-33-2  #Size of metadata at the end of most contracts

        asm_offset = 0
        asm_pos = 0
        md = dict(enumerate(metadata_runtime[asm_pos].split(':')))
        s = int(md.get(0,0))
        l = int(md.get(1,0))
        f = int(md.get(2,0))
        j = md.get(3,None)

        for i in evm.EVMAsm.disassemble_all(self.runtime_bytecode[:end]):
            if len(metadata_runtime[asm_pos]):
                md = metadata_runtime[asm_pos]
                if len(md):
                    d = {}
                    for p, k in enumerate(md.split(':')):
                        if len(k):
                            d[p]=k
                            
                    s = int(d.get(0,s))
                    l = int(d.get(1,l))
                    f = int(d.get(2,f))
                    j = d.get(3,j)

            self.metadata_runtime[asm_offset] = (s,l,f,j)
            asm_pos += 1
            asm_offset += i.size

    def get_source_for(self, asm_pos):
        ''' Solidity source code snippet related to `asm_pos` evm bytecode offset
        '''
        beg, size, _, _ = self.metadata_runtime[asm_pos]
        output = ''
        nl = self.source_code.count('\n')
        snippet = self.source_code[beg:beg+size]
        for l in snippet.split('\n'):
            output += '    %s  %s\n'%(nl, l)
            nl+=1
        return output

=======
        self.metadata_runtime = metadata_runtime
        self.hashes = hashes
        self.abi = dict( [(item.get('name', '{fallback}'), item) for item in abi ])

>>>>>>> 3f044114
    @property
    def signatures(self):
        return dict(( (b,a) for (a,b) in self.hashes.items() ))

    def get_abi(self, hsh):
        func_name = self.get_func_name(hsh)
        return self.abi[func_name]

    def get_func_argument_types(self, hsh):
        abi = self.get_abi(hsh)
        return '('+','.join(x['type'] for x in abi['inputs']) +')'

    def get_func_return_types(self, hsh):
        abi = self.get_abi(hsh)
        return '('+','.join(x['type'] for x in abi['outputs']) +')'

    def get_func_name(self, hsh):
        signature = self.signatures.get(hsh,'{fallback}()')
        return signature.split('(')[0]
        
    def get_func_signature(self, hsh):
        return self.signatures.get(hsh, '{fallback}()')

class ABI(object):
    '''
        This class contains methods to handle the ABI.
        The Application Binary Interface is the standard way to interact with
        contracts in the Ethereum ecosystem, both from outside the blockchain 
        and for contract-to-contract interaction. 

    '''
    class SByte():
        ''' Unconstrained symbolic byte, not asociated with any constraint set '''
        def __init__(self, size=1):
            self.size=size
        def __mul__(self, reps):
            return Symbol(self.size*reps)

    SCHAR = SByte(1)
    SUINT = SByte(32)
    SValue = None

    @staticmethod
    def serialize(value):
        ''' Translates a python object to its EVM ABI serialization.
            It supports s '''
        if isinstance(value, (str,tuple)):
            return ABI.serialize_string(value)
        if isinstance(value, (list)):
            return ABI.serialize_array(value)
        if isinstance(value, (int, long)):
            return ABI.serialize_uint(value)
        if isinstance(value, ABI.SByte):
            return ABI.serialize_uint(value.size) + (None,)*value.size + (('\x00',)*(32-(value.size%32)))
        if value is None:
            return (None,)*32

    @staticmethod
    def serialize_uint(value, size=32):
        '''Translates a python int into a 32 byte string, msb first''' 
        assert size >=1
        bytes = []
        for position in range(size):
            bytes.append( Operators.EXTRACT(value, position*8, 8) )
        chars = map(Operators.CHR, bytes)
        return tuple(reversed(chars))

    @staticmethod
    def serialize_string(value):
        '''Translates a string or a tuple of chars its EVM ABI serialization''' 
        assert isinstance(value, (str,tuple))
        return ABI.serialize_uint(len(value)) + tuple(value) + tuple('\x00'*(32-(len(value)%32)))

    @staticmethod
    def serialize_array(value):
        assert isinstance(value, list)
        serialized = [ABI.serialize_uint(len(value))]
        for item in value:
            serialized.append(ABI.serialize(item))    
        return reduce(lambda x,y: x+y, serialized)

    @staticmethod
    def make_function_id( method_name):
        s = sha3.keccak_256()
        s.update(method_name)
        return s.hexdigest()[:8].decode('hex')

    @staticmethod
    def make_function_arguments(*args):
        
        if len(args) == 0:
            return () 
        args = list(args)
        for i in range(len(args)):
            if isinstance(args[i], EVMAccount):
                 args[i] = int(args[i])
        result = []
        dynamic_args = []
        dynamic_offset = 32*len(args)
        for arg in args:
            if isinstance(arg, (list, tuple, str, ManticoreEVM.SByte)):
                result.append(ABI.serialize(dynamic_offset))
                serialized_arg = ABI.serialize(arg)
                dynamic_args.append(serialized_arg)
                assert len(serialized_arg)%32 ==0
                dynamic_offset += len(serialized_arg)
            else:
                result.append(ABI.serialize(arg))

        for arg in dynamic_args:
            result.append(arg)

        return reduce(lambda x,y: x+y, result)
        
    @staticmethod
    def make_function_call(method_name, *args):
        function_id = ABI.make_function_id(method_name)
        def check_bitsize(value, size):
            if isinstance(value, BitVec):
                return value.size==size
            return (value & ~((1<<size)-1)) == 0
        assert len(function_id) == 4
        result = [tuple(function_id)]
        result.append(ABI.make_function_arguments(*args))
        return reduce(lambda x,y: x+y, result)



    @staticmethod        
    def _consume_type(ty, data, offset):
        def get_uint(size, offset):
            byte_size = size/8
            padding = 32 - byte_size # for 160
            return Operators.CONCAT(size, *map(Operators.ORD, data[offset+padding:offset+padding+byte_size]))
        if ty == u'uint256':
            return get_uint(256, offset), offset+32
        if ty == u'bool':
            return get_uint(8, offset), offset+32
        elif ty == u'address':
            return get_uint(160, offset), offset+32
        elif ty == u'int256':
            value = get_uint(256, offset)
            mask = 2**(256 - 1)
            value = -(value & mask) + (value & ~mask)
            return value, offset+32
        elif ty == u'':
<<<<<<< HEAD
            return None, offset
=======
            return '', offset
>>>>>>> 3f044114
        elif ty in (u'bytes', u'string'):
            dyn_offset = 4 + get_uint(256,offset)
            size = get_uint(256, dyn_offset)
            return data[dyn_offset+32:dyn_offset+32+size], offset+4
        else:
            print "<",ty,">"
            raise NotImplemented(ty)

    @staticmethod
    def parse(signature, data):
        is_multiple = '(' in signature

        if is_multiple:
            func_name = signature.split('(')[0]
            types = signature.split('(')[1][:-1].split(',')
            if len(func_name) > 0:
                off = 4
            else:
                func_name = None
                off = 0
        else:
            func_name = None
            types = (signature,)
            off = 0

        arguments = []
        for ty in types:
            val, off = ABI._consume_type(ty, data, off)
<<<<<<< HEAD
            if val is not None:
                arguments.append(val)
            else:
                break
=======
            arguments.append(val)
>>>>>>> 3f044114

        if is_multiple:
            if func_name is not None:
                return func_name, tuple(arguments)
            else:
                return tuple(arguments)
        else:
            return arguments[0]



class EVMAccount(object):
    ''' An EVM account '''
    def __init__(self, address, seth=None, default_caller=None):
        ''' Encapsulates an account. 

            :param address: the address of this account
            :type address: 160 bit long integer
            :param seth: the controlling manticore
            :param default_caller: the default caller address for any transaction

        '''
        self._default_caller = default_caller
        self._seth=seth
        self._address=address
        self._hashes = {}

        if self._seth:
            md = self._seth.get_metadata(address)
            if md is not None:
                for signature, func_id in md.hashes.items():
                    func_name = str(signature.split('(')[0])
                    self._hashes[func_name] = signature, func_id

    def __int__(self):
        return self._address

    def __str__(self):
        return str(self._address)

    def __getattribute__(self, name):
        ''' If this is a contract account of which we know the functions hashes
            this will build the transaction for the function call.

            Example use::
        
                #call funtion `add` on contract_account with argument `1000`
                contract_account.add(1000)
         
        '''
        if not name.startswith('_') and name in self._hashes.keys():
            def f(*args, **kwargs):
                caller = kwargs.get('caller', None)
                value = kwargs.get('value', 0)
                tx_data = ABI.make_function_call(str(self._hashes[name][0]), *args)
                if caller is not None:
                    caller = int(caller)
                else:
                    caller = self._default_caller
                self._seth.transaction(caller=caller,
                                        address=self._address,
                                        value=value,
                                        data=tx_data
                                     )
                self._caller = None
                self._value = 0
            return f
        else:
            return object.__getattribute__(self, name)            



class ManticoreEVM(Manticore):
    ''' Manticore EVM manager
    
        Usage Ex::

            from manticore.seth import ManticoreEVM, ABI
            seth = ManticoreEVM()
            #And now make the contract account to analyze
            source_code = """
                pragma solidity ^0.4.15;
                contract AnInt {
                    uint private i=0;                    
                    function set(uint value){
                        i=value
                    } 
                }
            """
            #Initialize user and contracts
            user_account = seth.create_account(balance=1000)
            contract_account = seth.solidity_create_contract(source_code, owner=user_account, balance=0)
            contract_account.set(12345, value=100) 

            seth.report()
            print seth.coverage(contract_account)
    '''
    SByte=ABI.SByte
    SValue=ABI.SValue

    def make_symbolic_buffer(self, size):
        ''' Creates a symbolic buffer of size bytes to be used in transactions.
            You can not operate on it. It is intended as a place holder for the 
            real expression.
            
            Example use::
                
                symbolic_data = seth.make_symbolic_buffer(320)
                seth.transaction(caller=attacker_account,
                                address=contract_account,
                                data=symbolic_data,
                                value=100000 )


        '''
        return ABI.SByte(size)

    def make_symbolic_value(self):
        ''' Creates a symbolic value, normally a uint256, to be used in transactions.
            You can not operate on it. It is intended as a place holder for the 
            real expression.
            
            Example use::
                
                symbolic_value = seth.make_symbolic_value()
                seth.transaction(caller=attacker_account,
                                address=contract_account,
                                data=data,
                                value=symbolic_data )

        '''
        return ABI.SValue

    @staticmethod
    def compile(source_code):
        ''' Get initialization bytecode from a solidity source code '''
        name, source_code, bytecode, srcmap, srcmap_runtime, hashes = ManticoreEVM._compile(source_code)
        return bytecode

    @staticmethod
    def _compile(source_code):
        """ Compile a solidity contract, used internally
            
            :param source_code: a solidity source code
            :return: name, source_code, bytecode, srcmap, srcmap_runtime, hashes
        """
        solc = "solc"
        with tempfile.NamedTemporaryFile() as temp:
            temp.write(source_code)
            temp.flush()
<<<<<<< HEAD
            p = Popen([solc, '--combined-json', 'abi,srcmap,srcmap-runtime,bin,hashes,bin-runtime', temp.name], stdout=PIPE)
=======
            p = Popen([solc, '--combined-json', 'abi,srcmap,srcmap-runtime,bin,hashes', temp.name], stdout=PIPE)
>>>>>>> 3f044114
            outp = json.loads(p.stdout.read())
            assert len(outp['contracts']), "Only one contract by file supported"
            name, outp = outp['contracts'].items()[0]
            name = name.split(':')[1]
            bytecode = outp['bin'].decode('hex')
            srcmap = outp['srcmap'].split(';')
            srcmap_runtime = outp['srcmap-runtime'].split(';')
            hashes = outp['hashes']
            abi = json.loads(outp['abi'])
<<<<<<< HEAD
            runtime = outp['bin-runtime'].decode('hex')
            return name, source_code, bytecode, runtime, srcmap, srcmap_runtime, hashes, abi
=======
            return name, source_code, bytecode, srcmap, srcmap_runtime, hashes, abi
>>>>>>> 3f044114

    def __init__(self, procs=1):
        ''' A manticere EVM manager 
            :param procs: number of workers to use in the exploration  
        '''
        self.normal_accounts = set()
        self.contract_accounts = set()
        self._config_procs=procs
        #Make the constraint store
        constraints = ConstraintSet()
        #make the ethereum world state
        world = evm.EVMWorld(constraints)
        initial_state = State(constraints, world)
        initial_state.context['tx'] = []
        super(ManticoreEVM, self).__init__(initial_state)

        self.metadata = {}
        #The following should go to manticore.context so we can use multiprocessing
        self.context['seth'] = {}
        self.context['seth']['_pending_transaction'] = None
        self.context['seth']['_saved_states'] = []
        self.context['seth']['_final_states'] = []

        self._executor.subscribe('did_load_state', self._load_state_callback)
        self._executor.subscribe('will_terminate_state', self._terminate_state_callback)
        self._executor.subscribe('will_execute_instruction', self._will_execute_instruction_callback)
        self._executor.subscribe('did_execute_instruction', self._did_execute_instruction_callback)
        self._executor.subscribe('did_read_code', self._did_evm_read_code)
        self._executor.subscribe('on_symbolic_sha3', self._symbolic_sha3)
        self._executor.subscribe('on_concrete_sha3', self._concrete_sha3)

        ################ Default? Detectors #######################
        self.register_plugin(UnitializedStorage())
        self.register_plugin(UnitializedMemory())
        self.register_plugin(IntegerOverflow())

    @property
    def world(self):
        ''' The world instance or None if there is more than one state '''  
        return self.get_world(None)

    @property
    def running_state_ids(self):
        ''' IDs of the running states''' 
        with self.locked_context('seth') as context:
            if self.initial_state is not None:
                return context['_saved_states'] + [-1]
            else:
                return context['_saved_states']


    @property
    def all_state_ids(self):
        ''' IDs of the all states ''' 
        return self.running_state_ids + self.terminated_state_ids

    @property
    def terminated_state_ids(self):
        ''' IDs of the terminated states ''' 
        with self.locked_context('seth') as context:
            return context['_final_states']

    @property
    def running_states(self):
        ''' Iterates over the running states''' 
        for state_id in self.running_state_ids:
            state = self.load(state_id)
            yield state

    @property
    def terminated_states(self):
        ''' Iterates over the terminated states''' 
        for state_id in self.terminated_state_ids:
            state = self.load(state_id)
            yield state

    @property
    def all_states(self):
        ''' Iterates over the all states (terminated and alive)''' 
        for state_id in self.terminated_state_ids + self.running_state_ids:
            state = self.load(state_id)
            yield state


    #deprecate this 5 in favor of for sta in seth.all_states: do stuff?
    def get_world(self, state_id=None):
        ''' Returns the evm world of `state_id` state. '''
        state = self.load(state_id)
        if state is None:
            return None
        else:
            return state.platform

    def get_balance(self, address, state_id=None):
        ''' Balance for account `address` on state `state_id` '''
        if isinstance(address, EVMAccount):
            address = int(address)
        return self.get_world(state_id).storage[address]['balance']

    def get_storage(self, address, offset, state_id=None):
        ''' Storage data for `offset` on account `address` on state `state_id` '''
        if isinstance(address, EVMAccount):
            address = int(address)
        return self.get_world(state_id).storage[address]['storage'].get(offset)

    def last_return(self, state_id=None):
        ''' Last returned buffer for state `state_id` '''
<<<<<<< HEAD
        state = self.load(state_id)
        return state.platform.last_return

    def transactions(self, state_id=None):
        ''' Transactions list for state `state_id` '''
        state = self.load(state_id)
=======
        state = self.load(state_id)
        return state.platform.last_return

    def transactions(self, state_id=None):
        ''' Transactions list for state `state_id` '''
        state = self.load(state_id)
>>>>>>> 3f044114
        return state.platform.transactions

    def solidity_create_contract(self, source_code, owner, balance=0, address=None, args=()):
        ''' Creates a solidity contract 

            :param source_code: solidity source code
            :type source_code: str
            :param owner: owner account (will be default caller in any transactions)
            :type owner: int or EVMAccount
            :param balance: balance to be transfered on creation
            :type balance: int or SValue
            :param address: the address for the new contract (optional)
            :type address: int or EVMAccount
            :param args: constructor arguments
            :type args: tuple
            :return: an EVMAccount
        '''

<<<<<<< HEAD
        name, source_code, init_bytecode, runtime_bytecode, metadata, metadata_runtime, hashes, abi = self._compile(source_code)
        address = self.create_contract(owner=owner, address=address, balance=balance, init=tuple(init_bytecode)+tuple(ABI.make_function_arguments(*args)))
        self.metadata[address] = SolidityMetadata(name, source_code, init_bytecode, runtime_bytecode, metadata, metadata_runtime, hashes, abi)
=======
        name, source_code, init_bytecode, metadata, metadata_runtime, hashes, abi = self._compile(source_code)
        address = self.create_contract(owner=owner, address=address, balance=balance, init=tuple(init_bytecode)+tuple(ABI.make_function_arguments(*args)))
        self.metadata[address] = SolidityMetadata(name, source_code, init_bytecode, metadata, metadata_runtime, hashes, abi)
>>>>>>> 3f044114
        return EVMAccount(address, self, default_caller=owner)

    def create_contract(self, owner, balance=0, init=None, address=None):
        ''' Creates a contract 

            :param init: initializing evm bytecode and arguments
            :type init: str
            :param owner: owner account (will be default caller in any transactions)
            :type owner: int or EVMAccount
            :param balance: balance to be transfered on creation
            :type balance: int or SValue
            :param address: the address for the new contract (optional)
            :type address: int
            :return: an EVMAccount
        '''
        assert len(self.running_state_ids) == 1, "No forking yet"
        with self.locked_context('seth') as context:
            assert context['_pending_transaction'] is None
        assert init is not None
        if address is None:
            address = self.world._new_address()
        self.context['seth']['_pending_transaction'] = ('CREATE_CONTRACT', owner, address, balance, init)

        self.run(procs=self._config_procs)

        self.contract_accounts.add(address)
        return address

    def create_account(self, balance=0, address=None, code=''):
        ''' Creates a normal account

            :param balance: balance to be transfered on creation
            :type balance: int or SValue
            :param address: the address for the new contract (optional)
            :type address: int
            :return: an EVMAccount
        '''
        assert len(self.running_state_ids) == 1, "No forking yet"
        with self.locked_context('seth') as context:
           assert context['_pending_transaction'] is None
        address = self.world.create_account( address, balance, code=code, storage=None)
        self.normal_accounts.add(address)
        return address

    def transaction(self, caller, address, value, data):
        ''' Issue a transaction 

            :param caller: the address of the account sending the transaction
            :type caller: int or EVMAccount
            :param value: balance to be transfered on creation
            :type value: int or SValue
            :param address: the address of the contract to call
            :type address: int or EVMAccount
            :return: an EVMAccount
        '''
        if isinstance(address, EVMAccount):
            address = int(address)
        if isinstance(caller, EVMAccount):
            caller = int(caller)
        
        if isinstance(data, self.SByte):
            data = (None,)*data.size
        with self.locked_context('seth') as context:
            context['_pending_transaction'] = ('CALL', caller, address, value, data)
        return  self.run(procs=self._config_procs)

    def run(self, **kwargs):
        ''' Run any pending transaction on any running state '''

        #Check if there is a pending transaction
        with self.locked_context('seth') as context:
            assert context['_pending_transaction'] is not None
            #there is at least one states in seth saved states
            assert context['_saved_states'] or self.initial_state
            #there is no states added to the executor queue
            assert len(self._executor.list()) == 0

            for state_id in context['_saved_states']:
                self._executor.put(state_id)
            context['_saved_states'] = []

        #A callback will use _pending_transaction and issue the transaction 
        #in each state (see load_state_callback)
        result = super(ManticoreEVM, self).run(**kwargs)

        with self.locked_context('seth') as context:
            if len(context['_saved_states'])==1:
                self._initial_state = self._executor._workspace.load_state(context['_saved_states'][0], delete=True)
                context['_saved_states'] = []
                assert self.running_state_ids == [-1]

            #clear pending transcations. We are done.
            context['_pending_transaction'] = None
        return result
          
    def save(self, state, final=False):
        ''' Save a state in secondary storage and add it to running or final lists

            :param state: A manticore State
            :param final: True if state is final
            :returns: a state id

        '''
        #save the state to secondary storage
        state_id = self._executor._workspace.save_state(state)

        with self.locked_context('seth') as context:
            if final:
                #Keep it on a private list
                context['_final_states'].append(state_id)
            else:
                #Keep it on a private list
                context['_saved_states'].append(state_id)
        return state_id

    def load(self, state_id=None):
        ''' Load one of the running or final states.
            
            :param state_id: If None it assumes there is a single running state
            :type state_id: int or None
        '''
        state = None
        if state_id is None:
            #a single state was assumed
            if len(self.running_state_ids) == 1:  
                #Get the ID of the single running state              
                state_id = self.running_state_ids[0]
            else:
<<<<<<< HEAD
                raise Exception("More than one state running.")
=======
                raise Exception("More than one state running. Do not know which one to choose.")
>>>>>>> 3f044114

        if state_id == -1:
            state = self.initial_state
        else:
            state = self._executor._workspace.load_state(state_id, delete=False)

        return state

    #Callbacks
    def _symbolic_sha3(self, state, data, known_hashes):
        ''' INTERNAL USE '''

        with self.locked_context('known_sha3', set) as known_sha3:
            state.platform._sha3.update(known_sha3)

    def _concrete_sha3(self, state, buf, value):
        ''' INTERNAL USE '''
        with self.locked_context('known_sha3', set) as known_sha3:
            known_sha3.add((buf,value))

    def _terminate_state_callback(self, state, state_id, e):
        ''' INTERNAL USE 
            Every time a state finishes executing last transaction we save it in
            our private list 
        '''
        state.context['last_exception'] = e
        if e.message != 'REVERT':
            # if not a revert we save the state for further transactioning
            state.context['processed'] = False
            if e.message == 'RETURN':
                with self.locked_context('seth') as context:
                    ty, caller, address, value, data = context['_pending_transaction']
                    if ty == 'CREATE_CONTRACT':
                        world = state.platform
                        world.storage[address]['code'] = world.last_return_data

            self.save(state)
            e.testcase = False  #Do not generate a testcase file
        else:
            self.save(state, final=True)



    #Callbacks
    def _load_state_callback(self, state, state_id):
        ''' INTERNAL USE 
            When a state was just loaded from stoage we do the pending transaction
        '''
        if state.context.get('processed', False):
            return
        world = state.platform
        state.context['processed'] = True
        with self.locked_context('seth') as context:
            #take current global transaction we need to apply to all running states
            ty, caller, address, value, data = context['_pending_transaction']
            txnum = len(state.context['tx'])

        #Replace any none by symbolic values
        if value is None:
            value = state.new_symbolic_value(256, label='tx%d_value'%txnum)
        if isinstance (data, tuple):
            if any( x is None for x in data):
                symbolic_data = state.new_symbolic_buffer(label='tx%d_data'%txnum, nbytes=len(data))
                for i in range(len(data)):
                    if data[i] is not None:
                        symbolic_data[i] = data[i]
                data = symbolic_data
        if ty == 'CALL':
            world.transaction(address=address, caller=caller, data=data, value=value)
        else:
            assert ty == 'CREATE_CONTRACT'
            world.create_contract(caller=caller, address=address, balance=value, init=data)
        state.context['tx'].append((ty, caller, address, value, data))

    def _will_execute_instruction_callback(self, state, pc, instruction):
        ''' INTERNAL USE '''
        assert state.constraints == state.platform.constraints
        assert state.platform.constraints == state.platform.current.constraints
        #print state.platform.current
        with self.locked_context('coverage', set) as coverage:
            coverage.add((state.platform.current.address, state.platform.current.pc))
        
    def _did_execute_instruction_callback(self, state, prev_pc, pc, instruction):
        ''' INTERNAL USE '''
        state.context.setdefault('seth.trace',[]).append((state.platform.current.address, pc))

    def _did_evm_read_code(self, state, offset, size):
        ''' INTERNAL USE '''
        with self.locked_context('code_data', set) as code_data:
            for i in range(offset, offset+size):
                code_data.add((state.platform.current.address, i))


    def get_metadata(self, address):
        ''' Gets the solidity metadata for address.
            This is available only if address is a contract created from solidity
        '''
<<<<<<< HEAD
        return self.metadata.get(address)
=======
        try:
            md = self.metadata[address]
        except:
            md = SolidityMetadata(None, None, None, None, None, None)
        return md
>>>>>>> 3f044114

    def report(self, state, ty=None):
        ''' Prints a small report on state. Prints a little something about state :) '''
        world = state.platform

        output = StringIO.StringIO()

        def compare_buffers(a, b):
            if len(a) != len(b):
                return False
            cond = True
            for i in range(len(a)):
                cond = Operators.AND(a[i]==b[i], cond)
                if cond is False:
                    return False
            return cond

        trace = state.context['seth.trace']
        last_address, last_pc = trace[-1]        
        #Try to recover metadata from solidity based contracts
        try:
            md_name, md_source_code, md_init_bytecode, md_metadata, md_metadata_runtime, md_hashes = self.context['seth']['metadata'][last_address]
        except:
            md_name, md_source_code, md_init_bytecode, md_metadata, md_metadata_runtime, md_hashes = None, None, None, None, None, None 

        # try to get the runtime bytecode from the account
        try:
            runtime_bytecode = world.storage[last_address]['code']
        except:
            runtime_bytecode = ''   

        e = state.context['last_exception']
        if ty is not None:
            if str(e) != ty:
                return

        output.write("REPORT:" + str(e)) 

        try:
            # Magic number comes from here:
            # http://solidity.readthedocs.io/en/develop/metadata.html#encoding-of-the-metadata-hash-in-the-bytecode
            asm = list(evm.EVMAsm.disassemble_all(runtime_bytecode[:-9-33-2]))
            asm_offset = 0
            pos = 0
            source_pos = md_metadata_runtime[pos]
            for i in asm:
                if len(md_metadata_runtime[pos]):
                    source_pos = md_metadata_runtime[pos]
                if asm_offset == last_pc:
                    break
                asm_offset += i.size
                pos +=1

            beg, size = map(int, source_pos.split(':'))

            output.write( " at:" )
            nl = md_source_code.count('\n')
            snippet = md_source_code[beg:beg+size]
            for l in snippet.split('\n'):
                output.write('    %s  %s\n'%(nl, l))
                nl+=1
        except Exception as e:
            output.write('\n')

        output.write("BALANCES\n")
        for address, account in world.storage.items():
            if isinstance(account['balance'], Constant):
                account['balance'] = account['balance'].value

            if issymbolic(account['balance']):
                m, M = solver.minmax(world.constraints, arithmetic_simplifier(account['balance']))
                if m == M:
                    output.write('\t%x %r\n'%(address, M))
                else:
                    output.write('\t%x range:[%x, %x]\n'%(address, m, M))
            else:
                output.write('\t%x %d wei\n'%(address, account['balance']))

        if world.logs:
            output.write('LOGS:\n')
            for address, memlog, topics in world.logs:
                try:
                    res = memlog
                    if isinstance(memlog, Expression):
                        res = state.solve_one(memlog)
                        if isinstance(memlog, Array):
                            state.constrain(compare_buffers(memlog, res))
                        else:
                            state.constrain(memlog== res)

                    res1 = address
                    if isinstance(address, Expression):
                        res = state.solve_one(address)
                        if isinstance(address, Array):
                            state.constrain(compare_buffers(address, res))
                        else:
                            state.constrain(address == res)

                    output.write('\t %s: %r %s\n' %( hex(res1), ''.join(map(chr,res)), topics))
                except Exception,e:
                    output.write('\t %r %r %r\n' % (address,  repr(memlog), topics))

        output.write('INPUT SYMBOLS\n')
        for expr in state.input_symbols:
            res = state.solve_one(expr)
            if isinstance(expr, Array):
                state.constrain(compare_buffers(expr, res))
            else:
                state.constrain(expr== res)
   
            try:
                output.write('\t %s: %s\n'%( expr.name, res.encode('hex')))
            except:
                output.write('\t %s: %s\n'% (expr.name, res))
        
        #print "Constraints:"
        #print state.constraints

        tx = state.context['tx']
        def x(expr):
            if issymbolic(expr):
                res = state.solve_one(expr)
                if isinstance(expr, Array):
                    state.constrain(compare_buffers(expr, res))
                else:
                    state.constrain(expr == res)
                expr=res
            if isinstance(expr, tuple):
                expr = ''.join(expr)
            return expr
        tx_num = 0
        for ty, caller, address, value, data in tx:
            tx_num += 1
            def consume_type(ty, data, offset):
                if ty == u'uint256':
                    return '0x'+data[offset:offset+64], offset+32*2
                elif ty == u'address':
                    return '0x'+data[offset+24:offset+64], offset+32*2
                elif ty == u'int256':
                    value = int('0x'+data[offset:offset+64],16)
                    mask = 2**(256 - 1)
                    value = -(value & mask) + (value & ~mask)
                    return value, offset+32*2
                elif ty == u'':
                    return '', offset
                elif ty in (u'bytes', u'string'):
                    dyn_offset = (4 + int('0x'+data[offset:offset+64],16))*2
                    size = int('0x'+data[dyn_offset:dyn_offset+64],16)
                    return data[dyn_offset+64:dyn_offset+64+size*2],offset+8
                else:
                    raise NotImplemented(ty)

            output.write('TRANSACTION %d - %s' % (tx_num, ty))
            try:
                md_name, md_source_code, md_init_bytecode, md_metadata, md_metadata_runtime, md_hashes= self.context['seth']['metadata'][address]
            except:
                md_name, md_source_code, md_init_bytecode, md_metadata, md_metadata_runtime, md_hashes = None,None,None,None,None,None 


            output.write('\t From: 0x%x\n'% x(caller) )
            output.write('\t To: 0x%x\n'%x(address))
            output.write('\t Value: %d wei\n'%x(value))
            xdata = x(data).encode('hex')
            output.write('\t Data: %s\n'% xdata)
            if ty == 'CALL':
                done = False
                try:
                    rhashes = dict((hsh, signature) for signature, hsh in md_hashes.iteritems())
                    signature = rhashes.get(xdata[:8], '{fallback}()')
                    done = True
                    func_name = signature.split('(')[0]
                    output.write('\t Function: %s(' % func_name)
                    types = signature.split('(')[1][:-1].split(',')
                    off = 8
                    for ty in types:
                        if off != 8:
                            print ',',
                        val, off = consume_type(ty, xdata, off)
                        output.write('%s'%val)
                    output.write(')\n')
                except Exception,e:
                    output.write('%s %s\n'%(e, xdata))
        return output.getvalue()

    def global_coverage(self, account_address):
        ''' Returns code coverage for the contract on `account_address`.
            This sums up all the visited code lines from any of the explored 
            states.
        '''
        account_address = int(account_address)

        #Search one state in which the account_address exists
        world=None
        for state_id in self.all_state_ids:
            world = self.get_world(state_id)
            if account_address in world.storage:
                break

        seen = self.context['coverage'] #.union( self.context.get('code_data', set()))
        runtime_bytecode = world.storage[account_address]['code']

        end = None
        if  ''.join(runtime_bytecode[-44: -34]) =='\x00\xa1\x65\x62\x7a\x7a\x72\x30\x58\x20' \
            and  ''.join(runtime_bytecode[-2:]) =='\x00\x29':
            end = -9-33-2  #Size of metadata at the end of most contracts

        count, total = 0, 0
        for i in evm.EVMAsm.disassemble_all(runtime_bytecode[:end]) :
            if (account_address, i.offset) in seen:
                count += 1            
            total += 1

        return count*100.0/total

    def report_coverage(self, account_address):
        ''' Output a code coverage report for contract account_address '''
        account_address = int(account_address)
        #This will just pick one of the running states.
        #This assumes the code and the accounts are the same in all versions of the world
        #Search one state in which the account_address exists
        world=None
        for state_id in self.all_state_ids:
            world = self.get_world(state_id)
            if account_address in world.storage:
                break

        seen = self.context['coverage'] #.union( self.context.get('code_data', set()))
        runtime_bytecode = world.storage[account_address]['code']
        class bcolors:
            HEADER = '\033[95m'
            OKBLUE = '\033[94m'
            OKGREEN = '\033[92m'
            WARNING = '\033[93m'
            FAIL = '\033[91m'
            ENDC = '\033[0m'
            BOLD = '\033[1m'
            UNDERLINE = '\033[4m'


        end = None
        if  ''.join(runtime_bytecode[-44: -34]) =='\x00\xa1\x65\x62\x7a\x7a\x72\x30\x58\x20' \
            and  ''.join(runtime_bytecode[-2:]) =='\x00\x29':
            end = -9-33-2


        output = ''
        offset = 0
        count = 0
        total = 0
        for i in evm.EVMAsm.disassemble_all(runtime_bytecode[:end]) :
            
            if (account_address, offset) in seen:
                output += bcolors.OKGREEN
                output += "** 0x%04x %s\n"%(offset, i)
                output += bcolors.ENDC
                count += 1
            else:
                output += "   0x%04x %s\n"%(offset, i)
            
            total += 1
            offset += i.size

        output += "Total assembler lines: %d\n"% total
        output += "Total assembler lines visited: %d\n"% count
        output += "Coverage: %2.2f%%\n"%  (count*100.0/total)
        return output
<|MERGE_RESOLUTION|>--- conflicted
+++ resolved
@@ -36,8 +36,6 @@
                 src = self._get_src(state)
                 self.add_finding(state, "Integer underflow at SUB instruction offset %x. %s" % (state.platform.current.pc, src))
             
-
-<<<<<<< HEAD
 class UnitializedMemory(Detector):
     def did_evm_read_memory(self, state, offset, value):
         if not state.can_be_true(value != 0):
@@ -76,8 +74,6 @@
         state.context.setdefault('seth.detectors.initialized_storage',set()).add(offset)
 
 
-=======
->>>>>>> 3f044114
 def calculate_coverage(code, seen):
     '''     '''
     runtime_bytecode = code
@@ -95,19 +91,15 @@
     return count*100.0/total
 
 class SolidityMetadata(object):
-<<<<<<< HEAD
     def __init__(self, name, source_code, init_bytecode, runtime_bytecode, metadata, metadata_runtime, hashes, abi):
-=======
-    def __init__(self, name, source_code, init_bytecode, metadata, metadata_runtime, hashes, abi):
->>>>>>> 3f044114
         self.name = name
         self.source_code = source_code
         self.init_bytecode = init_bytecode
         self.metadata = metadata
-<<<<<<< HEAD
+
         self.hashes = hashes
+        self.abi = dict( [(item.get('name', '{fallback}'), item) for item in abi ])
         self.runtime_bytecode = runtime_bytecode
-        self.abi = dict( [(item.get('name', '{fallback}'), item) for item in abi ])
 
         # https://solidity.readthedocs.io/en/develop/miscellaneous.html#source-mappings
         self.metadata_runtime = {}
@@ -154,12 +146,6 @@
             nl+=1
         return output
 
-=======
-        self.metadata_runtime = metadata_runtime
-        self.hashes = hashes
-        self.abi = dict( [(item.get('name', '{fallback}'), item) for item in abi ])
-
->>>>>>> 3f044114
     @property
     def signatures(self):
         return dict(( (b,a) for (a,b) in self.hashes.items() ))
@@ -306,11 +292,7 @@
             value = -(value & mask) + (value & ~mask)
             return value, offset+32
         elif ty == u'':
-<<<<<<< HEAD
             return None, offset
-=======
-            return '', offset
->>>>>>> 3f044114
         elif ty in (u'bytes', u'string'):
             dyn_offset = 4 + get_uint(256,offset)
             size = get_uint(256, dyn_offset)
@@ -339,14 +321,10 @@
         arguments = []
         for ty in types:
             val, off = ABI._consume_type(ty, data, off)
-<<<<<<< HEAD
             if val is not None:
                 arguments.append(val)
             else:
                 break
-=======
-            arguments.append(val)
->>>>>>> 3f044114
 
         if is_multiple:
             if func_name is not None:
@@ -497,11 +475,7 @@
         with tempfile.NamedTemporaryFile() as temp:
             temp.write(source_code)
             temp.flush()
-<<<<<<< HEAD
             p = Popen([solc, '--combined-json', 'abi,srcmap,srcmap-runtime,bin,hashes,bin-runtime', temp.name], stdout=PIPE)
-=======
-            p = Popen([solc, '--combined-json', 'abi,srcmap,srcmap-runtime,bin,hashes', temp.name], stdout=PIPE)
->>>>>>> 3f044114
             outp = json.loads(p.stdout.read())
             assert len(outp['contracts']), "Only one contract by file supported"
             name, outp = outp['contracts'].items()[0]
@@ -511,12 +485,8 @@
             srcmap_runtime = outp['srcmap-runtime'].split(';')
             hashes = outp['hashes']
             abi = json.loads(outp['abi'])
-<<<<<<< HEAD
             runtime = outp['bin-runtime'].decode('hex')
             return name, source_code, bytecode, runtime, srcmap, srcmap_runtime, hashes, abi
-=======
-            return name, source_code, bytecode, srcmap, srcmap_runtime, hashes, abi
->>>>>>> 3f044114
 
     def __init__(self, procs=1):
         ''' A manticere EVM manager 
@@ -624,21 +594,12 @@
 
     def last_return(self, state_id=None):
         ''' Last returned buffer for state `state_id` '''
-<<<<<<< HEAD
         state = self.load(state_id)
         return state.platform.last_return
 
     def transactions(self, state_id=None):
         ''' Transactions list for state `state_id` '''
         state = self.load(state_id)
-=======
-        state = self.load(state_id)
-        return state.platform.last_return
-
-    def transactions(self, state_id=None):
-        ''' Transactions list for state `state_id` '''
-        state = self.load(state_id)
->>>>>>> 3f044114
         return state.platform.transactions
 
     def solidity_create_contract(self, source_code, owner, balance=0, address=None, args=()):
@@ -657,15 +618,9 @@
             :return: an EVMAccount
         '''
 
-<<<<<<< HEAD
         name, source_code, init_bytecode, runtime_bytecode, metadata, metadata_runtime, hashes, abi = self._compile(source_code)
         address = self.create_contract(owner=owner, address=address, balance=balance, init=tuple(init_bytecode)+tuple(ABI.make_function_arguments(*args)))
         self.metadata[address] = SolidityMetadata(name, source_code, init_bytecode, runtime_bytecode, metadata, metadata_runtime, hashes, abi)
-=======
-        name, source_code, init_bytecode, metadata, metadata_runtime, hashes, abi = self._compile(source_code)
-        address = self.create_contract(owner=owner, address=address, balance=balance, init=tuple(init_bytecode)+tuple(ABI.make_function_arguments(*args)))
-        self.metadata[address] = SolidityMetadata(name, source_code, init_bytecode, metadata, metadata_runtime, hashes, abi)
->>>>>>> 3f044114
         return EVMAccount(address, self, default_caller=owner)
 
     def create_contract(self, owner, balance=0, init=None, address=None):
@@ -794,11 +749,7 @@
                 #Get the ID of the single running state              
                 state_id = self.running_state_ids[0]
             else:
-<<<<<<< HEAD
                 raise Exception("More than one state running.")
-=======
-                raise Exception("More than one state running. Do not know which one to choose.")
->>>>>>> 3f044114
 
         if state_id == -1:
             state = self.initial_state
@@ -896,15 +847,7 @@
         ''' Gets the solidity metadata for address.
             This is available only if address is a contract created from solidity
         '''
-<<<<<<< HEAD
         return self.metadata.get(address)
-=======
-        try:
-            md = self.metadata[address]
-        except:
-            md = SolidityMetadata(None, None, None, None, None, None)
-        return md
->>>>>>> 3f044114
 
     def report(self, state, ty=None):
         ''' Prints a small report on state. Prints a little something about state :) '''
