import string

from . import Manticore
from .manticore import ManticoreError
from .core.smtlib import ConstraintSet, Operators, solver, issymbolic, Array, Expression, Constant, operators
from .core.smtlib.visitors import simplify, translate_to_smtlib
from .platforms import evm
from .core.state import State
import tempfile
from subprocess import Popen, PIPE
from multiprocessing import Process, Queue
from Queue import Empty as EmptyQueue
import sha3
import json
import logging
import StringIO
import cPickle as pickle
from .core.plugin import Plugin
from functools import reduce

logger = logging.getLogger(__name__)

################ Detectors ####################


class EthereumError(ManticoreError):
    pass


class NoAliveStates(EthereumError):
    pass


class Detector(Plugin):
    @property
    def name(self):
        return self.__class__.__name__.split('.')[-1]

    def get_findings(self, state):
        return state.context.setdefault('seth.findings.%s' % self.name, set())

    def add_finding(self, state, finding):
        address = state.platform.current_vm.address
        pc = state.platform.current_vm.pc
        self.get_findings(state).add((address, pc, finding))

        with self.manticore.locked_context('seth.global_findings', set) as global_findings:
            global_findings.add((address, pc, finding))
        logger.warning(finding)

    def _get_src(self, address, pc):
        return self.manticore.get_metadata(address).get_source_for(pc)

    def report(self, state):
        output = ''
        for address, pc, finding in self.get_findings(state):
            output += 'Finding %s\n' % finding
            output += '\t Contract: %s\n' % address
            output += '\t Program counter: %s\n' % pc
            output += '\t Snippet:\n'
            output += '\n'.join(('\t\t' + x for x in self._get_src(address, pc).split('\n')))
            output += '\n'
        return output


class IntegerOverflow(Detector):
    '''
        Detects potential overflow and underflow conditions on ADD and SUB instructions.
    '''
    @staticmethod
    def _can_add_overflow(state, result, a, b):
        # TODO FIXME (mark) this is using a signed LT. need to check if this is correct
        return state.can_be_true(result < a) or state.can_be_true(result < b)

    @staticmethod
    def _can_mul_overflow(state, result, a, b):
        return state.can_be_true(operators.ULT(result, a) & operators.ULT(result, b))

    @staticmethod
    def _can_sub_underflow(state, a, b):
        return state.can_be_true(b > a)

    def did_evm_execute_instruction_callback(self, state, instruction, arguments, result):
        mnemonic = instruction.semantics

        if mnemonic == 'ADD':
            if self._can_add_overflow(state, result, *arguments):
                self.add_finding(state, "Integer overflow at {} instruction".format(mnemonic))
        elif mnemonic == 'MUL':
            if self._can_mul_overflow(state, result, *arguments):
                self.add_finding(state, "Integer overflow at {} instruction".format(mnemonic))
        elif mnemonic == 'SUB':
            if self._can_sub_underflow(state, *arguments):
                self.add_finding(state, "Integer underflow at {} instruction".format(mnemonic))


class UninitializedMemory(Detector):
    '''
        Detects uses of uninitialized memory
    '''

    def did_evm_read_memory_callback(self, state, offset, value):
        initialized_memory = state.context.get('seth.detectors.initialized_memory',set())
        cbu = True  # Can be unknown
        for known_address in initialized_memory:
            cbu = Operators.AND(cbu, offset != known_address)
        if state.can_be_true(cbu):
            self.add_finding(state, "Potentially reading uninitialized memory at instruction (offset %r)"%offset)

    def did_evm_write_memory_callback(self, state, offset, value):
        # concrete or symbolic write
        state.context.setdefault('seth.detectors.initialized_memory', set()).add(offset)


class UninitializedStorage(Detector):
    '''
        Detects uses of uninitialized storage
    '''

    def did_evm_read_storage_callback(self, state, offset, value):
        if not state.can_be_true(value != 0):
            # Not initialized memory should be zero
            return
        # check if offset is known
        cbu = True  # Can be unknown
        for known_address in state.context['seth.detectors.initialized_storage']:
            cbu = Operators.AND(cbu, offset != known_address)

        if state.can_be_true(cbu):
            self.add_finding(state, "Potentially reading uninitialized storage")

    def did_evm_write_storage_callback(self, state, offset, value):
        # concrete or symbolic write
        state.context.setdefault('seth.detectors.initialized_storage', set()).add(offset)


<<<<<<< HEAD
def calculate_coverage(code, seen):
    ''' Calculates what percentage of code has been seen '''
    def array_to_string(arr):
        result = ''
        for c in arr:
            result += chr(c.value)
        return result
    runtime_bytecode = array_to_string(code)
=======
def calculate_coverage(runtime_bytecode, seen):
    ''' Calculates what percentage of runtime_bytecode has been seen '''
>>>>>>> 03af65e5
    end = None
    if runtime_bytecode[-44: -34] == '\x00\xa1\x65\x62\x7a\x7a\x72\x30\x58\x20' \
            and runtime_bytecode[-2:] == '\x00\x29':
        end = -9 - 33 - 2  # Size of metadata at the end of most contracts

    count, total = 0, 0
    for i in evm.EVMAsm.disassemble_all(runtime_bytecode[:end]):
        if i.offset in seen:
            count += 1
        total += 1

    return count * 100.0 / total


class SolidityMetadata(object):
    def __init__(self, name, source_code, init_bytecode, runtime_bytecode, srcmap, srcmap_runtime, hashes, abi, warnings):
        ''' Contract metadata for Solidity-based contracts '''
        self.name = name
        self.source_code = source_code
        self._init_bytecode = init_bytecode
        self._runtime_bytecode = runtime_bytecode
        self.hashes = hashes
        self.abi = dict([(item.get('name', '{fallback}'), item) for item in abi])
        self.warnings = warnings
        self.srcmap_runtime = self.__build_source_map(self.runtime_bytecode, srcmap_runtime)
        self.srcmap = self.__build_source_map(self.init_bytecode, srcmap)

    def add_function(self, method_name_and_signature):
        #TODO: use re, and check it's sane
        if name in self.abi:
            raise Exception("Function already defined")
        hsh = ABI.make_function_id(method_name_and_signature)
        name = method_name_and_signature.split('(')[0]
        self.hashes.append(method_name_and_signature, hsh)

        input_types = method_name_and_signature.split('(')[1].split(')')[0].split(',')
        output_types = method_name_and_signature.split(')')[1].split(',')
        self.abi[name] = { 'inputs': [{'type': ty} for ty in input_types],
                            'name': name,
                            'outputs': [{'type': ty} for ty in output_types]
                         }

    def __build_source_map(self, bytecode, srcmap):
        # https://solidity.readthedocs.io/en/develop/miscellaneous.html#source-mappings
        new_srcmap = {}
        end = None
        if ''.join(bytecode[-44: -34]) == '\x00\xa1\x65\x62\x7a\x7a\x72\x30\x58\x20' \
                and ''.join(bytecode[-2:]) == '\x00\x29':
            end = -9 - 33 - 2  # Size of metadata at the end of most contracts

        asm_offset = 0
        asm_pos = 0
        md = dict(enumerate(srcmap[asm_pos].split(':')))
        s = int(md.get(0, 0))
        l = int(md.get(1, 0))
        f = int(md.get(2, 0))
        j = md.get(3, None)

        for i in evm.EVMAsm.disassemble_all(bytecode[:end]):
            if asm_pos in srcmap and len(srcmap[asm_pos]):
                md = srcmap[asm_pos]
                if len(md):
                    d = {}
                    for p, k in enumerate(md.split(':')):
                        if len(k):
                            d[p] = k

                    s = int(d.get(0, s))
                    l = int(d.get(1, l))
                    f = int(d.get(2, f))
                    j = d.get(3, j)

            new_srcmap[asm_offset] = (s, l, f, j)
            asm_pos += 1
            asm_offset += i.size

        return new_srcmap

    @property
    def runtime_bytecode(self):
        # Removes metadata from the tail of bytecode
        end = None
        if ''.join(self._runtime_bytecode[-44: -34]) == '\x00\xa1\x65\x62\x7a\x7a\x72\x30\x58\x20' \
                and ''.join(self._runtime_bytecode[-2:]) == '\x00\x29':
            end = -9 - 33 - 2  # Size of metadata at the end of most contracts
        return self._runtime_bytecode[:end]

    @property
    def init_bytecode(self):
        # Removes metadata from the tail of bytecode
        end = None
        if ''.join(self._init_bytecode[-44: -34]) == '\x00\xa1\x65\x62\x7a\x7a\x72\x30\x58\x20' \
                and ''.join(self._init_bytecode[-2:]) == '\x00\x29':
            end = -9 - 33 - 2  # Size of metadata at the end of most contracts
        return self._init_bytecode[:end]

    def get_source_for(self, asm_offset, runtime=True):
        ''' Solidity source code snippet related to `asm_pos` evm bytecode offset.
            If runtime is False, initialization bytecode source map is used
        '''
        if runtime:
            srcmap = self.srcmap_runtime
        else:
            srcmap = self.srcmap

        try:
            beg, size, _, _ = srcmap[asm_offset]
        except:
            #asm_offset pointing outside the known bytecode
            return ''

        output = ''
        nl = self.source_code.count('\n')
        snippet = self.source_code[beg:beg + size]
        for l in snippet.split('\n'):
            output += '    %s  %s\n' % (nl, l)
            nl += 1
        return output

    @property
    def signatures(self):
        return dict(((b, a) for (a, b) in self.hashes.items()))

    def get_abi(self, hsh):
        func_name = self.get_func_name(hsh)
        return self.abi[func_name]

    def get_func_argument_types(self, hsh):
        abi = self.get_abi(hsh)
        return '(' + ','.join(x['type'] for x in abi['inputs']) + ')'

    def get_func_return_types(self, hsh):
        abi = self.get_abi(hsh)
        return '(' + ','.join(x['type'] for x in abi['outputs']) + ')'

    def get_func_name(self, hsh):
        signature = self.signatures.get(hsh, '{fallback}()')
        return signature.split('(')[0]

    def get_func_signature(self, hsh):
        return self.signatures.get(hsh, '{fallback}()')


class ABI(object):
    '''
        This class contains methods to handle the ABI.
        The Application Binary Interface is the standard way to interact with
        contracts in the Ethereum ecosystem, both from outside the blockchain
        and for contract-to-contract interaction.

    '''
    class SByte():
        ''' Unconstrained symbolic byte, not associated with any ConstraintSet '''

        def __init__(self, size=1):
            self.size = size

        def __mul__(self, reps):
            return Symbol(self.size * reps)

    SCHAR = SByte(1)
    SUINT = SByte(32)
    SValue = None

    @staticmethod
    def serialize(value):
        '''
        Translates a Python object to its EVM ABI serialization.
        '''
        if isinstance(value, (str, tuple)):
            return ABI.serialize_string(value)
        if isinstance(value, (list)):
            return ABI.serialize_array(value)
        if isinstance(value, (int, long)):
            return ABI.serialize_uint(value)
        if isinstance(value, ABI.SByte):
            return ABI.serialize_uint(value.size) + (None,) * value.size + (('\x00',) * (32 - (value.size % 32)))
        if value is None:
            return (None,) * 32

    @staticmethod
    def serialize_uint(value, size=32):
        '''
        Translates a Python int into a 32 byte string, MSB first
        '''
        assert size >= 1
        bytes = []
        for position in range(size):
            bytes.append(Operators.EXTRACT(value, position * 8, 8))
        chars = map(Operators.CHR, bytes)
        return tuple(reversed(chars))

    @staticmethod
    def serialize_string(value):
        '''
        Translates a string or a tuple of chars its EVM ABI serialization
        '''
        assert isinstance(value, (str, tuple))
        return ABI.serialize_uint(len(value)) + tuple(value) + tuple('\x00' * (32 - (len(value) % 32)))

    @staticmethod
    def serialize_array(value):
        assert isinstance(value, list)
        serialized = [ABI.serialize_uint(len(value))]
        for item in value:
            # TODO check all values are the same type
            serialized.append(ABI.serialize(item))
        return reduce(lambda x, y: x + y, serialized)

    @staticmethod
    def make_function_id(method_name_and_signature):
        '''
        Makes a function hash id from a method signature
        '''
        s = sha3.keccak_256()
        s.update(method_name_and_signature)
        return s.hexdigest()[:8].decode('hex')

    @staticmethod
    def make_function_arguments(*args):
        ''' Serializes a sequence of arguments '''
        if len(args) == 0:
            return ()
        args = list(args)
        for i in range(len(args)):
            if isinstance(args[i], EVMAccount):
                args[i] = int(args[i])
        result = []
        dynamic_args = []
        dynamic_offset = 32 * len(args)
        for arg in args:
            if isinstance(arg, (list, tuple, str, ManticoreEVM.SByte)):
                result.append(ABI.serialize(dynamic_offset))
                serialized_arg = ABI.serialize(arg)
                dynamic_args.append(serialized_arg)
                assert len(serialized_arg) % 32 == 0
                dynamic_offset += len(serialized_arg)
            else:
                result.append(ABI.serialize(arg))

        for arg in dynamic_args:
            result.append(arg)

        return reduce(lambda x, y: x + y, result)

    @staticmethod
    def make_function_call(method_name, *args):
        function_id = ABI.make_function_id(method_name)

        def check_bitsize(value, size):
            if isinstance(value, BitVec):
                return value.size == size
            return (value & ~((1 << size) - 1)) == 0
        assert len(function_id) == 4
        result = [tuple(function_id)]
        result.append(ABI.make_function_arguments(*args))
        return reduce(lambda x, y: x + y, result)

    @staticmethod
    def _consume_type(ty, data, offset):
        ''' INTERNAL parses a value of type from data '''
        def get_uint(size, offset):
            def _simplify(x):
                value = simplify(x)
                if isinstance(value, Constant) and not value.taint:
                    return value.value
                else:
                    return value

            size = _simplify(size)
            offset = _simplify(offset)
            byte_size = size / 8
            padding = 32 - byte_size  # for 160
            value = Operators.CONCAT(size, *map(Operators.ORD, data[offset + padding:offset + padding + byte_size]))
            return _simplify(value)

        if ty == u'uint256':
            return get_uint(256, offset), offset + 32
        elif ty in (u'bool', u'uint8'):
            return get_uint(8, offset), offset + 32
        elif ty == u'address':
            return get_uint(160, offset), offset + 32
        elif ty == u'int256':
            value = get_uint(256, offset)
            mask = 2**(256 - 1)
            value = -(value & mask) + (value & ~mask)
            return value, offset + 32
        elif ty == u'':
            return None, offset
        elif ty in (u'bytes', u'string'):
            dyn_offset = 4 + get_uint(256, offset)
            size = get_uint(256, dyn_offset)
            return data[dyn_offset + 32:dyn_offset + 32 + size], offset + 4
        elif ty.startswith('bytes') and 0 <= int(ty[5:]) <= 32:
            size = int(ty[5:])
            return data[offset:offset + size], offset + 32
        elif ty == u'address[]':
            dyn_offset = 4 + get_uint(256, offset)
            size = get_uint(256, dyn_offset)
            return data[dyn_offset + 32:dyn_offset + 32 + size], offset + 4
        else:
            raise NotImplementedError(ty)

    @staticmethod
    def parse(signature, data):
        ''' Deserialize function ID and arguments specified in `signature` from `data` '''

        is_multiple = '(' in signature
        if is_multiple:
            func_name = signature.split('(')[0]
            types = signature.split('(')[1][:-1].split(',')
            if len(func_name) > 0:
                off = 4
            else:
                func_name = None
                off = 0
        else:
            func_name = None
            types = (signature,)
            off = 0

        arguments = []
        for ty in types:
            val, off = ABI._consume_type(ty, data, off)
            if val is not None:
                arguments.append(val)
            else:
                break

        if is_multiple:
            if func_name is not None:
                return func_name, tuple(arguments)
            else:
                return tuple(arguments)
        else:
            return arguments[0]


class EVMAccount(object):
    ''' An EVM account '''

    def __init__(self, address, m=None, default_caller=None):
        ''' Encapsulates an account.

            :param address: the address of this account
            :type address: 160 bit long integer
            :param seth: the controlling Manticore
            :param default_caller: the default caller address for any transaction

        '''
        self._default_caller = default_caller
        self._m = m
        self._address = address
        self._hashes = None
        self._init_hashes()

    def add_function(self, signature):
        func_id = ABI.make_function_id(signature)
        func_name = str(signature.split('(')[0])
        self._hashes[func_name] = signature, func_id

    def __int__(self):
        return self._address

    def __str__(self):
        return str(self._address)

    @property
    def address(self):
        return self._address

    def _null_func(self):
        pass

    def _init_hashes(self):
        #initializes self._hashes lazy
        if self._hashes is None and self._m is not None:
            self._hashes = {}
            md = self._m.get_metadata(self._address)
            if md is not None:
                for signature, func_id in md.hashes.items():
                    func_name = str(signature.split('(')[0])
                    self._hashes[func_name] = signature, func_id
            # It was successful, no need to re-run. _init_hashes disabled
            self._init_hashes = self._null_func

    def __getattribute__(self, name):
        ''' If this is a contract account of which we know the functions hashes,
            this will build the transaction for the function call.

            Example use::

                #call funtion `add` on contract_account with argument `1000`
                contract_account.add(1000)

        '''
        if not name.startswith('_'):
            self._init_hashes()
            if self._hashes is not None and name in self._hashes.keys():
                def f(*args, **kwargs):
                    caller = kwargs.get('caller', None)
                    value = kwargs.get('value', 0)
                    tx_data = ABI.make_function_call(str(self._hashes[name][0]), *args)
                    if caller is not None:
                        caller = int(caller)
                    else:
                        caller = self._default_caller
                    self._m.transaction(caller=caller,
                                        address=self._address,
                                        value=value,
                                        data=tx_data)
                return f

        return object.__getattribute__(self, name)


class ManticoreEVM(Manticore):
    ''' Manticore EVM manager

        Usage Ex::

            from manticore.ethereum import ManticoreEVM, ABI
            m = ManticoreEVM()
            #And now make the contract account to analyze
            source_code = """
                pragma solidity ^0.4.15;
                contract AnInt {
                    uint private i=0;
                    function set(uint value){
                        i=value
                    }
                }
            """
            #Initialize user and contracts
            user_account = m.create_account(balance=1000)
            contract_account = m.solidity_create_contract(source_code, owner=user_account, balance=0)
            contract_account.set(12345, value=100) 

            seth.report()
            print seth.coverage(contract_account)
    '''
    SByte = ABI.SByte
    SValue = ABI.SValue

    def make_symbolic_buffer(self, size):
        ''' Creates a symbolic buffer of size bytes to be used in transactions.
            You can not operate on it. It is intended as a place holder for the
            real expression.

            Example use::

                symbolic_data = seth.make_symbolic_buffer(320)
                seth.transaction(caller=attacker_account,
                                address=contract_account,
                                data=symbolic_data,
                                value=100000 )


        '''
        return ABI.SByte(size)

    def make_symbolic_value(self):
        ''' Creates a symbolic value, normally a uint256, to be used in transactions.
            You can not operate on it. It is intended as a place holder for the
            real expression.

            Example use::

                symbolic_value = seth.make_symbolic_value()
                seth.transaction(caller=attacker_account,
                                address=contract_account,
                                data=data,
                                value=symbolic_data )

        '''
        return ABI.SValue

    @staticmethod
    def compile(source_code, contract_name=None):
        ''' Get initialization bytecode from a Solidity source code '''
        name, source_code, bytecode, runtime, srcmap, srcmap_runtime, hashes, abi, warnings = ManticoreEVM._compile(source_code, contract_name)
        return bytecode

    @staticmethod
    def _compile(source_code, contract_name):
        """ Compile a Solidity contract, used internally

            :param source_code: a solidity source code
            :param contract_name: a string with the name of the contract to analyze
            :return: name, source_code, bytecode, srcmap, srcmap_runtime, hashes
        """
        solc = "solc"
        with tempfile.NamedTemporaryFile() as temp:
            temp.write(source_code)
            temp.flush()
            p = Popen([solc, '--combined-json', 'abi,srcmap,srcmap-runtime,bin,hashes,bin-runtime', '--allow-paths', '.', temp.name], stdout=PIPE, stderr=PIPE)

            try:
                output = json.loads(p.stdout.read())
            except ValueError:
                raise Exception('Solidity compilation error:\n\n{}'.format(p.stderr.read()))

            contracts = output.get('contracts', [])
            if len(contracts) != 1 and contract_name is None:
                raise Exception('Solidity file must contain exactly one contract or you must use contract parameter to specify which one.')

            name, contract = None, None
            if contract_name is None:
                name, contract = contracts.items()[0]
            else:
                for n, c in contracts.items():
                    if n.split(":")[1] == contract_name:
                        name, contract = n, c
                        break

            assert(name is not None)
            name = name.split(':')[1]

            if contract['bin'] == '':
                raise Exception('Solidity failed to compile your contract.')
                
            bytecode = contract['bin'].decode('hex')
            srcmap = contract['srcmap'].split(';')
            srcmap_runtime = contract['srcmap-runtime'].split(';')
            hashes = contract['hashes']
            abi = json.loads(contract['abi'])
            runtime = contract['bin-runtime'].decode('hex')
            warnings = p.stderr.read()
            return name, source_code, bytecode, runtime, srcmap, srcmap_runtime, hashes, abi, warnings

    def __init__(self, procs=1, **kwargs):
        ''' A Manticore EVM manager
            :param int procs: number of workers to use in the exploration
        '''
        self.normal_accounts = set()
        self.contract_accounts = set()
        self._config_procs = procs
        # Make the constraint store
        constraints = ConstraintSet()
        # make the ethereum world state
        world = evm.EVMWorld(constraints)
        initial_state = State(constraints, world)
        #@@initial_state.context['tx'] = []
        super(ManticoreEVM, self).__init__(initial_state, **kwargs)

        self.detectors = {}
        self.metadata = {}

        # The following should go to manticore.context so we can use multiprocessing
        self.context['seth'] = {}
        self.context['seth']['_pending_transaction'] = None
        self.context['seth']['_saved_states'] = []
        self.context['seth']['_final_states'] = []
        self.context['seth']['_completed_transactions'] = 0

        self._executor.subscribe('did_load_state', self._load_state_callback)
        self._executor.subscribe('will_terminate_state', self._terminate_state_callback)
        self._executor.subscribe('will_execute_instruction', self._will_execute_instruction_callback)
        self._executor.subscribe('did_read_code', self._did_evm_read_code)
        self._executor.subscribe('on_symbolic_sha3', self._symbolic_sha3)
        self._executor.subscribe('on_concrete_sha3', self._concrete_sha3)

    @property
    def world(self):
        ''' The world instance or None if there is more than one state '''
        return self.get_world(None)

    @property
    def completed_transactions(self):
        with self.locked_context('seth') as context:
            return context['_completed_transactions']

    @property
    def _running_state_ids(self):
        ''' IDs of the running states''' 
        with self.locked_context('seth') as context:
            if self.initial_state is not None:
                return context['_saved_states'] + [-1]
            else:
                return context['_saved_states']

    @property
    def _all_state_ids(self):
        ''' IDs of the all states

            Note: state with id -1 is already in memory and it is not backed on the storage
        ''' 
        return self._running_state_ids + self._terminated_state_ids

    @property
    def _terminated_state_ids(self):
        ''' IDs of the terminated states ''' 
        with self.locked_context('seth') as context:
            return context['_final_states']

    @property
    def running_states(self):
        ''' Iterates over the running states''' 
        for state_id in self._running_state_ids:
            state = self.load(state_id)
            yield state
            #FIXME re save state in case it was modified by the user

    @property
    def terminated_states(self):
        ''' Iterates over the terminated states''' 
        for state_id in self._terminated_state_ids:
            state = self.load(state_id)
            yield state
            #FIXME re save state in case it was modified by the user

    @property
    def all_states(self):
        ''' Iterates over the all states (terminated and alive)''' 
        for state_id in self._all_state_ids:
            state = self.load(state_id)
            yield state
            #FIXME re save state in case it was modified by the user

    def count_states(self):
        ''' Total states count '''
        return len(self._all_state_ids)

    def count_running_states(self):
        ''' Running states count '''
        return len(self._running_state_ids)

    def count_terminated_states(self):
        ''' Terminated states count '''
        return len(self._terminated_state_ids)
        
    def _terminate_state_id(self, state_id):
        ''' Manually  terminates a states by state_id.
            Moves the state from the running list into the terminated list and
            generates a testcase for it
        '''
        if state_id != -1:
            with self.locked_context('seth') as seth_context:
                lst = seth_context['_saved_states']
                lst.remove(state_id)
                seth_context['_saved_states'] = lst

        state = self.load(state_id)
        last_exc = state.context['last_exception']
        self._generate_testcase_callback(state, 'test', last_exc.message)

        if state_id == -1:
            state_id = self.save(state, final=True)
            self._initial_state = None
        else:
            with self.locked_context('seth') as seth_context:
                lst = seth_context['_final_states']
                lst.append(state_id)
                seth_context['_final_states'] = lst

    # deprecate this 5 in favor of for sta in seth.all_states: do stuff?
    def get_world(self, state_id=None):
        ''' Returns the evm world of `state_id` state. '''
        state = self.load(state_id)
        if state is None:
            return None
        else:
            return state.platform

    def get_balance(self, address, state_id=None):
        ''' Balance for account `address` on state `state_id` '''
        if isinstance(address, EVMAccount):
            address = int(address)
        return self.get_world(state_id).get_balance(address)

    def get_storage_data(self, address, offset, state_id=None):
        ''' Storage data for `offset` on account `address` on state `state_id` '''
        if isinstance(address, EVMAccount):
            address = int(address)
        return self.get_world(state_id).get_storage_data(address, offset)

    def get_code(self, address, state_id=None):
        ''' Storage data for `offset` on account `address` on state `state_id` '''
        if isinstance(address, EVMAccount):
            address = int(address)
        return self.get_world(state_id).get_code(address)

    def last_return(self, state_id=None):
        ''' Last returned buffer for state `state_id` '''
        state = self.load(state_id)
        return state.platform.last_return

    def transactions(self, state_id=None):
        ''' Transactions list for state `state_id` '''
        state = self.load(state_id)
        return state.platform.transactions

    def solidity_create_contract(self, source_code, owner, contract_name=None, balance=0, address=None, args=()):
        ''' Creates a solidity contract

            :param str source_code: solidity source code
            :param owner: owner account (will be default caller in any transactions)
            :type owner: int or EVMAccount
            :param contract_name: Name of the contract to analyze (optional if there is a single one in the source code)
            :type contract_name: str
            :param balance: balance to be transferred on creation
            :type balance: int or SValue
            :param address: the address for the new contract (optional)
            :type address: int or EVMAccount
            :param tuple args: constructor arguments
            :rtype: EVMAccount
        '''
        compile_results = self._compile(source_code, contract_name)
        init_bytecode = compile_results[2]

        if address is None:
            address = self.world.new_address()

        # FIXME different states "could"(VERY UNLIKELY) have different contracts
        # asociated with the same address
        self.metadata[address] = SolidityMetadata(*compile_results)

        account = self.create_contract(owner=owner,
                                       balance=balance,
                                       address=address,
                                       init=tuple(init_bytecode) + tuple(ABI.make_function_arguments(*args)))

        if not self.count_running_states() or self.get_code(account) == '':
            return None
        return account

    def create_contract(self, owner, balance=0, address=None, init=None):
        ''' Creates a contract

            :param owner: owner account (will be default caller in any transactions)
            :type owner: int or EVMAccount
            :param balance: balance to be transferred on creation
            :type balance: int or SValue
            :param int address: the address for the new contract (optional)
            :param str init: initializing evm bytecode and arguments
            :rtype: EVMAccount
        '''
        assert self.count_running_states() == 1, "No forking yet"
        assert init is not None
        #FIxme?
        #We force the same address/accounts on all the states
        if address is None:
            address = self.world.new_address()

        with self.locked_context('seth') as context:
            assert context['_pending_transaction'] is None
            context['_pending_transaction'] = ('CREATE_CONTRACT', owner, address, balance, init)

        self.run(procs=self._config_procs)

        #FIxme?
        #We assume the constructor run in all states effectivelly and add the 
        #address to the accounts list
        self.contract_accounts.add(address)
        return EVMAccount(address, self, default_caller=owner)

    def create_account(self, balance=0, address=None, code=''):
        ''' Creates a normal account

            :param balance: balance to be transfered on creation
            :type balance: int or SValue
            :param address: the address for the new contract (optional)
            :type address: int
            :return: an EVMAccount
        '''
        if self.count_running_states() != 1:
            raise EVMException("This works only when there is a single state")
        with self.locked_context('seth') as context:
            if context['_pending_transaction'] is not None:
                raise EVMException("It should be no other pending transaction")

        #self.world refers to the evm world of the single state in existance
        address = self.world.new_address()
        self.world.create_account( address, balance, code=code, storage=None)

        #keep a list just in case. 
        #Caveat: After some execution the account list on different states may differ
        self.normal_accounts.add(address)
        return address

    def transaction(self, caller, address, value, data):
        ''' Issue a symbolic transaction

            :param caller: the address of the account sending the transaction
            :type caller: int or EVMAccount
            :param address: the address of the contract to call
            :type address: int or EVMAccount
            :param value: balance to be transfered on creation
            :type value: int or SValue
            :param data: initial data
            :return: an EVMAccount
            :raises NoAliveStates: if there are no alive states to execute
        '''
        if isinstance(address, EVMAccount):
            address = int(address)
        if isinstance(caller, EVMAccount):
            caller = int(caller)

        with self.locked_context('seth') as context:
            has_alive_states = context['_saved_states'] or self.initial_state is not None
            if not has_alive_states:
                raise NoAliveStates

        if isinstance(data, self.SByte):
            data = (None,) * data.size
        with self.locked_context('seth') as context:
            context['_pending_transaction'] = ('CALL', caller, address, value, data)

        logger.info("Starting symbolic transaction: %d", self.completed_transactions + 1)
        status = self.run(procs=self._config_procs)

        with self.locked_context('seth') as context:
            context['_completed_transactions'] = context['_completed_transactions'] + 1

        logger.info("Finished symbolic transaction: %d | Code Coverage: %d%% | Terminated States: %d | Alive States: %d", self.completed_transactions, self.global_coverage(address), self.count_terminated_states(), self.count_running_states())

        return status

    def multi_tx_analysis(self, solidity_filename, contract_name=None, tx_limit=None, tx_account="attacker"):
        with open(solidity_filename) as f:
            source_code = f.read()

<<<<<<< HEAD
        user_account = self.create_account(balance=1000)
=======
        owner_account = self.create_account(balance=1000)
        contract_account = self.solidity_create_contract(source_code, contract_name=contract_name, owner=owner_account)
>>>>>>> 03af65e5
        attacker_account = self.create_account(balance=1000)
        contract_account = self.solidity_create_contract(source_code, contract_name=contract_name, owner=user_account)

        if tx_account == "attacker":
            tx_account = attacker_account
        elif tx_account == "owner":
            tx_account = owner_account
        else:
            raise EthereumError('The account to perform the symbolic exploration of the contract should be either "attacker" or "owner"')

        def run_symbolic_tx():
            symbolic_data = self.make_symbolic_buffer(320)
            symbolic_value = self.make_symbolic_value()
            self.transaction(caller=tx_account,
                             address=contract_account,
                             data=symbolic_data,
                             value=symbolic_value)

        if contract_account is None:
            logger.info("Failed to create contract. Exception in constructor")
            return

        prev_coverage = 0
        current_coverage = 0

<<<<<<< HEAD
        while current_coverage < 100 and not self.is_shutdown():
            run_symbolic_tx()
=======
        while current_coverage < 100:
            try:
                run_symbolic_tx()
            except NoAliveStates:
                break
>>>>>>> 03af65e5

            if tx_limit is not None:
                tx_limit -= 1
                if tx_limit == 0:
                    break

            prev_coverage = current_coverage
            current_coverage = self.global_coverage(contract_account)
            found_new_coverage = prev_coverage < current_coverage

            if not found_new_coverage:
                break

        self.finalize()

    def run(self, **kwargs):
        ''' Run any pending transaction on any running state '''

        # Check if there is a pending transaction
        with self.locked_context('seth') as context:
            assert context['_pending_transaction'] is not None

            # there is no states added to the executor queue
            assert len(self._executor.list()) == 0

            for state_id in context['_saved_states']:
                self._executor.put(state_id)
            context['_saved_states'] = []

        # A callback will use _pending_transaction and issue the transaction
        # in each state (see load_state_callback)
        super(ManticoreEVM, self).run(**kwargs)

        with self.locked_context('seth') as context:
            if len(context['_saved_states']) == 1:
                self._initial_state = self._executor._workspace.load_state(context['_saved_states'][0], delete=True)
                context['_saved_states'] = []
                assert self._running_state_ids == [-1]

            # clear pending transcations. We are done.
            context['_pending_transaction'] = None

    def save(self, state, final=False):
        ''' Save a state in secondary storage and add it to running or final lists

            :param state: A manticore State
            :param final: True if state is final
            :returns: a state id

        '''
        # save the state to secondary storage
        state_id = self._executor._workspace.save_state(state)
        with self.locked_context('seth') as context:
            if final:
                # Keep it on a private list
                context['_final_states'].append(state_id)
            else:
                # Keep it on a private list
                context['_saved_states'].append(state_id)
        return state_id

    def load(self, state_id=None):
        ''' Load one of the running or final states.

            :param state_id: If None it assumes there is a single running state
            :type state_id: int or None
        '''
        state = None
        if state_id is None:
            #a single state was assumed
            if self.count_running_states() == 1:  
                #Get the ID of the single running state              
                state_id = self._running_state_ids[0]
            else:
                raise Exception("More than one state running.")

        if state_id == -1:
            state = self.initial_state
        else:
            state = self._executor._workspace.load_state(state_id, delete=False)
            #froward events from newly loaded object
            self._executor.forward_events_from(state, True)
        return state

    # Callbacks
    def _symbolic_sha3(self, state, data, known_hashes):
        ''' INTERNAL USE '''

        with self.locked_context('known_sha3', set) as known_sha3:
            state.platform._sha3.update(known_sha3)

    def _concrete_sha3(self, state, buf, value):
        ''' INTERNAL USE '''
        with self.locked_context('known_sha3', set) as known_sha3:
            known_sha3.add((buf, value))

    def _terminate_state_callback(self, state, state_id, e):
        ''' INTERNAL USE
            Every time a state finishes executing last transaction we save it in
            our private list
        '''
        world = state.platform
        tx = world.last_transaction

        if tx and not tx.is_human():
            logger.info("Manticore exception. State should be terminated only at the end of the human transaction")

        state.context['last_exception'] = e

        if state.platform.current_transaction is not None:
            logger.debug("Something was wrong. Search terminated in the middle of an ongoing tx")
            self.save(state, final=True)
            e.testcase=True
            return 

        #is we initiated the Tx we need process the outcome for now.
        #Fixme incomplete. 
        if tx.is_human():
            if tx.sort == 'CREATE':
                if tx.result == 'RETURN':
                    world.set_code(tx.address, tx.return_data)
                else:
                    world.delete_account(address)

        if tx.result in {'REVERT', 'THROW', 'TXERROR'}:
            self.save(state, final=True)
        else:
            assert tx.result in {'SELFDESTRUCT', 'RETURN', 'STOP'}
            # if not a revert we save the state for further transactioning
            del state.context['processed']
            self.save(state)
            e.testcase = False  # Do not generate a testcase file
    
    #Callbacks
    def _load_state_callback(self, state, state_id):
        ''' INTERNAL USE
            When a state was just loaded from stoage we do the pending transaction
        '''
        if state.context.get('processed', False):
            return
        world = state.platform
        state.context['processed'] = True
        with self.locked_context('seth') as context:
            # take current global transaction we need to apply to all running states
            ty, caller, address, value, data = context['_pending_transaction']
            '''
            txnum = len(state.context['tx'])
            #Fixme[felipe] context['tx'] not needed
            if not txnum == len(world.human_transactions):
                print "AAAAX"*10 , txnum == len(world.human_transactions),  txnum,  len(world.human_transactions)
                print map(str, world.human_transactions)
                print state.context['tx']
            '''

        txnum = len(world.human_transactions)

        # Replace any None by symbolic values
        if value is None:
            value = state.new_symbolic_value(256, label='tx%d_value' % txnum)
        if isinstance(data, tuple):
            if any(x is None for x in data):
                symbolic_data = state.new_symbolic_buffer(label='tx%d_data' % txnum, nbytes=len(data))
                for i in range(len(data)):
                    if data[i] is not None:
                        symbolic_data[i] = data[i]
                data = symbolic_data


        if ty == 'CALL':
            world.transaction(address=address, caller=caller, data=data, value=value)
        else:
            assert ty == 'CREATE_CONTRACT'
            world.create_contract(caller=caller, address=address, balance=value, init=data)

        #Fixme[felipe] not needed
        #state.context['tx'].append((ty, caller, address, value, data))

    def _will_execute_instruction_callback(self, state, pc, instruction):
        ''' INTERNAL USE '''
        assert state.constraints == state.platform.constraints
        assert state.platform.constraints == state.platform.current_vm.constraints
        logger.debug("%s", state.platform.current_vm)

<<<<<<< HEAD
        if state.platform.current_transaction.sort == 'CALL':
            coverage_context_name = 'runtime_coverage'
        else:
=======
        if isinstance(state.platform.current.last_exception, evm.Create):
>>>>>>> 03af65e5
            coverage_context_name = 'init_coverage'
            trace_context_name = 'seth.init.trace'
        else:
            coverage_context_name = 'runtime_coverage'
            trace_context_name = 'seth.rt.trace'

        with self.locked_context(coverage_context_name, set) as coverage:
<<<<<<< HEAD
            coverage.add((state.platform.current_vm.address, state.platform.current_vm.pc))

    def _did_execute_instruction_callback(self, state, prev_pc, pc, instruction):
        ''' INTERNAL USE '''
        state.context.setdefault('seth.trace', []).append((state.platform.current_vm.address, prev_pc))
=======
            coverage.add((state.platform.current.address, state.platform.current.pc))
        state.context.setdefault(trace_context_name, []).append((state.platform.current.address, pc))
>>>>>>> 03af65e5

    def _did_evm_read_code(self, state, offset, size):
        ''' INTERNAL USE '''
        with self.locked_context('code_data', set) as code_data:
            for i in range(offset, offset + size):
                code_data.add((state.platform.current_vm.address, i))

    def get_metadata(self, address):
        ''' Gets the solidity metadata for address.
            This is available only if address is a contract created from solidity
        '''
        return self.metadata.get(address)

    def register_detector(self, d):
        if not isinstance(d, Detector):
            raise Exception("Not a Detector")
        self.detectors[d.name] = d
        self.register_plugin(d)

    @property
    def global_findings(self):
        with self.locked_context('seth.global_findings', set) as global_findings:
            return global_findings

    @property
    def workspace(self):
        return self._executor._workspace._store.uri

    def generate_testcase(self, state, name, message=''):
        self._generate_testcase_callback(state, name, message)
    
    def _generate_testcase_callback(self, state, name, message=''):
        '''
        Create a serialized description of a given state.
        :param state: The state to generate information about
        :param message: Accompanying message
        '''
        # workspace should not be responsible for formating the output
        # each object knows its secrets, each class should be able to report its
        # final state
        #super(ManticoreEVM, self)._generate_testcase_callback(state, name, message)
        # TODO(mark): Refactor ManticoreOutput to let the platform be more in control
        #  so this function can be fully ported to EVMWorld.generate_workspace_files.
        def flagged(flag):
            return '(*)' if flag else '' 
        testcase = self._output.testcase(name.replace(' ', '_'))
        logger.info("Generated testcase No. {} - {}".format(testcase.num, message))
        blockchain = state.platform
        with testcase.open_stream('summary') as summary:
            summary.write("Last exception: %s\n" % state.context['last_exception'])

            address, offset = state.context['seth.rt.trace'][-1]

            #Last instruction if last tx vas valid
            if state.context['last_exception'].message != 'TXERROR':
                metadata = self.get_metadata(blockchain.transactions[-1].address)
                if metadata is not None:
                    summary.write('Last instruction at contract %x offset %x\n' %(address, offset))
                    at_runtime = blockchain.transactions[-1].sort != 'CREATE'
                    source_code_snippet = metadata.get_source_for(offset, at_runtime)
                    if source_code_snippet:
                        summary.write(source_code_snippet)
                    summary.write('\n')

            # Accounts summary
            is_something_symbolic = False
            summary.write("%d accounts.\n" % len(blockchain.accounts))
            for account_address in blockchain.accounts:
                is_account_address_symbolic = issymbolic(account_address)
                account_address = state.solve_one(account_address)
                summary.write("Address: 0x%x %s\n" % (account_address, flagged(is_account_address_symbolic)))
                balance = blockchain.get_balance(account_address)
                is_balance_symbolic = issymbolic(balance)
                is_something_symbolic = is_something_symbolic or is_balance_symbolic
                balance = state.solve_one(balance)
                summary.write("Balance: %d %s\n" % (balance, flagged(is_balance_symbolic)))

                '''if blockchain.has_storage(account_address):
                    summary.write("Storage:\n")
                    for offset, value in blockchain.get_storage_items(account_address):
                        is_storage_symbolic = issymbolic(offset) or issymbolic(value)
                        offset = state.solve_one(offset)
                        value = state.solve_one(value)
                        summary.write("\t%032x -> %032x %s\n" % (offset, value, flagged(is_storage_symbolic)))
                        is_something_symbolic = is_something_symbolic or is_storage_symbolic
<<<<<<< HEAD
                '''
                code = blockchain.get_code(account_address)
                if len(code):
=======

                runtime_code = blockchain.get_code(account_address)
                if runtime_code:
>>>>>>> 03af65e5
                    summary.write("Code:\n")
                    fcode = StringIO.StringIO(runtime_code)
                    for chunk in iter(lambda: fcode.read(32), b''):
                        summary.write('\t%s\n' % chunk.encode('hex'))
                    runtime_trace = set((pc for contract, pc in state.context['seth.rt.trace'] if address == contract))
                    summary.write("Coverage %d%% (on this state)\n" % calculate_coverage(runtime_code, runtime_trace))  # coverage % for address in this account/state
                summary.write("\n")

            if blockchain._sha3:
                summary.write("Known hashes:\n")
                for key, value in blockchain._sha3.items():
                    summary.write('%s::%x\n' % (key.encode('hex'), value))

            if is_something_symbolic:
                summary.write('\n\n(*) Example solution given. Value is symbolic and may take other values\n')

        # Transactions
        with testcase.open_stream('tx') as tx_summary:
            is_something_symbolic = False
            for tx in blockchain.transactions:  # external transactions
                tx_summary.write("Transactions Nr. %d\n" % blockchain.transactions.index(tx))

                # The result if any RETURN or REVERT
                tx_summary.write("Type: %s\n" % tx.sort)
                tx_summary.write("From: 0x%x %s\n" % (state.solve_one(tx.caller), flagged(issymbolic(tx.caller))))
                tx_summary.write("To: 0x%x %s\n" % (state.solve_one(tx.address), flagged(issymbolic(tx.address))))
                tx_summary.write("Value: %d %s\n"% (state.solve_one(tx.value), flagged(issymbolic(tx.value))))
                tx_data = ''.join(state.solve_one(tx.data))
                tx_summary.write("Data: %s %s\n"% (tx_data.encode('hex'), flagged(issymbolic(tx.data))))
                if tx.return_data is not None:
                    return_data = state.solve_one(tx.return_data)
                    tx_summary.write("Return_data: %s %s\n" % (''.join(return_data).encode('hex'), flagged(issymbolic(tx.return_data))))

                metadata = self.get_metadata(tx.address)
                if tx.sort == 'CALL':
                    if metadata is not None:
                        function_id = tx.data[:4]  # hope there is enough data
                        function_id = state.solve_one(function_id).encode('hex')
                        signature = metadata.get_func_signature(function_id)
                        function_name, arguments = ABI.parse(signature, tx.data)

                        return_data = None
                        if tx.result == 'RETURN':
                            ret_types = metadata.get_func_return_types(function_id)
                            return_data = ABI.parse(ret_types, tx.return_data)  # function return

                        tx_summary.write('\n')
                        tx_summary.write("Function call:\n")
                        tx_summary.write("%s(" % state.solve_one(function_name))
                        tx_summary.write(','.join(map(repr, map(state.solve_one, arguments))))
                        is_argument_symbolic = any(map(issymbolic, arguments))
                        is_something_symbolic = is_something_symbolic or is_argument_symbolic
                        tx_summary.write(') -> %s %s\n' % ( tx.result, flagged(is_argument_symbolic)))

                        if return_data is not None:
                            is_return_symbolic = any(map(issymbolic, return_data))
                            return_values = tuple(map(state.solve_one, return_data))
                            return_values = ''.join(map(chr, return_values))
                            if len(return_values) == 1:
                                return_values = return_values[0]

                            tx_summary.write('return: %r %s\n' % ( return_values, flagged(is_return_symbolic)))
                            is_something_symbolic = is_something_symbolic or is_return_symbolic

                            tx_summary.write('return: %r %s\n' % ( return_values, flagged(is_return_symbolic)))
                            is_something_symbolic = is_something_symbolic or is_return_symbolic

                tx_summary.write('\n\n')

            if is_something_symbolic:
                tx_summary.write('\n\n(*) Example solution given. Value is symbolic and may take other values\n')

        # logs
        with testcase.open_stream('logs') as logs_summary:
            is_something_symbolic = False
            for log_item in blockchain.logs:
                is_log_symbolic = issymbolic(log_item.memlog)
                is_something_symbolic = is_log_symbolic or is_something_symbolic
                solved_memlog = state.solve_one(log_item.memlog)
                printable_bytes = ''.join(filter(lambda c: c in string.printable, solved_memlog))

                logs_summary.write("Address: %x\n" % log_item.address)
                logs_summary.write("Memlog: %s (%s) %s\n" % (solved_memlog.encode('hex'), printable_bytes, flagged(is_log_symbolic)))
                logs_summary.write("Topics:\n")
                for i, topic in enumerate(log_item.topics):
                    logs_summary.write("\t%d) %x %s" %(i, state.solve_one(topic), flagged(issymbolic(topic))))

        with testcase.open_stream('constraints') as smt_summary:
            smt_summary.write(str(state.constraints))

        with testcase.open_stream('pkl') as statef:
            try:
                statef.write(pickle.dumps(state, 2))
            except RuntimeError:
                # recursion exceeded. try a slower, iterative solution
                from .utils import iterpickle
                logger.debug("Using iterpickle to dump state")
                statef.write(iterpickle.dumps(state, 2))

        with testcase.open_stream('rt.trace') as f:
            self._emit_trace_file(f, state.context['seth.rt.trace'])

        with testcase.open_stream('init.trace') as f:
            self._emit_trace_file(f, state.context['seth.init.trace'])

    @staticmethod
    def _emit_trace_file(filestream, trace):
        """
        :param filestream: file object for the workspace trace file
        :param trace: list of (contract address, pc) tuples
        :type trace: list[tuple(int, int)]
        """
        for contract, pc in trace:
            if pc == 0:
                filestream.write('---\n')
            ln = '0x{:x}:0x{:x}\n'.format(contract, pc)
            filestream.write(ln)

    def finalize(self):
        """
        Terminate and generate testcases for all currently alive states (contract states that cleanly executed
        to a STOP or RETURN in the last symbolic transaction).
        """
        logger.debug("Finalizing %d states.", self.count_states())
        q = Queue()
        map(q.put, self._running_state_ids)

        def f(q):
            try:
                while True:
                    state_id = q.get_nowait()
                    self._terminate_state_id(state_id)
            except EmptyQueue:
                pass

        ps = []

        for _ in range(self._config_procs):
            p = Process(target=f, args=(q,))
            p.start()
            ps.append(p)

        for p in ps:
            p.join()            
                
        #delete actual streams from storage
        for state_id in self._all_state_ids:
            #state_id -1 is always only on memory
            if state_id != -1:
                self._executor._workspace.rm_state(state_id)

        # clean up lists
        with self.locked_context('seth') as seth_context:
            seth_context['_saved_states'] = []
        with self.locked_context('seth') as seth_context:
            seth_context['_final_states'] = []

        #global summary
        with self._output.save_stream('global.summary') as global_summary:
            # (accounts created by contract code are not in this list )
            global_summary.write("Global coverage:\n")
            for address in self.contract_accounts:
                global_summary.write("%x: %d%%\n" % (address, self.global_coverage(address)))  # coverage % for address in this state

            if len(self.global_findings):
                global_summary.write("Global Findings:\n")

                for address, pc, finding in self.global_findings:
                    global_summary.write('- %s -\n' % finding)
                    global_summary.write('\t Contract: %s\n' % address)
                    global_summary.write('\t Program counter: %s\n' % pc)
                    md = self.get_metadata(address)
                    if md is not None:
                        src = md.get_source_for(pc)
                        global_summary.write('\t Snippet:\n')
                        global_summary.write('\n'.join(('\t\t' + x for x in src.split('\n'))))
                        global_summary.write('\n\n')

            md = self.get_metadata(address)
            if md is not None and len(md.warnings) > 0:
                global_summary.write('\n\nCompiler warnings for %s:\n' % md.name)
                global_summary.write(md.warnings)

        for address, md in self.metadata.items():
            with self._output.save_stream('global_%s.sol' % md.name) as global_src:
                global_src.write(md.source_code)
            with self._output.save_stream('global_%s_runtime.bytecode' % md.name) as global_runtime_bytecode:
                global_runtime_bytecode.write(md.runtime_bytecode)
            with self._output.save_stream('global_%s_init.bytecode' % md.name) as global_init_bytecode:
                global_init_bytecode.write(md.init_bytecode)

            with self._output.save_stream('global_%s.runtime_asm' % md.name) as global_runtime_asm:
                runtime_bytecode = md.runtime_bytecode

                with self.locked_context('runtime_coverage') as seen:

                    count, total = 0, 0
                    for i in evm.EVMAsm.disassemble_all(runtime_bytecode):
                        if (address, i.offset) in seen:
                            count += 1
                            global_runtime_asm.write('*')
                        else:
                            global_runtime_asm.write(' ')

                        global_runtime_asm.write('%4x: %s\n' % (i.offset, i))
                        total += 1

            with self._output.save_stream('global_%s.init_asm' % md.name) as global_init_asm:
                with self.locked_context('init_coverage') as seen:
                    count, total = 0, 0
                    for i in evm.EVMAsm.disassemble_all(md.init_bytecode):
                        if (address, i.offset) in seen:
                            count += 1
                            global_init_asm.write('*')
                        else:
                            global_init_asm.write(' ')

                        global_init_asm.write('%4x: %s\n' % (i.offset, i))
                        total += 1

            with self._output.save_stream('global_%s.init_visited' % md.name) as f:
                with self.locked_context('init_coverage') as seen:
                    visited = set((o for (a, o) in seen if a == address))
                    for o in sorted(visited):
                        f.write('0x%x\n' % o)

            with self._output.save_stream('global_%s.runtime_visited' % md.name) as f:
                with self.locked_context('runtime_coverage') as seen:
                    visited = set()
                    for (a, o) in seen:
                        if a == address:
                            visited.add(o)
                    for o in sorted(visited):
                        f.write('0x%x\n' % o)

        logger.info("Results in %s", self.workspace)

    def global_coverage(self, account_address):
        ''' Returns code coverage for the contract on `account_address`.
            This sums up all the visited code lines from any of the explored
            states.
        '''
        account_address = int(account_address)

        #Search one state in which the account_address exists
        for state in self.all_states:
            world = state.platform
            if account_address in world:
                break

        with self.locked_context('runtime_coverage') as coverage:
            seen = coverage
        runtime_bytecode = self.get_metadata(account_address).runtime_bytecode

        count, total = 0, 0
        for i in evm.EVMAsm.disassemble_all(runtime_bytecode):
            if (account_address, i.offset) in seen:
                count += 1
            total += 1

        return count * 100.0 / total

    # TODO: Find a better way to suppress execution of Manticore._did_finish_run_callback
    # We suppress because otherwise we log it many times and it looks weird.
    def _did_finish_run_callback(self):
        pass<|MERGE_RESOLUTION|>--- conflicted
+++ resolved
@@ -70,7 +70,7 @@
     @staticmethod
     def _can_add_overflow(state, result, a, b):
         # TODO FIXME (mark) this is using a signed LT. need to check if this is correct
-        return state.can_be_true(result < a) or state.can_be_true(result < b)
+        return state.can_be_true(operators.ULT(result, a) | operators.ULT(result, b))
 
     @staticmethod
     def _can_mul_overflow(state, result, a, b):
@@ -134,26 +134,24 @@
         state.context.setdefault('seth.detectors.initialized_storage', set()).add(offset)
 
 
-<<<<<<< HEAD
 def calculate_coverage(code, seen):
     ''' Calculates what percentage of code has been seen '''
+
     def array_to_string(arr):
+        #Get a string out of constant Array
         result = ''
-        for c in arr:
-            result += chr(c.value)
+        for i in range(len(arr)):
+            result += chr(simplify(arr[i]).value)
         return result
-    runtime_bytecode = array_to_string(code)
-=======
-def calculate_coverage(runtime_bytecode, seen):
-    ''' Calculates what percentage of runtime_bytecode has been seen '''
->>>>>>> 03af65e5
+    bytecode = array_to_string(code)
+
     end = None
-    if runtime_bytecode[-44: -34] == '\x00\xa1\x65\x62\x7a\x7a\x72\x30\x58\x20' \
-            and runtime_bytecode[-2:] == '\x00\x29':
+    if bytecode[-44: -34] == '\x00\xa1\x65\x62\x7a\x7a\x72\x30\x58\x20' \
+            and bytecode[-2:] == '\x00\x29':
         end = -9 - 33 - 2  # Size of metadata at the end of most contracts
 
     count, total = 0, 0
-    for i in evm.EVMAsm.disassemble_all(runtime_bytecode[:end]):
+    for i in evm.EVMAsm.disassemble_all(bytecode[:end]):
         if i.offset in seen:
             count += 1
         total += 1
@@ -704,7 +702,7 @@
 
         self._executor.subscribe('did_load_state', self._load_state_callback)
         self._executor.subscribe('will_terminate_state', self._terminate_state_callback)
-        self._executor.subscribe('will_execute_instruction', self._will_execute_instruction_callback)
+        self._executor.subscribe('did_evm_execute_instruction', self._did_evm_execute_instruction_callback)
         self._executor.subscribe('did_read_code', self._did_evm_read_code)
         self._executor.subscribe('on_symbolic_sha3', self._symbolic_sha3)
         self._executor.subscribe('on_concrete_sha3', self._concrete_sha3)
@@ -969,14 +967,9 @@
         with open(solidity_filename) as f:
             source_code = f.read()
 
-<<<<<<< HEAD
-        user_account = self.create_account(balance=1000)
-=======
         owner_account = self.create_account(balance=1000)
         contract_account = self.solidity_create_contract(source_code, contract_name=contract_name, owner=owner_account)
->>>>>>> 03af65e5
         attacker_account = self.create_account(balance=1000)
-        contract_account = self.solidity_create_contract(source_code, contract_name=contract_name, owner=user_account)
 
         if tx_account == "attacker":
             tx_account = attacker_account
@@ -1000,16 +993,11 @@
         prev_coverage = 0
         current_coverage = 0
 
-<<<<<<< HEAD
         while current_coverage < 100 and not self.is_shutdown():
-            run_symbolic_tx()
-=======
-        while current_coverage < 100:
             try:
                 run_symbolic_tx()
             except NoAliveStates:
                 break
->>>>>>> 03af65e5
 
             if tx_limit is not None:
                 tx_limit -= 1
@@ -1112,11 +1100,10 @@
             our private list
         '''
         world = state.platform
-        tx = world.last_transaction
+        tx = world.all_transactions[-1]
 
         if tx and not tx.is_human():
             logger.info("Manticore exception. State should be terminated only at the end of the human transaction")
-
         state.context['last_exception'] = e
 
         if state.platform.current_transaction is not None:
@@ -1125,6 +1112,7 @@
             e.testcase=True
             return 
 
+        print world.all_transactions, tx, e
         #is we initiated the Tx we need process the outcome for now.
         #Fixme incomplete. 
         if tx.is_human():
@@ -1134,8 +1122,12 @@
                 else:
                     world.delete_account(address)
 
+        #Human tx that ends in this wont modify the storage so finalize and
+        # generate a testcase. FIXME This should be configurable as REVERT and 
+        # THROWit actually changes the balance and nonce? of some accounts
         if tx.result in {'REVERT', 'THROW', 'TXERROR'}:
             self.save(state, final=True)
+            e.testcase = True
         else:
             assert tx.result in {'SELFDESTRUCT', 'RETURN', 'STOP'}
             # if not a revert we save the state for further transactioning
@@ -1155,14 +1147,6 @@
         with self.locked_context('seth') as context:
             # take current global transaction we need to apply to all running states
             ty, caller, address, value, data = context['_pending_transaction']
-            '''
-            txnum = len(state.context['tx'])
-            #Fixme[felipe] context['tx'] not needed
-            if not txnum == len(world.human_transactions):
-                print "AAAAX"*10 , txnum == len(world.human_transactions),  txnum,  len(world.human_transactions)
-                print map(str, world.human_transactions)
-                print state.context['tx']
-            '''
 
         txnum = len(world.human_transactions)
 
@@ -1184,39 +1168,22 @@
             assert ty == 'CREATE_CONTRACT'
             world.create_contract(caller=caller, address=address, balance=value, init=data)
 
-        #Fixme[felipe] not needed
-        #state.context['tx'].append((ty, caller, address, value, data))
-
-    def _will_execute_instruction_callback(self, state, pc, instruction):
+
+    def _did_evm_execute_instruction_callback(self, state, instruction, arguments, result):
         ''' INTERNAL USE '''
-        assert state.constraints == state.platform.constraints
-        assert state.platform.constraints == state.platform.current_vm.constraints
         logger.debug("%s", state.platform.current_vm)
-
-<<<<<<< HEAD
-        if state.platform.current_transaction.sort == 'CALL':
-            coverage_context_name = 'runtime_coverage'
-        else:
-=======
-        if isinstance(state.platform.current.last_exception, evm.Create):
->>>>>>> 03af65e5
+        #TODO move to a plugin
+        at_init = state.platform.current_transaction.sort == 'CREATE'
+        pc = instruction.offset
+        if at_init:
             coverage_context_name = 'init_coverage'
-            trace_context_name = 'seth.init.trace'
         else:
             coverage_context_name = 'runtime_coverage'
-            trace_context_name = 'seth.rt.trace'
 
         with self.locked_context(coverage_context_name, set) as coverage:
-<<<<<<< HEAD
-            coverage.add((state.platform.current_vm.address, state.platform.current_vm.pc))
-
-    def _did_execute_instruction_callback(self, state, prev_pc, pc, instruction):
-        ''' INTERNAL USE '''
-        state.context.setdefault('seth.trace', []).append((state.platform.current_vm.address, prev_pc))
-=======
-            coverage.add((state.platform.current.address, state.platform.current.pc))
-        state.context.setdefault(trace_context_name, []).append((state.platform.current.address, pc))
->>>>>>> 03af65e5
+            coverage.add((state.platform.current_vm.address, pc))
+
+        state.context.setdefault('evm.trace', []).append((state.platform.current_vm.address, pc, at_init))
 
     def _did_evm_read_code(self, state, offset, size):
         ''' INTERNAL USE '''
@@ -1228,7 +1195,7 @@
         ''' Gets the solidity metadata for address.
             This is available only if address is a contract created from solidity
         '''
-        return self.metadata.get(address)
+        return self.metadata.get(int(address))
 
     def register_detector(self, d):
         if not isinstance(d, Detector):
@@ -1268,14 +1235,15 @@
         with testcase.open_stream('summary') as summary:
             summary.write("Last exception: %s\n" % state.context['last_exception'])
 
-            address, offset = state.context['seth.rt.trace'][-1]
+            at_runtime = blockchain.last_transaction.sort != 'CREATE'
+            address, offset, at_init = state.context['evm.trace'][-1]
+            assert at_runtime != at_init            
 
             #Last instruction if last tx vas valid
             if state.context['last_exception'].message != 'TXERROR':
-                metadata = self.get_metadata(blockchain.transactions[-1].address)
+                metadata = self.get_metadata(blockchain.last_transaction.address)
                 if metadata is not None:
                     summary.write('Last instruction at contract %x offset %x\n' %(address, offset))
-                    at_runtime = blockchain.transactions[-1].sort != 'CREATE'
                     source_code_snippet = metadata.get_source_for(offset, at_runtime)
                     if source_code_snippet:
                         summary.write(source_code_snippet)
@@ -1302,20 +1270,15 @@
                         value = state.solve_one(value)
                         summary.write("\t%032x -> %032x %s\n" % (offset, value, flagged(is_storage_symbolic)))
                         is_something_symbolic = is_something_symbolic or is_storage_symbolic
-<<<<<<< HEAD
                 '''
-                code = blockchain.get_code(account_address)
-                if len(code):
-=======
 
                 runtime_code = blockchain.get_code(account_address)
                 if runtime_code:
->>>>>>> 03af65e5
                     summary.write("Code:\n")
                     fcode = StringIO.StringIO(runtime_code)
                     for chunk in iter(lambda: fcode.read(32), b''):
                         summary.write('\t%s\n' % chunk.encode('hex'))
-                    runtime_trace = set((pc for contract, pc in state.context['seth.rt.trace'] if address == contract))
+                    runtime_trace = set((pc for contract, pc, at_init in state.context['evm.trace'] if address == contract and not at_init))
                     summary.write("Coverage %d%% (on this state)\n" % calculate_coverage(runtime_code, runtime_trace))  # coverage % for address in this account/state
                 summary.write("\n")
 
@@ -1410,11 +1373,9 @@
                 logger.debug("Using iterpickle to dump state")
                 statef.write(iterpickle.dumps(state, 2))
 
-        with testcase.open_stream('rt.trace') as f:
-            self._emit_trace_file(f, state.context['seth.rt.trace'])
-
-        with testcase.open_stream('init.trace') as f:
-            self._emit_trace_file(f, state.context['seth.init.trace'])
+        with testcase.open_stream('trace') as f:
+            self._emit_trace_file(f, state.context['evm.trace'])
+
 
     @staticmethod
     def _emit_trace_file(filestream, trace):
@@ -1423,10 +1384,10 @@
         :param trace: list of (contract address, pc) tuples
         :type trace: list[tuple(int, int)]
         """
-        for contract, pc in trace:
+        for contract, pc, at_init in trace:
             if pc == 0:
                 filestream.write('---\n')
-            ln = '0x{:x}:0x{:x}\n'.format(contract, pc)
+            ln = '0x{:x}:0x{:x} {}\n'.format(contract, pc, '*' if at_init else '')
             filestream.write(ln)
 
     def finalize(self):
