--- conflicted
+++ resolved
@@ -1225,16 +1225,6 @@
                         tx_summary.write(','.join(map(repr, map(state.solve_one, arguments))))
                         is_argument_symbolic = any(map(issymbolic, arguments))
                         is_something_symbolic = is_something_symbolic or is_argument_symbolic
-<<<<<<< HEAD
-                        tx_summary.write(') -> %s %s\n' % (tx.result, flagged(is_argument_symbolic)))
-                        is_return_symbolic = any(map(issymbolic, return_data))
-                        return_values = tuple(map(state.solve_one, return_data))
-                        if len(return_values) == 1:
-                            return_values = return_values[0]
-
-                        tx_summary.write('return: %r %s\n' % (return_values, flagged(is_return_symbolic)))
-                        is_something_symbolic = is_something_symbolic or is_return_symbolic
-=======
                         tx_summary.write(') -> %s %s\n' % ( tx.result, flagged(is_argument_symbolic)))
 
                         if return_data is not None:
@@ -1245,7 +1235,6 @@
 
                             tx_summary.write('return: %r %s\n' % ( return_values, flagged(is_return_symbolic)))
                             is_something_symbolic = is_something_symbolic or is_return_symbolic
->>>>>>> fceb48ce
 
                 tx_summary.write('\n\n')
 
