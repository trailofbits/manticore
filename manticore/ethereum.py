--- conflicted
+++ resolved
@@ -665,7 +665,6 @@
         return bytecode
 
     @staticmethod
-<<<<<<< HEAD
     def _find_placeholders(hex_contract):
         """
         Find placeholders like __/tmp/tmp_9k7_l:Manticore______________ in a hex
@@ -717,8 +716,6 @@
         return bytes(hex_contract)
 
     @staticmethod
-    def _compile(source_code, contract_name, libraries=None):
-=======
     def _run_solc(source_file):
         ''' Compile a source file with the Solidity compiler
 
@@ -753,18 +750,13 @@
                 raise Exception('Solidity compilation error:\n\n{}'.format(stderr.read()))
 
     @staticmethod
-    def _compile(source_code, contract_name):
->>>>>>> 4a98110f
+    def _compile(source_code, contract_name, libraries=None):
         """ Compile a Solidity contract, used internally
 
             :param source_code: solidity source as either a string or a file handle
             :param contract_name: a string with the name of the contract to analyze
-<<<<<<< HEAD
             :param libraries: an iterable of pairs (library_name, library_address) 
-            :return: name, source_code, bytecode, srcmap, srcmap_runtime, hashes
-=======
             :return: name, source_code, bytecode, runtime, srcmap, srcmap_runtime, hashes, abi, warnings
->>>>>>> 4a98110f
         """
         try:
             file_type = file  # Python 2
@@ -795,51 +787,27 @@
                     name, contract = n, c
                     break
 
-<<<<<<< HEAD
-            name, contract = None, None
-            if contract_name is None:
-                name, contract = contracts.items()[0]
-            else:
-                for n, c in contracts.items():
-                    if n.split(":")[1] == contract_name:
-                        name, contract = n, c
-                        break
-
-            assert(name is not None)
-            name = name.split(':')[1]
-
-            if contract['bin'] == '':
-                raise Exception('Solidity failed to compile your contract.')
-
-            bytecode = binascii.unhexlify(ManticoreEVM._link(contract['bin'], libraries))
-            srcmap = contract['srcmap'].split(';')
-            srcmap_runtime = contract['srcmap-runtime'].split(';')
-            hashes = contract['hashes']
-            abi = json.loads(contract['abi'])
-            runtime = binascii.unhexlify(ManticoreEVM._link(contract['bin-runtime'], libraries))
-            warnings = p.stderr.read()
-
-            return name, source_code, bytecode, runtime, srcmap, srcmap_runtime, hashes, abi, warnings
-=======
         assert(name is not None)
+        name = name.split(':')[1]
+
         # capture source code if file handle was passed as arg
         if isinstance(source_code, file_type):
             source_path = name.split(':')[0]
             with open(source_path) as f:
                 source_code = f.read()
-        name = name.split(':')[1]
 
         if contract['bin'] == '':
             raise Exception('Solidity failed to compile your contract.')
 
-        bytecode = contract['bin'].decode('hex')
+        bytecode = binascii.unhexlify(ManticoreEVM._link(contract['bin'], libraries))
         srcmap = contract['srcmap'].split(';')
         srcmap_runtime = contract['srcmap-runtime'].split(';')
         hashes = contract['hashes']
         abi = json.loads(contract['abi'])
-        runtime = contract['bin-runtime'].decode('hex')
+        runtime = binascii.unhexlify(ManticoreEVM._link(contract['bin-runtime'], libraries))
+        warnings = p.stderr.read()
+
         return name, source_code, bytecode, runtime, srcmap, srcmap_runtime, hashes, abi, warnings
->>>>>>> 4a98110f
 
     def __init__(self, procs=1, **kwargs):
         ''' A Manticore EVM manager
@@ -1119,11 +1087,8 @@
 
     def multi_tx_analysis(self, solidity_filename, contract_name=None, tx_limit=None, tx_use_coverage=True, tx_account="attacker"):
         owner_account = self.create_account(balance=1000)
-<<<<<<< HEAD
-=======
         with open(solidity_filename) as f:
             contract_account = self.solidity_create_contract(f, contract_name=contract_name, owner=owner_account)
->>>>>>> 4a98110f
         attacker_account = self.create_account(balance=1000)
 
         deps = {}
