--- conflicted
+++ resolved
@@ -1,19 +1,7 @@
-<<<<<<< HEAD
 from __future__ import division
 from future import standard_library
 standard_library.install_aliases()
-from builtins import str
-from builtins import map
-from builtins import range
-from builtins import int
-from builtins import bytes
-
-=======
-from __future__ import division, print_function
-from future import standard_library
-standard_library.install_aliases()
 from builtins import *
->>>>>>> a85dd7b6
 import string
 import binascii
 
@@ -34,11 +22,8 @@
 import logging
 import io
 import pickle
-<<<<<<< HEAD
-=======
 import sys
 from .core.plugin import Plugin
->>>>>>> a85dd7b6
 from functools import reduce
 from .utils.helpers import isstring, isint
 
@@ -290,10 +275,7 @@
         and for contract-to-contract interaction.
 
     '''
-<<<<<<< HEAD
-
-=======
->>>>>>> a85dd7b6
+
     class SByte(object):
         ''' Unconstrained symbolic byte, not associated with any ConstraintSet '''
 
@@ -316,11 +298,7 @@
             return ABI.serialize_string(value)
         if isinstance(value, list):
             return ABI.serialize_array(value)
-<<<<<<< HEAD
-        if isinstance(value, int):
-=======
         if isint(value):
->>>>>>> a85dd7b6
             return ABI.serialize_uint(value)
         if isinstance(value, ABI.SByte):
             return ABI.serialize_uint(value.size) + (None,) * value.size + (('\x00',) * (32 - (value.size % 32)))
@@ -336,11 +314,7 @@
         bytes = []
         for position in range(size):
             bytes.append(Operators.EXTRACT(value, position * 8, 8))
-<<<<<<< HEAD
         chars = [Operators.CHR(s) for s in bytes]
-=======
-        chars = [Operators.CHR(b) for b in bytes]
->>>>>>> a85dd7b6
         return tuple(reversed(chars))
 
     @staticmethod
@@ -348,12 +322,8 @@
         '''
         Translates a string or a tuple of chars its EVM ABI serialization
         '''
-<<<<<<< HEAD
         assert isstring(value) or isinstance(value, tuple)
         return ABI.serialize_uint(len(value)) + tuple(value) + tuple('\x00'  * (32 - len(value) % 32))
-=======
-        return ABI.serialize_uint(len(value)) + tuple(value) + tuple('\x00' * (32 - (len(value) % 32)))
->>>>>>> a85dd7b6
 
     @staticmethod
     def serialize_array(value):
@@ -427,13 +397,8 @@
             size = simplify(size)
             offset = simplify(offset)
             byte_size = size // 8
-<<<<<<< HEAD
-            padding = 32 - byte_size # for 160
-            value = arithmetic_simplifier(Operators.CONCAT(size, *list(map(Operators.ORD, data[offset + padding:offset + padding + byte_size]))))
-=======
             padding = 32 - byte_size  # for 160
             value = arithmetic_simplifier(Operators.CONCAT(size, *map(Operators.ORD, data[offset + padding:offset + padding + byte_size])))
->>>>>>> a85dd7b6
             return simplify(value)
 
         if ty == u'uint256':
@@ -666,11 +631,7 @@
 
             name, contract = None, None
             if contract_name is None:
-<<<<<<< HEAD
                 name, contract = list(contracts.items())[0]
-=======
-                name, contract = next(iter(contracts.items()))
->>>>>>> a85dd7b6
             else:
                 for n, c in contracts.items():
                     if n.split(":")[1] == contract_name:
@@ -1199,13 +1160,8 @@
         testcase = self._output.testcase()
         logger.info("Generated testcase No. {} - {}".format(testcase.num, message))
         blockchain = state.platform
-<<<<<<< HEAD
         with testcase.open_stream('summary', binary=False) as summary:
             summary.write("Last exception: %s\n" %state.context['last_exception'])
-=======
-        with testcase.open_stream('summary') as summary:
-            summary.write(u"Last exception: %s\n" % state.context['last_exception'])
->>>>>>> a85dd7b6
 
             address, offset = state.context['seth.trace'][-1]
 
@@ -1237,7 +1193,6 @@
                         summary.write(u"\t%032x -> %032x %s\n" % (offset, value, flagged(is_storage_symbolic)))
                         is_something_symbolic = is_something_symbolic or is_storage_symbolic
 
-<<<<<<< HEAD
                 code = blockchain.get_code(account_address)
                 if len(code):
                     summary.write("Code:\n")
@@ -1247,26 +1202,11 @@
                     trace = set((offset for address_i, offset in state.context['seth.trace'] if address == address_i))
                     summary.write("Coverage %d%% (on this state)\n" % calculate_coverage(code, trace))  # coverage % for address in this account/state
                 summary.write("\n")
-=======
-                runtime_code = blockchain.get_code(account_address)
-                if runtime_code:
-                    summary.write(u"Code:\n")
-                    fcode = io.BytesIO(runtime_code)
-                    for chunk in iter(lambda: fcode.read(32), b''):
-                        summary.write(u'\t%s\n' % chunk.encode('hex'))
-                    runtime_trace = set((pc for contract, pc in state.context['seth.rt.trace'] if address == contract))
-                    summary.write(u"Coverage %d%% (on this state)\n" % calculate_coverage(runtime_code, runtime_trace))  # coverage % for address in this account/state
-                summary.write(u"\n")
->>>>>>> a85dd7b6
 
             if blockchain._sha3:
                 summary.write(u"Known hashes:\n")
                 for key, value in blockchain._sha3.items():
-<<<<<<< HEAD
                     summary.write('%s::%x\n' % (hex_encode(key), value))
-=======
-                    summary.write(u'%s::%x\n' % (binascii.hexlify(key), value))
->>>>>>> a85dd7b6
 
             if is_something_symbolic:
                 summary.write(u'\n\n(*) Example solution given. Value is symbolic and may take other values\n')
@@ -1278,7 +1218,6 @@
                 tx_summary.write(u"Transactions Nr. %d\n" % blockchain.transactions.index(tx))
 
                 # The result if any RETURN or REVERT
-<<<<<<< HEAD
                 tx_summary.write("Type: %s\n" % tx.sort)
                 tx_summary.write("From: 0x%x %s\n" % (state.solve_one(tx.caller), flagged(issymbolic(tx.caller))))
                 tx_summary.write("To: 0x%x %s\n" % (state.solve_one(tx.address), flagged(issymbolic(tx.address))))
@@ -1289,28 +1228,12 @@
                 if tx.return_data is not None:
                     return_data = state.solve_one(tx.return_data)
                     tx_summary.write("Return_data: %s %s\n" % (hex_encode(return_data), flagged(issymbolic(tx.return_data))))
-=======
-                tx_summary.write(u"Type: %s\n" % tx.sort)
-                tx_summary.write(u"From: 0x%x %s\n" % (state.solve_one(tx.caller), flagged(issymbolic(tx.caller))))
-                tx_summary.write(u"To: 0x%x %s\n" % (state.solve_one(tx.address), flagged(issymbolic(tx.address))))
-                tx_summary.write(u"Value: %d %s\n"% (state.solve_one(tx.value), flagged(issymbolic(tx.value))))
-                tx_data = state.solve_one(tx.data)
-                tx_summary.write(u"Data: %s %s\n"% (binascii.hexlify(tx_data), flagged(issymbolic(tx.data))))
-                if tx.return_data is not None:
-                    return_data = state.solve_one(tx.return_data)
-                    tx_summary.write(u"Return_data: %s %s\n" % (''.join(return_data).encode('hex'), flagged(issymbolic(tx.return_data))))
->>>>>>> a85dd7b6
 
                 metadata = self.get_metadata(tx.address)
                 if tx.sort == 'Call':
                     if metadata is not None:
-<<<<<<< HEAD
                         function_id = tx.data[:4]  #hope there is enough data
                         function_id = hex_encode(state.solve_one(function_id))
-=======
-                        function_id = tx.data[:4]  # hope there is enough data
-                        function_id = binascii.hexlify(state.solve_one(function_id))
->>>>>>> a85dd7b6
                         signature = metadata.get_func_signature(function_id)
                         function_name, arguments = ABI.parse(signature, tx.data)
                         if tx.result == 'RETURN':
@@ -1346,11 +1269,7 @@
                 is_log_symbolic = issymbolic(log_item.memlog)
                 is_something_symbolic = is_log_symbolic or is_something_symbolic
                 solved_memlog = state.solve_one(log_item.memlog)
-<<<<<<< HEAD
                 printable_bytes = ''.join([c for c in solved_memlog if c in string.printable])
-=======
-                printable_bytes = ''.join(c for c in solved_memlog if c in string.printable)
->>>>>>> a85dd7b6
 
                 logs_summary.write(u"Address: %x\n" % log_item.address)
                 logs_summary.write(u"Memlog: %s (%s) %s\n" % (solved_memlog.encode('hex'), printable_bytes, flagged(is_log_symbolic)))
@@ -1370,28 +1289,6 @@
                 logger.debug("Using iterpickle to dump state")
                 statef.write(iterpickle.dumps(state, 2))
 
-<<<<<<< HEAD
-=======
-        with testcase.open_stream('rt.trace') as f:
-            self._emit_trace_file(f, state.context['seth.rt.trace'])
-
-        with testcase.open_stream('init.trace') as f:
-            self._emit_trace_file(f, state.context['seth.init.trace'])
-
-    @staticmethod
-    def _emit_trace_file(filestream, trace):
-        """
-        :param filestream: file object for the workspace trace file
-        :param trace: list of (contract address, pc) tuples
-        :type trace: list[tuple(int, int)]
-        """
-        for contract, pc in trace:
-            if pc == 0:
-                filestream.write(u'---\n')
-            ln = u'0x{:x}:0x{:x}\n'.format(contract, pc)
-            filestream.write(ln)
-
->>>>>>> a85dd7b6
     def finalize(self):
         """
         Terminate and generate testcases for all currently alive states (contract states that cleanly executed
@@ -1457,20 +1354,12 @@
 
             md = self.get_metadata(address)
             if md is not None and len(md.warnings) > 0:
-<<<<<<< HEAD
                 global_summary.write('\n\nCompiler warnings for %s:\n' % md.name)
-=======
-                global_summary.write(u'\n\nCompiler warnings for %s:\n' % md.name)
->>>>>>> a85dd7b6
                 global_summary.write(md.warnings.decode('utf-8'))
 
         for address, md in self.metadata.items():
             with self._output.save_stream('global_%s.sol' % md.name) as global_src:
-<<<<<<< HEAD
                 global_src.write(md.source_code.decode('utf-8'))
-=======
-                global_src.write(md.source_code)
->>>>>>> a85dd7b6
             with self._output.save_stream('global_%s_runtime.bytecode' % md.name, binary=True) as global_runtime_bytecode:
                 global_runtime_bytecode.write(md.runtime_bytecode)
             with self._output.save_stream('global_%s_init.bytecode' % md.name, binary=True) as global_init_bytecode:
