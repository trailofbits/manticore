--- conflicted
+++ resolved
@@ -119,22 +119,13 @@
 
             if self._include:
                 # constraint the input so it can take only the interesting values
-<<<<<<< HEAD
-                constraint = reduce(Operators.OR, [tx.data[:4] == x for x in selected_functions])
-=======
                 constraint = reduce(Operators.OR, (tx.data[:4] == x for x in selected_functions))
->>>>>>> 1878f58d
                 state.constrain(constraint)
             else:
                 #Avoid all not selected hashes
                 for func_hsh in md.hashes:
                     if func_hsh in selected_functions:
-<<<<<<< HEAD
-                        constraint = Operators.NOT(tx.data[:4] == func_hsh)
-=======
-                        # Was constraint = Operators.NOT(tx.data[:4] == func_hsh)
                         constraint = tx.data[:4] != func_hsh
->>>>>>> 1878f58d
                         state.constrain(constraint)
 
 
@@ -264,12 +255,8 @@
         if instruction.semantics == 'SELFDESTRUCT':
             self.add_finding_here(state, 'Reachable SELFDESTRUCT')
 
-<<<<<<< HEAD
-class DetectEtherLeak(Detector):
-=======
 
 class DetectExternalCallAndLeak(Detector):
->>>>>>> 1878f58d
     def will_evm_execute_instruction_callback(self, state, instruction, arguments):
         if instruction.semantics == 'CALL':
             dest_address = arguments[1]
@@ -606,7 +593,6 @@
             for used_taint in get_taints(cond, "RETVAL_.*"):
                 self._remove_retval_taint(state, used_taint)
 
-<<<<<<< HEAD
 class DetectDelegatecall(Detector):
     '''
         Detects DELEGATECALLs to controlled addresses and or with controlled function id.
@@ -638,8 +624,6 @@
                 if len(possible_func_ids) > 1:
                     self.add_finding_here(state, "Dellegatecall to user controlled function")
 
-=======
->>>>>>> 1878f58d
 
 class DetectUninitializedMemory(Detector):
     """
@@ -666,12 +650,8 @@
 class DetectUninitializedStorage(Detector):
     """
         Detects uses of uninitialized storage
-<<<<<<< HEAD
-    '''
-=======
     """
 
->>>>>>> 1878f58d
     def did_evm_read_storage_callback(self, state, address, offset, value):
         if not state.can_be_true(value != 0):
             # Not initialized memory should be zero
@@ -808,11 +788,7 @@
     def get_source_for(self, asm_offset, runtime=True):
         """ Solidity source code snippet related to `asm_pos` evm bytecode offset.
             If runtime is False, initialization bytecode source map is used
-<<<<<<< HEAD
-        '''
-=======
-        """
->>>>>>> 1878f58d
+        """
         srcmap = self.get_srcmap(runtime)
 
         try:
@@ -830,15 +806,7 @@
         return output
 
     def get_srcmap(self, runtime=True):
-<<<<<<< HEAD
-        if runtime:
-            srcmap = self.srcmap_runtime
-        else:
-            srcmap = self.srcmap
-        return srcmap
-=======
         return self.srcmap_runtime if runtime else self.srcmap
->>>>>>> 1878f58d
 
     @property
     def signatures(self):
@@ -874,10 +842,7 @@
 
     @property
     def hashes(self):
-<<<<<<< HEAD
-=======
         # \x00\x00\x00\x00 corresponds to {fallback}()
->>>>>>> 1878f58d
         return tuple(map(self.get_hash, self._functions)) + (b'\x00\x00\x00\x00',)
 
     def parse_tx(self, calldata, returndata=None):
@@ -897,24 +862,14 @@
         else:
             arguments = (calldata,)
 
-<<<<<<< HEAD
-        arguments = '({})'.format(', '.join(map(str, arguments)))
-=======
         arguments_str = ', '.join(map(str, arguments))
->>>>>>> 1878f58d
         return_value = None
         if returndata:
             ret_types = self.get_func_return_types(function_id)
             return_value = ABI.deserialize(ret_types, returndata)  # function return
-<<<<<<< HEAD
-            return f'{function_name}{arguments} -> {return_value}'
-        else:
-            return f'{function_name}{arguments}'
-=======
             return f'{function_name}({arguments_str}) -> {return_value}'
         else:
             return f'{function_name}({arguments_str})'
->>>>>>> 1878f58d
 
 
 class ABI(object):
@@ -2282,8 +2237,7 @@
 
     # Callbacks
     def _on_symbolic_sha3_callback(self, state, data, known_hashes):
-<<<<<<< HEAD
-        ''' INTERNAL USE '''
+        """ INTERNAL USE """
         assert issymbolic(data), 'Data should be symbolic here!'
 
         with self.locked_context('ethereum') as context:
@@ -2306,42 +2260,12 @@
                 results.append((key, value))
                 known_hashes_cond = Operators.OR(cond, known_hashes_cond)
 
-            # adding a single random example so we can explore further
-            if not results:
-                data_concrete = state.solve_one(data)
-                s = sha3.keccak_256(data_concrete)
-                data_hash = int(s.hexdigest(), 16) 
-=======
-        """ INTERNAL USE """
-        assert issymbolic(data), 'Data should be symbolic here!'
-
-        with self.locked_context('ethereum') as context:
-            known_sha3 = context.get('_known_sha3', None)
-            if known_sha3 is None:
-                known_sha3 = set()
-
-            sha3_states = context.get('_sha3_states', [])
-            results = []
-            # If know_hashes is true then there is a _known_ solution for the hash
-            known_hashes_cond = False
-            for key, value in known_sha3:
-                assert not issymbolic(key), "Saved sha3 data,hash pairs should be concrete"
-                cond = key == data
-
-                #TODO consider disabling this solver query.
-                if not state.can_be_true(cond):
-                    continue
-
-                results.append((key, value))
-                known_hashes_cond = Operators.OR(cond, known_hashes_cond)
-
             # adding a single random example so we can explore further in case
             # there are not known sha3 pairs that match yet
             if not results:
                 data_concrete = state.solve_one(data)
                 s = sha3.keccak_256(data_concrete)
-                data_hash = int(s.hexdigest(), 16)
->>>>>>> 1878f58d
+                data_hash = int(s.hexdigest(), 16) 
                 results.append((data_concrete, data_hash))
                 known_hashes_cond = data_concrete == data
                 known_sha3.append((data_concrete, data_hash))
@@ -2360,21 +2284,13 @@
             context['_sha3_states'] = sha3_states
 
             if not state.can_be_true(known_hashes_cond):
-<<<<<<< HEAD
-                raise state.abandon()
-=======
                 raise TerminateState("There is not matching sha3 pair, bailing out")
->>>>>>> 1878f58d
 
             #send knwon hashes to evm
             known_hashes.update(results)
 
     def _on_concrete_sha3_callback(self, state, buf, value):
-<<<<<<< HEAD
-        ''' INTERNAL USE '''
-=======
         """ INTERNAL USE """
->>>>>>> 1878f58d
         with self.locked_context('ethereum', dict) as ethereum_context:
             known_sha3 = ethereum_context.get('_known_sha3', None)
             if known_sha3 is None:
@@ -2441,11 +2357,7 @@
             world.create_contract(caller=caller, address=address, balance=value, init=data, price=price)
 
     def _did_evm_execute_instruction_callback(self, state, instruction, arguments, result):
-<<<<<<< HEAD
-        ''' INTERNAL USE '''
-=======
         """ INTERNAL USE """
->>>>>>> 1878f58d
         #logger.debug("%s", state.platform.current_vm)
         #TODO move to a plugin
         at_init = state.platform.current_transaction.sort == 'CREATE'
@@ -2636,12 +2548,8 @@
                     summary.write("Coverage %d%% (on this state)\n" % calculate_coverage(runtime_code, runtime_trace))  # coverage % for address in this account/state
                 summary.write("\n")
 
-<<<<<<< HEAD
-            with self.locked_context('known_sha3', set) as known_sha3:
-=======
             with self.locked_context('ethereum') as context:
                 known_sha3 = context.get('_known_sha3', None)
->>>>>>> 1878f58d
                 if known_sha3:
                     summary.write("Known hashes:\n")
                     for key, value in known_sha3:
@@ -2684,14 +2592,10 @@
 
                 if tx.sort == 'CALL':
                     if metadata is not None:
-<<<<<<< HEAD
                         calldata = state.solve_one(tx.data)
                         is_calldata_symbolic = issymbolic(tx.data)
 
                         function_id = calldata[:4]  # hope there is enough data
-=======
-                        function_id = state.solve_one(tx.data[:4])  # hope there is enough data
->>>>>>> 1878f58d
                         signature = metadata.get_func_signature(function_id)
                         function_name = metadata.get_func_name(function_id)
                         if signature:
@@ -2709,15 +2613,8 @@
                         tx_summary.write('\n')
                         tx_summary.write("Function call:\n")
                         tx_summary.write("%s(" % function_name)
-<<<<<<< HEAD
                         tx_summary.write(','.join(map(repr, arguments)))
                         tx_summary.write(') -> %s %s\n' % (tx.result, flagged(is_calldata_symbolic)))
-=======
-                        tx_summary.write(','.join(map(repr, map(state.solve_one, arguments))))
-                        is_argument_symbolic = any(map(issymbolic, arguments))
-                        is_something_symbolic = is_something_symbolic or is_argument_symbolic
-                        tx_summary.write(') -> %s %s\n' % (tx.result, flagged(is_argument_symbolic)))
->>>>>>> 1878f58d
 
                         if return_data is not None:
                             if len(return_values) == 1:
