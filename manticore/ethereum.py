--- conflicted
+++ resolved
@@ -176,7 +176,7 @@
             return global_findings
 
     def add_finding(self, state, address, pc, finding, at_init, constraint=True):
-        """
+        '''
         Logs a finding at specified contract and assembler line.
         :param state: current state
         :param address: contract address of the finding
@@ -184,7 +184,7 @@
         :param at_init: true if executing the constructor
         :param finding: textual description of the finding
         :param constraint: finding is considered reproducible only when constraint is True
-        """
+        '''
 
         if not isinstance(pc, int):
             raise ValueError("PC must be a number")
@@ -194,13 +194,13 @@
         #Fixme for ever broken logger
         logger.warning(finding)
 
-    def add_finding_here(self, state, finding, condition=True):
-        """
+    def add_finding_here(self, state, finding, constraint=True):
+        '''
         Logs a finding in current contract and assembler line.
         :param state: current state
         :param finding: textual description of the finding
-        :param condition: finding is considered reproducible only when condition holds
-        """
+        :param constraint: finding is considered reproducible only when constraint is True
+        '''
         address = state.platform.current_vm.address
         pc = state.platform.current_vm.pc
         if isinstance(pc, Constant):
@@ -208,17 +208,17 @@
         if not isinstance(pc, int):
             raise ValueError("PC must be a number")
         at_init = state.platform.current_transaction.sort == 'CREATE'
-        self.add_finding(state, address, pc, finding, at_init, condition)
+        self.add_finding(state, address, pc, finding, at_init, constraint)
 
     def _save_current_location(self, state, finding, condition=True):
-        """
+        '''
         Save current location in the internal locations list and returns a textual id for it.
-        This is used to save locations that could later be promoted to a finding if other condition holds
+        This is used to save locations that could later be promoted to a finding if other conditions hold
         See _get_location()
         :param state: current state
         :param finding: textual description of the finding
         :param condition: general purpose constraint
-        """
+        '''
         address = state.platform.current_vm.address
         pc = state.platform.current_vm.pc
         at_init = state.platform.current_transaction.sort == 'CREATE'
@@ -228,9 +228,9 @@
         return hash_id
 
     def _get_location(self, state, hash_id):
-        """ Get previously saved location
+        ''' Get previously saved location
             A location is composed of: address, pc, finding, at_init, condition
-        """
+        '''
         return state.context.setdefault('{:s}.locations'.format(self.name), {})[hash_id]
 
     def _get_src(self, address, pc):
@@ -2015,7 +2015,6 @@
 
         return address
 
-    def multi_tx_analysis(self, solidity_filename, contract_name=None, tx_limit=None, tx_use_coverage=True, tx_account="attacker", args=None):
     def multi_tx_analysis(self, solidity_filename, contract_name=None, tx_limit=None, tx_use_coverage=True, tx_send_ether=True, tx_account="attacker", args=None):
         owner_account = self.create_account(balance=1000, name='owner')
         attacker_account = self.create_account(balance=1000, name='attacker')
@@ -2152,7 +2151,6 @@
     def _on_symbolic_sha3_callback(self, state, data, known_hashes):
         """ INTERNAL USE """
         assert issymbolic(data), 'Data should be symbolic here!'
-<<<<<<< HEAD
 
         with self.locked_context('ethereum') as context:
             known_sha3 = context.get('_known_sha3', None)
@@ -2171,26 +2169,6 @@
                 if not state.can_be_true(cond):
                     continue
 
-=======
-
-        with self.locked_context('ethereum') as context:
-            known_sha3 = context.get('_known_sha3', None)
-            if known_sha3 is None:
-                known_sha3 = set()
-
-            sha3_states = context.get('_sha3_states', [])
-            results = []
-            # If know_hashes is true then there is a _known_ solution for the hash
-            known_hashes_cond = False
-            for key, value in known_sha3:
-                assert not issymbolic(key), "Saved sha3 data,hash pairs should be concrete"
-                cond = key == data
-
-                #TODO consider disabling this solver query.
-                if not state.can_be_true(cond):
-                    continue
-
->>>>>>> 2f14bbf9
                 results.append((key, value))
                 known_hashes_cond = Operators.OR(cond, known_hashes_cond)
 
