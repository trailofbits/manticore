from . import abitypes
import uuid
import numbers
import random
import hashlib
import binascii
import string
import re
import os
import pyevmasm as EVMAsm
from . import Manticore
from .manticore import ManticoreError
from .core.smtlib import ConstraintSet, Operators, solver, issymbolic, istainted, taint_with, get_taints, BitVec, Constant, operators, Array, ArrayVariable, ArrayProxy
from .platforms import evm
from .core.state import State
from .utils.helpers import istainted, issymbolic, PickleSerializer
import tempfile
from subprocess import Popen, PIPE, check_output
from multiprocessing import Process, Queue
from queue import Empty as EmptyQueue
import sha3
import json
import logging
import io
from .core.plugin import Plugin
from functools import reduce
from contextlib import contextmanager
logger = logging.getLogger(__name__)


class EthereumError(ManticoreError):
    pass


class DependencyError(EthereumError):
    def __init__(self, lib_names):
        super().__init__("You must pre-load and provide libraries addresses{ libname:address, ...} for %r" % lib_names)
        self.lib_names = lib_names


class NoAliveStates(EthereumError):
    pass


################ Detectors ####################
class Detector(Plugin):
    @property
    def name(self):
        return self.__class__.__name__.split('.')[-1]

    def get_findings(self, state):
        return state.context.setdefault('{:s}.findings'.format(self.name), set())

    @contextmanager
    def locked_global_findings(self):
        with self.manticore.locked_context('{:s}.global_findings'.format(self.name), set) as global_findings:
            yield global_findings

    @property
    def global_findings(self):
        with self.locked_global_findings() as global_findings:
            return global_findings

    def add_finding(self, state, address, pc, finding, at_init, constraint=True):
        '''
        Logs a finding at specified contract and assembler line.
        :param state: current state
        :param address: contract address of the finding
        :param pc: program counter of the finding
        :param at_init: true if executing the constructor
        :param finding: textual description of the finding
        :param constraint: finding is considered reproducible only when constraint is True
        '''

        if not isinstance(pc, int):
            raise ValueError("PC must be a number")
        self.get_findings(state).add((address, pc, finding, at_init, constraint))
        with self.locked_global_findings() as gf:
            gf.add((address, pc, finding, at_init))
        #Fixme for ever broken logger
        logger.warning(finding)

    def add_finding_here(self, state, finding, condition=True):
        '''
        Logs a finding in current contract and assembler line.
        :param state: current state
        :param finding: textual description of the finding
        :param condition: finding is considered reproducible only when condition holds
        '''
        address = state.platform.current_vm.address
        pc = state.platform.current_vm.pc
        if isinstance(pc, Constant):
            pc = pc.value
        if not isinstance(pc, int):
            raise ValueError("PC must be a number")
        at_init = state.platform.current_transaction.sort == 'CREATE'
        self.add_finding(state, address, pc, finding, at_init, condition)

    def _save_current_location(self, state, finding, condition=True):
        '''
        Save current location in the internal locations list and returns a textual id for it.
        This is used to save locations that could later be promoted to a finding if other condition holds
        See _get_location()
        :param state: current state
        :param finding: textual description of the finding
        :param condition: general purpose constraint
        '''
        address = state.platform.current_vm.address
        pc = state.platform.current_vm.pc
        at_init = state.platform.current_transaction.sort == 'CREATE'
        location = (address, pc, finding, at_init, condition)
        hash_id = hashlib.sha1(str(location).encode()).hexdigest()
        state.context.setdefault('{:s}.locations'.format(self.name), {})[hash_id] = location
        return hash_id

    def _get_location(self, state, hash_id):
        ''' Get previously saved location
            A location is composed of: address, pc, finding, at_init, condition
        '''
        return state.context.setdefault('{:s}.locations'.format(self.name), {})[hash_id]

    def _get_src(self, address, pc):
        return self.manticore.get_metadata(address).get_source_for(pc)


class FilterFunctions(Plugin):
    def __init__(self, regexp=r'.*', mutability='both', depth='both', fallback=False, include=True, **kwargs):
        """
            Constrain input based on function metadata. Include or avoid functions selected by the specified criteria.

            Examples:
            #Do not explore any human transactions that end up calling a constant function
            no_human_constant = FilterFunctions(depth='human', mutability='constant', include=False)

            #At human tx depth only accept synthetic check functions
            only_tests = FilterFunctions(regexp=r'mcore_.*', depth='human', include=False)

            :param regexp: a regular expresion over the name of the function '.*' will match all functions
            :param mutability: mutable, constant or both will match functions declared in the abi to be of such class
            :param depth: match functions in internal transactions, in human initiated transactions or in both types
            :param fallback: if True include the fallback function. Hash will be 00000000 for it
            :param include: if False exclude the selected functions, if True include them
        """
        super().__init__(**kwargs)
        depth = depth.lower()
        if depth not in ('human', 'internal', 'both'):
            raise ValueError
        mutability = mutability.lower()
        if mutability not in ('mutable', 'constant', 'both'):
            raise ValueError

        #fixme better names for member variables
        self._regexp = regexp
        self._mutability = mutability
        self._depth = depth
        self._fallback = fallback
        self._include = include

    def will_open_transaction_callback(self, state, tx):
        world = state.platform
        tx_cnt = len(world.all_transactions)
        # Constrain input only once per tx, per plugin
        if state.context.get('constrained%d' % id(self), 0) != tx_cnt:
            state.context['constrained%d' % id(self)] = tx_cnt

            if self._depth == 'human' and not tx.is_human:
                return
            if self._depth == 'internal' and tx.is_human:
                return

            #Get metadata if any for the targe addreess of current tx
            md = self.manticore.get_metadata(tx.address)
            if md is None:
                return
            #Lets compile  the list of interesting hashes
            selected_functions = []

            for func_hsh in md.hashes:
                if func_hsh == '00000000':
                    continue
                abi = md.get_abi(func_hsh)
                func_name = md.get_func_name(func_hsh)
                if self._mutability == 'constant' and not abi.get('constant', False):
                    continue
                if self._mutability == 'mutable' and abi.get('constant', False):
                    continue
                if not re.match(self._regexp, func_name):
                    continue
                selected_functions.append(func_hsh)

            if self._fallback:
                selected_functions.append('00000000')

            if self._include:
                # constraint the input so it can take only the interesting values
                constraint = reduce(Operators.OR, [tx.data[:4] == x for x in selected_functions])
                state.constrain(constraint)
            else:
                #Avoid all not seleted hashes
                for func_hsh in md.hashes:
                    if func_hsh in selected_functions:
                        constraint = Operators.NOT(tx.data[:4] == func_hsh)
                        state.constrain(constraint)


class DetectInvalid(Detector):
    def __init__(self, only_human=True, **kwargs):
        """
        Detects INVALID instructions.

        INVALID instructions are originally designated to signal exceptional code.
        As in practice the INVALID instruction is used in different ways this
        detector may Generate a great deal of false positives.

        :param only_human: if True report only INVALID at depth 0 transactions
        """
        super().__init__(**kwargs)
        self._only_human = only_human

    def will_evm_execute_instruction_callback(self, state, instruction, arguments):
        mnemonic = instruction.semantics

        if mnemonic == 'INVALID':
            if not self._only_human or state.platform.current_transaction.depth == 0:
                self.add_finding_here(state, "INVALID instruction")


class DetectReentrancy(Detector):
    '''
    1) A _successful_ call to a controlled address (An account controlled by the attacker). With enough gas.
    2) A SSTORE after the execution of the CALL.
    3) The storage slot of the SSTORE must be used in some path to control flow
    '''
    def __init__(self, addresses=None, **kwargs):
        super().__init__(**kwargs)
        # TODO Check addresses are normal accounts. Heuristics implemented here
        # assume target addresses wont execute code. i.e. won't detect a Reentrancy
        # attack in progess but only a potential attack
        self._addresses = addresses

    @property
    def _read_storage_name(self):
        return '{:s}.read_storage'.format(self.name)

    def will_open_transaction_callback(self, state, tx):
        # Reset reading log on new human transactions
        if tx.is_human():
            state.context[self._read_storage_name] = set()
            state.context['{:s}.locations'.format(self.name)] = dict()

    def did_close_transaction_callback(self, state, tx):
        world = state.platform
        #Check if it was an internal tx
        if not tx.is_human():
            # Check is the tx was successful
            if tx.result:
                # Check if gas was enough for a reentrancy attack
                if tx.gas > 2300:
                    # Check if target address is attaker controlled
                    if self._addresses is None and not world.get_code(tx.address) or self._addresses is not None and tx.address in self._addresses:
                        #that's enough. Save current location and read list
                        self._save_location_and_reads(state)

    def _save_location_and_reads(self, state):
        name = '{:s}.locations'.format(self.name)
        locations = state.context.get(name, dict)
        world = state.platform
        address = world.current_vm.address
        pc = world.current_vm.pc
        if isinstance(pc, Constant):
            pc = pc.value
        assert isinstance(pc, int)
        at_init = world.current_transaction.sort == 'CREATE'
        location = (address, pc, "Reentrancy muti-million ether bug", at_init)
        locations[location] = set(state.context[self._read_storage_name])
        state.context[name] = locations

    def _get_location_and_reads(self, state):
        name = '{:s}.locations'.format(self.name)
        locations = state.context.get(name, dict)
        return locations.items()

    def did_evm_read_storage_callback(self, state, address, offset, value):
        state.context[self._read_storage_name].add((address, offset))

    def did_evm_write_storage_callback(self, state, address, offset, value):
        # if in potential DAO check that write to storage values read before
        # the "send"
        for location, reads in self._get_location_and_reads(state):
            for address_i, offset_i in reads:
                if address_i == address:
                    if state.can_be_true(offset == offset_i):
                        self.add_finding(state, *location)


class DetectIntegerOverflow(Detector):
    '''
        Detects potential overflow and underflow conditions on ADD and SUB instructions.
    '''

    @staticmethod
    def _signed_sub_overflow(state, a, b):
        '''
        Sign extend the value to 512 bits and check the result can be represented
         in 256. Following there is a 32 bit excerpt of this condition:
        a  -  b   -80000000 -3fffffff -00000001 +00000000 +00000001 +3fffffff +7fffffff
        +80000000    False    False    False    False     True     True     True
        +c0000001    False    False    False    False    False    False     True
        +ffffffff    False    False    False    False    False    False    False
        +00000000     True    False    False    False    False    False    False
        +00000001     True    False    False    False    False    False    False
        +3fffffff     True    False    False    False    False    False    False
        +7fffffff     True     True     True    False    False    False    False
        '''
        sub = Operators.SEXTEND(a, 256, 512) - Operators.SEXTEND(b, 256, 512)
        cond = Operators.OR(sub < -(1 << 255), sub >= (1 << 255))
        return cond

    @staticmethod
    def _signed_add_overflow(state, a, b):
        '''
        Sign extend the value to 512 bits and check the result can be represented
         in 256. Following there is a 32 bit excerpt of this condition:

        a  +  b   -80000000 -3fffffff -00000001 +00000000 +00000001 +3fffffff +7fffffff
        +80000000     True     True     True    False    False    False    False
        +c0000001     True    False    False    False    False    False    False
        +ffffffff     True    False    False    False    False    False    False
        +00000000    False    False    False    False    False    False    False
        +00000001    False    False    False    False    False    False     True
        +3fffffff    False    False    False    False    False    False     True
        +7fffffff    False    False    False    False     True     True     True
        '''
        add = Operators.SEXTEND(a, 256, 512) + Operators.SEXTEND(b, 256, 512)
        cond = Operators.OR(add < -(1 << 255), add >= (1 << 255))
        return cond

    @staticmethod
    def _unsigned_sub_overflow(state, a, b):
        '''
        Sign extend the value to 512 bits and check the result can be represented
         in 256. Following there is a 32 bit excerpt of this condition:

        a  -  b   ffffffff bfffffff 80000001 00000000 00000001 3ffffffff 7fffffff
        ffffffff     True     True     True    False     True     True     True
        bfffffff     True     True     True    False    False     True     True
        80000001     True     True     True    False    False     True     True
        00000000    False    False    False    False    False     True    False
        00000001     True    False    False    False    False     True    False
        ffffffff     True     True     True     True     True     True     True
        7fffffff     True     True     True    False    False     True    False
        '''
        cond = Operators.UGT(b, a)
        return cond

    @staticmethod
    def _unsigned_add_overflow(state, a, b):
        '''
        Sign extend the value to 512 bits and check the result can be represented
         in 256. Following there is a 32 bit excerpt of this condition:

        a  +  b   ffffffff bfffffff 80000001 00000000 00000001 3ffffffff 7fffffff
        ffffffff     True     True     True    False     True     True     True
        bfffffff     True     True     True    False    False     True     True
        80000001     True     True     True    False    False     True     True
        00000000    False    False    False    False    False     True    False
        00000001     True    False    False    False    False     True    False
        ffffffff     True     True     True     True     True     True     True
        7fffffff     True     True     True    False    False     True    False
        '''
        add = Operators.ZEXTEND(a, 512) + Operators.ZEXTEND(b, 512)
        cond = Operators.UGE(add, 1 << 256)
        return cond

    @staticmethod
    def _signed_mul_overflow(state, a, b):
        '''
        Sign extend the value to 512 bits and check the result can be represented
         in 256. Following there is a 32 bit excerpt of this condition:

        a  *  b           +00000000000000000 +00000000000000001 +0000000003fffffff +0000000007fffffff +00000000080000001 +000000000bfffffff +000000000ffffffff
        +0000000000000000  +0000000000000000  +0000000000000000  +0000000000000000  +0000000000000000  +0000000000000000  +0000000000000000  +0000000000000000
        +0000000000000001  +0000000000000000  +0000000000000001  +000000003fffffff  +000000007fffffff  +0000000080000001  +00000000bfffffff  +00000000ffffffff
        +000000003fffffff  +0000000000000000  +000000003fffffff *+0fffffff80000001 *+1fffffff40000001 *+1fffffffbfffffff *+2fffffff00000001 *+3ffffffec0000001
        +000000007fffffff  +0000000000000000  +000000007fffffff *+1fffffff40000001 *+3fffffff00000001 *+3fffffffffffffff *+5ffffffec0000001 *+7ffffffe80000001
        +0000000080000001  +0000000000000000  +0000000080000001 *+1fffffffbfffffff *+3fffffffffffffff *+4000000100000001 *+600000003fffffff *+800000007fffffff
        +00000000bfffffff  +0000000000000000  +00000000bfffffff *+2fffffff00000001 *+5ffffffec0000001 *+600000003fffffff *+8ffffffe80000001 *+bffffffe40000001
        +00000000ffffffff  +0000000000000000  +00000000ffffffff *+3ffffffec0000001 *+7ffffffe80000001 *+800000007fffffff *+bffffffe40000001 *+fffffffe00000001

        '''
        mul = Operators.SEXTEND(a, 256, 512) * Operators.SEXTEND(b, 256, 512)
        cond = Operators.OR(mul < -(1 << 255), mul >= (1 << 255))
        return cond

    @staticmethod
    def _unsigned_mul_overflow(state, a, b):
        '''
        Sign extend the value to 512 bits and check the result can be represented
         in 256. Following there is a 32 bit excerpt of this condition:

        a  *  b           +00000000000000000 +00000000000000001 +0000000003fffffff +0000000007fffffff +00000000080000001 +000000000bfffffff +000000000ffffffff
        +0000000000000000  +0000000000000000  +0000000000000000  +0000000000000000  +0000000000000000  +0000000000000000  +0000000000000000  +0000000000000000
        +0000000000000001  +0000000000000000  +0000000000000001  +000000003fffffff  +000000007fffffff  +0000000080000001  +00000000bfffffff  +00000000ffffffff
        +000000003fffffff  +0000000000000000  +000000003fffffff *+0fffffff80000001 *+1fffffff40000001 *+1fffffffbfffffff *+2fffffff00000001 *+3ffffffec0000001
        +000000007fffffff  +0000000000000000  +000000007fffffff *+1fffffff40000001 *+3fffffff00000001 *+3fffffffffffffff *+5ffffffec0000001 *+7ffffffe80000001
        +0000000080000001  +0000000000000000  +0000000080000001 *+1fffffffbfffffff *+3fffffffffffffff *+4000000100000001 *+600000003fffffff *+800000007fffffff
        +00000000bfffffff  +0000000000000000  +00000000bfffffff *+2fffffff00000001 *+5ffffffec0000001 *+600000003fffffff *+8ffffffe80000001 *+bffffffe40000001
        +00000000ffffffff  +0000000000000000  +00000000ffffffff *+3ffffffec0000001 *+7ffffffe80000001 *+800000007fffffff *+bffffffe40000001 *+fffffffe00000001

        '''
        mul = Operators.SEXTEND(a, 256, 512) * Operators.SEXTEND(b, 256, 512)
        cond = Operators.UGE(mul, 1 << 256)
        return cond

    def _check_finding(self, state, what):
        if istainted(what, "SIGNED"):
            for taint in get_taints(what, "IOS_.*"):
                address, pc, finding, at_init, condition = self._get_location(state, taint[4:])
                if state.can_be_true(condition):
                    self.add_finding(state, address, pc, finding, at_init)
        else:
            for taint in get_taints(what, "IOU_.*"):
                address, pc, finding, at_init, condition = self._get_location(state, taint[4:])
                if state.can_be_true(condition):
                    self.add_finding(state, address, pc, finding, at_init)

    def did_evm_execute_instruction_callback(self, state, instruction, arguments, result):
        vm = state.platform.current_vm
        mnemonic = instruction.semantics
        ios = False
        iou = False

        if mnemonic == 'ADD':
            ios = self._signed_add_overflow(state, *arguments)
            iou = self._unsigned_add_overflow(state, *arguments)
        elif mnemonic == 'MUL':
            ios = self._signed_mul_overflow(state, *arguments)
            iou = self._unsigned_mul_overflow(state, *arguments)
        elif mnemonic == 'SUB':
            ios = self._signed_sub_overflow(state, *arguments)
            iou = self._unsigned_sub_overflow(state, *arguments)
        elif mnemonic == 'SSTORE':
            # If an overflowded value is stored in the storage then it is a finding
            where, what = arguments
            self._check_finding(state, what)
        elif mnemonic == 'RETURN':
            world = state.platform
            if world.current_transaction.is_human():
                # If an overflowded value is returned to a human
                offset, size = arguments
                data = world.current_vm.read_buffer(offset, size)
                self._check_finding(state, data)

        if mnemonic in ('SLT', 'SGT', 'SDIV', 'SMOD'):
            result = taint_with(result, "SIGNED")
            vm.change_last_result(result)
        if state.can_be_true(ios):
            id_val = self._save_current_location(state, "Signed integer overflow at %s instruction" % mnemonic, ios)
            result = taint_with(result, "IOS_{:s}".format(id_val))
            vm.change_last_result(result)
        if state.can_be_true(iou):
            id_val = self._save_current_location(state, "Unsigned integer overflow at %s instruction" % mnemonic, iou)
            result = taint_with(result, "IOU_{:s}".format(id_val))
            vm.change_last_result(result)


class DetectUnusedRetVal(Detector):
    '''
        Detects unused return value from internal transactions
    '''

    @property
    def _stack_name(self):
        return '{:s}.stack'.format(self.name)

    def _add_retval_taint(self, state, taint):
        list_of_taints = state.context[self._stack_name][-1]
        list_of_taints.add(taint)
        state.context[self._stack_name][-1] = list_of_taints

    def _remove_retval_taint(self, state, taint):
        list_of_taints = state.context[self._stack_name][-1]
        if taint in list_of_taints:
            list_of_taints.remove(taint)
            state.context[self._stack_name][-1] = list_of_taints

    def _get_retval_taints(self, state):
        return state.context[self._stack_name][-1]

    def will_open_transaction_callback(self, state, tx):
        # Reset reading log on new human transactions
        if tx.is_human():
            state.context[self._stack_name] = []
        state.context[self._stack_name].append(set())

    def did_close_transaction_callback(self, state, tx):
        world = state.platform
        # Check that all retvals where used in control flow
        for taint in self._get_retval_taints(state):
            id_val = taint[7:]
            address, pc, finding, at_init, condition = self._get_location(state, id_val)
            if state.can_be_true(condition):
                self.add_finding(state, address, pc, finding, at_init)

        state.context[self._stack_name].pop()

    def did_evm_execute_instruction_callback(self, state, instruction, arguments, result):
        world = state.platform
        mnemonic = instruction.semantics
        current_vm = world.current_vm
        if instruction.is_starttx:
            # A transactional instruction just returned add a taint to result
            # and add that taint to the set
            id_val = self._save_current_location(state, "Returned value at {:s} instruction is not used".format(mnemonic))
            taint = "RETVAL_{:s}".format(id_val)
            current_vm.change_last_result(taint_with(result, taint))
            self._add_retval_taint(state, taint)
        elif mnemonic == 'JUMPI':
            dest, cond = arguments
            for used_taint in get_taints(cond, "RETVAL_.*"):
                self._remove_retval_taint(state, used_taint)


class DetectUnusedRetVal(Detector):
    '''
        Detects unused return value from internal transactions
    '''

    @property
    def _stack_name(self):
        return '{:s}.stack'.format(self.name)

    def _add_retval_taint(self, state, taint):
        list_of_taints = state.context[self._stack_name][-1]
        list_of_taints.add(taint)
        state.context[self._stack_name][-1] = list_of_taints

    def _remove_retval_taint(self, state, taint):
        list_of_taints = state.context[self._stack_name][-1]
        if taint in list_of_taints:
            list_of_taints.remove(taint)
            state.context[self._stack_name][-1] = list_of_taints

    def _get_retval_taints(self, state):
        return state.context[self._stack_name][-1]

    def will_open_transaction_callback(self, state, tx):
        # Reset reading log on new human transactions
        if tx.is_human():
            state.context[self._stack_name] = []
        state.context[self._stack_name].append(set())

    def did_close_transaction_callback(self, state, tx):
        world = state.platform
        # Check that all retvals where used in control flow
        for taint in self._get_retval_taints(state):
            id_val = taint[7:]
            address, pc, finding, at_init, condition = self._get_location(state, id_val)
            if state.can_be_true(condition):
                self.add_finding(state, address, pc, finding, at_init)

        state.context[self._stack_name].pop()

    def did_evm_execute_instruction_callback(self, state, instruction, arguments, result):
        world = state.platform
        current_vm = world.current_vm
        mnemonic = instruction.semantics
        if instruction.is_starttx:
            # A transactional instruction just returned add a taint to result
            # and add that taint to the set
            id_val = self._save_current_location(state, "Returned value at {:s} instruction is not used".format(mnemonic))
            taint = "RETVAL_{:s}".format(id_val)
            current_vm.change_last_result(taint_with(result, taint))
            self._add_retval_taint(state, taint)
        elif mnemonic == 'JUMPI':
            dest, cond = arguments
            for used_taint in get_taints(cond, "RETVAL_.*"):
                self._remove_retval_taint(state, used_taint)


class DetectUninitializedMemory(Detector):
    '''
        Detects uses of uninitialized memory
    '''

    def did_evm_read_memory_callback(self, state, offset, value):
        initialized_memory = state.context.get('{:s}.initialized_memory'.format(self.name), set())
        cbu = True  # Can be unknown
        current_contract = state.platform.current_vm.address
        for known_contract, known_offset in initialized_memory:
            if current_contract == known_contract:
                cbu = Operators.AND(cbu, offset != known_offset)
        if state.can_be_true(cbu):
            self.add_finding_here(state, "Potentially reading uninitialized memory at instruction (address: %r, offset %r)" % (current_contract, offset))

    def did_evm_write_memory_callback(self, state, offset, value):
        current_contract = state.platform.current_vm.address

        # concrete or symbolic write
        state.context.setdefault('{:s}.initialized_memory'.format(self.name), set()).add((current_contract, offset))


class DetectUninitializedStorage(Detector):
    '''
        Detects uses of uninitialized storage
    '''

    def did_evm_read_storage_callback(self, state, address, offset, value):
        if not state.can_be_true(value != 0):
            # Not initialized memory should be zero
            return
        # check if offset is known
        cbu = True  # Can be unknown
        context_name = '{:s}.initialized_storage'.format(self.name)
        for known_address, known_offset in state.context.get(context_name, ()):
            cbu = Operators.AND(cbu, Operators.OR(address != known_address, offset != known_offset))

        if state.can_be_true(cbu):
            self.add_finding_here(state, "Potentially reading uninitialized storage")

    def did_evm_write_storage_callback(self, state, address, offset, value):
        # concrete or symbolic write
        state.context.setdefault('{:s}.initialized_storage'.format(self.name), set()).add((address, offset))


def calculate_coverage(runtime_bytecode, seen):
    ''' Calculates what percentage of runtime_bytecode has been seen '''
    count, total = 0, 0
    bytecode = SolidityMetadata._without_metadata(runtime_bytecode)
    for i in EVMAsm.disassemble_all(bytecode):
        if i.pc in seen:
            count += 1
        total += 1

    if total == 0:
        #No runtime_bytecode
        return 0
    return count * 100.0 / total


class SolidityMetadata(object):
    def __init__(self, name, source_code, init_bytecode, runtime_bytecode, srcmap, srcmap_runtime, hashes, abi, warnings):
        ''' Contract metadata for Solidity-based contracts '''
        self.name = name
        if isinstance(source_code, bytes):
            source_code = source_code.decode()
        self.source_code = source_code
        self._init_bytecode = init_bytecode
        self._runtime_bytecode = runtime_bytecode
        self._functions = hashes.keys()
        self.abi = {item.get('name', '{fallback}'): item for item in abi}
        self.warnings = warnings
        self.srcmap_runtime = self.__build_source_map(self.runtime_bytecode, srcmap_runtime)
        self.srcmap = self.__build_source_map(self.init_bytecode, srcmap)

    def get_constructor_arguments(self):
        for fun in self.abi.values():
            if fun['type'] == 'constructor':
                constructor_inputs = fun['inputs']
                break
        else:
            constructor_inputs = ()

        def process(spec):
            if spec['type'].startswith('tuple'):
                types = []
                for component in spec['components']:
                    types.append(process(component))
                return '({}){:s}'.format(','.join(types), spec['type'][5:])
            else:
                return spec['type']
        inputs = {'components': constructor_inputs, 'type': 'tuple'}
        return process(inputs)

    def add_function(self, method_name_and_signature):
        if not isinstance(method_name_and_signature, str):
            raise ValueError("method_name_and_signature needs to be a string")
        #TODO: use re, and check it's sane
        name = method_name_and_signature.split('(')[0]
        if name in self.abi:
            raise EthereumError("Function already defined")
        hsh = ABI.function_selector(method_name_and_signature)
        self._functions.add(method_name_and_signature)

        input_types = method_name_and_signature.split('(')[1].split(')')[0].split(',')
        output_types = method_name_and_signature.split(')')[1].split(',')
        self.abi[name] = {'inputs': [{'type': ty} for ty in input_types],
                          'name': name,
                          'outputs': [{'type': ty} for ty in output_types]}

    @staticmethod
    def _without_metadata(bytecode):
        end = None
        if bytecode[-43: -34] == b'\xa1\x65\x62\x7a\x7a\x72\x30\x58\x20' \
                and bytecode[-2:] == b'\x00\x29':
            end = -9 - 32 - 2  # Size of metadata at the end of most contracts
        return bytecode[:end]

    def __build_source_map(self, bytecode, srcmap):
        # https://solidity.readthedocs.io/en/develop/miscellaneous.html#source-mappings
        new_srcmap = {}
        bytecode = self._without_metadata(bytecode)

        asm_offset = 0
        asm_pos = 0
        md = dict(enumerate(srcmap[asm_pos].split(':')))
        byte_offset = int(md.get(0, 0))  # is the byte-offset to the start of the range in the source file
        source_len = int(md.get(1, 0))  # is the length of the source range in bytes
        file_index = int(md.get(2, 0))  # is the source index over sourceList
        jump_type = md.get(3, None)  # this can be either i, o or - signifying whether a jump instruction goes into a function, returns from a function or is a regular jump as part of e.g. a loop

        pos_to_offset = {}
        for i in EVMAsm.disassemble_all(bytecode):
            pos_to_offset[asm_pos] = asm_offset
            asm_pos += 1
            asm_offset += i.size

        for asm_pos, md in enumerate(srcmap):
            if len(md):
                d = {p: k for p, k in enumerate(md.split(':')) if k}

                byte_offset = int(d.get(0, byte_offset))
                source_len = int(d.get(1, source_len))
                file_index = int(d.get(2, file_index))
                jump_type = d.get(3, jump_type)

            new_srcmap[pos_to_offset[asm_pos]] = (byte_offset, source_len, file_index, jump_type)

        return new_srcmap

    @property
    def runtime_bytecode(self):
        # Removes metadata from the tail of bytecode
        return self._without_metadata(self._runtime_bytecode)

    @property
    def init_bytecode(self):
        # Removes metadata from the tail of bytecode
        return self._without_metadata(self._init_bytecode)

    def get_source_for(self, asm_offset, runtime=True):
        ''' Solidity source code snippet related to `asm_pos` evm bytecode offset.
            If runtime is False, initialization bytecode source map is used
        '''
        srcmap = self.get_srcmap(runtime)

        try:
            beg, size, _, _ = srcmap[asm_offset]
        except KeyError:
            #asm_offset pointing outside the known bytecode
            return ''

        output = ''
        nl = self.source_code[:beg].count('\n')
        snippet = self.source_code[beg:beg + size]
        for l in snippet.split('\n'):
            output += '    %s  %s\n' % (nl, l)
            nl += 1
        return output

    def get_srcmap(self, runtime=True):
        if runtime:
            srcmap = self.srcmap_runtime
        else:
            srcmap = self.srcmap
        return srcmap

    @property
    def signatures(self):
<<<<<<< HEAD
        return dict(((self.get_hash(f), f) for f in self._functions))
=======
        return dict(((b.encode(), a) for (a, b) in self._hashes.items()))
>>>>>>> ec282814

    def get_abi(self, hsh):
        func_name = self.get_func_name(hsh)
        default_fallback_abi = {'stateMutability': 'nonpayable', 'payable': False, 'type': 'fallback'}
        return self.abi.get(func_name, default_fallback_abi)

    def get_func_argument_types(self, hsh):
        abi = self.get_abi(hsh)
        return '(' + ','.join(x['type'] for x in abi.get('inputs', [])) + ')'

    def get_func_return_types(self, hsh):
        abi = self.get_abi(hsh)
        return '(' + ','.join(x['type'] for x in abi.get('outputs', [])) + ')'

    def get_func_name(self, hsh):
        signature = self.signatures.get(hsh, '{fallback}()')
        return signature.split('(')[0]

    def get_func_signature(self, hsh):
        return self.signatures.get(hsh)

    def get_hash(self, method_name_and_signature):
        #helper
        return ABI.function_selector(method_name_and_signature)

    @property
    def functions(self):
        return tuple(self._functions) + ('{fallback}()',)

    @property
    def hashes(self):
        return tuple(map(self.get_hash, self._functions)) + (b'\x00\x00\x00\x00',)

    def parse_tx(self, calldata, returndata=None):
        if returndata is None:
            returndata = bytes()
        if not isinstance(calldata, (bytes, bytearray)):
            raise ValueError("calldata must be a concrete array")
        if not isinstance(returndata, (bytes, bytearray)):
            raise ValueError("returndata must be a concrete array")
        calldata = bytes(calldata)
        returndata = bytes(returndata)
        function_id = calldata[:4]
        signature = self.get_func_signature(function_id)
        function_name = self.get_func_name(function_id)
        if signature:
            _, arguments = ABI.deserialize(signature, calldata)
        else:
            arguments = (calldata,)

        arguments = '({})'.format(', '.join(map(str, arguments)))
        return_value = None
        if returndata:
            ret_types = self.get_func_return_types(function_id)
            return_value = ABI.deserialize(ret_types, returndata)  # function return
            return f'{function_name}{arguments} -> {return_value}'
        else:
            return f'{function_name}{arguments}'


class ABI(object):
    '''
        This class contains methods to handle the ABI.
        The Application Binary Interface is the standard way to interact with
        contracts in the Ethereum ecosystem, both from outside the blockchain
        and for contract-to-contract interaction.

    '''
    @staticmethod
    def _type_size(ty):
        ''' Calculate `static` type size '''
        if ty[0] in ('int', 'uint', 'bytesM', 'function'):
            return 32
        elif ty[0] in ('tuple'):
            result = 0
            for ty_i in ty[1]:
                result += ABI._type_size(ty_i)
            return result
        elif ty[0] in ('array'):
            rep = ty[1]
            result = 32  # offset link
            return result
        elif ty[0] in ('bytes', 'string'):
            result = 32  # offset link
            return result
        raise ValueError

    @staticmethod
    def function_call(type_spec, *args):
        '''
        Build transaction data from function signature and arguments
        '''
        m = re.match(r"(?P<name>[a-zA-Z_][a-zA-Z_0-9]*)(?P<type>\(.*\))", type_spec)
        if not m:
            raise EthereumError("Function signature expected")

        result = ABI.function_selector(type_spec)  # Funcid
        result += ABI.serialize(m.group('type'), *args)
        return result

    @staticmethod
    def serialize(ty, *value, **kwargs):
        '''
        Serialize value using type specification in ty.
        ABI.serialize('int256', 1000)
        ABI.serialize('(int, int256)', 1000, 2000)
        '''
        try:
            parsed_ty = abitypes.parse(ty)
        except Exception as e:
            # Catch and rebrand parsing errors
            raise EthereumError(str(e))

        if parsed_ty[0] != 'tuple':
            if len(value) > 1:
                raise ValueError
            value = value[0]

        result, dyn_result = ABI._serialize(parsed_ty, value)
        return result + dyn_result

    @staticmethod
    def _serialize(ty, value, dyn_offset=None):
        if dyn_offset is None:
            dyn_offset = ABI._type_size(ty)

        result = bytearray()
        dyn_result = bytearray()

        if ty[0] == 'int':
            result += ABI._serialize_int(value, size=ty[1] // 8, padding=32 - ty[1] // 8)
        elif ty[0] == 'uint':
            result += ABI._serialize_uint(value, size=ty[1] // 8, padding=32 - ty[1] // 8)
        elif ty[0] == 'bytesM':
            nbytes = ty[1]
            if len(value) > nbytes:
                raise EthereumError('bytesM: value length exceeds size of bytes{} type'.format(nbytes))
            result += ABI._serialize_bytes(value)
        elif ty[0] in ('bytes', 'string'):
            result += ABI._serialize_uint(dyn_offset)
            dyn_result += ABI._serialize_uint(len(value))
            dyn_result += ABI._serialize_bytes(value)
        elif ty[0] == 'function':
            result = ABI._serialize_uint(value[0], 20)
            result += value[1] + bytearray('\0' * 8)
            assert len(result) == 32
        elif ty[0] == 'tuple':
            sub_result, sub_dyn_result = ABI._serialize_tuple(ty[1], value, dyn_offset)
            result += sub_result
            dyn_result += sub_dyn_result
        elif ty[0] == 'array':
            rep = ty[1]
            base_type = ty[2]
            sub_result, sub_dyn_result = ABI._serialize_array(rep, base_type, value, dyn_offset)
            result += sub_result
            dyn_result += sub_dyn_result

        assert len(result) == ABI._type_size(ty)
        return result, dyn_result

    @staticmethod
    def _serialize_bytes(value):
        """
        Serializes the value and pads to multiple of 32 bytes

        :param value:
        :type value: bytearray or Array
        """
        return value + bytearray(b'\x00' * (32 - len(value)))

    @staticmethod
    def _serialize_tuple(types, value, dyn_offset=None):
        result = bytearray()
        dyn_result = bytearray()
        for ty_i, value_i in zip(types, value):
            result_i, dyn_result_i = ABI._serialize(ty_i, value_i, dyn_offset + len(dyn_result))
            result += result_i
            dyn_result += dyn_result_i
        return result, dyn_result

    @staticmethod
    def _serialize_array(rep, base_type, value, dyn_offset=None):
        result = ABI._serialize_uint(dyn_offset)
        dyn_result = bytearray()

        sub_result = bytearray()
        sub_dyn_result = bytearray()

        if rep is not None and len(value) != rep:
            raise ValueError("More reps than values")
        sub_result += ABI._serialize_uint(len(value))

        for value_i in value:
            result_i, dyn_result_i = ABI._serialize(base_type, value_i, dyn_offset + len(dyn_result))
            sub_result += result_i
            sub_dyn_result += dyn_result_i

        dyn_result += sub_result
        dyn_result += sub_dyn_result
        return result, dyn_result

    @staticmethod
    def function_selector(method_name_and_signature):
        '''
        Makes a function hash id from a method signature
        '''
        s = sha3.keccak_256()
        s.update(method_name_and_signature.encode())
        return bytes(s.digest()[:4])

    @staticmethod
    def deserialize(type_spec, data):
        try:
            if isinstance(data, str):
                data = bytearray(data.encode())
            elif isinstance(data, bytes):
                data = bytearray(data)
            assert isinstance(data, (bytearray, Array))

            m = re.match(r"(?P<name>[a-zA-Z_0-9]+)(?P<type>\(.*\))", type_spec)
            if m and m.group('name'):
                # Type has function name. Lets take the function id from the data
                # This does not check that the encoded func_id is valid
                # func_id = ABI.function_selector(type_spec)
                result = (data[:4],)
                ty = m.group('type')
                result += (ABI._deserialize(abitypes.parse(ty), data[4:]),)
            else:
                # No function name, just types
                ty = type_spec
                result = ABI._deserialize(abitypes.parse(ty), data)
            return result
        except Exception as e:
            raise EthereumError("Error {} deserializing type {:s}".format(str(e), type_spec))

    @staticmethod
    def _deserialize(ty, buf, offset=0):
        assert isinstance(buf, (bytearray, Array))
        result = None
        if ty[0] == 'int':
            result = ABI._deserialize_int(buf[offset:offset + 32], nbytes=ty[1] // 8)
        elif ty[0] == 'uint':
            result = ABI._deserialize_uint(buf[offset:offset + 32], nbytes=ty[1] // 8)
        elif ty[0] == 'bytesM':
            result = buf[offset:offset + ty[1]]
        elif ty[0] == 'function':
            address = Operators.ZEXTEND(ABI._readBE(buf[offset:offset + 20], 20, padding=False), 256)
            func_id = buf[offset + 20:offset + 24]
            result = (address, func_id)
        elif ty[0] in ('bytes', 'string'):
            dyn_offset = ABI._deserialize_int(buf[offset:offset + 32])
            size = ABI._deserialize_int(buf[dyn_offset:dyn_offset + 32])
            result = buf[dyn_offset + 32:dyn_offset + 32 + size]
        elif ty[0] in ('tuple'):
            result = ()
            current_off = 0
            for ty_i in ty[1]:
                result += (ABI._deserialize(ty_i, buf, offset), )
                offset += ABI._type_size(ty_i)
        elif ty[0] in ('array'):
            result = []
            dyn_offset = ABI._deserialize_int(buf[offset:offset + 32])
            rep = ty[1]
            ty_size = ABI._type_size(ty[2])
            if rep is None:
                rep = ABI._deserialize_int(buf[dyn_offset:dyn_offset + 32])
                dyn_offset += 32
            for _ in range(rep):
                result.append(ABI._deserialize(ty[2], buf, dyn_offset))
                dyn_offset += ty_size
        else:
            raise NotImplemented

        return result

    @staticmethod
    def _serialize_uint(value, size=32, padding=0):
        '''
        Translates a python integral or a BitVec into a 32 byte string, MSB first
        '''
        if size <= 0 and size > 32:
            raise ValueError

        if not isinstance(value, (int, BitVec, EVMAccount)):
            raise ValueError
        if issymbolic(value):
            # FIXME This temporary array variable should be obtained from a specific constraint store
            bytes = ArrayVariable(index_bits=256, index_max=32, value_bits=8, name='temp{}'.format(uuid.uuid1()))
            value = Operators.ZEXTEND(value, size * 8)
            bytes = ArrayProxy(bytes.write_BE(padding, value, size))
        else:
            value = int(value)
            bytes = bytearray()
            for _ in range(padding):
                bytes.append(0)
            for position in reversed(range(size)):
                bytes.append(Operators.EXTRACT(value, position * 8, 8))
        assert len(bytes) == size + padding
        return bytes

    @staticmethod
    def _serialize_int(value, size=32, padding=0):
        '''
        Translates a signed python integral or a BitVec into a 32 byte string, MSB first
        '''
        if size <= 0 and size > 32:
            raise ValueError
        if not isinstance(value, (int, BitVec)):
            raise ValueError
        if issymbolic(value):
            buf = ArrayVariable(index_bits=256, index_max=32, value_bits=8, name='temp{}'.format(uuid.uuid1()))
            value = Operators.SEXTEND(value, value.size, size * 8)
            buf = ArrayProxy(buf.write_BE(padding, value, size))
        else:
            value = int(value)
            buf = bytearray()
            for _ in range(padding):
                buf.append(0)

            for position in reversed(range(size)):
                buf.append(Operators.EXTRACT(value, position * 8, 8))
        return buf

    @staticmethod
    def _readBE(data, nbytes, padding=True):
        if padding:
            pos = 32 - nbytes
            size = 32
        else:
            pos = 0
            size = nbytes

        values = []
        while pos < size:
            if pos >= len(data):
                values.append(0)
            else:
                values.append(data[pos])
            pos += 1
        return Operators.CONCAT(nbytes * 8, *values)

    @staticmethod
    def _deserialize_uint(data, nbytes=32, padding=0):
        """
        Read a `nbytes` bytes long big endian unsigned integer from `data` starting at `offset`

        :param data: sliceable buffer; symbolic buffer of Eth ABI encoded data
        :param nbytes: number of bytes to read starting from least significant byte
        :rtype: int or Expression
        """
        assert isinstance(data, (bytearray, Array))
        value = ABI._readBE(data, nbytes)
        value = Operators.ZEXTEND(value, (nbytes + padding) * 8)
        return value

    @staticmethod
    def _deserialize_int(data, nbytes=32, padding=0):
        """
        Read a `nbytes` bytes long big endian signed integer from `data` starting at `offset`

        :param data: sliceable buffer; symbolic buffer of Eth ABI encoded data
        :param nbytes: number of bytes to read starting from least significant byte
        :rtype: int or Expression
        """
        assert isinstance(data, (bytearray, Array))
        value = ABI._readBE(data, nbytes)
        value = Operators.SEXTEND(value, nbytes * 8, (nbytes + padding) * 8)
        if not issymbolic(value):
            # sign bit on
            if value & (1 << (nbytes * 8 - 1)):
                value = -(((~value) + 1) & ((1 << (nbytes * 8)) - 1))
        return value


class EVMAccount(object):
    def __init__(self, address=None, manticore=None, name=None):
        ''' Encapsulates an account.

            :param address: the address of this account
            :type address: 160 bit long integer
            :param manticore: the controlling Manticore

        '''
        self._manticore = manticore
        self._address = address
        self._name = name

    def __eq__(self, other):
        if isinstance(other, int):
            return self._address == other
        if isinstance(self, EVMAccount):
            return self._address == other._address
        return super().__eq__(other)

    @property
    def name(self):
        return self._name

    @property
    def address(self):
        return self._address

    def __int__(self):
        return self._address

    def __str__(self):
        return str(self._address)


class EVMContract(EVMAccount):
    ''' An EVM account '''

    def __init__(self, default_caller=None, **kwargs):
        ''' Encapsulates a contract account.
            :param default_caller: the default caller address for any transaction

        '''
        super().__init__(**kwargs)
        self._default_caller = default_caller
        self._hashes = None

    def add_function(self, signature):
        func_id = ABI.function_selector(signature)
        func_name = str(signature.split('(')[0])
        if func_name.startswith('_') or func_name in {'add_function', 'address', 'name'}:
            raise EthereumError("Sorry function name is used by the python wrapping")
        if func_name in self._hashes:
            raise EthereumError("A function with that name is already defined")
        if func_id in {func_id for _, func_id in self._hashes.values()}:
            raise EthereumError("A function with the same hash is already defined")
        self._hashes[func_name] = signature, func_id

    def _null_func(self):
        pass

    def _init_hashes(self):
        #initializes self._hashes lazy
        if self._hashes is None and self._manticore is not None:
            self._hashes = {}
            md = self._manticore.get_metadata(self._address)
            if md is not None:
                for signature in md.functions:
                    self.add_function(signature)
            # It was successful, no need to re-run. _init_hashes disabled
            self._init_hashes = self._null_func

    def __getattribute__(self, name):
        ''' If this is a contract account of which we know the functions hashes,
            this will build the transaction for the function call.

            Example use::

                #call funtion `add` on contract_account with argument `1000`
                contract_account.add(1000)

        '''
        if not name.startswith('_'):
            self._init_hashes()
            if self._hashes is not None and name in self._hashes.keys():
                def f(*args, **kwargs):
                    caller = kwargs.get('caller', None)
                    value = kwargs.get('value', 0)
                    tx_data = ABI.function_call(str(self._hashes[name][0]), *args)
                    if caller is None:
                        caller = self._default_caller
                    self._manticore.transaction(caller=caller,
                                                address=self._address,
                                                value=value,
                                                data=tx_data)
                return f

        return object.__getattribute__(self, name)


class ManticoreEVM(Manticore):
    ''' Manticore EVM manager

        Usage Ex::

            from manticore.ethereum import ManticoreEVM, ABI
            m = ManticoreEVM()
            #And now make the contract account to analyze
            source_code = """
                pragma solidity ^0.4.15;
                contract AnInt {
                    uint private i=0;
                    function set(uint value){
                        i=value
                    }
                }
            """
            #Initialize user and contracts
            user_account = m.create_account(balance=1000)
            contract_account = m.solidity_create_contract(source_code, owner=user_account, balance=0)
            contract_account.set(12345, value=100)

            m.finalize()
    '''

    def make_symbolic_buffer(self, size, name=None):
        ''' Creates a symbolic buffer of size bytes to be used in transactions.
            You can operate on it normally and add constrains to manticore.constraints
            via manticore.constrain(constraint_expression)

            Example use::

                symbolic_data = m.make_symbolic_buffer(320)
                m.constrain(symbolic_data[0] == 0x65)
                m.transaction(caller=attacker_account,
                                address=contract_account,
                                data=symbolic_data,
                                value=100000 )
        '''
        avoid_collisions = False
        if name is None:
            name = 'TXBUFFER'
            avoid_collisions = True
        return self.constraints.new_array(index_bits=256, name=name, index_max=size, value_bits=8, taint=frozenset(), avoid_collisions=avoid_collisions)

    def make_symbolic_value(self, nbits=256, name=None):
        ''' Creates a symbolic value, normally a uint256, to be used in transactions.
            You can operate on it normally and add constrains to manticore.constraints
            via manticore.constrain(constraint_expression)

            Example use::

                symbolic_value = m.make_symbolic_value()
                m.constrain(symbolic_value > 100)
                m.constrain(symbolic_value < 1000)
                m.transaction(caller=attacker_account,
                                address=contract_account,
                                data=data,
                                value=symbolic_value )

        '''
        avoid_collisions = False
        if name is None:
            name = 'TXVALUE'
            avoid_collisions = True
        return self.constraints.new_bitvec(nbits, name=name, avoid_collisions=avoid_collisions)

    def make_symbolic_address(self, name=None, select='both'):
        if select not in ('both', 'normal', 'contract'):
            raise EthereumError('Wrong selection type')
        if select in ('normal', 'contract'):
            # FIXME need to select contracts or normal accounts
            raise NotImplemented
        avoid_collisions = False
        if name is None:
            name = 'TXADDR'
            avoid_collisions = True
        return self.constraints.new_bitvec(160, name=name, avoid_collisions=avoid_collisions)

        constraint = symbolic_address == 0
        for contract_account_i in map(int, self._accounts.values()):
            constraint = Operators.OR(symbolic_address == contract_account_i, constraint)
        self.constrain(constraint)
        return symbolic_address

    def constrain(self, constraint):
        if self.count_states() == 0:
            self.constraints.add(constraint)
        else:
            for state in self.all_states:
                state.constrain(constraint)

    @staticmethod
    def compile(source_code, contract_name=None, libraries=None, runtime=False, solc_bin=None, solc_remaps=[]):
        ''' Get initialization bytecode from a Solidity source code '''
        name, source_code, init_bytecode, runtime_bytecode, srcmap, srcmap_runtime, hashes, abi, warnings = ManticoreEVM._compile(source_code, contract_name, libraries, solc_bin, solc_remaps)
        if runtime:
            return runtime_bytecode
        return init_bytecode

    @staticmethod
    def _link(bytecode, libraries=None):
        has_dependencies = '_' in bytecode
        hex_contract = bytecode
        if has_dependencies:
            deps = {}
            pos = 0
            while pos < len(hex_contract):
                if hex_contract[pos] == '_':
                    # __/tmp/tmp_9k7_l:Manticore______________
                    lib_placeholder = hex_contract[pos:pos + 40]
                    lib_name = lib_placeholder.split(':')[1].split('_')[0]
                    deps.setdefault(lib_name, []).append(pos)
                    pos += 40
                else:
                    pos += 2

            if libraries is None:
                raise DependencyError(deps.keys())
            libraries = dict(libraries)
            hex_contract_lst = list(hex_contract)
            for lib_name, pos_lst in deps.items():
                try:
                    lib_address = libraries[lib_name]
                except KeyError:
                    raise DependencyError([lib_name])
                for pos in pos_lst:
                    hex_contract_lst[pos:pos + 40] = '%040x' % int(lib_address)
            hex_contract = ''.join(hex_contract_lst)
        return bytearray(binascii.unhexlify(hex_contract))

    @staticmethod
    def _run_solc(source_file, solc_bin=None, solc_remaps=[]):
        ''' Compile a source file with the Solidity compiler

            :param source_file: a file object for the source file
            :param solc_bin: path to solc binary
            :param solc_remaps: solc import remaps
            :return: output, warnings
        '''
        if solc_bin is not None:
            solc = solc_bin
        else:
            solc = "solc"

        #check solc version
        supported_versions = ('0.4.18', '0.4.21')

        try:
            installed_version_output = check_output([solc, "--version"])
        except OSError:
            raise EthereumError("Solidity compiler not installed.")

        m = re.match(r".*Version: (?P<version>(?P<major>\d+)\.(?P<minor>\d+)\.(?P<build>\d+)).*\+(?P<commit>[^\s]+).*", installed_version_output.decode(), re.DOTALL | re.IGNORECASE)

        if not m or m.groupdict()['version'] not in supported_versions:
            #Fixme https://github.com/trailofbits/manticore/issues/847
            #logger.warning("Unsupported solc version %s", installed_version)
            pass

        #shorten the path size so library placeholders wont fail.
        #solc path search is a mess #fixme
        #https://solidity.readthedocs.io/en/latest/layout-of-source-files.html
        current_folder = os.getcwd()
        abs_filename = os.path.abspath(source_file.name)
        working_folder, filename = os.path.split(abs_filename)

        solc_invocation = [
            solc,
        ]
        solc_invocation.extend(solc_remaps)
        solc_invocation.extend([
            '--combined-json', 'abi,srcmap,srcmap-runtime,bin,hashes,bin-runtime',
            '--allow-paths', '.',
            filename
        ])

        p = Popen(solc_invocation, stdout=PIPE, stderr=PIPE, cwd=working_folder)
        stdout, stderr = p.communicate()
        try:
            return json.loads(stdout.decode()), stderr.decode()
        except ValueError:
            raise EthereumError('Solidity compilation error:\n\n{}'.format(stderr.decode()))

    @staticmethod
    def _compile(source_code, contract_name, libraries=None, solc_bin=None, solc_remaps=[]):
        """ Compile a Solidity contract, used internally

            :param source_code: solidity source as either a string or a file handle
            :param contract_name: a string with the name of the contract to analyze
            :param libraries: an itemizable of pairs (library_name, address)
            :param solc_bin: path to solc binary
            :param solc_remaps: solc import remaps
            :return: name, source_code, bytecode, srcmap, srcmap_runtime, hashes
            :return: name, source_code, bytecode, runtime, srcmap, srcmap_runtime, hashes, abi, warnings
        """

        if isinstance(source_code, str):
            with tempfile.NamedTemporaryFile('w+') as temp:
                temp.write(source_code)
                temp.flush()
                output, warnings = ManticoreEVM._run_solc(temp, solc_bin, solc_remaps)
        elif isinstance(source_code, io.IOBase):
            output, warnings = ManticoreEVM._run_solc(source_code, solc_bin, solc_remaps)
            source_code = source_code.read()
        else:
            raise TypeError

        contracts = output.get('contracts', [])
        if len(contracts) != 1 and contract_name is None:
            raise EthereumError('Solidity file must contain exactly one contract or you must use contract parameter to specify which one.')

        name, contract = None, None
        if contract_name is None:
            name, contract = list(contracts.items())[0]
        else:
            for n, c in contracts.items():
                if n.split(":")[1] == contract_name:
                    name, contract = n, c
                    break

        if name is None:
            raise ValueError('Specified contract not found')

        name = name.split(':')[1]

        if contract['bin'] == '':
            raise EthereumError('Solidity failed to compile your contract.')

        bytecode = ManticoreEVM._link(contract['bin'], libraries)
        srcmap = contract['srcmap'].split(';')
        srcmap_runtime = contract['srcmap-runtime'].split(';')
        hashes = {str(x): str(y) for x, y in contract['hashes'].items()}
        abi = json.loads(contract['abi'])
        runtime = ManticoreEVM._link(contract['bin-runtime'], libraries)
        return name, source_code, bytecode, runtime, srcmap, srcmap_runtime, hashes, abi, warnings

    @property
    def accounts(self):
        return dict(self._accounts)

    def account_name(self, address):
        for name, account in self._accounts.items():
            if account.address == address:
                return name
        return '0x{:x}'.format(address)

    @property
    def normal_accounts(self):
        return {name: account for name, account in self._accounts.items() if not isinstance(account, EVMContract)}

    @property
    def contract_accounts(self):
        return {name: account for name, account in self._accounts.items() if isinstance(account, EVMContract)}

    def get_account(self, name):
        return self._accounts[name]

    def __init__(self, procs=10, **kwargs):
        ''' A Manticore EVM manager
            :param int procs: number of workers to use in the exploration
        '''
        self._accounts = dict()
        self._serializer = PickleSerializer()

        self._config_procs = procs
        # Make the constraint store
        constraints = ConstraintSet()
        # make the ethereum world state
        world = evm.EVMWorld(constraints)
        initial_state = State(constraints, world)
        super().__init__(initial_state, **kwargs)

        self.constraints = ConstraintSet()
        self.detectors = {}
        self.metadata = {}

        # The following should go to manticore.context so we can use multiprocessing
        self.context['ethereum'] = {}
        self.context['ethereum']['_saved_states'] = set()
        self.context['ethereum']['_final_states'] = set()
        self.context['ethereum']['_completed_transactions'] = 0
        self.context['ethereum']['_sha3_states'] = dict()
        self.context['ethereum']['_known_sha3'] = set()

        self._executor.subscribe('did_load_state', self._load_state_callback)
        self._executor.subscribe('will_terminate_state', self._terminate_state_callback)
        self._executor.subscribe('did_evm_execute_instruction', self._did_evm_execute_instruction_callback)
        self._executor.subscribe('did_read_code', self._did_evm_read_code)
        self._executor.subscribe('on_symbolic_sha3', self._on_symbolic_sha3_callback)
        self._executor.subscribe('on_concrete_sha3', self._on_concrete_sha3_callback)

    @property
    def world(self):
        ''' The world instance or None if there is more than one state '''
        return self.get_world(None)

    @property
    def completed_transactions(self):
        with self.locked_context('ethereum') as context:
            return context['_completed_transactions']

    @property
    def _running_state_ids(self):
        ''' IDs of the running states'''
        with self.locked_context('ethereum') as context:
            if self.initial_state is not None:
                return (-1,) + tuple(context['_saved_states'])
            else:
                return tuple(context['_saved_states'])

    @property
    def _terminated_state_ids(self):
        ''' IDs of the terminated states '''
        with self.locked_context('ethereum') as context:
            return tuple(context['_final_states'])

    @property
    def _all_state_ids(self):
        ''' IDs of the all states

            Note: state with id -1 is already in memory and it is not backed on the storage
        '''
        return self._running_state_ids + self._terminated_state_ids

    @property
    def running_states(self):
        ''' Iterates over the running states'''
        for state_id in self._running_state_ids:
            state = self.load(state_id)
            yield state
            self.save(state, state_id=state_id)  # overwrite old

    @property
    def terminated_states(self):
        ''' Iterates over the terminated states'''
        for state_id in self._terminated_state_ids:
            state = self.load(state_id)
            yield state
            self.save(state, state_id=state_id)  # overwrite old

    @property
    def all_states(self):
        ''' Iterates over the all states (terminated and alive)'''
        for state_id in self._all_state_ids:
            state = self.load(state_id)
            yield state
            self.save(state, state_id=state_id)  # overwrite old

    def count_states(self):
        ''' Total states count '''
        return len(self._all_state_ids)

    def count_running_states(self):
        ''' Running states count '''
        return len(self._running_state_ids)

    def count_terminated_states(self):
        ''' Terminated states count '''
        return len(self._terminated_state_ids)

    def _terminate_state_id(self, state_id):
        ''' Manually terminates a states by state_id.
            Moves the state from the running list into the terminated list
        '''

        if state_id != -1:
            # Move state from running to final
            with self.locked_context('ethereum') as eth_context:
                saved_states = eth_context['_saved_states']
                final_states = eth_context['_final_states']
                if state_id in saved_states:
                    saved_states.remove(state_id)
                    final_states.add(state_id)
                    eth_context['_saved_states'] = saved_states  # TODO This two may be not needed in py3?
                    eth_context['_final_states'] = final_states
        else:
            assert state_id == -1
            state_id = self.save(self._initial_state, final=True)
            self._initial_state = None
        return state_id

    def _revive_state_id(self, state_id):
        ''' Manually revice a states by state_id.
            Moves the state from the final list into the running list
        '''

        # Move state from final to running
        if state_id != -1:
            with self.locked_context('ethereum') as eth_context:
                saved_states = eth_context['_saved_states']
                final_states = eth_context['_final_states']
                if state_id in final_states:
                    final_states.remove(state_id)
                    saved_states.add(state_id)
                    eth_context['_saved_states'] = saved_states
                    eth_context['_final_states'] = final_states
        return state_id

    # deprecate this 5 in favor of for sta in m.all_states: do stuff?

    def get_world(self, state_id=None):
        ''' Returns the evm world of `state_id` state. '''
        state = self.load(state_id)
        if state is None:
            return None
        else:
            return state.platform

    def get_balance(self, address, state_id=None):
        ''' Balance for account `address` on state `state_id` '''
        if isinstance(address, EVMAccount):
            address = int(address)
        return self.get_world(state_id).get_balance(address)

    def get_storage_data(self, address, offset, state_id=None):
        ''' Storage data for `offset` on account `address` on state `state_id` '''
        if isinstance(address, EVMAccount):
            address = int(address)
        return self.get_world(state_id).get_storage_data(address, offset)

    def get_code(self, address, state_id=None):
        ''' Storage data for `offset` on account `address` on state `state_id` '''
        if isinstance(address, EVMAccount):
            address = int(address)
        return self.get_world(state_id).get_code(address)

    def last_return(self, state_id=None):
        ''' Last returned buffer for state `state_id` '''
        state = self.load(state_id)
        return state.platform.last_return_data

    def transactions(self, state_id=None):
        ''' Transactions list for state `state_id` '''
        state = self.load(state_id)
        return state.platform.transactions

    def make_symbolic_arguments(self, types):
        '''
            Make a reasonable serialization of the symbolic argument types
        '''
        # FIXME this is more naive than reasonable.
        return ABI.deserialize(types, self.make_symbolic_buffer(32, name="INITARGS"))

    def solidity_create_contract(self, source_code, owner, name=None, contract_name=None, libraries=None, balance=0, address=None, args=(), solc_bin=None, solc_remaps=[]):
        ''' Creates a solidity contract and library dependencies

            :param str source_code: solidity source code
            :param owner: owner account (will be default caller in any transactions)
            :type owner: int or EVMAccount
            :param contract_name: Name of the contract to analyze (optional if there is a single one in the source code)
            :type contract_name: str
            :param balance: balance to be transferred on creation
            :type balance: int or SValue
            :param address: the address for the new contract (optional)
            :type address: int or EVMAccount
            :param tuple args: constructor arguments
            :param solc_bin: path to solc binary
            :type solc_bin: str
            :param solc_remaps: solc import remaps
            :type solc_remaps: list of str
            :rtype: EVMAccount
        '''
        if libraries is None:
            deps = {}
        else:
            deps = dict(libraries)

        contract_names = [contract_name]
        while contract_names:
            contract_name_i = contract_names.pop()
            try:
                compile_results = self._compile(source_code, contract_name_i, libraries=deps, solc_bin=solc_bin, solc_remaps=solc_remaps)
                md = SolidityMetadata(*compile_results)
                if contract_name_i == contract_name:
                    constructor_types = md.get_constructor_arguments()
                    if args is None:
                        args = self.make_symbolic_arguments(constructor_types)
                    contract_account = self.create_contract(owner=owner,
                                                            balance=balance,
                                                            address=address,
                                                            init=md._init_bytecode + ABI.serialize(constructor_types, *args),
                                                            name=name)
                else:
                    contract_account = self.create_contract(owner=owner, init=md._init_bytecode)

                if contract_account is None:
                    raise EthereumError("Failed to build contract %s" % contract_name_i)
                self.metadata[int(contract_account)] = md

                deps[contract_name_i] = contract_account
            except DependencyError as e:
                contract_names.append(contract_name_i)
                for lib_name in e.lib_names:
                    if lib_name not in deps:
                        contract_names.append(lib_name)

        if not self.count_running_states() or len(self.get_code(contract_account)) == 0:
            return None
        return contract_account

    def create_contract(self, owner, balance=0, address=None, init=None, name=None):
        ''' Creates a contract

            :param owner: owner account (will be default caller in any transactions)
            :type owner: int or EVMAccount
            :param balance: balance to be transferred on creation
            :type balance: int or SValue
            :param int address: the address for the new contract (optional)
            :param str init: initializing evm bytecode and arguments
            :param str name: a uniq name for reference
            :rtype: EVMAccount
        '''
        if not self.count_running_states():
            raise NoAliveStates

        if address is not None and address in map(int, self.accounts.values()):
            # Address already used
            raise EthereumError("Address already used")

        # Let just choose the address ourself. This is not yellow paper material
        if address is None:
            address = self.new_address()

        # Name check
        if name is None:
            name = self._get_uniq_name("contract")
        if name in self._accounts:
            # Account name already used
            raise EthereumError("Name already used")

        self._transaction('CREATE', owner, balance, address, data=init)
        # TODO detect failure in the constructor

        self._accounts[name] = EVMContract(address=address, manticore=self, default_caller=owner, name=name)
        return self.accounts[name]

    def _get_uniq_name(self, stem):
        count = 0
        for name_i in self.accounts.keys():
            if name_i.startswith(stem):
                try:
                    count = max(count, int(name_i[len(stem):]) + 1)
                except:
                    pass
        name = "{:s}{:d}".format(stem, count)
        assert name not in self.accounts
        return name

    def new_address(self):
        ''' Create a fresh 160bit address '''
        new_address = random.randint(100, pow(2, 160))
        if new_address in map(int, self.accounts.values()):
            return self.new_address()
        return new_address

    def transaction(self, caller, address, value, data):
        ''' Issue a symbolic transaction in all running states

            :param caller: the address of the account sending the transaction
            :type caller: int or EVMAccount
            :param address: the address of the contract to call
            :type address: int or EVMAccount
            :param value: balance to be transfered on creation
            :type value: int or SValue
            :param data: initial data
            :raises NoAliveStates: if there are no alive states to execute
        '''
        self._transaction('CALL', caller, value=value, address=address, data=data)

    def create_account(self, balance=0, address=None, code=None, name=None):
        ''' Low level creates an account. This won't generate a transaction.

            :param balance: balance to be set on creation (optional)
            :type balance: int or SValue
            :param address: the address for the new account (optional)
            :type address: int
            :param code: the runtime code for the new account (None means normal account) (optional)
            :param name: a global account name eg. for use as reference in the reports (optional)
            :return: an EVMAccount
        '''
        # Need at least one state where to apply this
        if not self.count_running_states():
            raise NoAliveStates

        # Name check
        if name is None:
            if code is None:
                name = self._get_uniq_name("normal")
            else:
                name = self._get_uniq_name("contract")
        if name in self._accounts:
            # Account name already used
            raise EthereumError("Name already used")

        #Balance check
        if not isinstance(balance, int):
            raise EthereumError("Balance invalid type")

        if isinstance(code, str):
            code = bytearray(code)
        if code is not None and not isinstance(code, (bytearray, Array)):
            raise EthereumError("code bad type")

        # Address check
        # Let just choose the address ourself. This is not yellow paper material
        if address is None:
            address = self.new_address()
        if not isinstance(address, int):
            raise EthereumError("A concrete address is needed")
        assert address is not None
        if address in map(int, self.accounts.values()):
            # Address already used
            raise EthereumError("Address already used")

        # To avoid going full crazy we maintain a global list of addresses
        # Different states may CREATE a different set of accounts.
        # Accounts created by a human have the same address in all states.
        for state in self.running_states:
            world = state.platform

            if '_pending_transaction' in state.context:
                raise EthereumError("This is bad. It should not be a pending transaction")

            if address in world.accounts:
                # Address already used
                raise EthereumError("This is bad. Same address used for different contracts in different states")
            world.create_account(address, balance, code=code, storage=None)

        self._accounts[name] = EVMAccount(address, manticore=self, name=name)
        return self.accounts[name]

    def _migrate_tx_expressions(self, state, caller, address, value, data):
            # Copy global constraints into each state.
            # We should somehow remember what has been copied to each state
            # In a second transaction we should only add new constraints.
            # And actually only constraints related to whateverwe are using in
            # the tx. This is a FIXME
            global_constraints = self.constraints

            # Normally users will be making these symbolic expressions by creating
            # global symbolic variables via ManticoreEVM.make_.... and those
            # global expressions need to be imported into each state when a tx
            # actually happens

            if issymbolic(caller):
                caller = state.migrate_expression(caller)

            if issymbolic(address):
                address = state.migrate_expression(address)

            if issymbolic(value):
                value = state.migrate_expression(value)

            if issymbolic(data):
                if isinstance(data, ArrayProxy):  # FIXME is this necesary here?
                    data = data.array
                data = state.migrate_expression(data)
                if isinstance(data, Array):
                    data = ArrayProxy(data)

            for c in global_constraints:
                state.constrain(c)

            return caller, address, value, data

    def _transaction(self, sort, caller, value=0, address=None, data=None, price=1):
        ''' Creates a contract

            :param caller: caller account
            :type caller: int or EVMAccount
            :param int address: the address for the transaction (optional)
            :param value: value to be transferred
            :param price: the price of gas for this transaction. Mostly unused.
            :type value: int or SValue
            :param str data: initializing evm bytecode and arguments or transaction call data
            :rtype: EVMAccount
        '''
        #Type Forgiveness
        if isinstance(address, EVMAccount):
            address = int(address)
        if isinstance(caller, EVMAccount):
            caller = int(caller)
        #Defaults, call data is empty
        if data is None:
            data = bytearray(b"")
        if isinstance(data, (str, bytes)):
            data = bytearray(data)
        if not isinstance(data, (bytearray, Array)):
            raise EthereumError("code bad type")

        # Check types
        if not isinstance(address, (int, BitVec)):
            raise EthereumError("Caller invalid type")

        if not isinstance(value, (int, BitVec)):
            raise EthereumError("Value invalid type")

        if not isinstance(address, (int, BitVec)):
            raise EthereumError("address invalid type")

        if not isinstance(price, int):
            raise EthereumError("Price invalid type")

        # Check argument consistency and set defaults ...
        if sort not in ('CREATE', 'CALL'):
            raise ValueError('unsupported transaction type')

        if sort == 'CREATE':
            #let's choose an address here for now #NOTYELLOW
            if address is None:
                address = self.new_address()

            # When creating data is the init_bytecode + arguments
            if len(data) == 0:
                raise EthereumError("An initialization bytecode is needed for a CREATE")

        assert address is not None
        assert caller is not None

        # Transactions (as everything else) needs at least one running state
        if not self.count_running_states():
            raise NoAliveStates

        # To avoid going full crazy we maintain a global list of addresses
        for state in self.running_states:
            world = state.platform

            if '_pending_transaction' in state.context:
                raise EthereumError("This is bad. It should not be a pending transaction")

            # Migrate any expression to state specific constraint set
            caller, address, value, data = self._migrate_tx_expressions(state, caller, address, value, data)

            # Different states may CREATE a different set of accounts. Accounts
            # that were crated by a human have the same address in all states.
            # This diverges from the yellow paper but at least we check that we
            # are not trying to create an already used address here
            if sort == 'CREATE':
                if address in world.accounts:
                    # Address already used
                    raise EthereumError("This is bad. Same address used for different contracts in different states")

            state.context['_pending_transaction'] = (sort, caller, address, value, data, price)

        # run over potentially several states and
        # generating potentially several others
        self.run(procs=self._config_procs)

        return address

    def multi_tx_analysis(self, solidity_filename, contract_name=None, tx_limit=None, tx_use_coverage=True, tx_account="attacker", args=None):
        owner_account = self.create_account(balance=1000, name='owner')
        attacker_account = self.create_account(balance=1000, name='attacker')

        # Pretty print
        logger.info("Starting symbolic create contract")

        with open(solidity_filename) as f:
            contract_account = self.solidity_create_contract(f, contract_name=contract_name, owner=owner_account, args=args)

        if tx_account == "attacker":
            tx_account = [attacker_account]
        elif tx_account == "owner":
            tx_account = [owner_account]
        elif tx_account == "combo1":
            tx_account = [owner_account, attacker_account]
        else:
            raise EthereumError('The account to perform the symbolic exploration of the contract should be "attacker", "owner" or "combo1"')

        if contract_account is None:
            logger.info("Failed to create contract. Exception in constructor")
            self.finalize()
            return

        prev_coverage = 0
        current_coverage = 0
        tx_no = 0
        while (current_coverage < 100 or not tx_use_coverage) and not self.is_shutdown():
            try:
                logger.info("Starting symbolic transaction: %d", tx_no)

                # run_symbolic_tx
                symbolic_data = self.make_symbolic_buffer(320)
                symbolic_value = self.make_symbolic_value()
                self.transaction(caller=tx_account[min(tx_no, len(tx_account) - 1)],
                                 address=contract_account,
                                 data=symbolic_data,
                                 value=symbolic_value)
                logger.info("%d alive states, %d terminated states", self.count_running_states(), self.count_terminated_states())
            except NoAliveStates:
                break

            # Check if the maximun number of tx was reached
            if tx_limit is not None and tx_no + 1 == tx_limit:
                break

            # Check if coverage has improved or not
            if tx_use_coverage:
                prev_coverage = current_coverage
                current_coverage = self.global_coverage(contract_account)
                found_new_coverage = prev_coverage < current_coverage

                if not found_new_coverage:
                    break

            tx_no += 1

    def run(self, **kwargs):
        ''' Run any pending transaction on any running state '''
        # Check if there is a pending transaction
        with self.locked_context('ethereum') as context:
            # there is no states added to the executor queue
            assert len(self._executor.list()) == 0
            for state_id in context['_saved_states']:
                self._executor.put(state_id)
            context['_saved_states'] = set()

        # A callback will use _pending_transaction and issue the transaction
        # in each state (see load_state_callback)
        super().run(**kwargs)

        with self.locked_context('ethereum') as context:
            if len(context['_saved_states']) == 1:
                self._initial_state = self._executor._workspace.load_state(context['_saved_states'].pop(), delete=True)
                context['_saved_states'] = set()
                assert self._running_state_ids == (-1,)

    def save(self, state, state_id=None, final=False):
        ''' Save a state in secondary storage and add it to running or final lists

            :param state: A manticore State
            :param state_id: if not None force state_id (overwrite)
            :param final: True if state is final
            :returns: a state id
        '''
        # If overwriting then the state_id must be known
        if state_id is not None:
            if state_id not in self._all_state_ids:
                raise EthereumError("Trying to overwrite unknown state_id")
            with self.locked_context('ethereum') as context:
                context['_final_states'].discard(state_id)
                context['_saved_states'].discard(state_id)

        if state_id != -1:
            # save the state to secondary storage
            state_id = self._executor._workspace.save_state(state, state_id=state_id)

            with self.locked_context('ethereum') as context:
                if final:
                    # Keep it on a private list
                    context['_final_states'].add(state_id)
                else:
                    # Keep it on a private list
                    context['_saved_states'].add(state_id)
        return state_id

    def load(self, state_id=None):
        ''' Load one of the running or final states.

            :param state_id: If None it assumes there is a single running state
            :type state_id: int or None
        '''
        state = None
        if state_id is None:
            #a single state was assumed
            if self.count_running_states() == 1:
                #Get the ID of the single running state
                state_id = self._running_state_ids[0]
            else:
                raise EthereumError("More than one state running, you must specify state id.")

        if state_id == -1:
            state = self.initial_state
        else:
            state = self._executor._workspace.load_state(state_id, delete=False)
            #froward events from newly loaded object
            self._executor.forward_events_from(state, True)
        return state

    # Callbacks
    def _on_symbolic_sha3_callback(self, state, data, known_hashes):
        ''' INTERNAL USE '''
        assert issymbolic(data), 'Data should be symbolic here!'

        with self.locked_context('ethereum') as context:
            known_sha3 = context.get('_known_sha3', None)
            if known_sha3 is None:
                known_sha3 = set()

            sha3_states = context.get('_sha3_states', [])
            results = []
            # If know_hashes is true then there is a _known_ solution for the hash
            known_hashes_cond = False
            for key, value in known_sha3:
                assert not issymbolic(key), "Saved sha3 data,hash pairs should be concrete"
                cond = key == data

                #TODO consider disabling this solver query.
                if not state.can_be_true(cond):
                    continue

                results.append((key, value))
                known_hashes_cond = Operators.OR(cond, known_hashes_cond)

            not_known_hashes_cond = Operators.NOT(known_hashes_cond)

            # We need to fork/save the state
            #################################
            # save the state to secondary storage
            # Build and enqueue a state for each solution
            with state as temp_state:
                if temp_state.can_be_true(not_known_hashes_cond):
                    temp_state.constrain(not_known_hashes_cond)
                    state_id = self._executor._workspace.save_state(temp_state)
                    sha3_states[state_id] = [hsh for buf, hsh in known_sha3]
            context['_sha3_states'] = sha3_states

            if not state.can_be_true(known_hashes_cond):
                raise state.abandon()

            #send knwon hashes to evm
            known_hashes.update(results)

    def _on_concrete_sha3_callback(self, state, buf, value):
        ''' INTERNAL USE '''
        with self.locked_context('ethereum', dict) as ethereum_context:
            known_sha3 = ethereum_context.get('_known_sha3', None)
            if known_sha3 is None:
                known_sha3 = set()
            known_sha3.add((buf, value))
            ethereum_context['_known_sha3'] = known_sha3

    def _terminate_state_callback(self, state, state_id, e):
        ''' INTERNAL USE
            Every time a state finishes executing last transaction we save it in
            our private list
        '''
        if str(e) == 'Abandoned state':
            #do nothing
            return
        world = state.platform
        state.context['last_exception'] = e
        e.testcase = False  # Do not generate a testcase file

        if not world.all_transactions:
            logger.debug("Something was wrong. Search terminated in the middle of an ongoing tx")
            self.save(state, final=True)
            return

        tx = world.all_transactions[-1]

        #is we initiated the Tx we need process the outcome for now.
        #Fixme incomplete.
        if tx.is_human():
            if tx.sort == 'CREATE':
                if tx.result == 'RETURN':
                    world.set_code(tx.address, tx.return_data)
                else:
                    world.delete_account(tx.address)
        else:
            logger.info("Manticore exception. State should be terminated only at the end of the human transaction")

        #Human tx that ends in this wont modify the storage so finalize and
        # generate a testcase. FIXME This should be configurable as REVERT and
        # THROWit actually changes the balance and nonce? of some accounts
        if tx.result in {'REVERT', 'THROW', 'TXERROR'}:
            self.save(state, final=True)
        elif tx.result in {'SELFDESTRUCT', 'RETURN', 'STOP'}:
            # if not a revert we save the state for further transactioning
            self.save(state)  # Add to running states
        else:
            logger.debug("Exception in state. Discarding it")

    #Callbacks
    def _load_state_callback(self, state, state_id):
        ''' INTERNAL USE
            When a state was just loaded from stoage we do the pending transaction
        '''
        if '_pending_transaction' not in state.context:
            return
        world = state.platform
        ty, caller, address, value, data, price = state.context['_pending_transaction']
        del state.context['_pending_transaction']

        if ty == 'CALL':
            world.transaction(address=address, caller=caller, data=data, value=value, price=price)
        else:
            assert ty == 'CREATE'
            world.create_contract(caller=caller, address=address, balance=value, init=data, price=price)

    def _did_evm_execute_instruction_callback(self, state, instruction, arguments, result):
        ''' INTERNAL USE '''
        #logger.debug("%s", state.platform.current_vm)
        #TODO move to a plugin
        at_init = state.platform.current_transaction.sort == 'CREATE'
        if at_init:
            coverage_context_name = 'init_coverage'
        else:
            coverage_context_name = 'runtime_coverage'

        with self.locked_context(coverage_context_name, set) as coverage:
            coverage.add((state.platform.current_vm.address, instruction.pc))

        state.context.setdefault('evm.trace', []).append((state.platform.current_vm.address, instruction.pc, at_init))

    def _did_evm_read_code(self, state, offset, size):
        ''' INTERNAL USE '''
        with self.locked_context('code_data', set) as code_data:
            for i in range(offset, offset + size):
                code_data.add((state.platform.current_vm.address, i))

    def get_metadata(self, address):
        ''' Gets the solidity metadata for address.
            This is available only if address is a contract created from solidity
        '''
        return self.metadata.get(int(address))

    def register_detector(self, d):
        if not isinstance(d, Detector):
            raise EthereumError("Not a Detector")
        if d.name in self.detectors:
            raise EthereumError("Detector already registered")
        self.detectors[d.name] = d
        self.register_plugin(d)
        return d.name

    def unregister_detector(self, d):
        if not isinstance(d, (Detector, str)):
            raise EthereumError("Not a Detector")
        name = d
        if isinstance(d, Detector):
            name = d.name
        if name not in self.detectors:
            raise EthereumError("Detector not registered")
        d = self.detectors[name]
        del self.detectors[name]
        self.unregister_plugin(d)

    @property
    def workspace(self):
        return self._executor._workspace._store.uri

    def generate_testcase(self, state, name, message=''):
        self._generate_testcase_callback(state, name, message)

    def current_location(self, state):
        world = state.platform
        address = world.current_vm.address
        pc = world.current_vm.pc
        at_init = world.current_transaction.sort == 'CREATE'
        output = io.StringIO()
        output.write('Contract: 0x{:x}\n'.format(address))
        output.write('EVM Program counter: {}{:s}\n'.format(pc, at_init and " (at constructor)" or ""))
        md = self.get_metadata(address)
        if md is not None:
            src = md.get_source_for(pc, runtime=not at_init)
            output.write('Snippet:\n')
            output.write(src.replace('\n', '\n  ').strip())
            output.write('\n')
        return output.getvalue()

    def _generate_testcase_callback(self, state, name, message=''):
        '''
        Create a serialized description of a given state.
        :param state: The state to generate information about
        :param message: Accompanying message
        '''
        # workspace should not be responsible for formating the output
        # each object knows its secrets, each class should be able to report its
        # final state
        #super()._generate_testcase_callback(state, name, message)
        # TODO(mark): Refactor ManticoreOutput to let the platform be more in control
        #  so this function can be fully ported to EVMWorld.generate_workspace_files.
        blockchain = state.platform

        def flagged(flag):
            return '(*)' if flag else ''
        testcase = self._output.testcase(name.replace(' ', '_'))
        last_tx = blockchain.last_transaction
        if last_tx:
            message = message + last_tx.result
        logger.info("Generated testcase No. {} - {}".format(testcase.num, message))

        local_findings = set()
        for detector in self.detectors.values():
            for address, pc, finding, at_init, constraint in detector.get_findings(state):
                if (address, pc, finding, at_init) not in local_findings:
                    local_findings.add((address, pc, finding, at_init, constraint))

        if len(local_findings):
            with testcase.open_stream('findings') as findings:
                for address, pc, finding, at_init, constraint in local_findings:
                    findings.write('- %s -\n' % finding)
                    findings.write('  Contract: 0x%x\n' % address)
                    findings.write('  EVM Program counter: %s%s\n' % (pc, at_init and " (at constructor)" or ""))
                    md = self.get_metadata(address)
                    if md is not None:
                        src = md.get_source_for(pc, runtime=not at_init)
                        findings.write('  Snippet:\n')
                        findings.write(src.replace('\n', '\n    ').strip())
                        findings.write('\n')

        with testcase.open_stream('summary') as summary:
            summary.write("Message: %s\n" % message)
            summary.write("Last exception: %s\n" % state.context.get('last_exception', 'None'))

            if last_tx:
                at_runtime = last_tx.sort != 'CREATE'
                address, offset, at_init = state.context['evm.trace'][-1]
                assert at_runtime != at_init

                #Last instruction if last tx vas valid
                if str(state.context['last_exception']) != 'TXERROR':
                    metadata = self.get_metadata(blockchain.last_transaction.address)
                    if metadata is not None:
                        summary.write('Last instruction at contract %x offset %x\n' % (address, offset))
                        source_code_snippet = metadata.get_source_for(offset, at_runtime)
                        if source_code_snippet:
                            summary.write('    '.join(source_code_snippet.splitlines(True)))
                        summary.write('\n')

            # Accounts summary
            is_something_symbolic = False
            summary.write("%d accounts.\n" % len(blockchain.accounts))

            for account_address in blockchain.accounts:
                is_account_address_symbolic = issymbolic(account_address)
                account_address = state.solve_one(account_address)

                summary.write("* %s::\n" % self.account_name(account_address))
                summary.write("Address: 0x%x %s\n" % (account_address, flagged(is_account_address_symbolic)))
                balance = blockchain.get_balance(account_address)
                is_balance_symbolic = issymbolic(balance)
                is_something_symbolic = is_something_symbolic or is_balance_symbolic
                balance = state.solve_one(balance)
                summary.write("Balance: %d %s\n" % (balance, flagged(is_balance_symbolic)))
                from .core.smtlib.visitors import translate_to_smtlib

                storage = blockchain.get_storage(account_address)
                summary.write("Storage: %s\n" % translate_to_smtlib(storage, use_bindings=True))

                all_used_indexes = []
                with state.constraints as temp_cs:
                    index = temp_cs.new_bitvec(256)
                    storage = blockchain.get_storage(account_address)
                    temp_cs.add(storage.get(index) != 0)

                    try:
                        while True:
                            a_index = solver.get_value(temp_cs, index)
                            all_used_indexes.append(a_index)

                            temp_cs.add(storage.get(a_index) != 0)
                            temp_cs.add(index != a_index)
                    except:
                        pass

                if all_used_indexes:
                    summary.write("Storage:\n")
                    for i in all_used_indexes:
                        value = storage.get(i)
                        is_storage_symbolic = issymbolic(value)
                        summary.write("storage[%x] = %x %s\n" % (state.solve_one(i), state.solve_one(value), flagged(is_storage_symbolic)))
                '''if blockchain.has_storage(account_address):
                    summary.write("Storage:\n")
                    for offset, value in blockchain.get_storage_items(account_address):
                        is_storage_symbolic = issymbolic(offset) or issymbolic(value)
                        offset = state.solve_one(offset)
                        value = state.solve_one(value)
                        summary.write("\t%032x -> %032x %s\n" % (offset, value, flagged(is_storage_symbolic)))
                        is_something_symbolic = is_something_symbolic or is_storage_symbolic
                '''

                runtime_code = state.solve_one(blockchain.get_code(account_address))
                if runtime_code:
                    summary.write("Code:\n")
                    fcode = io.BytesIO(runtime_code)
                    for chunk in iter(lambda: fcode.read(32), b''):
                        summary.write('\t%s\n' % binascii.hexlify(chunk))
                    runtime_trace = set((pc for contract, pc, at_init in state.context['evm.trace'] if address == contract and not at_init))
                    summary.write("Coverage %d%% (on this state)\n" % calculate_coverage(runtime_code, runtime_trace))  # coverage % for address in this account/state
                summary.write("\n")

            with self.locked_context('known_sha3', set) as known_sha3:
                if known_sha3:
                    summary.write("Known hashes:\n")
                    for key, value in known_sha3:
                        summary.write('%s::%x\n' % (binascii.hexlify(key), value))

            if is_something_symbolic:
                summary.write('\n\n(*) Example solution given. Value is symbolic and may take other values\n')

        # Transactions
        with testcase.open_stream('tx') as tx_summary:
            is_something_symbolic = False
            for tx in blockchain.human_transactions:  # external transactions
                tx_summary.write("Transactions Nr. %d\n" % blockchain.transactions.index(tx))

                # The result if any RETURN or REVERT
                tx_summary.write("Type: %s (%d)\n" % (tx.sort, tx.depth))
                caller_solution = state.solve_one(tx.caller)
                caller_name = self.account_name(caller_solution)
                tx_summary.write("From: %s(0x%x) %s\n" % (caller_name, caller_solution, flagged(issymbolic(tx.caller))))
                address_solution = state.solve_one(tx.address)
                address_name = self.account_name(address_solution)
                tx_summary.write("To: %s(0x%x) %s\n" % (address_name, address_solution, flagged(issymbolic(tx.address))))
                tx_summary.write("Value: %d %s\n" % (state.solve_one(tx.value), flagged(issymbolic(tx.value))))
                tx_summary.write("Gas used: %d %s\n" % (state.solve_one(tx.gas), flagged(issymbolic(tx.gas))))
                tx_data = state.solve_one(tx.data)
                tx_summary.write("Data: %s %s\n" % (binascii.hexlify(tx_data), flagged(issymbolic(tx.data))))
                if tx.return_data is not None:
                    return_data = state.solve_one(tx.return_data)
                    tx_summary.write("Return_data: %s %s\n" % (binascii.hexlify(return_data), flagged(issymbolic(tx.return_data))))
                metadata = self.get_metadata(tx.address)
                if tx.sort == 'CALL':
                    if metadata is not None:
                        function_id = state.solve_one(tx.data[:4])  # hope there is enough data
                        signature = metadata.get_func_signature(function_id)
                        function_name = metadata.get_func_name(function_id)
                        if signature:
                            _, arguments = ABI.deserialize(signature, tx.data)
                        else:
                            arguments = (tx.data,)

                        return_data = None
                        if tx.result == 'RETURN':
                            ret_types = metadata.get_func_return_types(function_id)
                            return_data = ABI.deserialize(ret_types, tx.return_data)  # function return

                        tx_summary.write('\n')
                        tx_summary.write("Function call:\n")
                        tx_summary.write("%s(" % function_name)
                        tx_summary.write(','.join(map(repr, map(state.solve_one, arguments))))
                        is_argument_symbolic = any(map(issymbolic, arguments))
                        is_something_symbolic = is_something_symbolic or is_argument_symbolic
                        tx_summary.write(') -> %s %s\n' % (tx.result, flagged(is_argument_symbolic)))

                        if return_data is not None:
                            is_return_symbolic = any(map(issymbolic, return_data))
                            return_values = tuple(map(state.solve_one, return_data))
                            if len(return_values) == 1:
                                return_values = return_values[0]

                            tx_summary.write('return: %r %s\n' % (return_values, flagged(is_return_symbolic)))
                            is_something_symbolic = is_something_symbolic or is_return_symbolic

                tx_summary.write('\n\n')

            if is_something_symbolic:
                tx_summary.write('\n\n(*) Example solution given. Value is symbolic and may take other values\n')

        # logs
        with testcase.open_stream('logs') as logs_summary:
            is_something_symbolic = False
            for log_item in blockchain.logs:
                is_log_symbolic = issymbolic(log_item.memlog)
                is_something_symbolic = is_log_symbolic or is_something_symbolic
                solved_memlog = state.solve_one(log_item.memlog)
                printable_bytes = ''.join([c for c in map(chr, solved_memlog) if c in string.printable])

                logs_summary.write("Address: %x\n" % log_item.address)
                logs_summary.write("Memlog: %s (%s) %s\n" % (binascii.hexlify(solved_memlog), printable_bytes, flagged(is_log_symbolic)))
                logs_summary.write("Topics:\n")
                for i, topic in enumerate(log_item.topics):
                    logs_summary.write("\t%d) %x %s" % (i, state.solve_one(topic), flagged(issymbolic(topic))))

        with testcase.open_stream('constraints') as smt_summary:
            smt_summary.write(str(state.constraints))

        with testcase.open_stream('pkl', binary=True) as statef:
            self._serializer.serialize(state, statef)

        trace = state.context.get('evm.trace')
        if trace:
            with testcase.open_stream('trace') as f:
                self._emit_trace_file(f, trace)
        return testcase

    @staticmethod
    def _emit_trace_file(filestream, trace):
        """
        :param filestream: file object for the workspace trace file
        :param trace: list of (contract address, pc) tuples
        :type trace: list[tuple(int, int)]
        """
        for contract, pc, at_init in trace:
            if pc == 0:
                filestream.write('---\n')
            ln = '0x{:x}:0x{:x} {}\n'.format(contract, pc, '*' if at_init else '')
            filestream.write(ln)

    @property
    def global_findings(self):
        global_findings = set()
        for detector in self.detectors.values():
            for address, pc, finding, at_init in detector.global_findings:
                if (address, pc, finding, at_init) not in global_findings:
                    global_findings.add((address, pc, finding, at_init))
        return global_findings

    def finalize(self):
        """
        Terminate and generate testcases for all currently alive states (contract states that cleanly executed
        to a STOP or RETURN in the last symbolic transaction).
        """
        logger.debug("Finalizing %d states.", self.count_states())

        def finalizer(state_id):
            state_id = self._terminate_state_id(state_id)
            st = self.load(state_id)
            logger.debug("Generating testcase for state_id %d", state_id)
            self._generate_testcase_callback(st, 'test', '')

        def worker_finalize(q):
            try:
                while True:
                    finalizer(q.get_nowait())
            except EmptyQueue:
                pass

        q = Queue()
        for state_id in self._all_state_ids:
            #we need to remove -1 state before forking because it may be in memory
            if state_id == -1:
                finalizer(-1)
            else:
                q.put(state_id)

        report_workers = []

        for _ in range(self._config_procs):
            proc = Process(target=worker_finalize, args=(q,))
            proc.start()
            report_workers.append(proc)

        for proc in report_workers:
            proc.join()

        #global summary
        if len(self.global_findings):
            with self._output.save_stream('global.findings') as global_findings:
                for address, pc, finding, at_init in self.global_findings:
                    global_findings.write('- %s -\n' % finding)
                    global_findings.write('  Contract: %s\n' % address)
                    global_findings.write('  EVM Program counter: %s%s\n' % (pc, at_init and " (at constructor)" or ""))

                    md = self.get_metadata(address)
                    if md is not None:
                        source_code_snippet = md.get_source_for(pc, runtime=not at_init)
                        global_findings.write('  Solidity snippet:\n')
                        global_findings.write('    '.join(source_code_snippet.splitlines(True)))
                        global_findings.write('\n')

        with self._output.save_stream('global.summary') as global_summary:
            # (accounts created by contract code are not in this list )
            global_summary.write("Global runtime coverage:\n")
            for address in self.contract_accounts.values():
                global_summary.write("{:x}: {:2.2f}%\n".format(int(address), self.global_coverage(address)))

                md = self.get_metadata(address)
                if md is not None and len(md.warnings) > 0:
                    global_summary.write('\n\nCompiler warnings for %s:\n' % md.name)
                    global_summary.write(md.warnings)

        for address, md in self.metadata.items():
            with self._output.save_stream('global_%s.sol' % md.name) as global_src:
                global_src.write(md.source_code)
            with self._output.save_stream('global_%s_runtime.bytecode' % md.name, binary=True) as global_runtime_bytecode:
                global_runtime_bytecode.write(md.runtime_bytecode)
            with self._output.save_stream('global_%s_init.bytecode' % md.name, binary=True) as global_init_bytecode:
                global_init_bytecode.write(md.init_bytecode)

            with self._output.save_stream('global_%s.runtime_asm' % md.name) as global_runtime_asm:
                runtime_bytecode = md.runtime_bytecode

                with self.locked_context('runtime_coverage') as seen:

                    count, total = 0, 0
                    for i in EVMAsm.disassemble_all(runtime_bytecode):
                        if (address, i.pc) in seen:
                            count += 1
                            global_runtime_asm.write('*')
                        else:
                            global_runtime_asm.write(' ')

                        global_runtime_asm.write('%4x: %s\n' % (i.pc, i))
                        total += 1

            with self._output.save_stream('global_%s.init_asm' % md.name) as global_init_asm:
                with self.locked_context('init_coverage') as seen:
                    count, total = 0, 0
                    for i in EVMAsm.disassemble_all(md.init_bytecode):
                        if (address, i.pc) in seen:
                            count += 1
                            global_init_asm.write('*')
                        else:
                            global_init_asm.write(' ')

                        global_init_asm.write('%4x: %s\n' % (i.pc, i))
                        total += 1

            with self._output.save_stream('global_%s.init_visited' % md.name) as f:
                with self.locked_context('init_coverage') as seen:
                    visited = set((o for (a, o) in seen if a == address))
                    for o in sorted(visited):
                        f.write('0x%x\n' % o)

            with self._output.save_stream('global_%s.runtime_visited' % md.name) as f:
                with self.locked_context('runtime_coverage') as seen:
                    visited = set()
                    for (a, o) in seen:
                        if a == address:
                            visited.add(o)
                    for o in sorted(visited):
                        f.write('0x%x\n' % o)

        # delete actual streams from storage
        for state_id in self._all_state_ids:
            # state_id -1 is always only on memory
            if state_id != -1:
                self._executor._workspace.rm_state(state_id)

        # clean up lists
        with self.locked_context('ethereum') as eth_context:
            eth_context['_saved_states'] = set()
            eth_context['_final_states'] = set()

        logger.info("Results in %s", self.workspace)

    def global_coverage(self, account):
        ''' Returns code coverage for the contract on `account_address`.
            This sums up all the visited code lines from any of the explored
            states.
        '''
        account_address = int(account)
        runtime_bytecode = None
        #Search one state in which the account_address exists
        for state in self.all_states:
            world = state.platform
            if account_address in world:
                code = world.get_code(account_address)
                runtime_bytecode = state.solve_one(code)
                break
        else:
            return 0.0
        with self.locked_context('runtime_coverage') as coverage:
            seen = {off for addr, off in coverage if addr == account_address}
        return calculate_coverage(runtime_bytecode, seen)

    # TODO: Find a better way to suppress execution of Manticore._did_finish_run_callback
    # We suppress because otherwise we log it many times and it looks weird.
    def _did_finish_run_callback(self):
        pass<|MERGE_RESOLUTION|>--- conflicted
+++ resolved
@@ -767,11 +767,7 @@
 
     @property
     def signatures(self):
-<<<<<<< HEAD
         return dict(((self.get_hash(f), f) for f in self._functions))
-=======
-        return dict(((b.encode(), a) for (a, b) in self._hashes.items()))
->>>>>>> ec282814
 
     def get_abi(self, hsh):
         func_name = self.get_func_name(hsh)
