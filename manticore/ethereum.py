--- conflicted
+++ resolved
@@ -343,39 +343,21 @@
         return reduce(lambda x,y: x+y, result)
 
     @staticmethod
-<<<<<<< HEAD
     def get_uint(data, offset, byte_size):
-        ''' Unpack an unsigned of byte_size*8 bits from data at offset '''
+        """
+        Access `size` number of LSB out of a big endian 256 bit number starting at
+        `offset` into `data.
+
+        :param data: sliceable buffer; symbolic buffer of Eth ABI encoded data
+        :param offset: byte offset of 256 bit element
+        :param size: number of bits to read out of 256 bit element
+        :rtype: int or Expression
+        """
         byte_size = arithmetic_simplify(byte_size)
         offset = arithmetic_simplify(offset)
         padding = 32 - byte_size # for 160
         value = Operators.CONCAT(byte_size*8, *map(Operators.ORD, data[offset+padding:offset+padding+byte_size]))
         return arithmetic_simplify(value)
-=======
-    def get_uint(data, offset, size):
-        """
-        Access `size` number of LSB out of a big endian 256 bit number starting at
-        `offset` into `data.
-
-        :param data: sliceable buffer; symbolic buffer of Eth ABI encoded data
-        :param offset: byte offset of 256 bit element
-        :param size: number of bits to read out of 256 bit element
-        :rtype: int or Expression
-        """
-        def simplify(x):
-            value = arithmetic_simplifier(x)
-            if isinstance(value, Constant) and not value.taint:
-                return value.value
-            else:
-                return value
-
-        size = simplify(size)
-        offset = simplify(offset)
-        byte_size = size/8
-        padding = 32 - byte_size
-        value = arithmetic_simplifier(Operators.CONCAT(size, *map(Operators.ORD, data[offset+padding:offset+padding+byte_size])))
-        return simplify(value)
->>>>>>> 9a5c8355
 
     @staticmethod        
     def _consume_type(ty, data, offset):
