--- conflicted
+++ resolved
@@ -276,12 +276,7 @@
 
     '''
     class SByte():
-<<<<<<< HEAD
         ''' Unconstrained symbolic byte string, not associated with any ConstraintSet '''
-=======
-        ''' Unconstrained symbolic byte, not associated with any ConstraintSet '''
-
->>>>>>> af779d8b
         def __init__(self, size=1):
             self.size = size
 
@@ -376,21 +371,12 @@
     @staticmethod
     def make_function_call(method_name, *args):
         function_id = ABI.make_function_id(method_name)
-<<<<<<< HEAD
-=======
-
-        def check_bitsize(value, size):
-            if isinstance(value, BitVec):
-                return value.size == size
-            return (value & ~((1 << size) - 1)) == 0
->>>>>>> af779d8b
         assert len(function_id) == 4
         result = [tuple(function_id)]
         result.append(ABI.make_function_arguments(*args))
         return reduce(lambda x, y: x + y, result)
 
     @staticmethod
-<<<<<<< HEAD
     def get_uint(data, nbytes, offset):
         """
         Read a `nbytes` bytes long big endian unsigned integer from `data` starting at `offset` 
@@ -410,24 +396,6 @@
     def _consume_type(ty, data, offset):
         """
         Parses a value of type from data
-=======
-    def _consume_type(ty, data, offset):
-        ''' INTERNAL parses a value of type from data '''
-        def get_uint(size, offset):
-            def simplify(x):
-                value = arithmetic_simplifier(x)
-                if isinstance(value, Constant) and not value.taint:
-                    return value.value
-                else:
-                    return value
-
-            size = simplify(size)
-            offset = simplify(offset)
-            byte_size = size / 8
-            padding = 32 - byte_size  # for 160
-            value = arithmetic_simplifier(Operators.CONCAT(size, *map(Operators.ORD, data[offset + padding:offset + padding + byte_size])))
-            return simplify(value)
->>>>>>> af779d8b
 
         Further info: http://solidity.readthedocs.io/en/develop/abi-spec.html#use-of-dynamic-types
 
@@ -440,19 +408,11 @@
         # TODO(mark) refactor so we don't return this tuple thing. the offset+32 thing
         # should be something the caller keeps track of.
         if ty == u'uint256':
-<<<<<<< HEAD
             return ABI.get_uint(data, 32, offset), offset+32 #256 bits
         elif ty in (u'bool', u'uint8'):
             return ABI.get_uint(data, 1, offset), offset+32 #8 bits
         elif ty == u'address':
             return ABI.get_uint(data, 20, offset), offset+32 #160 bits
-=======
-            return get_uint(256, offset), offset + 32
-        elif ty in (u'bool', u'uint8'):
-            return get_uint(8, offset), offset + 32
-        elif ty == u'address':
-            return get_uint(160, offset), offset + 32
->>>>>>> af779d8b
         elif ty == u'int256':
             value = ABI.get_uint(data, 32, offset) #256 bits
             mask = 2**(256 - 1)
@@ -461,7 +421,6 @@
         elif ty == u'':
             return None, offset
         elif ty in (u'bytes', u'string'):
-<<<<<<< HEAD
             dyn_offset = ABI.get_uint(data, 32,offset)  #256 bits
             size = ABI.get_uint(data, 32, dyn_offset)  #256 bits
             return data[dyn_offset+32:dyn_offset+32+size], offset+32
@@ -473,14 +432,6 @@
             size = arithmetic_simplify(ABI.get_uint(data, 32, dyn_offset))
             result = [ABI.get_uint(data, 20, dyn_offset+32 + 32*i) for i in range(size)]
             return result, offset+32
-=======
-            dyn_offset = 4 + get_uint(256, offset)
-            size = get_uint(256, dyn_offset)
-            return data[dyn_offset + 32:dyn_offset + 32 + size], offset + 4
-        elif ty.startswith('bytes') and 0 <= int(ty[5:]) <= 32:
-            size = int(ty[5:])
-            return data[offset:offset + size], offset + 32
->>>>>>> af779d8b
         else:
             raise NotImplementedError(repr(ty))
 
@@ -989,12 +940,8 @@
                 raise NoAliveStates
 
         if isinstance(data, self.SByte):
-<<<<<<< HEAD
             data = (None,)*data.size
 
-=======
-            data = (None,) * data.size
->>>>>>> af779d8b
         with self.locked_context('seth') as context:
             context['_pending_transaction'] = ('CALL', caller, address, value, data)
 
@@ -1236,7 +1183,6 @@
     def workspace(self):
         return self._executor._workspace._store.uri
 
-<<<<<<< HEAD
     @staticmethod
     def _concretize_offsets_and_sizes(state, signature, data):
         """
@@ -1309,11 +1255,9 @@
             free_pointer += 32 + space_for_each_arg_aligned
 
 
-=======
     def generate_testcase(self, state, name, message=''):
         self._generate_testcase_callback(state, name, message)
     
->>>>>>> af779d8b
     def _generate_testcase_callback(self, state, name, message):
         '''
         Create a serialized description of a given state.
@@ -1417,7 +1361,6 @@
                             return_data = ABI.parse(ret_types, tx.return_data)  # function return
 
                         tx_summary.write('\n')
-<<<<<<< HEAD
                         tx_summary.write( "Function call:\n")
                         tx_summary.write("%s(" % state.solve_one(function_name ))
 
@@ -1433,11 +1376,6 @@
                             else:
                                 tx_summary.write('\n')
 
-=======
-                        tx_summary.write("Function call:\n")
-                        tx_summary.write("%s(" % state.solve_one(function_name))
-                        tx_summary.write(','.join(map(repr, map(state.solve_one, arguments))))
->>>>>>> af779d8b
                         is_argument_symbolic = any(map(issymbolic, arguments))
                         is_something_symbolic = is_something_symbolic or is_argument_symbolic
                         tx_summary.write(') -> %s %s\n' % ( tx.result, flagged(is_argument_symbolic)))
