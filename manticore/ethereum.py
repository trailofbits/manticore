--- conflicted
+++ resolved
@@ -11,11 +11,8 @@
 import binascii
 
 from . import Manticore
-<<<<<<< HEAD
 from .core.plugin import Plugin
-=======
 from .manticore import ManticoreError
->>>>>>> 2f382a9d
 from .core.smtlib import ConstraintSet, Operators, solver, issymbolic, Array, Expression, Constant, operators
 from .core.smtlib.visitors import arithmetic_simplifier
 from .core.state import State, TerminateState
@@ -155,7 +152,6 @@
         state.context.setdefault('seth.detectors.initialized_storage', set()).add(offset)
 
 
-<<<<<<< HEAD
 def without_metadata(code):
     """
     Return provided bytecode without the metadata
@@ -172,14 +168,6 @@
 def calculate_coverage(code, seen):
     ''' Calculates what percentage of code has been seen '''
     runtime_bytecode = without_metadata(code)
-=======
-def calculate_coverage(runtime_bytecode, seen):
-    ''' Calculates what percentage of runtime_bytecode has been seen '''
-    end = None
-    if ''.join(runtime_bytecode[-44: -34]) == '\x00\xa1\x65\x62\x7a\x7a\x72\x30\x58\x20' \
-            and ''.join(runtime_bytecode[-2:]) == '\x00\x29':
-        end = -9 - 33 - 2  # Size of metadata at the end of most contracts
->>>>>>> 2f382a9d
 
     count, total = 0, 0
     for i in evm.EVMAsm.disassemble_all(runtime_bytecode):
@@ -1232,19 +1220,11 @@
                 runtime_code = blockchain.get_code(account_address)
                 if runtime_code:
                     summary.write("Code:\n")
-<<<<<<< HEAD
                     fcode = io.BytesIO(code)
                     for chunk in iter(lambda: fcode.read(32), b''):
                         summary.write('\t{}\n'.format(binascii.hexlify(chunk)))
                     trace = set((offset for address_i, offset in state.context['seth.trace'] if address == address_i))
                     summary.write("Coverage %d%% (on this state)\n" % calculate_coverage(code, trace))  # coverage % for address in this account/state
-=======
-                    fcode = StringIO.StringIO(runtime_code)
-                    for chunk in iter(lambda: fcode.read(32), b''):
-                        summary.write('\t%s\n' % chunk.encode('hex'))
-                    runtime_trace = set((pc for contract, pc in state.context['seth.rt.trace'] if address == contract))
-                    summary.write("Coverage %d%% (on this state)\n" % calculate_coverage(runtime_code, runtime_trace))  # coverage % for address in this account/state
->>>>>>> 2f382a9d
                 summary.write("\n")
 
             if blockchain._sha3:
