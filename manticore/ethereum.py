--- conflicted
+++ resolved
@@ -44,91 +44,9 @@
     pass
 
 
-<<<<<<< HEAD
-################ Detectors ####################
-class Detector(Plugin):
-    @property
-    def name(self):
-        return self.__class__.__name__.split('.')[-1]
-
-    def get_findings(self, state):
-        return state.context.setdefault(f'{self.name}.findings', set())
-
-    @contextmanager
-    def locked_global_findings(self):
-        with self.manticore.locked_context(f'{self.name}.global_findings', set) as global_findings:
-            yield global_findings
-
-    @property
-    def global_findings(self):
-        with self.locked_global_findings() as global_findings:
-            return global_findings
-
-    def add_finding(self, state, address, pc, finding, at_init, constraint=True):
-        '''
-        Logs a finding at specified contract and assembler line.
-        :param state: current state
-        :param address: contract address of the finding
-        :param pc: program counter of the finding
-        :param at_init: true if executing the constructor
-        :param finding: textual description of the finding
-        :param constraint: finding is considered reproducible only when constraint is True
-        '''
-
-        if not isinstance(pc, int):
-            raise ValueError("PC must be a number")
-        self.get_findings(state).add((address, pc, finding, at_init, constraint))
-        with self.locked_global_findings() as gf:
-            gf.add((address, pc, finding, at_init))
-        #Fixme for ever broken logger
-        logger.warning(finding)
-
-    def add_finding_here(self, state, finding, constraint=True):
-        '''
-        Logs a finding in current contract and assembler line.
-        :param state: current state
-        :param finding: textual description of the finding
-        :param constraint: finding is considered reproducible only when constraint is True
-        '''
-        address = state.platform.current_vm.address
-        pc = state.platform.current_vm.pc
-        if isinstance(pc, Constant):
-            pc = pc.value
-        if not isinstance(pc, int):
-            raise ValueError("PC must be a number")
-        at_init = state.platform.current_transaction.sort == 'CREATE'
-        self.add_finding(state, address, pc, finding, at_init, constraint)
-
-    def _save_current_location(self, state, finding, condition=True):
-        '''
-        Save current location in the internal locations list and returns a textual id for it.
-        This is used to save locations that could later be promoted to a finding if other conditions hold
-        See _get_location()
-        :param state: current state
-        :param finding: textual description of the finding
-        :param condition: general purpose constraint
-        '''
-        address = state.platform.current_vm.address
-        pc = state.platform.current_vm.pc
-        at_init = state.platform.current_transaction.sort == 'CREATE'
-        location = (address, pc, finding, at_init, condition)
-        hash_id = hashlib.sha1(str(location).encode()).hexdigest()
-        state.context.setdefault(f'{self.name}.locations', {})[hash_id] = location
-        return hash_id
-
-    def _get_location(self, state, hash_id):
-        ''' Get previously saved location
-            A location is composed of: address, pc, finding, at_init, condition
-        '''
-        return state.context.setdefault(f'{self.name}.locations', {})[hash_id]
-
-    def _get_src(self, address, pc):
-        return self.manticore.get_metadata(address).get_source_for(pc)
-=======
 #
 # Plugins
 #
->>>>>>> 8142472c
 
 
 class FilterFunctions(Plugin):
@@ -2304,13 +2222,8 @@
         pc = world.current_vm.pc
         at_init = world.current_transaction.sort == 'CREATE'
         output = io.StringIO()
-<<<<<<< HEAD
         output.write(f'Contract: 0x{address:x}\n')
-        output.write(f'EVM Program counter: {pc}{at_init and " (at constructor)" or ""}\n')
-=======
-        output.write('Contract: 0x{:x}\n'.format(address))
-        output.write('EVM Program counter: 0x{:x}{:s}\n'.format(pc, at_init and " (at constructor)" or ""))
->>>>>>> 8142472c
+        output.write(f'EVM Program counter: 0x{pc:x}{" (at constructor)" if at_init else ""}\n')
         md = self.get_metadata(address)
         if md is not None:
             src = md.get_source_for(pc, runtime=not at_init)
@@ -2350,15 +2263,9 @@
         if len(local_findings):
             with testcase.open_stream('findings') as findings:
                 for address, pc, finding, at_init, constraint in local_findings:
-<<<<<<< HEAD
                     findings.write(f'- {finding} -\n')
                     findings.write(f'  Contract: 0x{address:x}\n')
-                    findings.write(f'  EVM Program counter: {pc}{at_init and " (at constructor)" or ""}\n')
-=======
-                    findings.write('- %s -\n' % finding)
-                    findings.write('  Contract: 0x%x\n' % address)
-                    findings.write('  EVM Program counter: 0x%x%s\n' % (pc, at_init and " (at constructor)" or ""))
->>>>>>> 8142472c
+                    findings.write(f'  EVM Program counter: 0x{pc:x}{" (at constructor)" if at_init else ""}\n')
                     md = self.get_metadata(address)
                     if md is not None:
                         src = md.get_source_for(pc, runtime=not at_init)
@@ -2606,15 +2513,10 @@
         if len(self.global_findings):
             with self._output.save_stream('global.findings') as global_findings:
                 for address, pc, finding, at_init in self.global_findings:
-<<<<<<< HEAD
+
                     global_findings.write(f'- {finding} -\n')
                     global_findings.write(f'  Contract: {address}\n')
-                    global_findings.write(f'  EVM Program counter: {pc}{at_init and " (at constructor)" or ""}\n')
-=======
-                    global_findings.write('- %s -\n' % finding)
-                    global_findings.write('  Contract: %s\n' % address)
-                    global_findings.write('  EVM Program counter: 0x%x%s\n' % (pc, at_init and " (at constructor)" or ""))
->>>>>>> 8142472c
+                    global_findings.write(f'  EVM Program counter: 0x{pc:x}{" (at constructor)" if at_init else ""}\n')
 
                     md = self.get_metadata(address)
                     if md is not None:
