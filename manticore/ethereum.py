from . import abitypes
import uuid
import numbers
import random
import hashlib
import binascii
import string
import re
import os
from . import Manticore
from .manticore import ManticoreError
from .core.smtlib import ConstraintSet, Operators, solver, issymbolic, istainted, taint_with, get_taints, BitVec, Constant, operators, Array, ArrayVariable
from .core.smtlib.visitors import simplify
from .platforms import evm
from .core.state import State
from .utils.helpers import istainted, issymbolic
import tempfile
from subprocess import Popen, PIPE, check_output
from multiprocessing import Process, Queue
from Queue import Empty as EmptyQueue
import sha3
import json
import logging
from io import StringIO, BytesIO
import cPickle as pickle
from .core.plugin import Plugin
from functools import reduce
from contextlib import contextmanager
logger = logging.getLogger(__name__)


class EthereumError(ManticoreError):
    pass


class DependencyError(EthereumError):
    def __init__(self, lib_names):
        super(DependencyError, self).__init__("You must pre-load and provide libraries addresses{ libname:address, ...} for %r" % lib_names)
        self.lib_names = lib_names


class NoAliveStates(EthereumError):
    pass


################ Detectors ####################
class Detector(Plugin):
    @property
    def name(self):
        return self.__class__.__name__.split('.')[-1]

    def get_findings(self, state):
        return state.context.setdefault('{:s}.findings'.format(self.name), set())

    @contextmanager
    def locked_global_findings(self):
        with self.manticore.locked_context('{:s}.global_findings'.format(self.name), set) as global_findings:
            yield global_findings

    @property
    def global_findings(self):
        with self.locked_global_findings() as global_findings:
            return global_findings

    def add_finding(self, state, address, pc, finding, init):
        self.get_findings(state).add((address, pc, finding, init))
        with self.locked_global_findings() as gf:
            gf.add((address, pc, finding, init))
        #Fixme for ever broken logger
        logger.warning(finding)

    def add_finding_here(self, state, finding):
        address = state.platform.current_vm.address
        pc = state.platform.current_vm.pc
        at_init = state.platform.current_transaction.sort == 'CREATE'
        self.add_finding(state, address, pc, finding, at_init)

    def _save_current_location(self, state, finding):
        address = state.platform.current_vm.address
        pc = state.platform.current_vm.pc
        location = (address, pc, finding)
        hash_id = hashlib.sha1(str(location)).hexdigest()
        state.context.setdefault('{:s}.locations'.format(self.name), {})[hash_id] = location
        return hash_id

    def _get_location(self, state, hash_id):
        return state.context.setdefault('{:s}.locations'.format(self.name), {})[hash_id]

    def _get_src(self, address, pc):
        return self.manticore.get_metadata(address).get_source_for(pc)


class FilterFunctions(Plugin):
    def __init__(self, regexp=r'.*', mutability='both', depth='both', fallback=False, include=True, **kwargs):
        """
            Constrain input based on function metadata. Include or avoid functions selected by the specified criteria.

            Examples:
            #Do not explore any human transactions that end up calling a constant function
            no_human_constant = FilterFunctions(depth='human', mutability='constant', include=False)

            #At human tx depth only accept synthetic check functions
            only_tests = FilterFunctions(regexp=r'mcore_.*', depth='human', include=False)

            :param regexp: a regular expresion over the name of the function '.*' will match all functions
            :param mutability: mutable, constant or both will match functions declared in the abi to be of such class
            :param depth: match functions in internal transactions, in human initiated transactions or in both types
            :param fallback: if True include the fallback function. Hash will be 00000000 for it
            :param include: if False exclude the selected functions, if True include them
        """
        super(FilterFunctions, self).__init__(**kwargs)
        depth = depth.lower()
        if depth not in ('human', 'internal', 'both'):
            raise ValueError
        mutability = mutability.lower()
        if mutability not in ('mutable', 'constant', 'both'):
            raise ValueError

        #fixme better names for member variables
        self._regexp = regexp
        self._mutability = mutability
        self._depth = depth
        self._fallback = fallback
        self._include = include

    def will_open_transaction_callback(self, state, tx):
        world = state.platform
        tx_cnt = len(world.all_transactions)
        # Constrain input only once per tx, per plugin
        if state.context.get('constrained%d' % id(self), 0) != tx_cnt:
            state.context['constrained%d' % id(self)] = tx_cnt

            if self._depth == 'human' and not tx.is_human:
                return
            if self._depth == 'internal' and tx.is_human:
                return

            #Get metadata if any for the targe addreess of current tx
            md = self.manticore.get_metadata(tx.address)
            if md is None:
                return
            #Lets compile  the list of interesting hashes
            selected_functions = []

            for func_hsh in md.hashes:
                if func_hsh == '00000000':
                    continue
                abi = md.get_abi(func_hsh)
                func_name = md.get_func_name(func_hsh)
                if self._mutability == 'constant' and not abi.get('constant', False):
                    continue
                if self._mutability == 'mutable' and abi.get('constant', False):
                    continue
                if not re.match(self._regexp, func_name):
                    continue
                selected_functions.append(func_hsh)

            if self._fallback:
                selected_functions.append('00000000')

            if self._include:
                # constraint the input so it can take only the interesting values
                constraint = reduce(Operators.OR, map(lambda x: tx.data[:4] == binascii.unhexlify(x), selected_functions))
                state.constrain(constraint)
            else:
                #Avoid all not seleted hashes
                for func_hsh in md.hashes:
                    if func_hsh in selected_functions:
                        constraint = Operators.NOT(tx.data[:4] == binascii.unhexlify(func_hsh))
                        state.constrain(constraint)


class DetectInvalid(Detector):
    def __init__(self, only_human=True, **kwargs):
        """
        Detects INVALID instructions.

        INVALID instructions are originally designated to signal exceptional code.
        As in practice the INVALID instruction is used in different ways this
        detector may Generate a great deal of false positives.

        :param only_human: if True report only INVALID at depth 0 transactions
        """
        super(DetectInvalid, self).__init__(**kwargs)
        self._only_human = only_human

    def did_evm_execute_instruction_callback(self, state, instruction, arguments, result_ref):
        mnemonic = instruction.semantics
        result = result_ref.value

        if mnemonic == 'INVALID':
            if not self._only_human or state.platform.current_transaction.depth == 0:
                self.add_finding_here(state, "INVALID intruction")


class DetectReentrancy(Detector):
    '''
    1) A _successful_ call to a controlled address (An account controlled by the attacker). With enough gas.
    2) A SSTORE after the execution of the CALL.
    3) The storage slot of the SSTORE must be used in some path to control flow
    '''
    def __init__(self, addresses=None, **kwargs):
        super(DetectReentrancy, self).__init__(**kwargs)
        # TODO Check addresses are normal accounts. Heuristics implemented here
        # assume target addresses wont execute code. i.e. won't detect a Reentrancy
        # attack in progess but only a potential attack
        self._addresses = addresses

    @property
    def _read_storage_name(self):
        return '{:s}.read_storage'.format(self.name)

    def will_open_transaction_callback(self, state, tx):
        # Reset reading log on new human transactions
        if tx.is_human():
            state.context[self._read_storage_name] = set()
            state.context['{:s}.locations'.format(self.name)] = dict()

    def did_close_transaction_callback(self, state, tx):
        world = state.platform
        #Check if it was an internal tx
        if not tx.is_human():
            # Check is the tx was successful
            if tx.result:
                # Check if gas was enough for a reentrancy attack
                if tx.gas > 3000:
                    # Check if target address is attaker controlled
                    if self._addresses is None and not world.get_code(tx.address) or tx.address in self._addresses:
                        #that's enough. Save current location and read list
                        self._save_location_and_reads(state)

    def _save_location_and_reads(self, state):
        name = '{:s}.locations'.format(self.name)
        locations = state.context.get(name, dict)
        world = state.platform
        address = world.current_vm.address
        pc = world.current_vm.pc
        at_init = world.current_transaction.sort == 'CREATE'
        location = (address, pc, "Reentrancy muti-million ether bug", at_init)
        locations[location] = set(state.context[self._read_storage_name])
        state.context[name] = locations

    def _get_location_and_reads(self, state):
        name = '{:s}.locations'.format(self.name)
        locations = state.context.get(name, dict)
        return locations.iteritems()

    def did_evm_read_storage_callback(self, state, address, offset, value):
        state.context[self._read_storage_name].add((address, offset))

    def did_evm_write_storage_callback(self, state, address, offset, value):
        # if in potential DAO check that write to storage values read before
        # the "send"
        for location, reads in self._get_location_and_reads(state):
            for address_i, offset_i in reads:
                if address_i == address:
                    if state.can_be_true(offset == offset_i):
                        self.add_finding(state, *location)


class DetectIntegerOverflow(Detector):
    '''
        Detects potential overflow and underflow conditions on ADD and SUB instructions.
    '''

    def _save_current_location(self, state, finding, condition):
        address = state.platform.current_vm.address
        pc = state.platform.current_vm.pc
        at_init = state.platform.current_transaction.sort == 'CREATE'
        location = (address, pc, finding, at_init, condition)
        hash_id = hashlib.sha1(str(location)).hexdigest()
        state.context.setdefault('{:s}.locations'.format(self.name), {})[hash_id] = location
        return hash_id

    def _get_location(self, state, hash_id):
        return state.context.setdefault('{:s}.locations'.format(self.name), {})[hash_id]

    @staticmethod
    def _signed_sub_overflow(state, a, b):
        '''
        Sign extend the value to 512 bits and check the result can be represented
         in 256. Following there is a 32 bit excerpt of this condition:
        a  -  b   -80000000 -3fffffff -00000001 +00000000 +00000001 +3fffffff +7fffffff
        +80000000    False    False    False    False     True     True     True
        +c0000001    False    False    False    False    False    False     True
        +ffffffff    False    False    False    False    False    False    False
        +00000000     True    False    False    False    False    False    False
        +00000001     True    False    False    False    False    False    False
        +3fffffff     True    False    False    False    False    False    False
        +7fffffff     True     True     True    False    False    False    False
        '''
        sub = Operators.SEXTEND(a, 256, 512) - Operators.SEXTEND(b, 256, 512)
        cond = Operators.OR(sub < -(1 << 255), sub >= (1 << 255))
        return cond

    @staticmethod
    def _signed_add_overflow(state, a, b):
        '''
        Sign extend the value to 512 bits and check the result can be represented
         in 256. Following there is a 32 bit excerpt of this condition:

        a  +  b   -80000000 -3fffffff -00000001 +00000000 +00000001 +3fffffff +7fffffff
        +80000000     True     True     True    False    False    False    False
        +c0000001     True    False    False    False    False    False    False
        +ffffffff     True    False    False    False    False    False    False
        +00000000    False    False    False    False    False    False    False
        +00000001    False    False    False    False    False    False     True
        +3fffffff    False    False    False    False    False    False     True
        +7fffffff    False    False    False    False     True     True     True
        '''
        add = Operators.SEXTEND(a, 256, 512) + Operators.SEXTEND(b, 256, 512)
        cond = Operators.OR(add < -(1 << 255), add >= (1 << 255))
        return cond

    @staticmethod
    def _unsigned_sub_overflow(state, a, b):
        '''
        Sign extend the value to 512 bits and check the result can be represented
         in 256. Following there is a 32 bit excerpt of this condition:

        a  -  b   ffffffff bfffffff 80000001 00000000 00000001 3ffffffff 7fffffff
        ffffffff     True     True     True    False     True     True     True
        bfffffff     True     True     True    False    False     True     True
        80000001     True     True     True    False    False     True     True
        00000000    False    False    False    False    False     True    False
        00000001     True    False    False    False    False     True    False
        ffffffff     True     True     True     True     True     True     True
        7fffffff     True     True     True    False    False     True    False
        '''
        cond = Operators.UGT(b, a)
        return cond

    @staticmethod
    def _unsigned_add_overflow(state, a, b):
        '''
        Sign extend the value to 512 bits and check the result can be represented
         in 256. Following there is a 32 bit excerpt of this condition:

        a  +  b   ffffffff bfffffff 80000001 00000000 00000001 3ffffffff 7fffffff
        ffffffff     True     True     True    False     True     True     True
        bfffffff     True     True     True    False    False     True     True
        80000001     True     True     True    False    False     True     True
        00000000    False    False    False    False    False     True    False
        00000001     True    False    False    False    False     True    False
        ffffffff     True     True     True     True     True     True     True
        7fffffff     True     True     True    False    False     True    False
        '''
        add = Operators.ZEXTEND(a, 512) + Operators.ZEXTEND(b, 512)
        cond = Operators.UGE(add, 1 << 256)
        return cond

    @staticmethod
    def _signed_mul_overflow(state, a, b):
        '''
        Sign extend the value to 512 bits and check the result can be represented
         in 256. Following there is a 32 bit excerpt of this condition:

        a  *  b           +00000000000000000 +00000000000000001 +0000000003fffffff +0000000007fffffff +00000000080000001 +000000000bfffffff +000000000ffffffff
        +0000000000000000  +0000000000000000  +0000000000000000  +0000000000000000  +0000000000000000  +0000000000000000  +0000000000000000  +0000000000000000
        +0000000000000001  +0000000000000000  +0000000000000001  +000000003fffffff  +000000007fffffff  +0000000080000001  +00000000bfffffff  +00000000ffffffff
        +000000003fffffff  +0000000000000000  +000000003fffffff *+0fffffff80000001 *+1fffffff40000001 *+1fffffffbfffffff *+2fffffff00000001 *+3ffffffec0000001
        +000000007fffffff  +0000000000000000  +000000007fffffff *+1fffffff40000001 *+3fffffff00000001 *+3fffffffffffffff *+5ffffffec0000001 *+7ffffffe80000001
        +0000000080000001  +0000000000000000  +0000000080000001 *+1fffffffbfffffff *+3fffffffffffffff *+4000000100000001 *+600000003fffffff *+800000007fffffff
        +00000000bfffffff  +0000000000000000  +00000000bfffffff *+2fffffff00000001 *+5ffffffec0000001 *+600000003fffffff *+8ffffffe80000001 *+bffffffe40000001
        +00000000ffffffff  +0000000000000000  +00000000ffffffff *+3ffffffec0000001 *+7ffffffe80000001 *+800000007fffffff *+bffffffe40000001 *+fffffffe00000001

        '''
        mul = Operators.SEXTEND(a, 256, 512) * Operators.SEXTEND(b, 256, 512)
        cond = Operators.OR(mul < -(1 << 255), mul >= (1 << 255))
        return cond

    @staticmethod
    def _unsigned_mul_overflow(state, a, b):
        '''
        Sign extend the value to 512 bits and check the result can be represented
         in 256. Following there is a 32 bit excerpt of this condition:

        a  *  b           +00000000000000000 +00000000000000001 +0000000003fffffff +0000000007fffffff +00000000080000001 +000000000bfffffff +000000000ffffffff
        +0000000000000000  +0000000000000000  +0000000000000000  +0000000000000000  +0000000000000000  +0000000000000000  +0000000000000000  +0000000000000000
        +0000000000000001  +0000000000000000  +0000000000000001  +000000003fffffff  +000000007fffffff  +0000000080000001  +00000000bfffffff  +00000000ffffffff
        +000000003fffffff  +0000000000000000  +000000003fffffff *+0fffffff80000001 *+1fffffff40000001 *+1fffffffbfffffff *+2fffffff00000001 *+3ffffffec0000001
        +000000007fffffff  +0000000000000000  +000000007fffffff *+1fffffff40000001 *+3fffffff00000001 *+3fffffffffffffff *+5ffffffec0000001 *+7ffffffe80000001
        +0000000080000001  +0000000000000000  +0000000080000001 *+1fffffffbfffffff *+3fffffffffffffff *+4000000100000001 *+600000003fffffff *+800000007fffffff
        +00000000bfffffff  +0000000000000000  +00000000bfffffff *+2fffffff00000001 *+5ffffffec0000001 *+600000003fffffff *+8ffffffe80000001 *+bffffffe40000001
        +00000000ffffffff  +0000000000000000  +00000000ffffffff *+3ffffffec0000001 *+7ffffffe80000001 *+800000007fffffff *+bffffffe40000001 *+fffffffe00000001

        '''
        mul = Operators.SEXTEND(a, 256, 512) * Operators.SEXTEND(b, 256, 512)
        cond = Operators.UGE(mul, 1 << 256)
        return cond

    def _check_finding(self, state, what):
        if istainted(what, "SIGNED"):
            for taint in get_taints(what, "IOS_.*"):
                loc = self._get_location(state, taint[4:])
                if state.can_be_true(loc[-1]):
                    self.add_finding(state, *loc[:-1])
        else:
            for taint in get_taints(what, "IOU_.*"):
                loc = self._get_location(state, taint[4:])
                if state.can_be_true(loc[-1]):
                    self.add_finding(state, *loc[:-1])

    def did_evm_execute_instruction_callback(self, state, instruction, arguments, result_ref):
        result = result_ref.value
        mnemonic = instruction.semantics
        result = result_ref.value
        ios = False
        iou = False

        if mnemonic == 'ADD':
            ios = self._signed_add_overflow(state, *arguments)
            iou = self._unsigned_add_overflow(state, *arguments)
        elif mnemonic == 'MUL':
            ios = self._signed_mul_overflow(state, *arguments)
            iou = self._unsigned_mul_overflow(state, *arguments)
        elif mnemonic == 'SUB':
            ios = self._signed_sub_overflow(state, *arguments)
            iou = self._unsigned_sub_overflow(state, *arguments)
        elif mnemonic == 'SSTORE':
            # If an overflowded value is stored in the storage then it is a finding
            where, what = arguments
            self._check_finding(state, what)
        elif mnemonic == 'RETURN':
            world = state.platform
            if world.current_transaction.is_human():
                # If an overflowded value is returned to a human
                offset, size = arguments
                data = world.current_vm.read_buffer(offset, size)
                self._check_finding(state, data)
        if mnemonic in ('SLT', 'SGT', 'SDIV', 'SMOD'):
            result = taint_with(result, "SIGNED")
        if state.can_be_true(ios):
            id_val = self._save_current_location(state, "Signed integer overflow at %s instruction" % mnemonic, ios)
            result = taint_with(result, "IOS_{:s}".format(id_val))
        if state.can_be_true(iou):
            id_val = self._save_current_location(state, "Unsigned integer overflow at %s instruction" % mnemonic, iou)
            result = taint_with(result, "IOU_{:s}".format(id_val))

        result_ref.value = result


class DetectUninitializedMemory(Detector):
    '''
        Detects uses of uninitialized memory
    '''

    def did_evm_read_memory_callback(self, state, offset, value):
<<<<<<< HEAD
        initialized_memory = state.context.get('{:s}.initialized_memory'.format(self.name), set())
=======
        initialized_memory = state.context.get('{:s}.initialized_memory'.format(sel.name), set())
>>>>>>> aefa6796
        cbu = True  # Can be unknown
        current_contract = state.platform.current_vm.address
        for known_contract, known_offset in initialized_memory:
            if current_contract == known_contract:
                cbu = Operators.AND(cbu, offset != known_offset)
        if state.can_be_true(cbu):
            self.add_finding_here(state, "Potentially reading uninitialized memory at instruction (address: %r, offset %r)" % (current_contract, offset))

    def did_evm_write_memory_callback(self, state, offset, value):
        current_contract = state.platform.current_vm.address

        # concrete or symbolic write
<<<<<<< HEAD
        state.context.setdefault('{:s}.initialized_memory'.format(self.name), set()).add((current_contract, offset))
=======
        state.context.setdefault('{:s}.initialized_memory'.format(sel.name), set()).add((current_contract, offset))
>>>>>>> aefa6796


class DetectUninitializedStorage(Detector):
    '''
        Detects uses of uninitialized storage
    '''

    def did_evm_read_storage_callback(self, state, address, offset, value):
        if not state.can_be_true(value != 0):
            # Not initialized memory should be zero
            return
        # check if offset is known
        cbu = True  # Can be unknown
<<<<<<< HEAD
        for known_address, known_offset in state.context['{:s}.initialized_storage'.format(self.name)]:
=======
        context_name = '{:s}.initialized_storage'.format(sel.name)
        for known_address, known_offset in state.context.get(context_name, ()):
>>>>>>> aefa6796
            cbu = Operators.AND(cbu, Operators.OR(address != known_address, offset != known_offset))

        if state.can_be_true(cbu):
            self.add_finding_here(state, "Potentially reading uninitialized storage")

    def did_evm_write_storage_callback(self, state, address, offset, value):
        # concrete or symbolic write
<<<<<<< HEAD
        state.context.setdefault('{:s}.initialized_storage'.format(self.name), set()).add((address, offset))
=======
        state.context.setdefault('{:s}.initialized_storage'.format(sel.name), set()).add((address, offset))
>>>>>>> aefa6796


def calculate_coverage(runtime_bytecode, seen):
    ''' Calculates what percentage of runtime_bytecode has been seen '''
    count, total = 0, 0
    bytecode = SolidityMetadata._without_metadata(runtime_bytecode)
    for i in evm.EVMAsm.disassemble_all(bytecode):
        if i.pc in seen:
            count += 1
        total += 1

    if total == 0:
        #No runtime_bytecode
        return 0
    return count * 100.0 / total


class SolidityMetadata(object):
    def __init__(self, name, source_code, init_bytecode, runtime_bytecode, srcmap, srcmap_runtime, hashes, abi, warnings):
        ''' Contract metadata for Solidity-based contracts '''
        self.name = name
        self.source_code = source_code
        self._init_bytecode = init_bytecode
        self._runtime_bytecode = runtime_bytecode
        self._hashes = hashes
        self.abi = dict([(item.get('name', '{fallback}'), item) for item in abi])
        self.warnings = warnings
        self.srcmap_runtime = self.__build_source_map(self.runtime_bytecode, srcmap_runtime)
        self.srcmap = self.__build_source_map(self.init_bytecode, srcmap)

    def get_constructor_arguments(self):
        for fun in self.abi.values():
            if fun['type'] == 'constructor':
                constructor_inputs = fun['inputs']
                break
        else:
            constructor_inputs = ()

        def process(spec):
            if spec['type'].startswith('tuple'):
                types = []
                for component in spec['components']:
                    types.append(process(component))
                return '({}){:s}'.format(','.join(types), spec['type'][5:])
            else:
                return spec['type']
        inputs = {'components': constructor_inputs, 'type': 'tuple'}
        return process(inputs)

    def add_function(self, method_name_and_signature):
        #TODO: use re, and check it's sane
        name = method_name_and_signature.split('(')[0]
        if name in self.abi:
            raise EthereumError("Function already defined")
        hsh = ABI.function_selector(method_name_and_signature)
        self._hashes.append(method_name_and_signature, hsh)

        input_types = method_name_and_signature.split('(')[1].split(')')[0].split(',')
        output_types = method_name_and_signature.split(')')[1].split(',')
        self.abi[name] = {'inputs': [{'type': ty} for ty in input_types],
                          'name': name,
                          'outputs': [{'type': ty} for ty in output_types]}

    @staticmethod
    def _without_metadata(bytecode):
        end = None
        if bytecode[-43: -34] == '\xa1\x65\x62\x7a\x7a\x72\x30\x58\x20' \
                and bytecode[-2:] == '\x00\x29':
            end = -9 - 32 - 2  # Size of metadata at the end of most contracts
        return bytecode[:end]

    def __build_source_map(self, bytecode, srcmap):
        # https://solidity.readthedocs.io/en/develop/miscellaneous.html#source-mappings
        new_srcmap = {}
        bytecode = self._without_metadata(bytecode)

        asm_offset = 0
        asm_pos = 0
        md = dict(enumerate(srcmap[asm_pos].split(':')))
        byte_offset = int(md.get(0, 0))  # is the byte-offset to the start of the range in the source file
        source_len = int(md.get(1, 0))  # is the length of the source range in bytes
        file_index = int(md.get(2, 0))  # is the source index over sourceList
        jump_type = md.get(3, None)  # this can be either i, o or - signifying whether a jump instruction goes into a function, returns from a function or is a regular jump as part of e.g. a loop

        pos_to_offset = {}
        for i in evm.EVMAsm.disassemble_all(bytecode):
            pos_to_offset[asm_pos] = asm_offset
            asm_pos += 1
            asm_offset += i.size

        for asm_pos, md in enumerate(srcmap):
            if len(md):
                d = dict((p, k) for p, k in enumerate(md.split(':')) if k)

                byte_offset = int(d.get(0, byte_offset))
                source_len = int(d.get(1, source_len))
                file_index = int(d.get(2, file_index))
                jump_type = d.get(3, jump_type)

            new_srcmap[pos_to_offset[asm_pos]] = (byte_offset, source_len, file_index, jump_type)

        return new_srcmap

    @property
    def runtime_bytecode(self):
        # Removes metadata from the tail of bytecode
        return self._without_metadata(self._runtime_bytecode)

    @property
    def init_bytecode(self):
        # Removes metadata from the tail of bytecode
        return self._without_metadata(self._init_bytecode)

    def get_source_for(self, asm_offset, runtime=True):
        ''' Solidity source code snippet related to `asm_pos` evm bytecode offset.
            If runtime is False, initialization bytecode source map is used
        '''
        if runtime:
            srcmap = self.srcmap_runtime
        else:
            srcmap = self.srcmap

        try:
            beg, size, _, _ = srcmap[asm_offset]
        except KeyError:
            #asm_offset pointing outside the known bytecode
            return ''

        output = ''
        nl = self.source_code.count('\n')
        snippet = self.source_code[beg:beg + size]
        for l in snippet.split('\n'):
            output += '    %s  %s\n' % (nl, l)
            nl += 1
        return output

    @property
    def signatures(self):
        return dict(((b, a) for (a, b) in self._hashes.items()))

    def get_abi(self, hsh):
        func_name = self.get_func_name(hsh)
        default_fallback_abi = {u'stateMutability': u'nonpayable', u'payable': False, u'type': u'fallback'}
        return self.abi.get(func_name, default_fallback_abi)

    def get_func_argument_types(self, hsh):
        abi = self.get_abi(hsh)
        return '(' + ','.join(x['type'] for x in abi.get('inputs', [])) + ')'

    def get_func_return_types(self, hsh):
        abi = self.get_abi(hsh)
        return '(' + ','.join(x['type'] for x in abi.get('outputs', [])) + ')'

    def get_func_name(self, hsh):
        signature = self.signatures.get(hsh, '{fallback}()')
        return signature.split('(')[0]

    def get_func_signature(self, hsh):
        return self.signatures.get(hsh)

    def get_hash(self, method_name_and_signature):
        #helper
        return ABI.function_selector(method_name_and_signature)

    @property
    def functions(self):
        return tuple(self.signatures.values()) + ('{fallback}()',)

    @property
    def hashes(self):
        return tuple(self.signatures.keys()) + ('00000000',)


class ABI(object):
    '''
        This class contains methods to handle the ABI.
        The Application Binary Interface is the standard way to interact with
        contracts in the Ethereum ecosystem, both from outside the blockchain
        and for contract-to-contract interaction.

    '''
    @staticmethod
    def _type_size(ty):
        ''' Calculate `static` type size '''
        if ty[0] in ('int', 'uint', 'bytesM', 'function'):
            return 32
        elif ty[0] in ('tuple'):
            result = 0
            for ty_i in ty[1]:
                result += ABI._type_size(ty_i)
            return result
        elif ty[0] in ('array'):
            rep = ty[1]
            result = 32  # offset link
            return result
        elif ty[0] in ('bytes', 'string'):
            result = 32  # offset link
            return result
        raise ValueError

    @staticmethod
    def function_call(type_spec, *args):
        '''
        Build transaction data from function signature and arguments
        '''
        m = re.match(r"(?P<name>[a-zA-Z_][a-zA-Z_0-9]*)(?P<type>\(.*\))", type_spec)
        if not m:
            raise EthereumError("Function signature expected")

        result = ABI.function_selector(type_spec)  # Funcid
        result += ABI.serialize(m.group('type'), *args)
        return result

    @staticmethod
    def serialize(ty, *value, **kwargs):
        '''
        Serialize value using type specification in ty.
        ABI.serialize('int256', 1000)
        ABI.serialize('(int, int256)', 1000, 2000)
        '''
        try:
            parsed_ty = abitypes.parse(ty)
        except Exception as e:
            # Catch and rebrand parsing errors
            raise EthereumError(e.message)

        if parsed_ty[0] != 'tuple':
            if len(value) > 1:
                raise ValueError
            value = value[0]

        result, dyn_result = ABI._serialize(parsed_ty, value)
        return result + dyn_result

    @staticmethod
    def _serialize(ty, value, dyn_offset=None):
        if dyn_offset is None:
            dyn_offset = ABI._type_size(ty)

        result = bytearray()
        dyn_result = bytearray()

        if ty[0] == 'int':
            result += ABI._serialize_int(value, size=ty[1] / 8, padding=32 - ty[1] / 8)
        elif ty[0] == 'uint':
            result += ABI._serialize_uint(value, size=ty[1] / 8, padding=32 - ty[1] / 8)
        elif ty[0] in ('bytes', 'string'):
            result += ABI._serialize_uint(dyn_offset)
            dyn_result += ABI._serialize_uint(len(value))
            for byte in value:
                dyn_result.append(byte)
        elif ty[0] == 'function':
            result = ABI._serialize_uint(value[0], 20)
            result += value[1] + bytearray('\0' * 8)
            assert len(result) == 32
        elif ty[0] == 'tuple':
            sub_result, sub_dyn_result = ABI._serialize_tuple(ty[1], value, dyn_offset)
            result += sub_result
            dyn_result += sub_dyn_result
        elif ty[0] == 'array':
            rep = ty[1]
            base_type = ty[2]
            sub_result, sub_dyn_result = ABI._serialize_array(rep, base_type, value, dyn_offset)
            result += sub_result
            dyn_result += sub_dyn_result

        assert len(result) == ABI._type_size(ty)
        return result, dyn_result

    @staticmethod
    def _serialize_tuple(types, value, dyn_offset=None):
        result = bytearray()
        dyn_result = bytearray()
        for ty_i, value_i in zip(types, value):
            result_i, dyn_result_i = ABI._serialize(ty_i, value_i, dyn_offset + len(dyn_result))
            result += result_i
            dyn_result += dyn_result_i
        return result, dyn_result

    @staticmethod
    def _serialize_array(rep, base_type, value, dyn_offset=None):
        result = ABI._serialize_uint(dyn_offset)
        dyn_result = bytearray()

        sub_result = bytearray()
        sub_dyn_result = bytearray()

        if rep is not None and len(value) != rep:
            raise ValueError("More reps than values")
        sub_result += ABI._serialize_uint(len(value))

        for value_i in value:
            result_i, dyn_result_i = ABI._serialize(base_type, value_i, dyn_offset + len(dyn_result))
            sub_result += result_i
            sub_dyn_result += dyn_result_i

        dyn_result += sub_result
        dyn_result += sub_dyn_result
        return result, dyn_result

    @staticmethod
    def function_selector(method_name_and_signature):
        '''
        Makes a function hash id from a method signature
        '''
        s = sha3.keccak_256()
        s.update(str(method_name_and_signature))
        return bytearray(binascii.unhexlify(s.hexdigest()[:8]))

    @staticmethod
    def deserialize(type_spec, data):
        try:
            if isinstance(data, str):
                data = bytearray(data)
            assert isinstance(data, (bytearray, Array))

            m = re.match(r"(?P<name>[a-zA-Z_]+)(?P<type>\(.*\))", type_spec)
            if m and m.group('name'):
                # Type has function name. Lets take the function id from the data
                # This does not check that the encoded func_id is valid
                # func_id = ABI.function_selector(type_spec)
                result = (data[:4],)
                ty = m.group('type')
                result += (ABI._deserialize(abitypes.parse(ty), data[4:]),)
            else:
                # No function name, just types
                ty = type_spec
                result = ABI._deserialize(abitypes.parse(ty), data)
            return result
        except Exception as e:
            raise EthereumError(e.message)

    @staticmethod
    def _deserialize(ty, buf, offset=0):
        assert isinstance(buf, (bytearray, Array))
        result = None
        if ty[0] == 'int':
            result = ABI._deserialize_int(buf[offset:offset + 32], nbytes=ty[1] / 8)
        elif ty[0] == 'uint':
            result = ABI._deserialize_uint(buf[offset:offset + 32], nbytes=ty[1] / 8)
        elif ty[0] == 'bytesM':
            result = buf[offset:offset + ty[1]]
        elif ty[0] == 'function':
            address = Operators.ZEXTEND(ABI._readBE(buf[offset:offset + 20], 20, padding=False), 256)
            func_id = buf[offset + 20:offset + 24]
            result = (address, func_id)
        elif ty[0] in ('bytes', 'string'):
            dyn_offset = ABI._deserialize_int(buf[offset:offset + 32])
            size = ABI._deserialize_int(buf[dyn_offset:dyn_offset + 32])
            result = buf[dyn_offset + 32:dyn_offset + 32 + size]
        elif ty[0] in ('tuple'):
            result = ()
            current_off = 0
            for ty_i in ty[1]:
                result += (ABI._deserialize(ty_i, buf, offset), )
                offset += ABI._type_size(ty_i)
        elif ty[0] in ('array'):
            result = []
            dyn_offset = ABI._deserialize_int(buf[offset:offset + 32])
            rep = ty[1]
            ty_size = ABI._type_size(ty[2])
            if rep is None:
                rep = ABI._deserialize_int(buf[dyn_offset:dyn_offset + 32])
                dyn_offset += 32
            for _ in range(rep):
                result.append(ABI._deserialize(ty[2], buf, dyn_offset))
                dyn_offset += ty_size
        else:
            raise NotImplemented

        return result

    @staticmethod
    def _serialize_uint(value, size=32, padding=0):
        '''
        Translates a python integral or a BitVec into a 32 byte string, MSB first
        '''
        if size <= 0 and size > 32:
            raise ValueError

        if not isinstance(value, (numbers.Integral, BitVec, EVMAccount)):
            raise ValueError
        if issymbolic(value):
            # FIXME This temporary array variable should be obtained from a specific constraint store
            bytes = ArrayVariable(index_bits=256, index_max=32, value_bits=8, name='temp{}'.format(uuid.uuid1()))
            value = Operators.ZEXTEND(value, size * 8)
            bytes.write_BE(padding, value, size)
        else:
            value = int(value)
            bytes = bytearray()
            for _ in range(padding):
                bytes.append(0)
            for position in reversed(range(size)):
                bytes.append(Operators.EXTRACT(value, position * 8, 8))
        assert len(bytes) == size + padding
        return bytes

    @staticmethod
    def _serialize_int(value, size=32, padding=0):
        '''
        Translates a signed python integral or a BitVec into a 32 byte string, MSB first
        '''
        if size <= 0 and size > 32:
            raise ValueError
        if not isinstance(value, (numbers.Integral, BitVec)):
            raise ValueError
        if issymbolic(value):
            bytes = ArrayVariable(index_bits=256, index_max=32, value_bits=8, name='temp{}'.format(uuid.uuid1()))
            value = Operators.SEXTEND(value, value.size, size * 8)
            bytes.write_BE(padding, value, size)
        else:
            value = int(value)
            bytes = bytearray()
            for _ in range(padding):
                bytes.append(0)

            for position in reversed(range(size)):
                bytes.append(Operators.EXTRACT(value, position * 8, 8))
        return bytes

    @staticmethod
    def _readBE(data, nbytes, padding=True):
        if padding:
            pos = 32 - nbytes
            size = 32
        else:
            pos = 0
            size = nbytes

        values = []
        while pos < size:
            if pos >= len(data):
                values.append(0)
            else:
                values.append(data[pos])
            pos += 1
        return Operators.CONCAT(nbytes * 8, *values)

    @staticmethod
    def _deserialize_uint(data, nbytes=32, padding=0):
        """
        Read a `nbytes` bytes long big endian unsigned integer from `data` starting at `offset`

        :param data: sliceable buffer; symbolic buffer of Eth ABI encoded data
        :param nbytes: number of bytes to read starting from least significant byte
        :rtype: int or Expression
        """
        assert isinstance(data, (bytearray, Array))
        value = ABI._readBE(data, nbytes)
        value = Operators.ZEXTEND(value, (nbytes + padding) * 8)
        return value

    @staticmethod
    def _deserialize_int(data, nbytes=32, padding=0):
        """
        Read a `nbytes` bytes long big endian signed integer from `data` starting at `offset`

        :param data: sliceable buffer; symbolic buffer of Eth ABI encoded data
        :param nbytes: number of bytes to read starting from least significant byte
        :rtype: int or Expression
        """
        assert isinstance(data, (bytearray, Array))
        value = ABI._readBE(data, nbytes)
        value = Operators.SEXTEND(value, nbytes * 8, (nbytes + padding) * 8)
        if not issymbolic(value):
            # sign bit on
            if value & (1 << (nbytes * 8 - 1)):
                value = -(((~value) + 1) & ((1 << (nbytes * 8)) - 1))
        return value


class EVMAccount(object):
    def __init__(self, address=None, manticore=None, name=None):
        ''' Encapsulates an account.

            :param address: the address of this account
            :type address: 160 bit long integer
            :param manticore: the controlling Manticore

        '''
        self._manticore = manticore
        self._address = address
        self._name = name

    def __eq__(self, other):
        if isinstance(other, numbers.Integral):
            return self._address == other
        if isinstance(self, EVMAccount):
            return self._address == other._address
        return super(EVMAccount, self).__eq__(other)

    @property
    def name(self):
        return self._name

    @property
    def address(self):
        return self._address

    def __int__(self):
        return self._address

    def __str__(self):
        return str(self._address)

    def __eq__(self, other):
        if isinstance(other, EVMAccount):
            return self._address == other._address
        return self._address == other


class EVMContract(EVMAccount):
    ''' An EVM account '''

    def __init__(self, default_caller=None, **kwargs):
        ''' Encapsulates a contract account.
            :param default_caller: the default caller address for any transaction

        '''
        super(EVMContract, self).__init__(**kwargs)
        self._default_caller = default_caller
        self._hashes = None

    def add_function(self, signature):
        func_id = binascii.hexlify(ABI.function_selector(signature))
        func_name = str(signature.split('(')[0])
        if func_name.startswith('_') or func_name in {'add_function', 'address', 'name'}:
            raise EthereumError("Sorry function name is used by the python wrapping")
        if func_name in self._hashes:
            raise EthereumError("A function with that name is already defined")
        if func_id in {func_id for _, func_id in self._hashes.values()}:
            raise EthereumError("A function with the same hash is already defined")
        self._hashes[func_name] = signature, func_id

    def _null_func(self):
        pass

    def _init_hashes(self):
        #initializes self._hashes lazy
        if self._hashes is None and self._manticore is not None:
            self._hashes = {}
            md = self._manticore.get_metadata(self._address)
            if md is not None:
                for signature, func_id in md._hashes.items():
                    self.add_function(signature)
            # It was successful, no need to re-run. _init_hashes disabled
            self._init_hashes = self._null_func

    def __getattribute__(self, name):
        ''' If this is a contract account of which we know the functions hashes,
            this will build the transaction for the function call.

            Example use::

                #call funtion `add` on contract_account with argument `1000`
                contract_account.add(1000)

        '''
        if not name.startswith('_'):
            self._init_hashes()
            if self._hashes is not None and name in self._hashes.keys():
                def f(*args, **kwargs):
                    caller = kwargs.get('caller', None)
                    value = kwargs.get('value', 0)
                    tx_data = ABI.function_call(str(self._hashes[name][0]), *args)
                    if caller is None:
                        caller = self._default_caller
                    self._manticore.transaction(caller=caller,
                                                address=self._address,
                                                value=value,
                                                data=tx_data)
                return f

        return object.__getattribute__(self, name)


class ManticoreEVM(Manticore):
    ''' Manticore EVM manager

        Usage Ex::

            from manticore.ethereum import ManticoreEVM, ABI
            m = ManticoreEVM()
            #And now make the contract account to analyze
            source_code = """
                pragma solidity ^0.4.15;
                contract AnInt {
                    uint private i=0;
                    function set(uint value){
                        i=value
                    }
                }
            """
            #Initialize user and contracts
            user_account = m.create_account(balance=1000)
            contract_account = m.solidity_create_contract(source_code, owner=user_account, balance=0)
            contract_account.set(12345, value=100)

            m.finalize()
    '''

    def make_symbolic_buffer(self, size, name='TXBUFFER'):
        ''' Creates a symbolic buffer of size bytes to be used in transactions.
            You can operate on it normally and add constrains to manticore.constraints
            via manticore.constrain(constraint_expression)

            Example use::

                symbolic_data = m.make_symbolic_buffer(320)
                m.constrain(symbolic_data[0] == 0x65)
                m.transaction(caller=attacker_account,
                                address=contract_account,
                                data=symbolic_data,
                                value=100000 )
        '''
        return self.constraints.new_array(index_bits=256, name=name, index_max=size, value_bits=8, taint=frozenset())

    def make_symbolic_value(self, name='TXVALUE'):
        ''' Creates a symbolic value, normally a uint256, to be used in transactions.
            You can operate on it normally and add constrains to manticore.constraints
            via manticore.constrain(constraint_expression)

            Example use::

                symbolic_value = m.make_symbolic_value()
                m.constrain(symbolic_value > 100)
                m.constrain(symbolic_value < 1000)
                m.transaction(caller=attacker_account,
                                address=contract_account,
                                data=data,
                                value=symbolic_value )

        '''
        return self.constraints.new_bitvec(256, name=name)

    def make_symbolic_address(self, name='TXADDR', select='both'):
        if select not in ('both', 'normal', 'contract'):
            raise EthereumError('Wrong selection type')
        if select in ('normal', 'contract'):
            # FIXME need to select contracts or normal accounts
            raise NotImplemented
        symbolic_address = self.make_symbolic_value(name=name)

        constraint = symbolic_address == 0
        for contract_account_i in map(int, self._accounts.values()):
            constraint = Operators.OR(symbolic_address == contract_account_i, constraint)
        self.constrain(constraint)
        return symbolic_address

    def constrain(self, constraint):
        self.constraints.add(constraint)

    @staticmethod
    def compile(source_code, contract_name=None, libraries=None, runtime=False, solc_bin=None, solc_remaps=[]):
        ''' Get initialization bytecode from a Solidity source code '''
        name, source_code, init_bytecode, runtime_bytecode, srcmap, srcmap_runtime, hashes, abi, warnings = ManticoreEVM._compile(source_code, contract_name, libraries, solc_bin, solc_remaps)
        if runtime:
            return runtime_bytecode
        return init_bytecode

    @staticmethod
    def _link(bytecode, libraries=None):
        has_dependencies = '_' in bytecode
        hex_contract = bytecode
        if has_dependencies:
            deps = {}
            pos = 0
            while pos < len(hex_contract):
                if hex_contract[pos] == '_':
                    # __/tmp/tmp_9k7_l:Manticore______________
                    lib_placeholder = hex_contract[pos:pos + 40]
                    lib_name = lib_placeholder.split(':')[1].split('_')[0]
                    deps.setdefault(lib_name, []).append(pos)
                    pos += 40
                else:
                    pos += 2

            if libraries is None:
                raise DependencyError(deps.keys())
            libraries = dict(libraries)
            hex_contract_lst = list(hex_contract)
            for lib_name, pos_lst in deps.items():
                try:
                    lib_address = libraries[lib_name]
                except KeyError:
                    raise DependencyError([lib_name])
                for pos in pos_lst:
                    hex_contract_lst[pos:pos + 40] = '%040x' % lib_address
            hex_contract = ''.join(hex_contract_lst)
        return bytearray(binascii.unhexlify(hex_contract))

    @staticmethod
    def _run_solc(source_file, solc_bin=None, solc_remaps=[]):
        ''' Compile a source file with the Solidity compiler

            :param source_file: a file object for the source file
            :param solc_bin: path to solc binary
            :param solc_remaps: solc import remaps
            :return: output, warnings
        '''
        if solc_bin is not None:
            solc = solc_bin
        else:
            solc = "solc"

        #check solc version
        supported_versions = ('0.4.18', '0.4.21')

        try:
            installed_version_output = check_output([solc, "--version"])
        except OSError:
            raise EthereumError("Solidity compiler not installed.")

        m = re.match(r".*Version: (?P<version>(?P<major>\d+)\.(?P<minor>\d+)\.(?P<build>\d+)).*\+(?P<commit>[^\s]+).*", installed_version_output, re.DOTALL | re.IGNORECASE)

        if not m or m.groupdict()['version'] not in supported_versions:
            #Fixme https://github.com/trailofbits/manticore/issues/847
            #logger.warning("Unsupported solc version %s", installed_version)
            pass

        #shorten the path size so library placeholders wont fail.
        #solc path search is a mess #fixme
        #https://solidity.readthedocs.io/en/latest/layout-of-source-files.html
        current_folder = os.getcwd()
        abs_filename = os.path.abspath(source_file.name)
        working_folder, filename = os.path.split(abs_filename)

        solc_invocation = [
            solc,
        ]
        solc_invocation.extend(solc_remaps)
        solc_invocation.extend([
            '--combined-json', 'abi,srcmap,srcmap-runtime,bin,hashes,bin-runtime',
            '--allow-paths', '.',
            filename
        ])

        p = Popen(solc_invocation, stdout=PIPE, stderr=PIPE, cwd=working_folder)
        stdout, stderr = p.communicate()
        try:
            return json.loads(stdout), stderr
        except ValueError:
            raise EthereumError('Solidity compilation error:\n\n{}'.format(stderr))

    @staticmethod
    def _compile(source_code, contract_name, libraries=None, solc_bin=None, solc_remaps=[]):
        """ Compile a Solidity contract, used internally

            :param source_code: solidity source as either a string or a file handle
            :param contract_name: a string with the name of the contract to analyze
            :param libraries: an itemizable of pairs (library_name, address)
            :param solc_bin: path to solc binary
            :param solc_remaps: solc import remaps
            :return: name, source_code, bytecode, srcmap, srcmap_runtime, hashes
            :return: name, source_code, bytecode, runtime, srcmap, srcmap_runtime, hashes, abi, warnings
        """

        try:
            file_type = file  # Python 2
        except NameError:
            from io import IOBase
            file_type = IOBase  # Python 3

        if isinstance(source_code, str):
            with tempfile.NamedTemporaryFile() as temp:
                temp.write(source_code)
                temp.flush()
                output, warnings = ManticoreEVM._run_solc(temp, solc_bin, solc_remaps)
        elif isinstance(source_code, file_type):
            output, warnings = ManticoreEVM._run_solc(source_code, solc_bin, solc_remaps)
            source_code = source_code.read()
        else:
            raise TypeError

        contracts = output.get('contracts', [])
        if len(contracts) != 1 and contract_name is None:
            raise EthereumError('Solidity file must contain exactly one contract or you must use contract parameter to specify which one.')

        name, contract = None, None
        if contract_name is None:
            name, contract = contracts.items()[0]
        else:
            for n, c in contracts.items():
                if n.split(":")[1] == contract_name:
                    name, contract = n, c
                    break

        if name is None:
            print contracts, contract_name
            raise ValueError('Specified contract not found')

        name = name.split(':')[1]

        if contract['bin'] == '':
            raise EthereumError('Solidity failed to compile your contract.')

        bytecode = ManticoreEVM._link(contract['bin'], libraries)
        srcmap = contract['srcmap'].split(';')
        srcmap_runtime = contract['srcmap-runtime'].split(';')
        hashes = dict(((str(x), str(y)) for x, y in contract['hashes'].items()))
        abi = json.loads(contract['abi'])
        runtime = ManticoreEVM._link(contract['bin-runtime'], libraries)
        return name, source_code, bytecode, runtime, srcmap, srcmap_runtime, hashes, abi, warnings

    @property
    def accounts(self):
        return dict(self._accounts)

    def account_name(self, address):
        for name, account in self._accounts.iteritems():
            if account.address == address:
                return name
        return '0x{:x}'.format(address)

    @property
    def normal_accounts(self):
        return {name: account for name, account in self._accounts.iteritems() if not isinstance(account, EVMContract)}

    @property
    def contract_accounts(self):
        return {name: account for name, account in self._accounts.iteritems() if isinstance(account, EVMContract)}

    def get_account(self, name):
        return self._accounts[name]

    def __init__(self, procs=10, **kwargs):
        ''' A Manticore EVM manager
            :param int procs: number of workers to use in the exploration
        '''
        self._accounts = dict()

        self._config_procs = procs
        # Make the constraint store
        constraints = ConstraintSet()
        # make the ethereum world state
        world = evm.EVMWorld(constraints)
        initial_state = State(constraints, world)
        super(ManticoreEVM, self).__init__(initial_state, **kwargs)

        self.constraints = ConstraintSet()
        self.detectors = {}
        self.metadata = {}

        # The following should go to manticore.context so we can use multiprocessing
        self.context['ethereum'] = {}
        self.context['ethereum']['_saved_states'] = set()
        self.context['ethereum']['_final_states'] = set()
        self.context['ethereum']['_completed_transactions'] = 0

        self._executor.subscribe('did_load_state', self._load_state_callback)
        self._executor.subscribe('will_terminate_state', self._terminate_state_callback)
        self._executor.subscribe('did_evm_execute_instruction', self._did_evm_execute_instruction_callback)
        self._executor.subscribe('did_read_code', self._did_evm_read_code)
        self._executor.subscribe('on_symbolic_sha3', self._symbolic_sha3)
        self._executor.subscribe('on_concrete_sha3', self._concrete_sha3)

    @property
    def world(self):
        ''' The world instance or None if there is more than one state '''
        return self.get_world(None)

    @property
    def completed_transactions(self):
        with self.locked_context('ethereum') as context:
            return context['_completed_transactions']

    @property
    def _running_state_ids(self):
        ''' IDs of the running states'''
        with self.locked_context('ethereum') as context:
            if self.initial_state is not None:
                return tuple(context['_saved_states']) + (-1,)
            else:
                return tuple(context['_saved_states'])

    @property
    def _terminated_state_ids(self):
        ''' IDs of the terminated states '''
        with self.locked_context('ethereum') as context:
            return tuple(context['_final_states'])

    @property
    def _all_state_ids(self):
        ''' IDs of the all states

            Note: state with id -1 is already in memory and it is not backed on the storage
        '''
        return self._running_state_ids + self._terminated_state_ids

    @property
    def running_states(self):
        ''' Iterates over the running states'''
        for state_id in self._running_state_ids:
            state = self.load(state_id)
            yield state
            self.save(state, state_id=state_id)  # overwrite old

    @property
    def terminated_states(self):
        ''' Iterates over the terminated states'''
        for state_id in self._terminated_state_ids:
            state = self.load(state_id)
            yield state
            self.save(state, state_id=state_id)  # overwrite old

    @property
    def all_states(self):
        ''' Iterates over the all states (terminated and alive)'''
        for state_id in self._all_state_ids:
            state = self.load(state_id)
            yield state
            self.save(state, state_id=state_id)  # overwrite old

    def count_states(self):
        ''' Total states count '''
        return len(self._all_state_ids)

    def count_running_states(self):
        ''' Running states count '''
        return len(self._running_state_ids)

    def count_terminated_states(self):
        ''' Terminated states count '''
        return len(self._terminated_state_ids)

    def _terminate_state_id(self, state_id):
        ''' Manually terminates a states by state_id.
            Moves the state from the running list into the terminated list
        '''

        if state_id != -1:
            # Move state from running to final
            with self.locked_context('ethereum') as eth_context:
                saved_states = eth_context['_saved_states']
                final_states = eth_context['_final_states']
                if state_id in saved_states:
                    saved_states.remove(state_id)
                    final_states.add(state_id)
                    eth_context['_saved_states'] = saved_states  # TODO This two may be not needed in py3?
                    eth_context['_final_states'] = final_states
        else:
            assert state_id == -1
            state_id = self.save(self._initial_state, final=True)
            self._initial_state = None
        return state_id

    def _revive_state_id(self, state_id):
        ''' Manually revice a states by state_id.
            Moves the state from the final list into the running list
        '''

        # Move state from final to running
        if state_id != -1:
            with self.locked_context('ethereum') as eth_context:
                saved_states = eth_context['_saved_states']
                final_states = eth_context['_final_states']
                if state_id in final_states:
                    final_states.remove(state_id)
                    saved_states.add(state_id)
                    eth_context['_saved_states'] = saved_states
                    eth_context['_final_states'] = final_states
        return state_id

    # deprecate this 5 in favor of for sta in m.all_states: do stuff?

    def get_world(self, state_id=None):
        ''' Returns the evm world of `state_id` state. '''
        state = self.load(state_id)
        if state is None:
            return None
        else:
            return state.platform

    def get_balance(self, address, state_id=None):
        ''' Balance for account `address` on state `state_id` '''
        if isinstance(address, EVMAccount):
            address = int(address)
        return self.get_world(state_id).get_balance(address)

    def get_storage_data(self, address, offset, state_id=None):
        ''' Storage data for `offset` on account `address` on state `state_id` '''
        if isinstance(address, EVMAccount):
            address = int(address)
        return self.get_world(state_id).get_storage_data(address, offset)

    def get_code(self, address, state_id=None):
        ''' Storage data for `offset` on account `address` on state `state_id` '''
        if isinstance(address, EVMAccount):
            address = int(address)
        return self.get_world(state_id).get_code(address)

    def last_return(self, state_id=None):
        ''' Last returned buffer for state `state_id` '''
        state = self.load(state_id)
        return state.platform.last_return_data

    def transactions(self, state_id=None):
        ''' Transactions list for state `state_id` '''
        state = self.load(state_id)
        return state.platform.transactions

    def make_symbolic_arguments(self, types):
        '''
            Make a reasonable serialization of the symbolic argument types
        '''
        # FIXME this is more naive than reasonable.
        return ABI.deserialize(types, self.make_symbolic_buffer(32, name="INITARGS"))

    def solidity_create_contract(self, source_code, owner, name=None, contract_name=None, libraries=None, balance=0, address=None, args=(), solc_bin=None, solc_remaps=[]):
        ''' Creates a solidity contract and library dependencies

            :param str source_code: solidity source code
            :param owner: owner account (will be default caller in any transactions)
            :type owner: int or EVMAccount
            :param contract_name: Name of the contract to analyze (optional if there is a single one in the source code)
            :type contract_name: str
            :param balance: balance to be transferred on creation
            :type balance: int or SValue
            :param address: the address for the new contract (optional)
            :type address: int or EVMAccount
            :param tuple args: constructor arguments
            :param solc_bin: path to solc binary
            :type solc_bin: str
            :param solc_remaps: solc import remaps
            :type solc_remaps: list of str
            :rtype: EVMAccount
        '''
        if libraries is None:
            deps = {}
        else:
            deps = dict(libraries)

        contract_names = [contract_name]
        while contract_names:
            contract_name_i = contract_names.pop()
            try:
                compile_results = self._compile(source_code, contract_name_i, libraries=deps, solc_bin=solc_bin, solc_remaps=solc_remaps)
                md = SolidityMetadata(*compile_results)
                if contract_name_i == contract_name:
                    constructor_types = md.get_constructor_arguments()
                    if args is None:
                        args = self.make_symbolic_arguments(constructor_types)
                    contract_account = self.create_contract(owner=owner,
                                                            balance=balance,
                                                            address=address,
                                                            init=md._init_bytecode + ABI.serialize(constructor_types, *args),
                                                            name=name)
                else:
                    contract_account = self.create_contract(owner=owner, init=md._init_bytecode)

                if contract_account is None:
                    raise EthereumError("Failed to build contract %s" % contract_name_i)
                self.metadata[int(contract_account)] = md

                deps[contract_name_i] = contract_account
            except DependencyError as e:
                contract_names.append(contract_name_i)
                for lib_name in e.lib_names:
                    if lib_name not in deps:
                        contract_names.append(lib_name)

        if not self.count_running_states() or len(self.get_code(contract_account)) == 0:
            return None
        return contract_account

    def create_contract(self, owner, balance=0, address=None, init=None, name=None):
        ''' Creates a contract

            :param owner: owner account (will be default caller in any transactions)
            :type owner: int or EVMAccount
            :param balance: balance to be transferred on creation
            :type balance: int or SValue
            :param int address: the address for the new contract (optional)
            :param str init: initializing evm bytecode and arguments
            :param str name: a uniq name for reference
            :rtype: EVMAccount
        '''
        if not self.count_running_states():
            raise NoAliveStates

        if address is not None and address in map(int, self.accounts.values()):
            # Address already used
            raise EthereumError("Address already used")

        # Let just choose the address ourself. This is not yellow paper material
        if address is None:
            address = self.new_address()

        # Name check
        if name is None:
            name = self._get_uniq_name("contract")
        if name in self._accounts:
            # Account name already used
            raise EthereumError("Name already used")

        self._transaction('CREATE', owner, balance, address, data=init)
        # TODO detect failure in the constructor

        self._accounts[name] = EVMContract(address=address, manticore=self, default_caller=owner, name=name)
        return self.accounts[name]

    def _get_uniq_name(self, stem):
        count = 0
        for name_i in self.accounts.keys():
            if name_i.startswith(stem):
                try:
                    count = max(count, int(name_i[len(stem):]) + 1)
                except:
                    pass
        name = "{:s}{:d}".format(stem, count)
        assert name not in self.accounts
        return name

    def new_address(self):
        ''' Create a fresh 160bit address '''
        new_address = random.randint(100, pow(2, 160))
        if new_address in map(int, self.accounts.values()):
            return self.new_address()
        return new_address

    def transaction(self, caller, address, value, data):
        ''' Issue a symbolic transaction in all running states

            :param caller: the address of the account sending the transaction
            :type caller: int or EVMAccount
            :param address: the address of the contract to call
            :type address: int or EVMAccount
            :param value: balance to be transfered on creation
            :type value: int or SValue
            :param data: initial data
            :raises NoAliveStates: if there are no alive states to execute
        '''
        self._transaction('CALL', caller, value=value, address=address, data=data)

    def create_account(self, balance=0, address=None, code=None, name=None):
        ''' Low level creates an account. This won't generate a transaction.

            :param balance: balance to be set on creation (optional)
            :type balance: int or SValue
            :param address: the address for the new account (optional)
            :type address: int
            :param code: the runtime code for the new account (None means normal account) (optional)
            :param name: a global account name eg. for use as reference in the reports (optional)
            :return: an EVMAccount
        '''
        # Need at least one state where to apply this
        if not self.count_running_states():
            raise NoAliveStates

        # Name check
        if name is None:
            if code is None:
                name = self._get_uniq_name("normal")
            else:
                name = self._get_uniq_name("contract")
        if name in self._accounts:
            # Account name already used
            raise EthereumError("Name already used")

        #Balance check
        if not isinstance(balance, numbers.Integral):
            raise EthereumError("Balance invalid type")

        if isinstance(code, str):
            code = bytearray(code)
        if code is not None and not isinstance(code, (bytearray, Array)):
            raise EthereumError("code bad type")

        # Address check
        # Let just choose the address ourself. This is not yellow paper material
        if address is None:
            address = self.new_address()
        if not isinstance(address, numbers.Integral):
            raise EthereumError("A concrete address is needed")
        assert address is not None
        if address in map(int, self.accounts.values()):
            # Address already used
            raise EthereumError("Address already used")

        # To avoid going full crazy we maintain a global list of addresses
        # Different states may CREATE a different set of accounts.
        # Accounts created by a human have the same address in all states.
        for state in self.running_states:
            world = state.platform

            if '_pending_transaction' in state.context:
                raise EthereumError("This is bad. It should not be a pending transaction")

            if address in world.accounts:
                # Address already used
                raise EthereumError("This is bad. Same address used for different contracts in different states")
            world.create_account(address, balance, code=code, storage=None)

        self._accounts[name] = EVMAccount(address, manticore=self, name=name)
        return self.accounts[name]

    def __migrate_expressions(self, state, global_constraints, caller, address, value, data):
            # Copy global constraints into each state.
            # We should somehow remember what has been copied to each state
            # In a second transaction we should only add new constraints.
            # And actually only constraints related to whateverwe are using in
            # the tx. This is a FIXME
            state_constraints = state.constraints
            migration_bindings = {}
             
            if issymbolic(caller):
                caller = state_constraints(caller, bindings=migration_bindings)
            if issymbolic(address):
                address = state_constraints.migrate(address, bindings=migration_bindings)

            if issymbolic(value):
                value = state_constraints.migrate(value, bindings=migration_bindings)
            if issymbolic(data):
                data = state_constraints.migrate(data, bindings=migration_bindings)
            
            for c in global_constraints:
                migrated_constraint = state_constraints.migrate(c, bindings=migration_bindings)
                state_constraints.add(migrated_constraint)
            return caller, address, value, data

    def _transaction(self, sort, caller, value=0, address=None, data=None, price=1):
        ''' Creates a contract

            :param caller: caller account
            :type caller: int or EVMAccount
            :param int address: the address for the transaction (optional)
            :param value: value to be transferred
            :param price: the price of gas for this transaction. Mostly unused.
            :type value: int or SValue
            :param str data: initializing evm bytecode and arguments or transaction call data
            :rtype: EVMAccount
        '''
        #Type Forgiveness
        if isinstance(address, EVMAccount):
            address = int(address)
        if isinstance(caller, EVMAccount):
            caller = int(caller)
        #Defaults, call data is empty
        if data is None:
            data = bytearray(b"")
        if isinstance(data, str):
            data = bytearray(data)
        if not isinstance(data, (bytearray, Array)):
            raise EthereumError("code bad type")

        # Check types
        if not isinstance(caller, numbers.Integral):
            raise EthereumError("Caller invalid type")

        if not isinstance(value, (numbers.Integral, BitVec)):
            raise EthereumError("Value invalid type")

        if not isinstance(address, (numbers.Integral, BitVec)):
            raise EthereumError("address invalid type")

        if not isinstance(price, numbers.Integral):
            raise EthereumError("Price invalid type")

        # Check argument consistency and set defaults ...
        if sort not in ('CREATE', 'CALL'):
            raise ValueError('unsupported transaction type')

        # Caller must be a normal known account
        if caller not in self._accounts.values():
            raise EthereumError("Unknown caller address!")

        if sort == 'CREATE':
            #let's choose an address here for now #NOTYELLOW
            if address is None:
                address = self.new_address()

            # When creating data is the init_bytecode + arguments
            if len(data) == 0:
                raise EthereumError("An initialization bytecode is needed for a CREATE")

        assert address is not None
        assert caller is not None

        # Transactions (as everything else) needs at least one running state
        if not self.count_running_states():
            raise NoAliveStates

        # To avoid going full crazy we maintain a global list of addresses
        for state in self.running_states:
            world = state.platform

            if '_pending_transaction' in state.context:
                raise EthereumError("This is bad. It should not be a pending transaction")

            # Migrate any expression to state specific constraint set
            caller, address, value, data = self.__migrate_expressions(state, self.constraints, caller, address, value, data)

            # Different states may CREATE a different set of accounts. Accounts
            # that were crated by a human have the same address in all states.
            # This diverges from the yellow paper but at least we check that we
            # are not trying to create an already used address here
            if sort == 'CREATE':
                if address in world.accounts:
                    # Address already used
                    raise EthereumError("This is bad. Same address used for different contracts in different states")

            state.context['_pending_transaction'] = (sort, caller, address, value, data, price)

        # run over potentially several states and
        # generating potentially several others
        self.run(procs=self._config_procs)

        return address

    def multi_tx_analysis(self, solidity_filename, contract_name=None, tx_limit=None, tx_use_coverage=True, tx_account="attacker", args=None):

        owner_account = self.create_account(balance=1000, name='owner')
        attacker_account = self.create_account(balance=1000, name='attacker')

        # Pretty print
        logger.info("Starting symbolic create contract")

        with open(solidity_filename) as f:
            contract_account = self.solidity_create_contract(f, contract_name=contract_name, owner=owner_account, args=args)

        if tx_account == "attacker":
            tx_account = [attacker_account]
        elif tx_account == "owner":
            tx_account = [owner_account]
        elif tx_account == "combo1":
            tx_account = [owner_account, attacker_account]
        else:
            raise EthereumError('The account to perform the symbolic exploration of the contract should be "attacker", "owner" or "combo1"')

        if contract_account is None:
            logger.info("Failed to create contract. Exception in constructor")
            self.finalize()
            return

        prev_coverage = 0
        current_coverage = 0
        tx_no = 0
        while (current_coverage < 100 or not tx_use_coverage) and not self.is_shutdown():
            try:
                logger.info("Starting symbolic transaction: %d", tx_no)

                # run_symbolic_tx
                symbolic_data = self.make_symbolic_buffer(320)
                symbolic_value = self.make_symbolic_value()
                self.transaction(caller=tx_account[min(tx_no, len(tx_account) - 1)],
                                 address=contract_account,
                                 data=symbolic_data,
                                 value=symbolic_value)
                logger.info("%d alive states, %d terminated states", self.count_running_states(), self.count_terminated_states())
            except NoAliveStates:
                break

            # Check if the maximun number of tx was reached
            if tx_limit is not None and tx_no + 1 == tx_limit:
                break

            # Check if coverage has improved or not
            if tx_use_coverage:
                prev_coverage = current_coverage
                current_coverage = self.global_coverage(contract_account)
                found_new_coverage = prev_coverage < current_coverage

                if not found_new_coverage:
                    break

            tx_no += 1

    def run(self, **kwargs):
        ''' Run any pending transaction on any running state '''
        # Check if there is a pending transaction
        with self.locked_context('ethereum') as context:
            # there is no states added to the executor queue
            assert len(self._executor.list()) == 0
            for state_id in context['_saved_states']:
                self._executor.put(state_id)
            context['_saved_states'] = set()

        # A callback will use _pending_transaction and issue the transaction
        # in each state (see load_state_callback)
        super(ManticoreEVM, self).run(**kwargs)

        with self.locked_context('ethereum') as context:
            if len(context['_saved_states']) == 1:
                self._initial_state = self._executor._workspace.load_state(context['_saved_states'].pop(), delete=True)
                context['_saved_states'] = set()
                assert self._running_state_ids == (-1,)

    def save(self, state, state_id=None, final=False):
        ''' Save a state in secondary storage and add it to running or final lists

            :param state: A manticore State
            :param state_id: if not None force state_id (overwrite)
            :param final: True if state is final
            :returns: a state id
        '''
        # If overwriting then the state_id must be known
        if state_id is not None:
            if state_id not in self._all_state_ids:
                raise EthereumError("Trying to overwrite unknown state_id")
            with self.locked_context('ethereum') as context:
                context['_final_states'].discard(state_id)
                context['_saved_states'].discard(state_id)

        if state_id != -1:
            # save the state to secondary storage
            state_id = self._executor._workspace.save_state(state, state_id=state_id)

            with self.locked_context('ethereum') as context:
                if final:
                    # Keep it on a private list
                    context['_final_states'].add(state_id)
                else:
                    # Keep it on a private list
                    context['_saved_states'].add(state_id)
        return state_id

    def load(self, state_id=None):
        ''' Load one of the running or final states.

            :param state_id: If None it assumes there is a single running state
            :type state_id: int or None
        '''
        state = None
        if state_id is None:
            #a single state was assumed
            if self.count_running_states() == 1:
                #Get the ID of the single running state
                state_id = self._running_state_ids[0]
            else:
                raise EthereumError("More than one state running, you must specify state id.")

        if state_id == -1:
            state = self.initial_state
        else:
            state = self._executor._workspace.load_state(state_id, delete=False)
            #froward events from newly loaded object
            self._executor.forward_events_from(state, True)
        return state

    # Callbacks
    def _symbolic_sha3(self, state, data, known_hashes):
        ''' INTERNAL USE '''

        with self.locked_context('known_sha3', set) as known_sha3:
            state.platform._sha3.update(known_sha3)

    def _concrete_sha3(self, state, buf, value):
        ''' INTERNAL USE '''
        with self.locked_context('known_sha3', set) as known_sha3:
            known_sha3.add((str(buf), value))

    def _terminate_state_callback(self, state, state_id, e):
        ''' INTERNAL USE
            Every time a state finishes executing last transaction we save it in
            our private list
        '''
        if str(e) == 'Abandoned state':
            #do nothing
            return
        world = state.platform
        state.context['last_exception'] = e
        e.testcase = False  # Do not generate a testcase file

        if not world.all_transactions:
            logger.debug("Something was wrong. Search terminated in the middle of an ongoing tx")
            self.save(state, final=True)
            return

        tx = world.all_transactions[-1]

        #is we initiated the Tx we need process the outcome for now.
        #Fixme incomplete.
        if tx.is_human():
            if tx.sort == 'CREATE':
                if tx.result == 'RETURN':
                    world.set_code(tx.address, tx.return_data)
                else:
                    world.delete_account(tx.address)
        else:
            logger.info("Manticore exception. State should be terminated only at the end of the human transaction")

        #Human tx that ends in this wont modify the storage so finalize and
        # generate a testcase. FIXME This should be configurable as REVERT and
        # THROWit actually changes the balance and nonce? of some accounts
        if tx.result in {'REVERT', 'THROW', 'TXERROR'}:
            self.save(state, final=True)
        else:
            assert tx.result in {'SELFDESTRUCT', 'RETURN', 'STOP'}
            # if not a revert we save the state for further transactioning
            self.save(state)  # Add to running states

    #Callbacks
    def _load_state_callback(self, state, state_id):
        ''' INTERNAL USE
            When a state was just loaded from stoage we do the pending transaction
        '''
        if '_pending_transaction' not in state.context:
            return
        world = state.platform
        ty, caller, address, value, data, price = state.context['_pending_transaction']
        del state.context['_pending_transaction']

        if ty == 'CALL':
            world.transaction(address=address, caller=caller, data=data, value=value, price=price)
        else:
            assert ty == 'CREATE'
            world.create_contract(caller=caller, address=address, balance=value, init=data, price=price)

    def _did_evm_execute_instruction_callback(self, state, instruction, arguments, result_ref):
        ''' INTERNAL USE '''
        logger.debug("%s", state.platform.current_vm)
        #TODO move to a plugin
        at_init = state.platform.current_transaction.sort == 'CREATE'
        if at_init:
            coverage_context_name = 'init_coverage'
        else:
            coverage_context_name = 'runtime_coverage'

        with self.locked_context(coverage_context_name, set) as coverage:
            coverage.add((state.platform.current_vm.address, instruction.pc))

        state.context.setdefault('evm.trace', []).append((state.platform.current_vm.address, instruction.pc, at_init))

    def _did_evm_read_code(self, state, offset, size):
        ''' INTERNAL USE '''
        with self.locked_context('code_data', set) as code_data:
            for i in range(offset, offset + size):
                code_data.add((state.platform.current_vm.address, i))

    def get_metadata(self, address):
        ''' Gets the solidity metadata for address.
            This is available only if address is a contract created from solidity
        '''
        return self.metadata.get(int(address))

    def register_detector(self, d):
        if not isinstance(d, Detector):
            raise EthereumError("Not a Detector")
        if d.name in self.detectors:
            raise EthereumError("Detector already registered")
        self.detectors[d.name] = d
        self.register_plugin(d)
        return d.name

    def unregister_detector(self, d):
        if not isinstance(d, (Detector, str)):
            raise EthereumError("Not a Detector")
        name = d
        if isinstance(d, Detector):
            name = d.name
        if name not in self.detectors:
            raise EthereumError("Detector not registered")
        d = self.detectors[name]
        del self.detectors[name]
        self.unregister_plugin(d)

    @property
    def workspace(self):
        return self._executor._workspace._store.uri

    def generate_testcase(self, state, name, message=''):
        self._generate_testcase_callback(state, name, message)

    def current_location(self, state):
        world = state.platform
        address = world.current_vm.address
        pc = world.current_vm.pc
        at_init = world.current_transaction.sort == 'CREATE'
        output = StringIO()
        output.write(u'Contract: 0x{:x}\n'.format(address))
        output.write(u'EVM Program counter: {}{:s}\n'.format(pc, at_init and " (at constructor)" or ""))
        md = self.get_metadata(address)
        if md is not None:
            src = md.get_source_for(pc, runtime=not at_init)
            output.write(u'Snippet:\n')
            output.write(src.replace(u'\n', u'\n  ').strip())
            output.write(u'\n')
        return output.getvalue()

    def _generate_testcase_callback(self, state, name, message=''):
        '''
        Create a serialized description of a given state.
        :param state: The state to generate information about
        :param message: Accompanying message
        '''
        # workspace should not be responsible for formating the output
        # each object knows its secrets, each class should be able to report its
        # final state
        #super(ManticoreEVM, self)._generate_testcase_callback(state, name, message)
        # TODO(mark): Refactor ManticoreOutput to let the platform be more in control
        #  so this function can be fully ported to EVMWorld.generate_workspace_files.
        blockchain = state.platform

        def flagged(flag):
            return '(*)' if flag else ''
        testcase = self._output.testcase(name.replace(' ', '_'))
        last_tx = blockchain.last_transaction
        if last_tx:
            message = message + last_tx.result
        logger.info("Generated testcase No. {} - {}".format(testcase.num, message))

        local_findings = set()
        for detector in self.detectors.values():
            for address, pc, finding, at_init in detector.get_findings(state):
                if (address, pc, finding, at_init) not in local_findings:
                    local_findings.add((address, pc, finding, at_init))

        if len(local_findings):
            with testcase.open_stream('findings') as findings:
                for address, pc, finding, at_init in local_findings:
                    findings.write('- %s -\n' % finding)
                    findings.write('  Contract: 0x%x\n' % address)
                    findings.write('  EVM Program counter: %s%s\n' % (pc, at_init and " (at constructor)" or ""))
                    md = self.get_metadata(address)
                    if md is not None:
                        src = md.get_source_for(pc, runtime=not at_init)
                        findings.write('  Snippet:\n')
                        findings.write(src.replace('\n', '\n    ').strip())
                        findings.write('\n')

        with testcase.open_stream('summary') as summary:
            summary.write("Message: %s\n" % message)
            summary.write("Last exception: %s\n" % state.context.get('last_exception', 'None'))

            if last_tx:
                at_runtime = last_tx.sort != 'CREATE'
                address, offset, at_init = state.context['evm.trace'][-1]
                assert at_runtime != at_init

                #Last instruction if last tx vas valid
                if state.context['last_exception'].message != 'TXERROR':
                    metadata = self.get_metadata(blockchain.last_transaction.address)
                    if metadata is not None:
                        summary.write('Last instruction at contract %x offset %x\n' % (address, offset))
                        source_code_snippet = metadata.get_source_for(offset, at_runtime)
                        if source_code_snippet:
                            summary.write(source_code_snippet)
                        summary.write('\n')

            # Accounts summary
            is_something_symbolic = False
            summary.write("%d accounts.\n" % len(blockchain.accounts))

            for account_address in blockchain.accounts:
                is_account_address_symbolic = issymbolic(account_address)
                account_address = state.solve_one(account_address)

                summary.write("* %s::\n" % self.account_name(account_address))
                summary.write("Address: 0x%x %s\n" % (account_address, flagged(is_account_address_symbolic)))
                balance = blockchain.get_balance(account_address)
                is_balance_symbolic = issymbolic(balance)
                is_something_symbolic = is_something_symbolic or is_balance_symbolic
                balance = state.solve_one(balance)
                summary.write("Balance: %d %s\n" % (balance, flagged(is_balance_symbolic)))
                from .core.smtlib.visitors import translate_to_smtlib

                storage = blockchain.get_storage(account_address)
                summary.write("Storage: %s\n" % translate_to_smtlib(storage, use_bindings=True))

                all_used_indexes = []
                with state.constraints as temp_cs:
                    index = temp_cs.new_bitvec(256)
                    storage = blockchain.get_storage(account_address)
                    temp_cs.add(storage.get(index) != 0)

                    try:
                        while True:
                            a_index = solver.get_value(temp_cs, index)
                            all_used_indexes.append(a_index)

                            temp_cs.add(storage.get(a_index) != 0)
                            temp_cs.add(index != a_index)
                    except:
                        pass

                if all_used_indexes:
                    summary.write("Storage:\n")
                    for i in all_used_indexes:
                        value = storage.get(i)
                        is_storage_symbolic = issymbolic(value)
                        summary.write("storage[%x] = %x %s\n" % (state.solve_one(i), state.solve_one(value), flagged(is_storage_symbolic)))
                '''if blockchain.has_storage(account_address):
                    summary.write("Storage:\n")
                    for offset, value in blockchain.get_storage_items(account_address):
                        is_storage_symbolic = issymbolic(offset) or issymbolic(value)
                        offset = state.solve_one(offset)
                        value = state.solve_one(value)
                        summary.write("\t%032x -> %032x %s\n" % (offset, value, flagged(is_storage_symbolic)))
                        is_something_symbolic = is_something_symbolic or is_storage_symbolic
                '''

                runtime_code = state.solve_one(blockchain.get_code(account_address))
                if runtime_code:
                    summary.write("Code:\n")
                    fcode = BytesIO(runtime_code)
                    for chunk in iter(lambda: fcode.read(32), b''):
                        summary.write('\t%s\n' % chunk.encode('hex'))
                    runtime_trace = set((pc for contract, pc, at_init in state.context['evm.trace'] if address == contract and not at_init))
                    summary.write("Coverage %d%% (on this state)\n" % calculate_coverage(runtime_code, runtime_trace))  # coverage % for address in this account/state
                summary.write("\n")

            if blockchain._sha3:
                summary.write("Known hashes:\n")
                for key, value in blockchain._sha3.items():
                    summary.write('%s::%x\n' % (key.encode('hex'), value))

            if is_something_symbolic:
                summary.write('\n\n(*) Example solution given. Value is symbolic and may take other values\n')

        # Transactions
        with testcase.open_stream('tx') as tx_summary:
            is_something_symbolic = False
            for tx in blockchain.transactions:  # external transactions
                tx_summary.write("Transactions Nr. %d\n" % blockchain.transactions.index(tx))

                # The result if any RETURN or REVERT
                tx_summary.write("Type: %s (%d)\n" % (tx.sort, tx.depth))
                caller_solution = state.solve_one(tx.caller)
                caller_name = self.account_name(caller_solution)
                tx_summary.write("From: %s(0x%x) %s\n" % (caller_name, caller_solution, flagged(issymbolic(tx.caller))))
                address_solution = state.solve_one(tx.address)
                address_name = self.account_name(address_solution)
                tx_summary.write("To: %s(0x%x) %s\n" % (address_name, address_solution, flagged(issymbolic(tx.address))))
                tx_summary.write("Value: %d %s\n" % (state.solve_one(tx.value), flagged(issymbolic(tx.value))))
                tx_data = state.solve_one(tx.data)
                tx_summary.write("Data: %s %s\n" % (binascii.hexlify(tx_data), flagged(issymbolic(tx.data))))
                if tx.return_data is not None:
                    return_data = state.solve_one(tx.return_data)
                    tx_summary.write("Return_data: %s %s\n" % (binascii.hexlify(return_data), flagged(issymbolic(tx.return_data))))
                metadata = self.get_metadata(tx.address)
                if tx.sort == 'CALL':
                    if metadata is not None:
                        function_id = tx.data[:4]  # hope there is enough data
                        function_id = binascii.hexlify(state.solve_one(function_id))
                        signature = metadata.get_func_signature(function_id)
                        function_name = metadata.get_func_name(function_id)
                        if signature:
                            _, arguments = ABI.deserialize(signature, tx.data)
                        else:
                            arguments = (tx.data,)

                        return_data = None
                        if tx.result == 'RETURN':
                            ret_types = metadata.get_func_return_types(function_id)
                            return_data = ABI.deserialize(ret_types, tx.return_data)  # function return

                        tx_summary.write('\n')
                        tx_summary.write("Function call:\n")
                        tx_summary.write("%s(" % state.solve_one(function_name))
                        tx_summary.write(','.join(map(repr, map(state.solve_one, arguments))))
                        is_argument_symbolic = any(map(issymbolic, arguments))
                        is_something_symbolic = is_something_symbolic or is_argument_symbolic
                        tx_summary.write(') -> %s %s\n' % (tx.result, flagged(is_argument_symbolic)))

                        if return_data is not None:
                            is_return_symbolic = any(map(issymbolic, return_data))
                            return_values = tuple(map(state.solve_one, return_data))
                            if len(return_values) == 1:
                                return_values = return_values[0]

                            tx_summary.write('return: %r %s\n' % (return_values, flagged(is_return_symbolic)))
                            is_something_symbolic = is_something_symbolic or is_return_symbolic

                tx_summary.write('\n\n')

            if is_something_symbolic:
                tx_summary.write('\n\n(*) Example solution given. Value is symbolic and may take other values\n')

        # logs
        with testcase.open_stream('logs') as logs_summary:
            is_something_symbolic = False
            for log_item in blockchain.logs:
                is_log_symbolic = issymbolic(log_item.memlog)
                is_something_symbolic = is_log_symbolic or is_something_symbolic
                solved_memlog = state.solve_one(log_item.memlog)
                printable_bytes = ''.join(filter(lambda c: c in string.printable, map(chr, solved_memlog)))

                logs_summary.write("Address: %x\n" % log_item.address)
                logs_summary.write("Memlog: %s (%s) %s\n" % (binascii.hexlify(solved_memlog), printable_bytes, flagged(is_log_symbolic)))
                logs_summary.write("Topics:\n")
                for i, topic in enumerate(log_item.topics):
                    logs_summary.write("\t%d) %x %s" % (i, state.solve_one(topic), flagged(issymbolic(topic))))

        with testcase.open_stream('constraints') as smt_summary:
            smt_summary.write(str(state.constraints))

        with testcase.open_stream('pkl') as statef:
            try:
                statef.write(pickle.dumps(state, 2))
            except RuntimeError:
                # recursion exceeded. try a slower, iterative solution
                from .utils import iterpickle
                logger.debug("Using iterpickle to dump state")
                statef.write(iterpickle.dumps(state, 2))

        trace = state.context.get('evm.trace')
        if trace:
            with testcase.open_stream('trace') as f:
                self._emit_trace_file(f, trace)
        return testcase

    @staticmethod
    def _emit_trace_file(filestream, trace):
        """
        :param filestream: file object for the workspace trace file
        :param trace: list of (contract address, pc) tuples
        :type trace: list[tuple(int, int)]
        """
        for contract, pc, at_init in trace:
            if pc == 0:
                filestream.write('---\n')
            ln = '0x{:x}:0x{:x} {}\n'.format(contract, pc, '*' if at_init else '')
            filestream.write(ln)

    @property
    def global_findings(self):
        global_findings = set()
        for detector in self.detectors.values():
            for address, pc, finding, at_init in detector.global_findings:
                if (address, pc, finding, at_init) not in global_findings:
                    global_findings.add((address, pc, finding, at_init))
        return global_findings

    def finalize(self):
        """
        Terminate and generate testcases for all currently alive states (contract states that cleanly executed
        to a STOP or RETURN in the last symbolic transaction).
        """
        logger.debug("Finalizing %d states.", self.count_states())

        def finalizer(state_id):
            state_id = self._terminate_state_id(state_id)
            st = self.load(state_id)
            logger.debug("Generating testcase for state_id %d", state_id)
            self._generate_testcase_callback(st, 'test', '')

        def worker_finalize(q):
            try:
                while True:
                    finalizer(q.get_nowait())
            except EmptyQueue:
                pass

        q = Queue()
        for state_id in self._all_state_ids:
            #we need to remove -1 state before forking because it may be in memory
            if state_id == -1:
                finalizer(-1)
            else:
                q.put(state_id)

        report_workers = []

        for _ in range(self._config_procs):
            proc = Process(target=worker_finalize, args=(q,))
            proc.start()
            report_workers.append(proc)

        for proc in report_workers:
            proc.join()

        #global summary
        if len(self.global_findings):
            with self._output.save_stream('global.findings') as global_findings:
                for address, pc, finding, at_init in self.global_findings:
                    global_findings.write('- %s -\n' % finding)
                    global_findings.write('  Contract: %s\n' % address)
                    global_findings.write('  EVM Program counter: %s%s\n' % (pc, at_init and " (at constructor)" or ""))

                    md = self.get_metadata(address)
                    if md is not None:
                        src = md.get_source_for(pc, runtime=not at_init)
                        global_findings.write('  Solidity snippet:\n')
                        global_findings.write(src.replace('\n', '\n    ').strip())
                        global_findings.write('\n')

        with self._output.save_stream('global.summary') as global_summary:
            # (accounts created by contract code are not in this list )
            global_summary.write("Global runtime coverage:\n")
            for address in self.contract_accounts.values():
                global_summary.write("{:x}: {:2.2f}%\n".format(int(address), self.global_coverage(address)))

                md = self.get_metadata(address)
                if md is not None and len(md.warnings) > 0:
                    global_summary.write('\n\nCompiler warnings for %s:\n' % md.name)
                    global_summary.write(md.warnings)

        for address, md in self.metadata.items():
            with self._output.save_stream('global_%s.sol' % md.name) as global_src:
                global_src.write(md.source_code)
            with self._output.save_stream('global_%s_runtime.bytecode' % md.name) as global_runtime_bytecode:
                global_runtime_bytecode.write(md.runtime_bytecode)
            with self._output.save_stream('global_%s_init.bytecode' % md.name) as global_init_bytecode:
                global_init_bytecode.write(md.init_bytecode)

            with self._output.save_stream('global_%s.runtime_asm' % md.name) as global_runtime_asm:
                runtime_bytecode = md.runtime_bytecode

                with self.locked_context('runtime_coverage') as seen:

                    count, total = 0, 0
                    for i in evm.EVMAsm.disassemble_all(runtime_bytecode):
                        if (address, i.pc) in seen:
                            count += 1
                            global_runtime_asm.write('*')
                        else:
                            global_runtime_asm.write(' ')

                        global_runtime_asm.write('%4x: %s\n' % (i.pc, i))
                        total += 1

            with self._output.save_stream('global_%s.init_asm' % md.name) as global_init_asm:
                with self.locked_context('init_coverage') as seen:
                    count, total = 0, 0
                    for i in evm.EVMAsm.disassemble_all(md.init_bytecode):
                        if (address, i.pc) in seen:
                            count += 1
                            global_init_asm.write('*')
                        else:
                            global_init_asm.write(' ')

                        global_init_asm.write('%4x: %s\n' % (i.pc, i))
                        total += 1

            with self._output.save_stream('global_%s.init_visited' % md.name) as f:
                with self.locked_context('init_coverage') as seen:
                    visited = set((o for (a, o) in seen if a == address))
                    for o in sorted(visited):
                        f.write('0x%x\n' % o)

            with self._output.save_stream('global_%s.runtime_visited' % md.name) as f:
                with self.locked_context('runtime_coverage') as seen:
                    visited = set()
                    for (a, o) in seen:
                        if a == address:
                            visited.add(o)
                    for o in sorted(visited):
                        f.write('0x%x\n' % o)

        # delete actual streams from storage
        for state_id in self._all_state_ids:
            # state_id -1 is always only on memory
            if state_id != -1:
                self._executor._workspace.rm_state(state_id)

        # clean up lists
        with self.locked_context('ethereum') as eth_context:
            eth_context['_saved_states'] = set()
            eth_context['_final_states'] = set()

        logger.info("Results in %s", self.workspace)

    def global_coverage(self, account):
        ''' Returns code coverage for the contract on `account_address`.
            This sums up all the visited code lines from any of the explored
            states.
        '''
        account_address = int(account)
        runtime_bytecode = None
        #Search one state in which the account_address exists
        for state in self.all_states:
            world = state.platform
            if account_address in world:
                code = world.get_code(account_address)
                runtime_bytecode = state.solve_one(code)
                break
        else:
            return 0.0
        with self.locked_context('runtime_coverage') as coverage:
            seen = {off for addr, off in coverage if addr == account_address}
        return calculate_coverage(runtime_bytecode, seen)

    # TODO: Find a better way to suppress execution of Manticore._did_finish_run_callback
    # We suppress because otherwise we log it many times and it looks weird.
    def _did_finish_run_callback(self):
        pass<|MERGE_RESOLUTION|>--- conflicted
+++ resolved
@@ -446,11 +446,7 @@
     '''
 
     def did_evm_read_memory_callback(self, state, offset, value):
-<<<<<<< HEAD
         initialized_memory = state.context.get('{:s}.initialized_memory'.format(self.name), set())
-=======
-        initialized_memory = state.context.get('{:s}.initialized_memory'.format(sel.name), set())
->>>>>>> aefa6796
         cbu = True  # Can be unknown
         current_contract = state.platform.current_vm.address
         for known_contract, known_offset in initialized_memory:
@@ -463,11 +459,7 @@
         current_contract = state.platform.current_vm.address
 
         # concrete or symbolic write
-<<<<<<< HEAD
         state.context.setdefault('{:s}.initialized_memory'.format(self.name), set()).add((current_contract, offset))
-=======
-        state.context.setdefault('{:s}.initialized_memory'.format(sel.name), set()).add((current_contract, offset))
->>>>>>> aefa6796
 
 
 class DetectUninitializedStorage(Detector):
@@ -481,12 +473,8 @@
             return
         # check if offset is known
         cbu = True  # Can be unknown
-<<<<<<< HEAD
-        for known_address, known_offset in state.context['{:s}.initialized_storage'.format(self.name)]:
-=======
-        context_name = '{:s}.initialized_storage'.format(sel.name)
+        context_name = '{:s}.initialized_storage'.format(self.name)
         for known_address, known_offset in state.context.get(context_name, ()):
->>>>>>> aefa6796
             cbu = Operators.AND(cbu, Operators.OR(address != known_address, offset != known_offset))
 
         if state.can_be_true(cbu):
@@ -494,11 +482,7 @@
 
     def did_evm_write_storage_callback(self, state, address, offset, value):
         # concrete or symbolic write
-<<<<<<< HEAD
         state.context.setdefault('{:s}.initialized_storage'.format(self.name), set()).add((address, offset))
-=======
-        state.context.setdefault('{:s}.initialized_storage'.format(sel.name), set()).add((address, offset))
->>>>>>> aefa6796
 
 
 def calculate_coverage(runtime_bytecode, seen):
