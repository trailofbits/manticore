from typing import Optional

from . import abitypes
import uuid
import numbers
import random
import hashlib
import binascii
import string
import re
import os
import pyevmasm as EVMAsm
from . import Manticore
from .manticore import ManticoreError
from .core.smtlib import ConstraintSet, Operators, solver, issymbolic, istainted, taint_with, get_taints, BitVec, Constant, operators, Array, ArrayVariable, ArrayProxy
from .platforms import evm
from .core.state import State
from .utils.helpers import istainted, issymbolic, PickleSerializer
import tempfile
from subprocess import Popen, PIPE, check_output
from multiprocessing import Process, Queue
from queue import Empty as EmptyQueue
import sha3
import json
import logging
import io
from .core.plugin import Plugin
from functools import reduce
from contextlib import contextmanager
logger = logging.getLogger(__name__)


class EthereumError(ManticoreError):
    pass


class DependencyError(EthereumError):
    def __init__(self, lib_names):
        super().__init__("You must pre-load and provide libraries addresses{ libname:address, ...} for %r" % lib_names)
        self.lib_names = lib_names


class NoAliveStates(EthereumError):
    pass


#
# Plugins
#


class FilterFunctions(Plugin):
    def __init__(self, regexp=r'.*', mutability='both', depth='both', fallback=False, include=True, **kwargs):
        """
            Constrain input based on function metadata. Include or avoid functions selected by the specified criteria.

            Examples:
            #Do not explore any human transactions that end up calling a constant function
            no_human_constant = FilterFunctions(depth='human', mutability='constant', include=False)

            #At human tx depth only accept synthetic check functions
            only_tests = FilterFunctions(regexp=r'mcore_.*', depth='human', include=False)

            :param regexp: a regular expresion over the name of the function '.*' will match all functions
            :param mutability: mutable, constant or both will match functions declared in the abi to be of such class
            :param depth: match functions in internal transactions, in human initiated transactions or in both types
            :param fallback: if True include the fallback function. Hash will be 00000000 for it
            :param include: if False exclude the selected functions, if True include them
        """
        super().__init__(**kwargs)
        depth = depth.lower()
        if depth not in ('human', 'internal', 'both'):
            raise ValueError
        mutability = mutability.lower()
        if mutability not in ('mutable', 'constant', 'both'):
            raise ValueError

        #fixme better names for member variables
        self._regexp = regexp
        self._mutability = mutability
        self._depth = depth
        self._fallback = fallback
        self._include = include

    def will_open_transaction_callback(self, state, tx):
        world = state.platform
        tx_cnt = len(world.all_transactions)
        # Constrain input only once per tx, per plugin
        if state.context.get('constrained%d' % id(self), 0) != tx_cnt:
            state.context['constrained%d' % id(self)] = tx_cnt

            if self._depth == 'human' and not tx.is_human:
                return
            if self._depth == 'internal' and tx.is_human:
                return

            #Get metadata if any for the targe addreess of current tx
            md = self.manticore.get_metadata(tx.address)
            if md is None:
                return
            #Lets compile  the list of interesting hashes
            selected_functions = []

            for func_hsh in md.hashes:
                if func_hsh == '00000000':
                    continue
                abi = md.get_abi(func_hsh)
                func_name = md.get_func_name(func_hsh)
                if self._mutability == 'constant' and not abi.get('constant', False):
                    continue
                if self._mutability == 'mutable' and abi.get('constant', False):
                    continue
                if not re.match(self._regexp, func_name):
                    continue
                selected_functions.append(func_hsh)

            if self._fallback:
                selected_functions.append('00000000')

            if self._include:
                # constraint the input so it can take only the interesting values
                constraint = reduce(Operators.OR, [tx.data[:4] == binascii.unhexlify(x) for x in selected_functions])
                state.constrain(constraint)
            else:
                #Avoid all not seleted hashes
                for func_hsh in md.hashes:
                    if func_hsh in selected_functions:
                        constraint = Operators.NOT(tx.data[:4] == binascii.unhexlify(func_hsh))
                        state.constrain(constraint)


class LoopDepthLimiter(Plugin):
    ''' This just abort explorations too deep '''

    def will_start_run_callback(self, *args):
        with self.manticore.locked_context('seen_rep', dict) as reps:
            reps.clear()

    def will_execute_instruction_callback(self, state, pc, insn):
        world = state.platform
        with self.manticore.locked_context('seen_rep', dict) as reps:
            item = (world.current_transaction.sort == 'CREATE', world.current_transaction.address, pc)
            if item not in reps:
                reps[item] = 0
            reps[item] += 1
            if reps[item] > 2:
                state.abandon()


#
# Detectors
#


class Detector(Plugin):
    @property
    def name(self):
        return self.__class__.__name__.split('.')[-1]

    def get_findings(self, state):
        return state.context.setdefault('{:s}.findings'.format(self.name), set())

    @contextmanager
    def locked_global_findings(self):
        with self.manticore.locked_context('{:s}.global_findings'.format(self.name), set) as global_findings:
            yield global_findings

    @property
    def global_findings(self):
        with self.locked_global_findings() as global_findings:
            return global_findings

    def add_finding(self, state, address, pc, finding, at_init, constraint=True):
        '''
        Logs a finding at specified contract and assembler line.
        :param state: current state
        :param address: contract address of the finding
        :param pc: program counter of the finding
        :param at_init: true if executing the constructor
        :param finding: textual description of the finding
        :param constraint: finding is considered reproducible only when constraint is True
        '''

        if not isinstance(pc, int):
            raise ValueError("PC must be a number")
        self.get_findings(state).add((address, pc, finding, at_init, constraint))
        with self.locked_global_findings() as gf:
            gf.add((address, pc, finding, at_init))
        #Fixme for ever broken logger
        logger.warning(finding)

    def add_finding_here(self, state, finding, constraint=True):
        '''
        Logs a finding in current contract and assembler line.
        :param state: current state
        :param finding: textual description of the finding
        :param constraint: finding is considered reproducible only when constraint is True
        '''
        address = state.platform.current_vm.address
        pc = state.platform.current_vm.pc
        if isinstance(pc, Constant):
            pc = pc.value
        if not isinstance(pc, int):
            raise ValueError("PC must be a number")
        at_init = state.platform.current_transaction.sort == 'CREATE'
        self.add_finding(state, address, pc, finding, at_init, constraint)

    def _save_current_location(self, state, finding, condition=True):
        '''
        Save current location in the internal locations list and returns a textual id for it.
        This is used to save locations that could later be promoted to a finding if other conditions hold
        See _get_location()
        :param state: current state
        :param finding: textual description of the finding
        :param condition: general purpose constraint
        '''
        address = state.platform.current_vm.address
        pc = state.platform.current_vm.pc
        at_init = state.platform.current_transaction.sort == 'CREATE'
        location = (address, pc, finding, at_init, condition)
        hash_id = hashlib.sha1(str(location).encode()).hexdigest()
        state.context.setdefault('{:s}.locations'.format(self.name), {})[hash_id] = location
        return hash_id

    def _get_location(self, state, hash_id):
        ''' Get previously saved location
            A location is composed of: address, pc, finding, at_init, condition
        '''
        return state.context.setdefault('{:s}.locations'.format(self.name), {})[hash_id]

    def _get_src(self, address, pc):
        return self.manticore.get_metadata(address).get_source_for(pc)


class DetectSelfdestruct(Detector):
    def will_evm_execute_instruction_callback(self, state, instruction, arguments):
        if instruction.semantics == 'SELFDESTRUCT':
            self.add_finding_here(state, 'Reachable SELFDESTRUCT')


class DetectInvalid(Detector):
    def __init__(self, only_human=True, **kwargs):
        """
        Detects INVALID instructions.

        INVALID instructions are originally designated to signal exceptional code.
        As in practice the INVALID instruction is used in different ways this
        detector may Generate a great deal of false positives.

        :param only_human: if True report only INVALID at depth 0 transactions
        """
        super().__init__(**kwargs)
        self._only_human = only_human

    def will_evm_execute_instruction_callback(self, state, instruction, arguments):
        mnemonic = instruction.semantics

        if mnemonic == 'INVALID':
            if not self._only_human or state.platform.current_transaction.depth == 0:
                self.add_finding_here(state, "INVALID instruction")


class DetectReentrancy(Detector):
    '''
    1) A _successful_ call to a controlled address (An account controlled by the attacker). With enough gas.
    2) A SSTORE after the execution of the CALL.
    3) The storage slot of the SSTORE must be used in some path to control flow
    '''
    def __init__(self, addresses=None, **kwargs):
        super().__init__(**kwargs)
        # TODO Check addresses are normal accounts. Heuristics implemented here
        # assume target addresses wont execute code. i.e. won't detect a Reentrancy
        # attack in progess but only a potential attack
        self._addresses = addresses

    @property
    def _read_storage_name(self):
        return '{:s}.read_storage'.format(self.name)

    def will_open_transaction_callback(self, state, tx):
        # Reset reading log on new human transactions
        if tx.is_human():
            state.context[self._read_storage_name] = set()
            state.context['{:s}.locations'.format(self.name)] = dict()

    def did_close_transaction_callback(self, state, tx):
        world = state.platform
        #Check if it was an internal tx
        if not tx.is_human():
            # Check is the tx was successful
            if tx.result:
                # Check if gas was enough for a reentrancy attack
                if tx.gas > 2300:
                    # Check if target address is attaker controlled
                    if self._addresses is None and not world.get_code(tx.address) or self._addresses is not None and tx.address in self._addresses:
                        #that's enough. Save current location and read list
                        self._save_location_and_reads(state)

    def _save_location_and_reads(self, state):
        name = '{:s}.locations'.format(self.name)
        locations = state.context.get(name, dict)
        world = state.platform
        address = world.current_vm.address
        pc = world.current_vm.pc
        if isinstance(pc, Constant):
            pc = pc.value
        assert isinstance(pc, int)
        at_init = world.current_transaction.sort == 'CREATE'
        location = (address, pc, "Reentrancy muti-million ether bug", at_init)
        locations[location] = set(state.context[self._read_storage_name])
        state.context[name] = locations

    def _get_location_and_reads(self, state):
        name = '{:s}.locations'.format(self.name)
        locations = state.context.get(name, dict)
        return locations.items()

    def did_evm_read_storage_callback(self, state, address, offset, value):
        state.context[self._read_storage_name].add((address, offset))

    def did_evm_write_storage_callback(self, state, address, offset, value):
        # if in potential DAO check that write to storage values read before
        # the "send"
        for location, reads in self._get_location_and_reads(state):
            for address_i, offset_i in reads:
                if address_i == address:
                    if state.can_be_true(offset == offset_i):
                        self.add_finding(state, *location)


class DetectIntegerOverflow(Detector):
    '''
        Detects potential overflow and underflow conditions on ADD and SUB instructions.
    '''

    @staticmethod
    def _signed_sub_overflow(state, a, b):
        '''
        Sign extend the value to 512 bits and check the result can be represented
         in 256. Following there is a 32 bit excerpt of this condition:
        a  -  b   -80000000 -3fffffff -00000001 +00000000 +00000001 +3fffffff +7fffffff
        +80000000    False    False    False    False     True     True     True
        +c0000001    False    False    False    False    False    False     True
        +ffffffff    False    False    False    False    False    False    False
        +00000000     True    False    False    False    False    False    False
        +00000001     True    False    False    False    False    False    False
        +3fffffff     True    False    False    False    False    False    False
        +7fffffff     True     True     True    False    False    False    False
        '''
        sub = Operators.SEXTEND(a, 256, 512) - Operators.SEXTEND(b, 256, 512)
        cond = Operators.OR(sub < -(1 << 255), sub >= (1 << 255))
        return cond

    @staticmethod
    def _signed_add_overflow(state, a, b):
        '''
        Sign extend the value to 512 bits and check the result can be represented
         in 256. Following there is a 32 bit excerpt of this condition:

        a  +  b   -80000000 -3fffffff -00000001 +00000000 +00000001 +3fffffff +7fffffff
        +80000000     True     True     True    False    False    False    False
        +c0000001     True    False    False    False    False    False    False
        +ffffffff     True    False    False    False    False    False    False
        +00000000    False    False    False    False    False    False    False
        +00000001    False    False    False    False    False    False     True
        +3fffffff    False    False    False    False    False    False     True
        +7fffffff    False    False    False    False     True     True     True
        '''
        add = Operators.SEXTEND(a, 256, 512) + Operators.SEXTEND(b, 256, 512)
        cond = Operators.OR(add < -(1 << 255), add >= (1 << 255))
        return cond

    @staticmethod
    def _unsigned_sub_overflow(state, a, b):
        '''
        Sign extend the value to 512 bits and check the result can be represented
         in 256. Following there is a 32 bit excerpt of this condition:

        a  -  b   ffffffff bfffffff 80000001 00000000 00000001 3ffffffff 7fffffff
        ffffffff     True     True     True    False     True     True     True
        bfffffff     True     True     True    False    False     True     True
        80000001     True     True     True    False    False     True     True
        00000000    False    False    False    False    False     True    False
        00000001     True    False    False    False    False     True    False
        ffffffff     True     True     True     True     True     True     True
        7fffffff     True     True     True    False    False     True    False
        '''
        cond = Operators.UGT(b, a)
        return cond

    @staticmethod
    def _unsigned_add_overflow(state, a, b):
        '''
        Sign extend the value to 512 bits and check the result can be represented
         in 256. Following there is a 32 bit excerpt of this condition:

        a  +  b   ffffffff bfffffff 80000001 00000000 00000001 3ffffffff 7fffffff
        ffffffff     True     True     True    False     True     True     True
        bfffffff     True     True     True    False    False     True     True
        80000001     True     True     True    False    False     True     True
        00000000    False    False    False    False    False     True    False
        00000001     True    False    False    False    False     True    False
        ffffffff     True     True     True     True     True     True     True
        7fffffff     True     True     True    False    False     True    False
        '''
        add = Operators.ZEXTEND(a, 512) + Operators.ZEXTEND(b, 512)
        cond = Operators.UGE(add, 1 << 256)
        return cond

    @staticmethod
    def _signed_mul_overflow(state, a, b):
        '''
        Sign extend the value to 512 bits and check the result can be represented
         in 256. Following there is a 32 bit excerpt of this condition:

        a  *  b           +00000000000000000 +00000000000000001 +0000000003fffffff +0000000007fffffff +00000000080000001 +000000000bfffffff +000000000ffffffff
        +0000000000000000  +0000000000000000  +0000000000000000  +0000000000000000  +0000000000000000  +0000000000000000  +0000000000000000  +0000000000000000
        +0000000000000001  +0000000000000000  +0000000000000001  +000000003fffffff  +000000007fffffff  +0000000080000001  +00000000bfffffff  +00000000ffffffff
        +000000003fffffff  +0000000000000000  +000000003fffffff *+0fffffff80000001 *+1fffffff40000001 *+1fffffffbfffffff *+2fffffff00000001 *+3ffffffec0000001
        +000000007fffffff  +0000000000000000  +000000007fffffff *+1fffffff40000001 *+3fffffff00000001 *+3fffffffffffffff *+5ffffffec0000001 *+7ffffffe80000001
        +0000000080000001  +0000000000000000  +0000000080000001 *+1fffffffbfffffff *+3fffffffffffffff *+4000000100000001 *+600000003fffffff *+800000007fffffff
        +00000000bfffffff  +0000000000000000  +00000000bfffffff *+2fffffff00000001 *+5ffffffec0000001 *+600000003fffffff *+8ffffffe80000001 *+bffffffe40000001
        +00000000ffffffff  +0000000000000000  +00000000ffffffff *+3ffffffec0000001 *+7ffffffe80000001 *+800000007fffffff *+bffffffe40000001 *+fffffffe00000001

        '''
        mul = Operators.SEXTEND(a, 256, 512) * Operators.SEXTEND(b, 256, 512)
        cond = Operators.OR(mul < -(1 << 255), mul >= (1 << 255))
        return cond

    @staticmethod
    def _unsigned_mul_overflow(state, a, b):
        '''
        Sign extend the value to 512 bits and check the result can be represented
         in 256. Following there is a 32 bit excerpt of this condition:

        a  *  b           +00000000000000000 +00000000000000001 +0000000003fffffff +0000000007fffffff +00000000080000001 +000000000bfffffff +000000000ffffffff
        +0000000000000000  +0000000000000000  +0000000000000000  +0000000000000000  +0000000000000000  +0000000000000000  +0000000000000000  +0000000000000000
        +0000000000000001  +0000000000000000  +0000000000000001  +000000003fffffff  +000000007fffffff  +0000000080000001  +00000000bfffffff  +00000000ffffffff
        +000000003fffffff  +0000000000000000  +000000003fffffff *+0fffffff80000001 *+1fffffff40000001 *+1fffffffbfffffff *+2fffffff00000001 *+3ffffffec0000001
        +000000007fffffff  +0000000000000000  +000000007fffffff *+1fffffff40000001 *+3fffffff00000001 *+3fffffffffffffff *+5ffffffec0000001 *+7ffffffe80000001
        +0000000080000001  +0000000000000000  +0000000080000001 *+1fffffffbfffffff *+3fffffffffffffff *+4000000100000001 *+600000003fffffff *+800000007fffffff
        +00000000bfffffff  +0000000000000000  +00000000bfffffff *+2fffffff00000001 *+5ffffffec0000001 *+600000003fffffff *+8ffffffe80000001 *+bffffffe40000001
        +00000000ffffffff  +0000000000000000  +00000000ffffffff *+3ffffffec0000001 *+7ffffffe80000001 *+800000007fffffff *+bffffffe40000001 *+fffffffe00000001

        '''
        mul = Operators.SEXTEND(a, 256, 512) * Operators.SEXTEND(b, 256, 512)
        cond = Operators.UGE(mul, 1 << 256)
        return cond

    def _check_finding(self, state, what):
        if istainted(what, "SIGNED"):
            for taint in get_taints(what, "IOS_.*"):
                address, pc, finding, at_init, condition = self._get_location(state, taint[4:])
                if state.can_be_true(condition):
                    self.add_finding(state, address, pc, finding, at_init)
        else:
            for taint in get_taints(what, "IOU_.*"):
                address, pc, finding, at_init, condition = self._get_location(state, taint[4:])
                if state.can_be_true(condition):
                    self.add_finding(state, address, pc, finding, at_init)

    def did_evm_execute_instruction_callback(self, state, instruction, arguments, result_ref):
        result = result_ref.value
        mnemonic = instruction.semantics
        result = result_ref.value
        ios = False
        iou = False

        if mnemonic == 'ADD':
            ios = self._signed_add_overflow(state, *arguments)
            iou = self._unsigned_add_overflow(state, *arguments)
        elif mnemonic == 'MUL':
            ios = self._signed_mul_overflow(state, *arguments)
            iou = self._unsigned_mul_overflow(state, *arguments)
        elif mnemonic == 'SUB':
            ios = self._signed_sub_overflow(state, *arguments)
            iou = self._unsigned_sub_overflow(state, *arguments)
        elif mnemonic == 'SSTORE':
            # If an overflowded value is stored in the storage then it is a finding
            where, what = arguments
            self._check_finding(state, what)
        elif mnemonic == 'RETURN':
            world = state.platform
            if world.current_transaction.is_human():
                # If an overflowded value is returned to a human
                offset, size = arguments
                data = world.current_vm.read_buffer(offset, size)
                self._check_finding(state, data)
        if mnemonic in ('SLT', 'SGT', 'SDIV', 'SMOD'):
            result = taint_with(result, "SIGNED")
        if state.can_be_true(ios):
            id_val = self._save_current_location(state, "Signed integer overflow at %s instruction" % mnemonic, ios)
            result = taint_with(result, "IOS_{:s}".format(id_val))
        if state.can_be_true(iou):
            id_val = self._save_current_location(state, "Unsigned integer overflow at %s instruction" % mnemonic, iou)
            result = taint_with(result, "IOU_{:s}".format(id_val))

        result_ref.value = result


class DetectUnusedRetVal(Detector):
    '''
        Detects unused return value from internal transactions
    '''

    @property
    def _stack_name(self):
        return '{:s}.stack'.format(self.name)

    def _add_retval_taint(self, state, taint):
        list_of_taints = state.context[self._stack_name][-1]
        list_of_taints.add(taint)
        state.context[self._stack_name][-1] = list_of_taints

    def _remove_retval_taint(self, state, taint):
        list_of_taints = state.context[self._stack_name][-1]
        if taint in list_of_taints:
            list_of_taints.remove(taint)
            state.context[self._stack_name][-1] = list_of_taints

    def _get_retval_taints(self, state):
        return state.context[self._stack_name][-1]

    def will_open_transaction_callback(self, state, tx):
        # Reset reading log on new human transactions
        if tx.is_human():
            state.context[self._stack_name] = []
        state.context[self._stack_name].append(set())

    def did_close_transaction_callback(self, state, tx):
        world = state.platform
        # Check that all retvals where used in control flow
        for taint in self._get_retval_taints(state):
            id_val = taint[7:]
            address, pc, finding, at_init, condition = self._get_location(state, id_val)
            if state.can_be_true(condition):
                self.add_finding(state, address, pc, finding, at_init)

        state.context[self._stack_name].pop()

    def did_evm_execute_instruction_callback(self, state, instruction, arguments, result_ref):
        world = state.platform
        result = result_ref.value
        mnemonic = instruction.semantics
        result = result_ref.value
        if instruction.is_starttx:
            # A transactional instruction just returned add a taint to result
            # and add that taint to the set
            id_val = self._save_current_location(state, "Returned value at {:s} instruction is not used".format(mnemonic))
            taint = "RETVAL_{:s}".format(id_val)
            result = taint_with(result, taint)
            self._add_retval_taint(state, taint)
        elif mnemonic == 'JUMPI':
            dest, cond = arguments
            for used_taint in get_taints(cond, "RETVAL_.*"):
                self._remove_retval_taint(state, used_taint)

        result_ref.value = result


class DetectUninitializedMemory(Detector):
    '''
        Detects uses of uninitialized memory
    '''

    def did_evm_read_memory_callback(self, state, offset, value):
        initialized_memory = state.context.get('{:s}.initialized_memory'.format(self.name), set())
        cbu = True  # Can be unknown
        current_contract = state.platform.current_vm.address
        for known_contract, known_offset in initialized_memory:
            if current_contract == known_contract:
                cbu = Operators.AND(cbu, offset != known_offset)
        if state.can_be_true(cbu):
            self.add_finding_here(state, "Potentially reading uninitialized memory at instruction (address: %r, offset %r)" % (current_contract, offset))

    def did_evm_write_memory_callback(self, state, offset, value):
        current_contract = state.platform.current_vm.address

        # concrete or symbolic write
        state.context.setdefault('{:s}.initialized_memory'.format(self.name), set()).add((current_contract, offset))


class DetectUninitializedStorage(Detector):
    '''
        Detects uses of uninitialized storage
    '''

    def did_evm_read_storage_callback(self, state, address, offset, value):
        if not state.can_be_true(value != 0):
            # Not initialized memory should be zero
            return
        # check if offset is known
        cbu = True  # Can be unknown
        context_name = '{:s}.initialized_storage'.format(self.name)
        for known_address, known_offset in state.context.get(context_name, ()):
            cbu = Operators.AND(cbu, Operators.OR(address != known_address, offset != known_offset))

        if state.can_be_true(cbu):
            self.add_finding_here(state, "Potentially reading uninitialized storage")

    def did_evm_write_storage_callback(self, state, address, offset, value):
        # concrete or symbolic write
        state.context.setdefault('{:s}.initialized_storage'.format(self.name), set()).add((address, offset))


def calculate_coverage(runtime_bytecode, seen):
    ''' Calculates what percentage of runtime_bytecode has been seen '''
    count, total = 0, 0
    bytecode = SolidityMetadata._without_metadata(runtime_bytecode)
    for i in EVMAsm.disassemble_all(bytecode):
        if i.pc in seen:
            count += 1
        total += 1

    if total == 0:
        #No runtime_bytecode
        return 0
    return count * 100.0 / total


class SolidityMetadata(object):
    def __init__(self, name, source_code, init_bytecode, runtime_bytecode, srcmap, srcmap_runtime, hashes, abi, warnings):
        ''' Contract metadata for Solidity-based contracts '''
        self.name = name
        if isinstance(source_code, bytes):
            source_code = source_code.decode()
        self.source_code = source_code
        self._init_bytecode = init_bytecode
        self._runtime_bytecode = runtime_bytecode
        self._hashes = hashes
        self.abi = {item.get('name', '{fallback}'): item for item in abi}
        self.warnings = warnings
        self.srcmap_runtime = self.__build_source_map(self.runtime_bytecode, srcmap_runtime)
        self.srcmap = self.__build_source_map(self.init_bytecode, srcmap)

    def get_constructor_arguments(self):
        for fun in self.abi.values():
            if fun['type'] == 'constructor':
                constructor_inputs = fun['inputs']
                break
        else:
            constructor_inputs = ()

        def process(spec):
            if spec['type'].startswith('tuple'):
                types = []
                for component in spec['components']:
                    types.append(process(component))
                return '({}){:s}'.format(','.join(types), spec['type'][5:])
            else:
                return spec['type']
        inputs = {'components': constructor_inputs, 'type': 'tuple'}
        return process(inputs)

    def add_function(self, method_name_and_signature):
        #TODO: use re, and check it's sane
        name = method_name_and_signature.split('(')[0]
        if name in self.abi:
            raise EthereumError("Function already defined")
        hsh = ABI.function_selector(method_name_and_signature)
        self._hashes.append(method_name_and_signature, hsh)

        input_types = method_name_and_signature.split('(')[1].split(')')[0].split(',')
        output_types = method_name_and_signature.split(')')[1].split(',')
        self.abi[name] = {'inputs': [{'type': ty} for ty in input_types],
                          'name': name,
                          'outputs': [{'type': ty} for ty in output_types]}

    @staticmethod
    def _without_metadata(bytecode):
        end = None
        if bytecode[-43: -34] == b'\xa1\x65\x62\x7a\x7a\x72\x30\x58\x20' \
                and bytecode[-2:] == b'\x00\x29':
            end = -9 - 32 - 2  # Size of metadata at the end of most contracts
        return bytecode[:end]

    def __build_source_map(self, bytecode, srcmap):
        # https://solidity.readthedocs.io/en/develop/miscellaneous.html#source-mappings
        new_srcmap = {}
        bytecode = self._without_metadata(bytecode)

        asm_offset = 0
        asm_pos = 0
        md = dict(enumerate(srcmap[asm_pos].split(':')))
        byte_offset = int(md.get(0, 0))  # is the byte-offset to the start of the range in the source file
        source_len = int(md.get(1, 0))  # is the length of the source range in bytes
        file_index = int(md.get(2, 0))  # is the source index over sourceList
        jump_type = md.get(3, None)  # this can be either i, o or - signifying whether a jump instruction goes into a function, returns from a function or is a regular jump as part of e.g. a loop

        pos_to_offset = {}
        for i in EVMAsm.disassemble_all(bytecode):
            pos_to_offset[asm_pos] = asm_offset
            asm_pos += 1
            asm_offset += i.size

        for asm_pos, md in enumerate(srcmap):
            if len(md):
                d = {p: k for p, k in enumerate(md.split(':')) if k}

                byte_offset = int(d.get(0, byte_offset))
                source_len = int(d.get(1, source_len))
                file_index = int(d.get(2, file_index))
                jump_type = d.get(3, jump_type)

            new_srcmap[pos_to_offset[asm_pos]] = (byte_offset, source_len, file_index, jump_type)

        return new_srcmap

    @property
    def runtime_bytecode(self):
        # Removes metadata from the tail of bytecode
        return self._without_metadata(self._runtime_bytecode)

    @property
    def init_bytecode(self):
        # Removes metadata from the tail of bytecode
        return self._without_metadata(self._init_bytecode)

    def get_source_for(self, asm_offset, runtime=True):
        ''' Solidity source code snippet related to `asm_pos` evm bytecode offset.
            If runtime is False, initialization bytecode source map is used
        '''
        if runtime:
            srcmap = self.srcmap_runtime
        else:
            srcmap = self.srcmap

        try:
            beg, size, _, _ = srcmap[asm_offset]
        except KeyError:
            #asm_offset pointing outside the known bytecode
            return ''

        output = ''
        nl = self.source_code[:beg].count('\n')
        snippet = self.source_code[beg:beg + size]
        for l in snippet.split('\n'):
            output += '    %s  %s\n' % (nl, l)
            nl += 1
        return output

    @property
    def signatures(self):
        return dict(((b.encode(), a) for (a, b) in self._hashes.items()))

    def get_abi(self, hsh):
        func_name = self.get_func_name(hsh)
        default_fallback_abi = {'stateMutability': 'nonpayable', 'payable': False, 'type': 'fallback'}
        return self.abi.get(func_name, default_fallback_abi)

    def get_func_argument_types(self, hsh):
        abi = self.get_abi(hsh)
        return '(' + ','.join(x['type'] for x in abi.get('inputs', [])) + ')'

    def get_func_return_types(self, hsh):
        abi = self.get_abi(hsh)
        return '(' + ','.join(x['type'] for x in abi.get('outputs', [])) + ')'

    def get_func_name(self, hsh):
        signature = self.signatures.get(hsh, '{fallback}()')
        return signature.split('(')[0]

    def get_func_signature(self, hsh):
        return self.signatures.get(hsh)

    def get_hash(self, method_name_and_signature):
        #helper
        return ABI.function_selector(method_name_and_signature)

    @property
    def functions(self):
        return tuple(self.signatures.values()) + ('{fallback}()',)

    @property
    def hashes(self):
        return tuple(self.signatures.keys()) + ('00000000',)


class ABI(object):
    '''
        This class contains methods to handle the ABI.
        The Application Binary Interface is the standard way to interact with
        contracts in the Ethereum ecosystem, both from outside the blockchain
        and for contract-to-contract interaction.

    '''
    @staticmethod
    def _type_size(ty):
        ''' Calculate `static` type size '''
        if ty[0] in ('int', 'uint', 'bytesM', 'function'):
            return 32
        elif ty[0] in ('tuple'):
            result = 0
            for ty_i in ty[1]:
                result += ABI._type_size(ty_i)
            return result
        elif ty[0] in ('array'):
            rep = ty[1]
            result = 32  # offset link
            return result
        elif ty[0] in ('bytes', 'string'):
            result = 32  # offset link
            return result
        raise ValueError

    @staticmethod
    def function_call(type_spec, *args):
        '''
        Build transaction data from function signature and arguments
        '''
        m = re.match(r"(?P<name>[a-zA-Z_][a-zA-Z_0-9]*)(?P<type>\(.*\))", type_spec)
        if not m:
            raise EthereumError("Function signature expected")

        result = ABI.function_selector(type_spec)  # Funcid
        result += ABI.serialize(m.group('type'), *args)
        return result

    @staticmethod
    def serialize(ty, *value, **kwargs):
        '''
        Serialize value using type specification in ty.
        ABI.serialize('int256', 1000)
        ABI.serialize('(int, int256)', 1000, 2000)
        '''
        try:
            parsed_ty = abitypes.parse(ty)
        except Exception as e:
            # Catch and rebrand parsing errors
            raise EthereumError(str(e))

        if parsed_ty[0] != 'tuple':
            if len(value) > 1:
                raise ValueError
            value = value[0]

        result, dyn_result = ABI._serialize(parsed_ty, value)
        return result + dyn_result

    @staticmethod
    def _serialize(ty, value, dyn_offset=None):
        if dyn_offset is None:
            dyn_offset = ABI._type_size(ty)

        result = bytearray()
        dyn_result = bytearray()

        if ty[0] == 'int':
            result += ABI._serialize_int(value, size=ty[1] // 8, padding=32 - ty[1] // 8)
        elif ty[0] == 'uint':
            result += ABI._serialize_uint(value, size=ty[1] // 8, padding=32 - ty[1] // 8)
        elif ty[0] == 'bytesM':
            nbytes = ty[1]
            if len(value) > nbytes:
                raise EthereumError('bytesM: value length exceeds size of bytes{} type'.format(nbytes))
            result += ABI._serialize_bytes(value)
        elif ty[0] in ('bytes', 'string'):
            result += ABI._serialize_uint(dyn_offset)
            dyn_result += ABI._serialize_uint(len(value))
            dyn_result += ABI._serialize_bytes(value)
        elif ty[0] == 'function':
            result = ABI._serialize_uint(value[0], 20)
            result += value[1] + bytearray('\0' * 8)
            assert len(result) == 32
        elif ty[0] == 'tuple':
            sub_result, sub_dyn_result = ABI._serialize_tuple(ty[1], value, dyn_offset)
            result += sub_result
            dyn_result += sub_dyn_result
        elif ty[0] == 'array':
            rep = ty[1]
            base_type = ty[2]
            sub_result, sub_dyn_result = ABI._serialize_array(rep, base_type, value, dyn_offset)
            result += sub_result
            dyn_result += sub_dyn_result

        assert len(result) == ABI._type_size(ty)
        return result, dyn_result

    @staticmethod
    def _serialize_bytes(value):
        """
        Serializes the value and pads to multiple of 32 bytes

        :param value:
        :type value: bytearray or Array
        """
        return value + bytearray(b'\x00' * (32 - len(value)))

    @staticmethod
    def _serialize_tuple(types, value, dyn_offset=None):
        result = bytearray()
        dyn_result = bytearray()
        for ty_i, value_i in zip(types, value):
            result_i, dyn_result_i = ABI._serialize(ty_i, value_i, dyn_offset + len(dyn_result))
            result += result_i
            dyn_result += dyn_result_i
        return result, dyn_result

    @staticmethod
    def _serialize_array(rep, base_type, value, dyn_offset=None):
        result = ABI._serialize_uint(dyn_offset)
        dyn_result = bytearray()

        sub_result = bytearray()
        sub_dyn_result = bytearray()

        if rep is not None and len(value) != rep:
            raise ValueError("More reps than values")
        sub_result += ABI._serialize_uint(len(value))

        for value_i in value:
            result_i, dyn_result_i = ABI._serialize(base_type, value_i, dyn_offset + len(dyn_result))
            sub_result += result_i
            sub_dyn_result += dyn_result_i

        dyn_result += sub_result
        dyn_result += sub_dyn_result
        return result, dyn_result

    @staticmethod
    def function_selector(method_name_and_signature):
        '''
        Makes a function hash id from a method signature
        '''
        s = sha3.keccak_256()
        s.update(method_name_and_signature.encode())
        return bytearray(binascii.unhexlify(s.hexdigest()[:8]))

    @staticmethod
    def deserialize(type_spec, data):
        try:
            if isinstance(data, str):
                data = bytearray(data.encode())
            elif isinstance(data, bytes):
                data = bytearray(data)
            assert isinstance(data, (bytearray, Array))

            m = re.match(r"(?P<name>[a-zA-Z_0-9]+)(?P<type>\(.*\))", type_spec)
            if m and m.group('name'):
                # Type has function name. Lets take the function id from the data
                # This does not check that the encoded func_id is valid
                # func_id = ABI.function_selector(type_spec)
                result = (data[:4],)
                ty = m.group('type')
                result += (ABI._deserialize(abitypes.parse(ty), data[4:]),)
            else:
                # No function name, just types
                ty = type_spec
                result = ABI._deserialize(abitypes.parse(ty), data)
            return result
        except Exception as e:
            raise EthereumError("Error {} deserializing type {:s}".format(str(e), type_spec))

    @staticmethod
    def _deserialize(ty, buf, offset=0):
        assert isinstance(buf, (bytearray, Array))
        result = None
        if ty[0] == 'int':
            result = ABI._deserialize_int(buf[offset:offset + 32], nbytes=ty[1] // 8)
        elif ty[0] == 'uint':
            result = ABI._deserialize_uint(buf[offset:offset + 32], nbytes=ty[1] // 8)
        elif ty[0] == 'bytesM':
            result = buf[offset:offset + ty[1]]
        elif ty[0] == 'function':
            address = Operators.ZEXTEND(ABI._readBE(buf[offset:offset + 20], 20, padding=False), 256)
            func_id = buf[offset + 20:offset + 24]
            result = (address, func_id)
        elif ty[0] in ('bytes', 'string'):
            dyn_offset = ABI._deserialize_int(buf[offset:offset + 32])
            size = ABI._deserialize_int(buf[dyn_offset:dyn_offset + 32])
            result = buf[dyn_offset + 32:dyn_offset + 32 + size]
        elif ty[0] in ('tuple'):
            result = ()
            current_off = 0
            for ty_i in ty[1]:
                result += (ABI._deserialize(ty_i, buf, offset), )
                offset += ABI._type_size(ty_i)
        elif ty[0] in ('array'):
            result = []
            dyn_offset = ABI._deserialize_int(buf[offset:offset + 32])
            rep = ty[1]
            ty_size = ABI._type_size(ty[2])
            if rep is None:
                rep = ABI._deserialize_int(buf[dyn_offset:dyn_offset + 32])
                dyn_offset += 32
            for _ in range(rep):
                result.append(ABI._deserialize(ty[2], buf, dyn_offset))
                dyn_offset += ty_size
        else:
            raise NotImplemented

        return result

    @staticmethod
    def _serialize_uint(value, size=32, padding=0):
        '''
        Translates a python integral or a BitVec into a 32 byte string, MSB first
        '''
        if size <= 0 and size > 32:
            raise ValueError

        if not isinstance(value, (int, BitVec, EVMAccount)):
            raise ValueError
        if issymbolic(value):
            # FIXME This temporary array variable should be obtained from a specific constraint store
            bytes = ArrayVariable(index_bits=256, index_max=32, value_bits=8, name='temp{}'.format(uuid.uuid1()))
            value = Operators.ZEXTEND(value, size * 8)
            bytes = ArrayProxy(bytes.write_BE(padding, value, size))
        else:
            value = int(value)
            bytes = bytearray()
            for _ in range(padding):
                bytes.append(0)
            for position in reversed(range(size)):
                bytes.append(Operators.EXTRACT(value, position * 8, 8))
        assert len(bytes) == size + padding
        return bytes

    @staticmethod
    def _serialize_int(value, size=32, padding=0):
        '''
        Translates a signed python integral or a BitVec into a 32 byte string, MSB first
        '''
        if size <= 0 and size > 32:
            raise ValueError
        if not isinstance(value, (int, BitVec)):
            raise ValueError
        if issymbolic(value):
            buf = ArrayVariable(index_bits=256, index_max=32, value_bits=8, name='temp{}'.format(uuid.uuid1()))
            value = Operators.SEXTEND(value, value.size, size * 8)
            buf = ArrayProxy(buf.write_BE(padding, value, size))
        else:
            value = int(value)
            buf = bytearray()
            for _ in range(padding):
                buf.append(0)

            for position in reversed(range(size)):
                buf.append(Operators.EXTRACT(value, position * 8, 8))
        return buf

    @staticmethod
    def _readBE(data, nbytes, padding=True):
        if padding:
            pos = 32 - nbytes
            size = 32
        else:
            pos = 0
            size = nbytes

        values = []
        while pos < size:
            if pos >= len(data):
                values.append(0)
            else:
                values.append(data[pos])
            pos += 1
        return Operators.CONCAT(nbytes * 8, *values)

    @staticmethod
    def _deserialize_uint(data, nbytes=32, padding=0):
        """
        Read a `nbytes` bytes long big endian unsigned integer from `data` starting at `offset`

        :param data: sliceable buffer; symbolic buffer of Eth ABI encoded data
        :param nbytes: number of bytes to read starting from least significant byte
        :rtype: int or Expression
        """
        assert isinstance(data, (bytearray, Array))
        value = ABI._readBE(data, nbytes)
        value = Operators.ZEXTEND(value, (nbytes + padding) * 8)
        return value

    @staticmethod
    def _deserialize_int(data, nbytes=32, padding=0):
        """
        Read a `nbytes` bytes long big endian signed integer from `data` starting at `offset`

        :param data: sliceable buffer; symbolic buffer of Eth ABI encoded data
        :param nbytes: number of bytes to read starting from least significant byte
        :rtype: int or Expression
        """
        assert isinstance(data, (bytearray, Array))
        value = ABI._readBE(data, nbytes)
        value = Operators.SEXTEND(value, nbytes * 8, (nbytes + padding) * 8)
        if not issymbolic(value):
            # sign bit on
            if value & (1 << (nbytes * 8 - 1)):
                value = -(((~value) + 1) & ((1 << (nbytes * 8)) - 1))
        return value


class EVMAccount(object):
    def __init__(self, address=None, manticore=None, name=None):
        ''' Encapsulates an account.

            :param address: the address of this account
            :type address: 160 bit long integer
            :param manticore: the controlling Manticore

        '''
        self._manticore = manticore
        self._address = address
        self._name = name

    def __eq__(self, other):
        if isinstance(other, int):
            return self._address == other
        if isinstance(self, EVMAccount):
            return self._address == other._address
        return super().__eq__(other)

    @property
    def name(self):
        return self._name

    @property
    def address(self):
        return self._address

    def __int__(self):
        return self._address

    def __str__(self):
        return str(self._address)


class EVMContract(EVMAccount):
    ''' An EVM account '''

    def __init__(self, default_caller=None, **kwargs):
        ''' Encapsulates a contract account.
            :param default_caller: the default caller address for any transaction

        '''
        super().__init__(**kwargs)
        self._default_caller = default_caller
        self._hashes = None

    def add_function(self, signature):
        func_id = binascii.hexlify(ABI.function_selector(signature))
        func_name = str(signature.split('(')[0])
        if func_name.startswith('_'):
            # TODO(mark): is this actually true? is there anything actually wrong with a solidity name beginning w/ an underscore?
            raise EthereumError("Function name ({}) begins with underscore, internally reserved".format(func_name))
        if func_name in {'add_function', 'address', 'name'}:
            raise EthereumError("Function name ({}) is internally reserved".format(func_name))
        if func_name in self._hashes:
<<<<<<< HEAD
            raise EthereumError("Function name ({}) name is already defined".format(func_name))
        if func_id in {func_id for _, func_id in self._hashes.values()}:
            raise EthereumError("A function with the same hash as {} is already defined".format(func_name))
        self._hashes[func_name] = signature, func_id
=======
            self._hashes[func_name].append((signature, func_id))
            return
        if func_id in {h[1] for names in self._hashes.values() for h in names}:
            raise EthereumError("A function with the same hash is already defined")
        self._hashes[func_name] = [(signature, func_id)]
>>>>>>> 38ecc25f

    def _null_func(self):
        pass

    def _init_hashes(self):
        #initializes self._hashes lazy
        if self._hashes is None and self._manticore is not None:
            self._hashes = {}
            md = self._manticore.get_metadata(self._address)
            if md is not None:
                for signature, func_id in md._hashes.items():
                    self.add_function(signature)
            # It was successful, no need to re-run. _init_hashes disabled
            self._init_hashes = self._null_func

    def __getattribute__(self, name):
        ''' If this is a contract account of which we know the functions hashes,
            this will build the transaction for the function call.

            Example use::

                #call funtion `add` on contract_account with argument `1000`
                contract_account.add(1000)

        '''
        if not name.startswith('_'):
            self._init_hashes()
            if self._hashes is not None and name in self._hashes.keys():
                def f(*args, signature: Optional[str]=None, caller=None, value=0, **kwargs):
                    try:
                        if signature:
                            if f'{name}{signature}' not in {h[0] for names in self._hashes.values() for h in names}:
                                raise EthereumError(
                                    f'Function: `{name}` has no such signature`\n'
                                    f'Known signatures: {[x[0][len(name):] for x in self._hashes[name]]}')

                            tx_data = ABI.function_call(f'{name}{signature}', *args)
                        else:
                            if len(self._hashes[name]) > 1:
                                sig = self._hashes[name][0][0][len(name):]
                                raise EthereumError(
                                    f'Function: `{name}` has multiple signatures but `signature` is not '
                                    f'defined! Example: `account.{name}(..., signature="{sig}")`\n'
                                    f'Known signatures: {[x[0][len(name):] for x in self._hashes[name]]}')

                            tx_data = ABI.function_call(str(self._hashes[name][0][0]), *args)
                    except KeyError as e:
                        raise e

                    if caller is None:
                        caller = self._default_caller

                    self._manticore.transaction(caller=caller,
                                                address=self._address,
                                                value=value,
                                                data=tx_data)
                return f

        return object.__getattribute__(self, name)


class ManticoreEVM(Manticore):
    ''' Manticore EVM manager

        Usage Ex::

            from manticore.ethereum import ManticoreEVM, ABI
            m = ManticoreEVM()
            #And now make the contract account to analyze
            source_code = """
                pragma solidity ^0.4.15;
                contract AnInt {
                    uint private i=0;
                    function set(uint value){
                        i=value
                    }
                }
            """
            #Initialize user and contracts
            user_account = m.create_account(balance=1000)
            contract_account = m.solidity_create_contract(source_code, owner=user_account, balance=0)
            contract_account.set(12345, value=100)

            m.finalize()
    '''

    def make_symbolic_buffer(self, size, name=None):
        ''' Creates a symbolic buffer of size bytes to be used in transactions.
            You can operate on it normally and add constrains to manticore.constraints
            via manticore.constrain(constraint_expression)

            Example use::

                symbolic_data = m.make_symbolic_buffer(320)
                m.constrain(symbolic_data[0] == 0x65)
                m.transaction(caller=attacker_account,
                                address=contract_account,
                                data=symbolic_data,
                                value=100000 )
        '''
        avoid_collisions = False
        if name is None:
            name = 'TXBUFFER'
            avoid_collisions = True
        return self.constraints.new_array(index_bits=256, name=name, index_max=size, value_bits=8, taint=frozenset(), avoid_collisions=avoid_collisions)

    def make_symbolic_value(self, nbits=256, name=None):
        ''' Creates a symbolic value, normally a uint256, to be used in transactions.
            You can operate on it normally and add constrains to manticore.constraints
            via manticore.constrain(constraint_expression)

            Example use::

                symbolic_value = m.make_symbolic_value()
                m.constrain(symbolic_value > 100)
                m.constrain(symbolic_value < 1000)
                m.transaction(caller=attacker_account,
                                address=contract_account,
                                data=data,
                                value=symbolic_value )

        '''
        avoid_collisions = False
        if name is None:
            name = 'TXVALUE'
            avoid_collisions = True
        return self.constraints.new_bitvec(nbits, name=name, avoid_collisions=avoid_collisions)

    def make_symbolic_address(self, name=None, select='both'):
        if select not in ('both', 'normal', 'contract'):
            raise EthereumError('Wrong selection type')
        if select in ('normal', 'contract'):
            # FIXME need to select contracts or normal accounts
            raise NotImplemented
        avoid_collisions = False
        if name is None:
            name = 'TXADDR'
            avoid_collisions = True
        return self.constraints.new_bitvec(160, name=name, avoid_collisions=avoid_collisions)

        constraint = symbolic_address == 0
        for contract_account_i in map(int, self._accounts.values()):
            constraint = Operators.OR(symbolic_address == contract_account_i, constraint)
        self.constrain(constraint)
        return symbolic_address

    def constrain(self, constraint):
        if self.count_states() == 0:
            self.constraints.add(constraint)
        else:
            for state in self.all_states:
                state.constrain(constraint)

    @staticmethod
    def compile(source_code, contract_name=None, libraries=None, runtime=False, solc_bin=None, solc_remaps=[]):
        ''' Get initialization bytecode from a Solidity source code '''
        name, source_code, init_bytecode, runtime_bytecode, srcmap, srcmap_runtime, hashes, abi, warnings = ManticoreEVM._compile(source_code, contract_name, libraries, solc_bin, solc_remaps)
        if runtime:
            return runtime_bytecode
        return init_bytecode

    @staticmethod
    def _link(bytecode, libraries=None):
        has_dependencies = '_' in bytecode
        hex_contract = bytecode
        if has_dependencies:
            deps = {}
            pos = 0
            while pos < len(hex_contract):
                if hex_contract[pos] == '_':
                    # __/tmp/tmp_9k7_l:Manticore______________
                    lib_placeholder = hex_contract[pos:pos + 40]
                    lib_name = lib_placeholder.split(':')[1].split('_')[0]
                    deps.setdefault(lib_name, []).append(pos)
                    pos += 40
                else:
                    pos += 2

            if libraries is None:
                raise DependencyError(deps.keys())
            libraries = dict(libraries)
            hex_contract_lst = list(hex_contract)
            for lib_name, pos_lst in deps.items():
                try:
                    lib_address = libraries[lib_name]
                except KeyError:
                    raise DependencyError([lib_name])
                for pos in pos_lst:
                    hex_contract_lst[pos:pos + 40] = '%040x' % int(lib_address)
            hex_contract = ''.join(hex_contract_lst)
        return bytearray(binascii.unhexlify(hex_contract))

    @staticmethod
    def _run_solc(source_file, solc_bin=None, solc_remaps=[]):
        ''' Compile a source file with the Solidity compiler

            :param source_file: a file object for the source file
            :param solc_bin: path to solc binary
            :param solc_remaps: solc import remaps
            :return: output, warnings
        '''
        if solc_bin is not None:
            solc = solc_bin
        else:
            solc = "solc"

        #check solc version
        supported_versions = ('0.4.18', '0.4.21')

        try:
            installed_version_output = check_output([solc, "--version"])
        except OSError:
            raise EthereumError("Solidity compiler not installed.")

        m = re.match(r".*Version: (?P<version>(?P<major>\d+)\.(?P<minor>\d+)\.(?P<build>\d+)).*\+(?P<commit>[^\s]+).*", installed_version_output.decode(), re.DOTALL | re.IGNORECASE)

        if not m or m.groupdict()['version'] not in supported_versions:
            #Fixme https://github.com/trailofbits/manticore/issues/847
            #logger.warning("Unsupported solc version %s", installed_version)
            pass

        #shorten the path size so library placeholders wont fail.
        #solc path search is a mess #fixme
        #https://solidity.readthedocs.io/en/latest/layout-of-source-files.html
        current_folder = os.getcwd()
        abs_filename = os.path.abspath(source_file.name)
        working_folder, filename = os.path.split(abs_filename)

        solc_invocation = [
            solc,
        ]
        solc_invocation.extend(solc_remaps)
        solc_invocation.extend([
            '--combined-json', 'abi,srcmap,srcmap-runtime,bin,hashes,bin-runtime',
            '--allow-paths', '.',
            filename
        ])

        p = Popen(solc_invocation, stdout=PIPE, stderr=PIPE, cwd=working_folder)
        stdout, stderr = p.communicate()
        try:
            return json.loads(stdout.decode()), stderr.decode()
        except ValueError:
            raise EthereumError('Solidity compilation error:\n\n{}'.format(stderr.decode()))

    @staticmethod
    def _compile(source_code, contract_name, libraries=None, solc_bin=None, solc_remaps=[]):
        """ Compile a Solidity contract, used internally

            :param source_code: solidity source as either a string or a file handle
            :param contract_name: a string with the name of the contract to analyze
            :param libraries: an itemizable of pairs (library_name, address)
            :param solc_bin: path to solc binary
            :param solc_remaps: solc import remaps
            :return: name, source_code, bytecode, srcmap, srcmap_runtime, hashes
            :return: name, source_code, bytecode, runtime, srcmap, srcmap_runtime, hashes, abi, warnings
        """

        if isinstance(source_code, str):
            with tempfile.NamedTemporaryFile('w+') as temp:
                temp.write(source_code)
                temp.flush()
                output, warnings = ManticoreEVM._run_solc(temp, solc_bin, solc_remaps)
        elif isinstance(source_code, io.IOBase):
            output, warnings = ManticoreEVM._run_solc(source_code, solc_bin, solc_remaps)
            source_code = source_code.read()
        else:
            raise TypeError

        contracts = output.get('contracts', [])
        if len(contracts) != 1 and contract_name is None:
            raise EthereumError('Solidity file must contain exactly one contract or you must use contract parameter to specify which one.')

        name, contract = None, None
        if contract_name is None:
            name, contract = list(contracts.items())[0]
        else:
            for n, c in contracts.items():
                if n.split(":")[1] == contract_name:
                    name, contract = n, c
                    break

        if name is None:
            raise ValueError('Specified contract not found')

        name = name.split(':')[1]

        if contract['bin'] == '':
            raise EthereumError('Solidity failed to compile your contract.')

        bytecode = ManticoreEVM._link(contract['bin'], libraries)
        srcmap = contract['srcmap'].split(';')
        srcmap_runtime = contract['srcmap-runtime'].split(';')
        hashes = {str(x): str(y) for x, y in contract['hashes'].items()}
        abi = json.loads(contract['abi'])
        runtime = ManticoreEVM._link(contract['bin-runtime'], libraries)
        return name, source_code, bytecode, runtime, srcmap, srcmap_runtime, hashes, abi, warnings

    @property
    def accounts(self):
        return dict(self._accounts)

    def account_name(self, address):
        for name, account in self._accounts.items():
            if account.address == address:
                return name
        return '0x{:x}'.format(address)

    @property
    def normal_accounts(self):
        return {name: account for name, account in self._accounts.items() if not isinstance(account, EVMContract)}

    @property
    def contract_accounts(self):
        return {name: account for name, account in self._accounts.items() if isinstance(account, EVMContract)}

    def get_account(self, name):
        return self._accounts[name]

    def __init__(self, procs=10, **kwargs):
        ''' A Manticore EVM manager
            :param int procs: number of workers to use in the exploration
        '''
        self._accounts = dict()
        self._serializer = PickleSerializer()

        self._config_procs = procs
        # Make the constraint store
        constraints = ConstraintSet()
        # make the ethereum world state
        world = evm.EVMWorld(constraints)
        initial_state = State(constraints, world)
        super().__init__(initial_state, **kwargs)

        self.constraints = ConstraintSet()
        self.detectors = {}
        self.metadata = {}

        # The following should go to manticore.context so we can use multiprocessing
        self.context['ethereum'] = {}
        self.context['ethereum']['_saved_states'] = set()
        self.context['ethereum']['_final_states'] = set()
        self.context['ethereum']['_completed_transactions'] = 0

        self._executor.subscribe('did_load_state', self._load_state_callback)
        self._executor.subscribe('will_terminate_state', self._terminate_state_callback)
        self._executor.subscribe('did_evm_execute_instruction', self._did_evm_execute_instruction_callback)
        self._executor.subscribe('did_read_code', self._did_evm_read_code)
        self._executor.subscribe('on_symbolic_sha3', self._symbolic_sha3)
        self._executor.subscribe('on_concrete_sha3', self._concrete_sha3)

    @property
    def world(self):
        ''' The world instance or None if there is more than one state '''
        return self.get_world(None)

    @property
    def completed_transactions(self):
        with self.locked_context('ethereum') as context:
            return context['_completed_transactions']

    @property
    def _running_state_ids(self):
        ''' IDs of the running states'''
        with self.locked_context('ethereum') as context:
            if self.initial_state is not None:
                return tuple(context['_saved_states']) + (-1,)
            else:
                return tuple(context['_saved_states'])

    @property
    def _terminated_state_ids(self):
        ''' IDs of the terminated states '''
        with self.locked_context('ethereum') as context:
            return tuple(context['_final_states'])

    @property
    def _all_state_ids(self):
        ''' IDs of the all states

            Note: state with id -1 is already in memory and it is not backed on the storage
        '''
        return self._running_state_ids + self._terminated_state_ids

    @property
    def running_states(self):
        ''' Iterates over the running states'''
        for state_id in self._running_state_ids:
            state = self.load(state_id)
            yield state
            self.save(state, state_id=state_id)  # overwrite old

    @property
    def terminated_states(self):
        ''' Iterates over the terminated states'''
        for state_id in self._terminated_state_ids:
            state = self.load(state_id)
            yield state
            self.save(state, state_id=state_id)  # overwrite old

    @property
    def all_states(self):
        ''' Iterates over the all states (terminated and alive)'''
        for state_id in self._all_state_ids:
            state = self.load(state_id)
            yield state
            self.save(state, state_id=state_id)  # overwrite old

    def count_states(self):
        ''' Total states count '''
        return len(self._all_state_ids)

    def count_running_states(self):
        ''' Running states count '''
        return len(self._running_state_ids)

    def count_terminated_states(self):
        ''' Terminated states count '''
        return len(self._terminated_state_ids)

    def _terminate_state_id(self, state_id):
        ''' Manually terminates a states by state_id.
            Moves the state from the running list into the terminated list
        '''

        if state_id != -1:
            # Move state from running to final
            with self.locked_context('ethereum') as eth_context:
                saved_states = eth_context['_saved_states']
                final_states = eth_context['_final_states']
                if state_id in saved_states:
                    saved_states.remove(state_id)
                    final_states.add(state_id)
                    eth_context['_saved_states'] = saved_states  # TODO This two may be not needed in py3?
                    eth_context['_final_states'] = final_states
        else:
            assert state_id == -1
            state_id = self.save(self._initial_state, final=True)
            self._initial_state = None
        return state_id

    def _revive_state_id(self, state_id):
        ''' Manually revice a states by state_id.
            Moves the state from the final list into the running list
        '''

        # Move state from final to running
        if state_id != -1:
            with self.locked_context('ethereum') as eth_context:
                saved_states = eth_context['_saved_states']
                final_states = eth_context['_final_states']
                if state_id in final_states:
                    final_states.remove(state_id)
                    saved_states.add(state_id)
                    eth_context['_saved_states'] = saved_states
                    eth_context['_final_states'] = final_states
        return state_id

    # deprecate this 5 in favor of for sta in m.all_states: do stuff?

    def get_world(self, state_id=None):
        ''' Returns the evm world of `state_id` state. '''
        state = self.load(state_id)
        if state is None:
            return None
        else:
            return state.platform

    def get_balance(self, address, state_id=None):
        ''' Balance for account `address` on state `state_id` '''
        if isinstance(address, EVMAccount):
            address = int(address)
        return self.get_world(state_id).get_balance(address)

    def get_storage_data(self, address, offset, state_id=None):
        ''' Storage data for `offset` on account `address` on state `state_id` '''
        if isinstance(address, EVMAccount):
            address = int(address)
        return self.get_world(state_id).get_storage_data(address, offset)

    def get_code(self, address, state_id=None):
        ''' Storage data for `offset` on account `address` on state `state_id` '''
        if isinstance(address, EVMAccount):
            address = int(address)
        return self.get_world(state_id).get_code(address)

    def last_return(self, state_id=None):
        ''' Last returned buffer for state `state_id` '''
        state = self.load(state_id)
        return state.platform.last_return_data

    def transactions(self, state_id=None):
        ''' Transactions list for state `state_id` '''
        state = self.load(state_id)
        return state.platform.transactions

    def make_symbolic_arguments(self, types):
        '''
            Make a reasonable serialization of the symbolic argument types
        '''
        # FIXME this is more naive than reasonable.
        return ABI.deserialize(types, self.make_symbolic_buffer(32, name="INITARGS"))

    def solidity_create_contract(self, source_code, owner, name=None, contract_name=None, libraries=None, balance=0, address=None, args=(), solc_bin=None, solc_remaps=[]):
        ''' Creates a solidity contract and library dependencies

            :param str source_code: solidity source code
            :param owner: owner account (will be default caller in any transactions)
            :type owner: int or EVMAccount
            :param contract_name: Name of the contract to analyze (optional if there is a single one in the source code)
            :type contract_name: str
            :param balance: balance to be transferred on creation
            :type balance: int or SValue
            :param address: the address for the new contract (optional)
            :type address: int or EVMAccount
            :param tuple args: constructor arguments
            :param solc_bin: path to solc binary
            :type solc_bin: str
            :param solc_remaps: solc import remaps
            :type solc_remaps: list of str
            :rtype: EVMAccount
        '''
        if libraries is None:
            deps = {}
        else:
            deps = dict(libraries)

        contract_names = [contract_name]
        while contract_names:
            contract_name_i = contract_names.pop()
            try:
                compile_results = self._compile(source_code, contract_name_i, libraries=deps, solc_bin=solc_bin, solc_remaps=solc_remaps)
                md = SolidityMetadata(*compile_results)
                if contract_name_i == contract_name:
                    constructor_types = md.get_constructor_arguments()
                    if args is None:
                        args = self.make_symbolic_arguments(constructor_types)
                    contract_account = self.create_contract(owner=owner,
                                                            balance=balance,
                                                            address=address,
                                                            init=md._init_bytecode + ABI.serialize(constructor_types, *args),
                                                            name=name)
                else:
                    contract_account = self.create_contract(owner=owner, init=md._init_bytecode)

                if contract_account is None:
                    raise EthereumError("Failed to build contract %s" % contract_name_i)
                self.metadata[int(contract_account)] = md

                deps[contract_name_i] = contract_account
            except DependencyError as e:
                contract_names.append(contract_name_i)
                for lib_name in e.lib_names:
                    if lib_name not in deps:
                        contract_names.append(lib_name)

        if not self.count_running_states() or len(self.get_code(contract_account)) == 0:
            return None
        return contract_account

    def create_contract(self, owner, balance=0, address=None, init=None, name=None):
        ''' Creates a contract

            :param owner: owner account (will be default caller in any transactions)
            :type owner: int or EVMAccount
            :param balance: balance to be transferred on creation
            :type balance: int or SValue
            :param int address: the address for the new contract (optional)
            :param str init: initializing evm bytecode and arguments
            :param str name: a uniq name for reference
            :rtype: EVMAccount
        '''
        if not self.count_running_states():
            raise NoAliveStates

        if address is not None and address in map(int, self.accounts.values()):
            # Address already used
            raise EthereumError("Address already used")

        # Let just choose the address ourself. This is not yellow paper material
        if address is None:
            address = self.new_address()

        # Name check
        if name is None:
            name = self._get_uniq_name("contract")
        if name in self._accounts:
            # Account name already used
            raise EthereumError("Name already used")

        self._transaction('CREATE', owner, balance, address, data=init)
        # TODO detect failure in the constructor

        self._accounts[name] = EVMContract(address=address, manticore=self, default_caller=owner, name=name)
        return self.accounts[name]

    def _get_uniq_name(self, stem):
        count = 0
        for name_i in self.accounts.keys():
            if name_i.startswith(stem):
                try:
                    count = max(count, int(name_i[len(stem):]) + 1)
                except:
                    pass
        name = "{:s}{:d}".format(stem, count)
        assert name not in self.accounts
        return name

    def new_address(self):
        ''' Create a fresh 160bit address '''
        new_address = random.randint(100, pow(2, 160))
        if new_address in map(int, self.accounts.values()):
            return self.new_address()
        return new_address

    def transaction(self, caller, address, value, data):
        ''' Issue a symbolic transaction in all running states

            :param caller: the address of the account sending the transaction
            :type caller: int or EVMAccount
            :param address: the address of the contract to call
            :type address: int or EVMAccount
            :param value: balance to be transfered on creation
            :type value: int or SValue
            :param data: initial data
            :raises NoAliveStates: if there are no alive states to execute
        '''
        self._transaction('CALL', caller, value=value, address=address, data=data)

    def create_account(self, balance=0, address=None, code=None, name=None):
        ''' Low level creates an account. This won't generate a transaction.

            :param balance: balance to be set on creation (optional)
            :type balance: int or SValue
            :param address: the address for the new account (optional)
            :type address: int
            :param code: the runtime code for the new account (None means normal account) (optional)
            :param name: a global account name eg. for use as reference in the reports (optional)
            :return: an EVMAccount
        '''
        # Need at least one state where to apply this
        if not self.count_running_states():
            raise NoAliveStates

        # Name check
        if name is None:
            if code is None:
                name = self._get_uniq_name("normal")
            else:
                name = self._get_uniq_name("contract")
        if name in self._accounts:
            # Account name already used
            raise EthereumError("Name already used")

        #Balance check
        if not isinstance(balance, int):
            raise EthereumError("Balance invalid type")

        if isinstance(code, str):
            code = bytearray(code)
        if code is not None and not isinstance(code, (bytearray, Array)):
            raise EthereumError("code bad type")

        # Address check
        # Let just choose the address ourself. This is not yellow paper material
        if address is None:
            address = self.new_address()
        if not isinstance(address, int):
            raise EthereumError("A concrete address is needed")
        assert address is not None
        if address in map(int, self.accounts.values()):
            # Address already used
            raise EthereumError("Address already used")

        # To avoid going full crazy we maintain a global list of addresses
        # Different states may CREATE a different set of accounts.
        # Accounts created by a human have the same address in all states.
        for state in self.running_states:
            world = state.platform

            if '_pending_transaction' in state.context:
                raise EthereumError("This is bad. It should not be a pending transaction")

            if address in world.accounts:
                # Address already used
                raise EthereumError("This is bad. Same address used for different contracts in different states")
            world.create_account(address, balance, code=code, storage=None)

        self._accounts[name] = EVMAccount(address, manticore=self, name=name)
        return self.accounts[name]

    def _migrate_tx_expressions(self, state, caller, address, value, data):
            # Copy global constraints into each state.
            # We should somehow remember what has been copied to each state
            # In a second transaction we should only add new constraints.
            # And actually only constraints related to whateverwe are using in
            # the tx. This is a FIXME
            global_constraints = self.constraints

            # Normally users will be making these symbolic expressions by creating
            # global symbolic variables via ManticoreEVM.make_.... and those
            # global expressions need to be imported into each state when a tx
            # actually happens

            if issymbolic(caller):
                caller = state.migrate_expression(caller)

            if issymbolic(address):
                address = state.migrate_expression(address)

            if issymbolic(value):
                value = state.migrate_expression(value)

            if issymbolic(data):
                if isinstance(data, ArrayProxy):  # FIXME is this necesary here?
                    data = data.array
                data = state.migrate_expression(data)
                if isinstance(data, Array):
                    data = ArrayProxy(data)

            for c in global_constraints:
                state.constrain(c)

            return caller, address, value, data

    def _transaction(self, sort, caller, value=0, address=None, data=None, price=1):
        ''' Creates a contract

            :param caller: caller account
            :type caller: int or EVMAccount
            :param int address: the address for the transaction (optional)
            :param value: value to be transferred
            :param price: the price of gas for this transaction. Mostly unused.
            :type value: int or SValue
            :param str data: initializing evm bytecode and arguments or transaction call data
            :rtype: EVMAccount
        '''
        #Type Forgiveness
        if isinstance(address, EVMAccount):
            address = int(address)
        if isinstance(caller, EVMAccount):
            caller = int(caller)
        #Defaults, call data is empty
        if data is None:
            data = bytearray(b"")
        if isinstance(data, (str, bytes)):
            data = bytearray(data)
        if not isinstance(data, (bytearray, Array)):
            raise EthereumError("code bad type")

        # Check types
        if not isinstance(address, (int, BitVec)):
            raise EthereumError("Caller invalid type")

        if not isinstance(value, (int, BitVec)):
            raise EthereumError("Value invalid type")

        if not isinstance(address, (int, BitVec)):
            raise EthereumError("address invalid type")

        if not isinstance(price, int):
            raise EthereumError("Price invalid type")

        # Check argument consistency and set defaults ...
        if sort not in ('CREATE', 'CALL'):
            raise ValueError('unsupported transaction type')

        if sort == 'CREATE':
            #let's choose an address here for now #NOTYELLOW
            if address is None:
                address = self.new_address()

            # When creating data is the init_bytecode + arguments
            if len(data) == 0:
                raise EthereumError("An initialization bytecode is needed for a CREATE")

        assert address is not None
        assert caller is not None

        # Transactions (as everything else) needs at least one running state
        if not self.count_running_states():
            raise NoAliveStates

        # To avoid going full crazy we maintain a global list of addresses
        for state in self.running_states:
            world = state.platform

            if '_pending_transaction' in state.context:
                raise EthereumError("This is bad. It should not be a pending transaction")

            # Migrate any expression to state specific constraint set
            caller, address, value, data = self._migrate_tx_expressions(state, caller, address, value, data)

            # Different states may CREATE a different set of accounts. Accounts
            # that were crated by a human have the same address in all states.
            # This diverges from the yellow paper but at least we check that we
            # are not trying to create an already used address here
            if sort == 'CREATE':
                if address in world.accounts:
                    # Address already used
                    raise EthereumError("This is bad. Same address used for different contracts in different states")

            state.context['_pending_transaction'] = (sort, caller, address, value, data, price)

        # run over potentially several states and
        # generating potentially several others
        self.run(procs=self._config_procs)

        return address

    def multi_tx_analysis(self, solidity_filename, contract_name=None, tx_limit=None, tx_use_coverage=True, tx_account="attacker", args=None):

        owner_account = self.create_account(balance=1000, name='owner')
        attacker_account = self.create_account(balance=1000, name='attacker')

        # Pretty print
        logger.info("Starting symbolic create contract")

        with open(solidity_filename) as f:
            contract_account = self.solidity_create_contract(f, contract_name=contract_name, owner=owner_account, args=args)

        if tx_account == "attacker":
            tx_account = [attacker_account]
        elif tx_account == "owner":
            tx_account = [owner_account]
        elif tx_account == "combo1":
            tx_account = [owner_account, attacker_account]
        else:
            raise EthereumError('The account to perform the symbolic exploration of the contract should be "attacker", "owner" or "combo1"')

        if contract_account is None:
            logger.info("Failed to create contract. Exception in constructor")
            self.finalize()
            return

        prev_coverage = 0
        current_coverage = 0
        tx_no = 0
        while (current_coverage < 100 or not tx_use_coverage) and not self.is_shutdown():
            try:
                logger.info("Starting symbolic transaction: %d", tx_no)

                # run_symbolic_tx
                symbolic_data = self.make_symbolic_buffer(320)
                symbolic_value = self.make_symbolic_value()
                self.transaction(caller=tx_account[min(tx_no, len(tx_account) - 1)],
                                 address=contract_account,
                                 data=symbolic_data,
                                 value=symbolic_value)
                logger.info("%d alive states, %d terminated states", self.count_running_states(), self.count_terminated_states())
            except NoAliveStates:
                break

            # Check if the maximun number of tx was reached
            if tx_limit is not None and tx_no + 1 == tx_limit:
                break

            # Check if coverage has improved or not
            if tx_use_coverage:
                prev_coverage = current_coverage
                current_coverage = self.global_coverage(contract_account)
                found_new_coverage = prev_coverage < current_coverage

                if not found_new_coverage:
                    break

            tx_no += 1

    def run(self, **kwargs):
        ''' Run any pending transaction on any running state '''
        # Check if there is a pending transaction
        with self.locked_context('ethereum') as context:
            # there is no states added to the executor queue
            assert len(self._executor.list()) == 0
            for state_id in context['_saved_states']:
                self._executor.put(state_id)
            context['_saved_states'] = set()

        # A callback will use _pending_transaction and issue the transaction
        # in each state (see load_state_callback)
        super().run(**kwargs)

        with self.locked_context('ethereum') as context:
            if len(context['_saved_states']) == 1:
                self._initial_state = self._executor._workspace.load_state(context['_saved_states'].pop(), delete=True)
                context['_saved_states'] = set()
                assert self._running_state_ids == (-1,)

    def save(self, state, state_id=None, final=False):
        ''' Save a state in secondary storage and add it to running or final lists

            :param state: A manticore State
            :param state_id: if not None force state_id (overwrite)
            :param final: True if state is final
            :returns: a state id
        '''
        # If overwriting then the state_id must be known
        if state_id is not None:
            if state_id not in self._all_state_ids:
                raise EthereumError("Trying to overwrite unknown state_id")
            with self.locked_context('ethereum') as context:
                context['_final_states'].discard(state_id)
                context['_saved_states'].discard(state_id)

        if state_id != -1:
            # save the state to secondary storage
            state_id = self._executor._workspace.save_state(state, state_id=state_id)

            with self.locked_context('ethereum') as context:
                if final:
                    # Keep it on a private list
                    context['_final_states'].add(state_id)
                else:
                    # Keep it on a private list
                    context['_saved_states'].add(state_id)
        return state_id

    def load(self, state_id=None):
        ''' Load one of the running or final states.

            :param state_id: If None it assumes there is a single running state
            :type state_id: int or None
        '''
        state = None
        if state_id is None:
            #a single state was assumed
            if self.count_running_states() == 1:
                #Get the ID of the single running state
                state_id = self._running_state_ids[0]
            else:
                raise EthereumError("More than one state running, you must specify state id.")

        if state_id == -1:
            state = self.initial_state
        else:
            state = self._executor._workspace.load_state(state_id, delete=False)
            #froward events from newly loaded object
            self._executor.forward_events_from(state, True)
        return state

    # Callbacks
    def _symbolic_sha3(self, state, data, known_hashes):
        ''' INTERNAL USE '''

        with self.locked_context('known_sha3', set) as known_sha3:
            state.platform._sha3.update(known_sha3)

    def _concrete_sha3(self, state, buf, value):
        ''' INTERNAL USE '''
        with self.locked_context('known_sha3', set) as known_sha3:
            known_sha3.add((str(buf), value))

    def _terminate_state_callback(self, state, state_id, e):
        ''' INTERNAL USE
            Every time a state finishes executing last transaction we save it in
            our private list
        '''
        if str(e) == 'Abandoned state':
            #do nothing
            return
        world = state.platform
        state.context['last_exception'] = e
        e.testcase = False  # Do not generate a testcase file

        if not world.all_transactions:
            logger.debug("Something was wrong. Search terminated in the middle of an ongoing tx")
            self.save(state, final=True)
            return

        tx = world.all_transactions[-1]

        #is we initiated the Tx we need process the outcome for now.
        #Fixme incomplete.
        if tx.is_human():
            if tx.sort == 'CREATE':
                if tx.result == 'RETURN':
                    world.set_code(tx.address, tx.return_data)
                else:
                    world.delete_account(tx.address)
        else:
            logger.info("Manticore exception. State should be terminated only at the end of the human transaction")

        #Human tx that ends in this wont modify the storage so finalize and
        # generate a testcase. FIXME This should be configurable as REVERT and
        # THROWit actually changes the balance and nonce? of some accounts
        if tx.result in {'SELFDESTRUCT', 'REVERT', 'THROW', 'TXERROR'}:
            self.save(state, final=True)
        elif tx.result in {'RETURN', 'STOP'}:
            # if not a revert we save the state for further transactioning
            self.save(state)  # Add to running states
        else:
            logger.debug("Exception in state. Discarding it")

    #Callbacks
    def _load_state_callback(self, state, state_id):
        ''' INTERNAL USE
            When a state was just loaded from stoage we do the pending transaction
        '''
        if '_pending_transaction' not in state.context:
            return
        world = state.platform
        ty, caller, address, value, data, price = state.context['_pending_transaction']
        del state.context['_pending_transaction']

        if ty == 'CALL':
            world.transaction(address=address, caller=caller, data=data, value=value, price=price)
        else:
            assert ty == 'CREATE'
            world.create_contract(caller=caller, address=address, balance=value, init=data, price=price)

    def _did_evm_execute_instruction_callback(self, state, instruction, arguments, result_ref):
        ''' INTERNAL USE '''
        logger.debug("%s", state.platform.current_vm)
        #TODO move to a plugin
        at_init = state.platform.current_transaction.sort == 'CREATE'
        if at_init:
            coverage_context_name = 'init_coverage'
        else:
            coverage_context_name = 'runtime_coverage'

        with self.locked_context(coverage_context_name, set) as coverage:
            coverage.add((state.platform.current_vm.address, instruction.pc))

        state.context.setdefault('evm.trace', []).append((state.platform.current_vm.address, instruction.pc, at_init))

    def _did_evm_read_code(self, state, offset, size):
        ''' INTERNAL USE '''
        with self.locked_context('code_data', set) as code_data:
            for i in range(offset, offset + size):
                code_data.add((state.platform.current_vm.address, i))

    def get_metadata(self, address):
        ''' Gets the solidity metadata for address.
            This is available only if address is a contract created from solidity
        '''
        return self.metadata.get(int(address))

    def register_detector(self, d):
        if not isinstance(d, Detector):
            raise EthereumError("Not a Detector")
        if d.name in self.detectors:
            raise EthereumError("Detector already registered")
        self.detectors[d.name] = d
        self.register_plugin(d)
        return d.name

    def unregister_detector(self, d):
        if not isinstance(d, (Detector, str)):
            raise EthereumError("Not a Detector")
        name = d
        if isinstance(d, Detector):
            name = d.name
        if name not in self.detectors:
            raise EthereumError("Detector not registered")
        d = self.detectors[name]
        del self.detectors[name]
        self.unregister_plugin(d)

    @property
    def workspace(self):
        return self._executor._workspace._store.uri

    def generate_testcase(self, state, name, message=''):
        self._generate_testcase_callback(state, name, message)

    def current_location(self, state):
        world = state.platform
        address = world.current_vm.address
        pc = world.current_vm.pc
        at_init = world.current_transaction.sort == 'CREATE'
        output = io.StringIO()
        output.write('Contract: 0x{:x}\n'.format(address))
        output.write('EVM Program counter: 0x{:x}{:s}\n'.format(pc, at_init and " (at constructor)" or ""))
        md = self.get_metadata(address)
        if md is not None:
            src = md.get_source_for(pc, runtime=not at_init)
            output.write('Snippet:\n')
            output.write(src.replace('\n', '\n  ').strip())
            output.write('\n')
        return output.getvalue()

    def _generate_testcase_callback(self, state, name, message=''):
        '''
        Create a serialized description of a given state.
        :param state: The state to generate information about
        :param message: Accompanying message
        '''
        # workspace should not be responsible for formating the output
        # each object knows its secrets, each class should be able to report its
        # final state
        #super()._generate_testcase_callback(state, name, message)
        # TODO(mark): Refactor ManticoreOutput to let the platform be more in control
        #  so this function can be fully ported to EVMWorld.generate_workspace_files.
        blockchain = state.platform

        def flagged(flag):
            return '(*)' if flag else ''
        testcase = self._output.testcase(name.replace(' ', '_'))
        last_tx = blockchain.last_transaction
        if last_tx:
            message = message + last_tx.result
        logger.info("Generated testcase No. {} - {}".format(testcase.num, message))

        local_findings = set()
        for detector in self.detectors.values():
            for address, pc, finding, at_init, constraint in detector.get_findings(state):
                if (address, pc, finding, at_init) not in local_findings:
                    local_findings.add((address, pc, finding, at_init, constraint))

        if len(local_findings):
            with testcase.open_stream('findings') as findings:
                for address, pc, finding, at_init, constraint in local_findings:
                    findings.write('- %s -\n' % finding)
                    findings.write('  Contract: 0x%x\n' % address)
                    findings.write('  EVM Program counter: 0x%x%s\n' % (pc, at_init and " (at constructor)" or ""))
                    md = self.get_metadata(address)
                    if md is not None:
                        src = md.get_source_for(pc, runtime=not at_init)
                        findings.write('  Snippet:\n')
                        findings.write(src.replace('\n', '\n    ').strip())
                        findings.write('\n')

        with testcase.open_stream('summary') as summary:
            summary.write("Message: %s\n" % message)
            summary.write("Last exception: %s\n" % state.context.get('last_exception', 'None'))

            if last_tx:
                at_runtime = last_tx.sort != 'CREATE'
                address, offset, at_init = state.context['evm.trace'][-1]
                assert at_runtime != at_init

                #Last instruction if last tx vas valid
                if str(state.context['last_exception']) != 'TXERROR':
                    metadata = self.get_metadata(blockchain.last_transaction.address)
                    if metadata is not None:
                        summary.write('Last instruction at contract %x offset %x\n' % (address, offset))
                        source_code_snippet = metadata.get_source_for(offset, at_runtime)
                        if source_code_snippet:
                            summary.write('    '.join(source_code_snippet.splitlines(True)))
                        summary.write('\n')

            # Accounts summary
            is_something_symbolic = False
            summary.write("%d accounts.\n" % len(blockchain.accounts))

            for account_address in blockchain.accounts:
                is_account_address_symbolic = issymbolic(account_address)
                account_address = state.solve_one(account_address)

                summary.write("* %s::\n" % self.account_name(account_address))
                summary.write("Address: 0x%x %s\n" % (account_address, flagged(is_account_address_symbolic)))
                balance = blockchain.get_balance(account_address)
                is_balance_symbolic = issymbolic(balance)
                is_something_symbolic = is_something_symbolic or is_balance_symbolic
                balance = state.solve_one(balance)
                summary.write("Balance: %d %s\n" % (balance, flagged(is_balance_symbolic)))
                from .core.smtlib.visitors import translate_to_smtlib

                storage = blockchain.get_storage(account_address)
                summary.write("Storage: %s\n" % translate_to_smtlib(storage, use_bindings=True))

                all_used_indexes = []
                with state.constraints as temp_cs:
                    index = temp_cs.new_bitvec(256)
                    storage = blockchain.get_storage(account_address)
                    temp_cs.add(storage.get(index) != 0)

                    try:
                        while True:
                            a_index = solver.get_value(temp_cs, index)
                            all_used_indexes.append(a_index)

                            temp_cs.add(storage.get(a_index) != 0)
                            temp_cs.add(index != a_index)
                    except:
                        pass

                if all_used_indexes:
                    summary.write("Storage:\n")
                    for i in all_used_indexes:
                        value = storage.get(i)
                        is_storage_symbolic = issymbolic(value)
                        summary.write("storage[%x] = %x %s\n" % (state.solve_one(i), state.solve_one(value), flagged(is_storage_symbolic)))
                '''if blockchain.has_storage(account_address):
                    summary.write("Storage:\n")
                    for offset, value in blockchain.get_storage_items(account_address):
                        is_storage_symbolic = issymbolic(offset) or issymbolic(value)
                        offset = state.solve_one(offset)
                        value = state.solve_one(value)
                        summary.write("\t%032x -> %032x %s\n" % (offset, value, flagged(is_storage_symbolic)))
                        is_something_symbolic = is_something_symbolic or is_storage_symbolic
                '''

                runtime_code = state.solve_one(blockchain.get_code(account_address))
                if runtime_code:
                    summary.write("Code:\n")
                    fcode = io.BytesIO(runtime_code)
                    for chunk in iter(lambda: fcode.read(32), b''):
                        summary.write('\t%s\n' % binascii.hexlify(chunk))
                    runtime_trace = set((pc for contract, pc, at_init in state.context['evm.trace'] if address == contract and not at_init))
                    summary.write("Coverage %d%% (on this state)\n" % calculate_coverage(runtime_code, runtime_trace))  # coverage % for address in this account/state
                summary.write("\n")

            if blockchain._sha3:
                summary.write("Known hashes:\n")
                for key, value in blockchain._sha3.items():
                    summary.write('%s::%x\n' % (binascii.hexlify(key.encode()).decode(), value))

            if is_something_symbolic:
                summary.write('\n\n(*) Example solution given. Value is symbolic and may take other values\n')

        # Transactions
        with testcase.open_stream('tx') as tx_summary:
            is_something_symbolic = False
            for tx in blockchain.human_transactions:  # external transactions
                tx_summary.write("Transactions Nr. %d\n" % blockchain.transactions.index(tx))

                # The result if any RETURN or REVERT
                tx_summary.write("Type: %s (%d)\n" % (tx.sort, tx.depth))
                caller_solution = state.solve_one(tx.caller)
                caller_name = self.account_name(caller_solution)
                tx_summary.write("From: %s(0x%x) %s\n" % (caller_name, caller_solution, flagged(issymbolic(tx.caller))))
                address_solution = state.solve_one(tx.address)
                address_name = self.account_name(address_solution)
                tx_summary.write("To: %s(0x%x) %s\n" % (address_name, address_solution, flagged(issymbolic(tx.address))))
                tx_summary.write("Value: %d %s\n" % (state.solve_one(tx.value), flagged(issymbolic(tx.value))))
                tx_summary.write("Gas used: %d %s\n" % (state.solve_one(tx.gas), flagged(issymbolic(tx.gas))))
                tx_data = state.solve_one(tx.data)
                tx_summary.write("Data: %s %s\n" % (binascii.hexlify(tx_data), flagged(issymbolic(tx.data))))
                if tx.return_data is not None:
                    return_data = state.solve_one(tx.return_data)
                    tx_summary.write("Return_data: %s %s\n" % (binascii.hexlify(return_data), flagged(issymbolic(tx.return_data))))
                metadata = self.get_metadata(tx.address)
                if tx.sort == 'CALL':
                    if metadata is not None:
                        function_id = tx.data[:4]  # hope there is enough data
                        function_id = binascii.hexlify(state.solve_one(function_id))
                        signature = metadata.get_func_signature(function_id)
                        function_name = metadata.get_func_name(function_id)
                        if signature:
                            _, arguments = ABI.deserialize(signature, tx.data)
                        else:
                            arguments = (tx.data,)

                        return_data = None
                        if tx.result == 'RETURN':
                            ret_types = metadata.get_func_return_types(function_id)
                            return_data = ABI.deserialize(ret_types, tx.return_data)  # function return

                        tx_summary.write('\n')
                        tx_summary.write("Function call:\n")
                        tx_summary.write("%s(" % state.solve_one(function_name))
                        tx_summary.write(','.join(map(repr, map(state.solve_one, arguments))))
                        is_argument_symbolic = any(map(issymbolic, arguments))
                        is_something_symbolic = is_something_symbolic or is_argument_symbolic
                        tx_summary.write(') -> %s %s\n' % (tx.result, flagged(is_argument_symbolic)))

                        if return_data is not None:
                            is_return_symbolic = any(map(issymbolic, return_data))
                            return_values = tuple(map(state.solve_one, return_data))
                            if len(return_values) == 1:
                                return_values = return_values[0]

                            tx_summary.write('return: %r %s\n' % (return_values, flagged(is_return_symbolic)))
                            is_something_symbolic = is_something_symbolic or is_return_symbolic

                tx_summary.write('\n\n')

            if is_something_symbolic:
                tx_summary.write('\n\n(*) Example solution given. Value is symbolic and may take other values\n')

        # logs
        with testcase.open_stream('logs') as logs_summary:
            is_something_symbolic = False
            for log_item in blockchain.logs:
                is_log_symbolic = issymbolic(log_item.memlog)
                is_something_symbolic = is_log_symbolic or is_something_symbolic
                solved_memlog = state.solve_one(log_item.memlog)
                printable_bytes = ''.join([c for c in map(chr, solved_memlog) if c in string.printable])

                logs_summary.write("Address: %x\n" % log_item.address)
                logs_summary.write("Memlog: %s (%s) %s\n" % (binascii.hexlify(solved_memlog), printable_bytes, flagged(is_log_symbolic)))
                logs_summary.write("Topics:\n")
                for i, topic in enumerate(log_item.topics):
                    logs_summary.write("\t%d) %x %s" % (i, state.solve_one(topic), flagged(issymbolic(topic))))

        with testcase.open_stream('constraints') as smt_summary:
            smt_summary.write(str(state.constraints))

        with testcase.open_stream('pkl', binary=True) as statef:
            self._serializer.serialize(state, statef)

        trace = state.context.get('evm.trace')
        if trace:
            with testcase.open_stream('trace') as f:
                self._emit_trace_file(f, trace)
        return testcase

    @staticmethod
    def _emit_trace_file(filestream, trace):
        """
        :param filestream: file object for the workspace trace file
        :param trace: list of (contract address, pc) tuples
        :type trace: list[tuple(int, int)]
        """
        for contract, pc, at_init in trace:
            if pc == 0:
                filestream.write('---\n')
            ln = '0x{:x}:0x{:x} {}\n'.format(contract, pc, '*' if at_init else '')
            filestream.write(ln)

    @property
    def global_findings(self):
        global_findings = set()
        for detector in self.detectors.values():
            for address, pc, finding, at_init in detector.global_findings:
                if (address, pc, finding, at_init) not in global_findings:
                    global_findings.add((address, pc, finding, at_init))
        return global_findings

    def finalize(self):
        """
        Terminate and generate testcases for all currently alive states (contract states that cleanly executed
        to a STOP or RETURN in the last symbolic transaction).
        """
        logger.debug("Finalizing %d states.", self.count_states())

        def finalizer(state_id):
            state_id = self._terminate_state_id(state_id)
            st = self.load(state_id)
            logger.debug("Generating testcase for state_id %d", state_id)
            self._generate_testcase_callback(st, 'test', '')

        def worker_finalize(q):
            try:
                while True:
                    finalizer(q.get_nowait())
            except EmptyQueue:
                pass

        q = Queue()
        for state_id in self._all_state_ids:
            #we need to remove -1 state before forking because it may be in memory
            if state_id == -1:
                finalizer(-1)
            else:
                q.put(state_id)

        report_workers = []

        for _ in range(self._config_procs):
            proc = Process(target=worker_finalize, args=(q,))
            proc.start()
            report_workers.append(proc)

        for proc in report_workers:
            proc.join()

        #global summary
        if len(self.global_findings):
            with self._output.save_stream('global.findings') as global_findings:
                for address, pc, finding, at_init in self.global_findings:
                    global_findings.write('- %s -\n' % finding)
                    global_findings.write('  Contract: %s\n' % address)
                    global_findings.write('  EVM Program counter: 0x%x%s\n' % (pc, at_init and " (at constructor)" or ""))

                    md = self.get_metadata(address)
                    if md is not None:
                        source_code_snippet = md.get_source_for(pc, runtime=not at_init)
                        global_findings.write('  Solidity snippet:\n')
                        global_findings.write('    '.join(source_code_snippet.splitlines(True)))
                        global_findings.write('\n')

        with self._output.save_stream('global.summary') as global_summary:
            # (accounts created by contract code are not in this list )
            global_summary.write("Global runtime coverage:\n")
            for address in self.contract_accounts.values():
                global_summary.write("{:x}: {:2.2f}%\n".format(int(address), self.global_coverage(address)))

                md = self.get_metadata(address)
                if md is not None and len(md.warnings) > 0:
                    global_summary.write('\n\nCompiler warnings for %s:\n' % md.name)
                    global_summary.write(md.warnings)

        for address, md in self.metadata.items():
            with self._output.save_stream('global_%s.sol' % md.name) as global_src:
                global_src.write(md.source_code)
            with self._output.save_stream('global_%s_runtime.bytecode' % md.name, binary=True) as global_runtime_bytecode:
                global_runtime_bytecode.write(md.runtime_bytecode)
            with self._output.save_stream('global_%s_init.bytecode' % md.name, binary=True) as global_init_bytecode:
                global_init_bytecode.write(md.init_bytecode)

            with self._output.save_stream('global_%s.runtime_asm' % md.name) as global_runtime_asm:
                runtime_bytecode = md.runtime_bytecode

                with self.locked_context('runtime_coverage') as seen:

                    count, total = 0, 0
                    for i in EVMAsm.disassemble_all(runtime_bytecode):
                        if (address, i.pc) in seen:
                            count += 1
                            global_runtime_asm.write('*')
                        else:
                            global_runtime_asm.write(' ')

                        global_runtime_asm.write('%4x: %s\n' % (i.pc, i))
                        total += 1

            with self._output.save_stream('global_%s.init_asm' % md.name) as global_init_asm:
                with self.locked_context('init_coverage') as seen:
                    count, total = 0, 0
                    for i in EVMAsm.disassemble_all(md.init_bytecode):
                        if (address, i.pc) in seen:
                            count += 1
                            global_init_asm.write('*')
                        else:
                            global_init_asm.write(' ')

                        global_init_asm.write('%4x: %s\n' % (i.pc, i))
                        total += 1

            with self._output.save_stream('global_%s.init_visited' % md.name) as f:
                with self.locked_context('init_coverage') as seen:
                    visited = set((o for (a, o) in seen if a == address))
                    for o in sorted(visited):
                        f.write('0x%x\n' % o)

            with self._output.save_stream('global_%s.runtime_visited' % md.name) as f:
                with self.locked_context('runtime_coverage') as seen:
                    visited = set()
                    for (a, o) in seen:
                        if a == address:
                            visited.add(o)
                    for o in sorted(visited):
                        f.write('0x%x\n' % o)

        # delete actual streams from storage
        for state_id in self._all_state_ids:
            # state_id -1 is always only on memory
            if state_id != -1:
                self._executor._workspace.rm_state(state_id)

        # clean up lists
        with self.locked_context('ethereum') as eth_context:
            eth_context['_saved_states'] = set()
            eth_context['_final_states'] = set()

        logger.info("Results in %s", self.workspace)

    def global_coverage(self, account):
        ''' Returns code coverage for the contract on `account_address`.
            This sums up all the visited code lines from any of the explored
            states.
        '''
        account_address = int(account)
        runtime_bytecode = None
        #Search one state in which the account_address exists
        for state in self.all_states:
            world = state.platform
            if account_address in world:
                code = world.get_code(account_address)
                runtime_bytecode = state.solve_one(code)
                break
        else:
            return 0.0
        with self.locked_context('runtime_coverage') as coverage:
            seen = {off for addr, off in coverage if addr == account_address}
        return calculate_coverage(runtime_bytecode, seen)

    # TODO: Find a better way to suppress execution of Manticore._did_finish_run_callback
    # We suppress because otherwise we log it many times and it looks weird.
    def _did_finish_run_callback(self):
        pass<|MERGE_RESOLUTION|>--- conflicted
+++ resolved
@@ -1146,18 +1146,11 @@
         if func_name in {'add_function', 'address', 'name'}:
             raise EthereumError("Function name ({}) is internally reserved".format(func_name))
         if func_name in self._hashes:
-<<<<<<< HEAD
-            raise EthereumError("Function name ({}) name is already defined".format(func_name))
-        if func_id in {func_id for _, func_id in self._hashes.values()}:
-            raise EthereumError("A function with the same hash as {} is already defined".format(func_name))
-        self._hashes[func_name] = signature, func_id
-=======
             self._hashes[func_name].append((signature, func_id))
             return
         if func_id in {h[1] for names in self._hashes.values() for h in names}:
-            raise EthereumError("A function with the same hash is already defined")
+            raise EthereumError("A function with the same hash as {} is already defined".format(func_name))
         self._hashes[func_name] = [(signature, func_id)]
->>>>>>> 38ecc25f
 
     def _null_func(self):
         pass
