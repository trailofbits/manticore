--- conflicted
+++ resolved
@@ -1625,7 +1625,6 @@
         Terminate and generate testcases for all currently alive states (contract states that cleanly executed
         to a STOP or RETURN in the last symbolic transaction).
         """
-<<<<<<< HEAD
         logger.debug("Finalizing %d states.", self.count_states())
         q = Queue()
         map(q.put, self._all_state_ids)
@@ -1663,8 +1662,6 @@
         with self.locked_context('seth') as seth_context:
             seth_context['_final_states'] = []
 
-=======
->>>>>>> efbcd084
         #global summary
         with self._output.save_stream('global.summary') as global_summary:
             # (accounts created by contract code are not in this list )
@@ -1787,32 +1784,14 @@
         '''
         account_address = int(account_address)
 
-<<<<<<< HEAD
         #Search one state in which the account_address exists
         for state in self.all_states:
             world = state.platform
             if account_address in world:
-=======
-        # Search one state in which the account_address exists
-        world = None
-        for state_id in self.all_state_ids:
-            world = self.get_world(state_id)
-            if account_address in world.contract_accounts:
->>>>>>> efbcd084
                 break
 
         with self.locked_context('runtime_coverage') as coverage:
             seen = coverage
-<<<<<<< HEAD
-        runtime_bytecode = self.get_metadata(account_address).runtime_bytecode
-
-        count, total = 0, 0
-        for i in evm.EVMAsm.disassemble_all(runtime_bytecode):
-            if (account_address, i.offset) in seen:
-                count += 1
-            total += 1
-=======
->>>>>>> efbcd084
 
         runtime_bytecode = world.get_code(account_address)
         return calculate_coverage(runtime_bytecode, seen)
