--- conflicted
+++ resolved
@@ -252,12 +252,8 @@
 
         try:
             beg, size, _, _ = srcmap[asm_offset]
-<<<<<<< HEAD
-        except:
+        except KeyError:
             #asm_offset pointing outside the known bytecode
-=======
-        except KeyError:
->>>>>>> bda9c091
             return ''
 
         output = ''
