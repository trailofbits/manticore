--- conflicted
+++ resolved
@@ -1791,19 +1791,10 @@
             # In a second transaction we should only add new constraints.
             # And actually only constraints related to whateverwe are using in
             # the tx. This is a FIXME
-<<<<<<< HEAD
             state_constraints = state.constraints
             migration_bindings = state.context.get('migration_bindings')
             if migration_bindings is None:
                 migration_bindings = {}
-=======
-            global_constraints = self.constraints
-
-            # Normally users will be making these symbolic expressions by creating
-            # global symbolic variables via ManticoreEVM.make_.... and those
-            # global expressions need to be imported into each state when a tx
-            # actually happens
->>>>>>> ec282814
 
             if issymbolic(caller):
                 caller = state.migrate_expression(caller)
