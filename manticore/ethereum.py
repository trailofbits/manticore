import string

from . import Manticore
from .core.smtlib import ConstraintSet, Operators, solver, issymbolic, Array, Expression, Constant, operators
from .core.smtlib.visitors import arithmetic_simplifier
from .platforms import evm
from .core.state import State
import tempfile
from subprocess import Popen, PIPE
from multiprocessing import Process, Queue
from Queue import Empty as EmptyQueue
import sha3
import json
import logging
import StringIO
import cPickle as pickle
from .core.plugin import Plugin
from functools import reduce

logger = logging.getLogger(__name__)

################ Detectors ####################


class Detector(Plugin):
    @property
    def name(self):
        return self.__class__.__name__.split('.')[-1]

    def get_findings(self, state):
        return state.context.setdefault('seth.findings.%s' % self.name, set())

    def add_finding(self, state, finding):
        address = state.platform.current.address
        pc = state.platform.current.pc
        self.get_findings(state).add((address, pc, finding))

        with self.manticore.locked_context('seth.global_findings', set) as global_findings:
            global_findings.add((address, pc, finding))
        logger.warning(finding)

    def _get_src(self, address, pc):
        return self.manticore.get_metadata(address).get_source_for(pc)

    def report(self, state):
        output = ''
        for address, pc, finding in self.get_findings(state):
            output += 'Finding %s\n' % finding
            output += '\t Contract: %s\n' % address
            output += '\t Program counter: %s\n' % pc
            output += '\t Snippet:\n'
            output += '\n'.join(('\t\t' + x for x in self._get_src(address, pc).split('\n')))
            output += '\n'
        return output


class IntegerOverflow(Detector):
    '''
        Detects potential overflow and underflow conditions on ADD and SUB instructions.
    '''
    @staticmethod
    def _can_add_overflow(state, result, a, b):
        # TODO FIXME (mark) this is using a signed LT. need to check if this is correct
        return state.can_be_true(result < a) or state.can_be_true(result < b)

    @staticmethod
    def _can_mul_overflow(state, result, a, b):
        return state.can_be_true(operators.ULT(result, a) & operators.ULT(result, b))

    @staticmethod
    def _can_sub_underflow(state, a, b):
        return state.can_be_true(b > a)

    def did_evm_execute_instruction_callback(self, state, instruction, arguments, result):
        mnemonic = instruction.semantics

        if mnemonic == 'ADD':
            if self._can_add_overflow(state, result, *arguments):
                self.add_finding(state, "Integer overflow at {} instruction".format(mnemonic))
        elif mnemonic == 'MUL':
            if self._can_mul_overflow(state, result, *arguments):
                self.add_finding(state, "Integer overflow at {} instruction".format(mnemonic))
        elif mnemonic == 'SUB':
            if self._can_sub_underflow(state, *arguments):
                self.add_finding(state, "Integer underflow at {} instruction".format(mnemonic))


class UninitializedMemory(Detector):
    '''
        Detects uses of uninitialized memory
    '''

    def did_evm_read_memory_callback(self, state, offset, value):
        if not state.can_be_true(value != 0):
            # Not initialized memory should be zero
            return
        # check if offset is known
        cbu = True  # Can be unknown
        for known_address in state.context['seth.detectors.initialized_memory']:
            cbu = Operators.AND(cbu, offset != known_address)

        if state.can_be_true(cbu):
            self.add_finding(state, "Potentially reading uninitialized memory at instruction")

    def did_evm_write_memory_callback(self, state, offset, value):
        # concrete or symbolic write
        state.context.setdefault('seth.detectors.initialized_memory', set()).add(offset)


class UninitializedStorage(Detector):
    '''
        Detects uses of uninitialized storage
    '''

    def did_evm_read_storage_callback(self, state, offset, value):
        if not state.can_be_true(value != 0):
            # Not initialized memory should be zero
            return
        # check if offset is known
        cbu = True  # Can be unknown
        for known_address in state.context['seth.detectors.initialized_storage']:
            cbu = Operators.AND(cbu, offset != known_address)

        if state.can_be_true(cbu):
            self.add_finding(state, "Potentially reading uninitialized storage")

    def did_evm_write_storage_callback(self, state, offset, value):
        # concrete or symbolic write
        state.context.setdefault('seth.detectors.initialized_storage', set()).add(offset)


def calculate_coverage(code, seen):
    ''' Calculates what percentage of code has been seen '''
    runtime_bytecode = code
    end = None
    if ''.join(runtime_bytecode[-44: -34]) == '\x00\xa1\x65\x62\x7a\x7a\x72\x30\x58\x20' \
            and ''.join(runtime_bytecode[-2:]) == '\x00\x29':
        end = -9 - 33 - 2  # Size of metadata at the end of most contracts

    count, total = 0, 0
    for i in evm.EVMAsm.disassemble_all(runtime_bytecode[:end]):
        if i.offset in seen:
            count += 1
        total += 1

    return count * 100.0 / total


class SolidityMetadata(object):
    def __init__(self, name, source_code, init_bytecode, runtime_bytecode, srcmap, srcmap_runtime, hashes, abi, warnings):
        ''' Contract metadata for Solidity-based contracts '''
        self.name = name
        self.source_code = source_code
        self._init_bytecode = init_bytecode
        self._runtime_bytecode = runtime_bytecode
        self.hashes = hashes
        self.abi = dict([(item.get('name', '{fallback}'), item) for item in abi])
        self.warnings = warnings
        self.srcmap_runtime = self.__build_source_map(self.runtime_bytecode, srcmap_runtime)
        self.srcmap = self.__build_source_map(self.init_bytecode, srcmap)

    def __build_source_map(self, bytecode, srcmap):
        # https://solidity.readthedocs.io/en/develop/miscellaneous.html#source-mappings
        new_srcmap = {}
        end = None
        if ''.join(bytecode[-44: -34]) == '\x00\xa1\x65\x62\x7a\x7a\x72\x30\x58\x20' \
                and ''.join(bytecode[-2:]) == '\x00\x29':
            end = -9 - 33 - 2  # Size of metadata at the end of most contracts

        asm_offset = 0
        asm_pos = 0
        md = dict(enumerate(srcmap[asm_pos].split(':')))
        s = int(md.get(0, 0))
        l = int(md.get(1, 0))
        f = int(md.get(2, 0))
        j = md.get(3, None)

        for i in evm.EVMAsm.disassemble_all(bytecode[:end]):
            if asm_pos in srcmap and len(srcmap[asm_pos]):
                md = srcmap[asm_pos]
                if len(md):
                    d = {}
                    for p, k in enumerate(md.split(':')):
                        if len(k):
                            d[p] = k

                    s = int(d.get(0, s))
                    l = int(d.get(1, l))
                    f = int(d.get(2, f))
                    j = d.get(3, j)

            new_srcmap[asm_offset] = (s, l, f, j)
            asm_pos += 1
            asm_offset += i.size

        return new_srcmap

    @property
    def runtime_bytecode(self):
        # Removes metadata from the tail of bytecode
        end = None
        if ''.join(self._runtime_bytecode[-44: -34]) == '\x00\xa1\x65\x62\x7a\x7a\x72\x30\x58\x20' \
                and ''.join(self._runtime_bytecode[-2:]) == '\x00\x29':
            end = -9 - 33 - 2  # Size of metadata at the end of most contracts
        return self._runtime_bytecode[:end]

    @property
    def init_bytecode(self):
        # Removes metadata from the tail of bytecode
        end = None
        if ''.join(self._init_bytecode[-44: -34]) == '\x00\xa1\x65\x62\x7a\x7a\x72\x30\x58\x20' \
                and ''.join(self._init_bytecode[-2:]) == '\x00\x29':
            end = -9 - 33 - 2  # Size of metadata at the end of most contracts
        return self._init_bytecode[:end]

    def get_source_for(self, asm_offset, runtime=True):
        ''' Solidity source code snippet related to `asm_pos` evm bytecode offset.
            If runtime is False, initialization bytecode source map is used
        '''
        if runtime:
            srcmap = self.srcmap_runtime
        else:
            srcmap = self.srcmap

        beg, size, _, _ = srcmap[asm_offset]

        output = ''
        nl = self.source_code.count('\n')
        snippet = self.source_code[beg:beg + size]
        for l in snippet.split('\n'):
            output += '    %s  %s\n' % (nl, l)
            nl += 1
        return output

    @property
    def signatures(self):
        return dict(((b, a) for (a, b) in self.hashes.items()))

    def get_abi(self, hsh):
        func_name = self.get_func_name(hsh)
        return self.abi[func_name]

    def get_func_argument_types(self, hsh):
        abi = self.get_abi(hsh)
        return '(' + ','.join(x['type'] for x in abi['inputs']) + ')'

    def get_func_return_types(self, hsh):
        abi = self.get_abi(hsh)
        return '(' + ','.join(x['type'] for x in abi['outputs']) + ')'

    def get_func_name(self, hsh):
        signature = self.signatures.get(hsh, '{fallback}()')
        return signature.split('(')[0]

    def get_func_signature(self, hsh):
        return self.signatures.get(hsh, '{fallback}()')


class ABI(object):
    '''
        This class contains methods to handle the ABI.
        The Application Binary Interface is the standard way to interact with
        contracts in the Ethereum ecosystem, both from outside the blockchain
        and for contract-to-contract interaction.

    '''
    class SByte():
        ''' Unconstrained symbolic byte, not associated with any ConstraintSet '''

        def __init__(self, size=1):
            self.size = size

        def __mul__(self, reps):
            return Symbol(self.size * reps)

    SCHAR = SByte(1)
    SUINT = SByte(32)
    SValue = None

    @staticmethod
    def serialize(value):
        '''
        Translates a Python object to its EVM ABI serialization.
        '''
        if isinstance(value, (str, tuple)):
            return ABI.serialize_string(value)
        if isinstance(value, (list)):
            return ABI.serialize_array(value)
        if isinstance(value, (int, long)):
            return ABI.serialize_uint(value)
        if isinstance(value, ABI.SByte):
            return ABI.serialize_uint(value.size) + (None,) * value.size + (('\x00',) * (32 - (value.size % 32)))
        if value is None:
            return (None,) * 32

    @staticmethod
    def serialize_uint(value, size=32):
        '''
        Translates a Python int into a 32 byte string, MSB first
        '''
        assert size >= 1
        bytes = []
        for position in range(size):
            bytes.append(Operators.EXTRACT(value, position * 8, 8))
        chars = map(Operators.CHR, bytes)
        return tuple(reversed(chars))

    @staticmethod
    def serialize_string(value):
        '''
        Translates a string or a tuple of chars its EVM ABI serialization
        '''
        assert isinstance(value, (str, tuple))
        return ABI.serialize_uint(len(value)) + tuple(value) + tuple('\x00' * (32 - (len(value) % 32)))

    @staticmethod
    def serialize_array(value):
        assert isinstance(value, list)
        serialized = [ABI.serialize_uint(len(value))]
        for item in value:
            # TODO check all values are the same type
            serialized.append(ABI.serialize(item))
        return reduce(lambda x, y: x + y, serialized)

    @staticmethod
    def make_function_id(method_name_and_signature):
        '''
        Makes a function hash id from a method signature
        '''
        s = sha3.keccak_256()
        s.update(method_name_and_signature)
        return s.hexdigest()[:8].decode('hex')

    @staticmethod
    def make_function_arguments(*args):
        ''' Serializes a sequence of arguments '''
        if len(args) == 0:
            return ()
        args = list(args)
        for i in range(len(args)):
            if isinstance(args[i], EVMAccount):
                args[i] = int(args[i])
        result = []
        dynamic_args = []
        dynamic_offset = 32 * len(args)
        for arg in args:
            if isinstance(arg, (list, tuple, str, ManticoreEVM.SByte)):
                result.append(ABI.serialize(dynamic_offset))
                serialized_arg = ABI.serialize(arg)
                dynamic_args.append(serialized_arg)
                assert len(serialized_arg) % 32 == 0
                dynamic_offset += len(serialized_arg)
            else:
                result.append(ABI.serialize(arg))

        for arg in dynamic_args:
            result.append(arg)

        return reduce(lambda x, y: x + y, result)

    @staticmethod
    def make_function_call(method_name, *args):
        function_id = ABI.make_function_id(method_name)

        def check_bitsize(value, size):
            if isinstance(value, BitVec):
                return value.size == size
            return (value & ~((1 << size) - 1)) == 0
        assert len(function_id) == 4
        result = [tuple(function_id)]
        result.append(ABI.make_function_arguments(*args))
        return reduce(lambda x, y: x + y, result)

    @staticmethod
    def _consume_type(ty, data, offset):
        ''' INTERNAL parses a value of type from data '''
        def get_uint(size, offset):
            def simplify(x):
                value = arithmetic_simplifier(x)
                if isinstance(value, Constant) and not value.taint:
                    return value.value
                else:
                    return value

            size = simplify(size)
            offset = simplify(offset)
            byte_size = size / 8
            padding = 32 - byte_size  # for 160
            value = arithmetic_simplifier(Operators.CONCAT(size, *map(Operators.ORD, data[offset + padding:offset + padding + byte_size])))
            return simplify(value)

        if ty == u'uint256':
            return get_uint(256, offset), offset + 32
        elif ty in (u'bool', u'uint8'):
            return get_uint(8, offset), offset + 32
        elif ty == u'address':
            return get_uint(160, offset), offset + 32
        elif ty == u'int256':
            value = get_uint(256, offset)
            mask = 2**(256 - 1)
            value = -(value & mask) + (value & ~mask)
            return value, offset + 32
        elif ty == u'':
            return None, offset
        elif ty in (u'bytes', u'string'):
            dyn_offset = 4 + get_uint(256, offset)
            size = get_uint(256, dyn_offset)
            return data[dyn_offset + 32:dyn_offset + 32 + size], offset + 4
        elif ty.startswith('bytes') and 0 <= int(ty[5:]) <= 32:
            size = int(ty[5:])
            return data[offset:offset + size], offset + 32
        else:
            raise NotImplementedError(ty)

    @staticmethod
    def parse(signature, data):
        ''' Deserialize function ID and arguments specified in `signature` from `data` '''

        is_multiple = '(' in signature
        if is_multiple:
            func_name = signature.split('(')[0]
            types = signature.split('(')[1][:-1].split(',')
            if len(func_name) > 0:
                off = 4
            else:
                func_name = None
                off = 0
        else:
            func_name = None
            types = (signature,)
            off = 0

        arguments = []
        for ty in types:
            val, off = ABI._consume_type(ty, data, off)
            if val is not None:
                arguments.append(val)
            else:
                break

        if is_multiple:
            if func_name is not None:
                return func_name, tuple(arguments)
            else:
                return tuple(arguments)
        else:
            return arguments[0]


class EVMAccount(object):
    ''' An EVM account '''

    def __init__(self, address, seth=None, default_caller=None):
        ''' Encapsulates an account.

            :param address: the address of this account
            :type address: 160 bit long integer
            :param seth: the controlling Manticore
            :param default_caller: the default caller address for any transaction

        '''
        self._default_caller = default_caller
        self._seth = seth
        self._address = address
        self._hashes = None
        self._init_hashes()

    def __int__(self):
        return self._address

    def __str__(self):
        return str(self._address)

    @property
    def address(self):
        return self._address

    def _null_func(self):
        pass

    def _init_hashes(self):
        # initializes self._hashes lazy
        if self._hashes is None and self._seth is not None:
            self._hashes = {}
            md = self._seth.get_metadata(self._address)
            if md is not None:
                for signature, func_id in md.hashes.items():
                    func_name = str(signature.split('(')[0])
                    self._hashes[func_name] = signature, func_id
            # It was successful, no need to re-run. _init_hashes disabled
            self._init_hashes = self._null_func

    def __getattribute__(self, name):
        ''' If this is a contract account of which we know the functions hashes,
            this will build the transaction for the function call.

            Example use::

                #call funtion `add` on contract_account with argument `1000`
                contract_account.add(1000)

        '''
        if not name.startswith('_'):
            self._init_hashes()
            if self._hashes is not None and name in self._hashes.keys():
                def f(*args, **kwargs):
                    caller = kwargs.get('caller', None)
                    value = kwargs.get('value', 0)
                    tx_data = ABI.make_function_call(str(self._hashes[name][0]), *args)
                    if caller is not None:
                        caller = int(caller)
                    else:
                        caller = self._default_caller
                    self._seth.transaction(caller=caller,
                                           address=self._address,
                                           value=value,
                                           data=tx_data
                                           )
                    self._caller = None
                    self._value = 0
                return f

        return object.__getattribute__(self, name)


class ManticoreEVM(Manticore):
    ''' Manticore EVM manager

        Usage Ex::

            from manticore.ethereum import ManticoreEVM, ABI
            seth = ManticoreEVM()
            #And now make the contract account to analyze
            source_code = """
                pragma solidity ^0.4.15;
                contract AnInt {
                    uint private i=0;
                    function set(uint value){
                        i=value
                    }
                }
            """
            #Initialize user and contracts
            user_account = seth.create_account(balance=1000)
            contract_account = seth.solidity_create_contract(source_code, owner=user_account, balance=0)
            contract_account.set(12345, value=100)

            seth.report()
            print seth.coverage(contract_account)
    '''
    SByte = ABI.SByte
    SValue = ABI.SValue

    def make_symbolic_buffer(self, size):
        ''' Creates a symbolic buffer of size bytes to be used in transactions.
            You can not operate on it. It is intended as a place holder for the
            real expression.

            Example use::

                symbolic_data = seth.make_symbolic_buffer(320)
                seth.transaction(caller=attacker_account,
                                address=contract_account,
                                data=symbolic_data,
                                value=100000 )


        '''
        return ABI.SByte(size)

    def make_symbolic_value(self):
        ''' Creates a symbolic value, normally a uint256, to be used in transactions.
            You can not operate on it. It is intended as a place holder for the
            real expression.

            Example use::

                symbolic_value = seth.make_symbolic_value()
                seth.transaction(caller=attacker_account,
                                address=contract_account,
                                data=data,
                                value=symbolic_data )

        '''
        return ABI.SValue

    @staticmethod
    def compile(source_code, contract_name=None):
        ''' Get initialization bytecode from a Solidity source code '''
        name, source_code, bytecode, runtime, srcmap, srcmap_runtime, hashes, abi, warnings = ManticoreEVM._compile(source_code, contract_name)
        return bytecode

    @staticmethod
    def _compile(source_code, contract_name):
        """ Compile a Solidity contract, used internally

            :param source_code: a solidity source code
            :param contract_name: a string with the name of the contract to analyze
            :return: name, source_code, bytecode, srcmap, srcmap_runtime, hashes
        """
        solc = "solc"
        with tempfile.NamedTemporaryFile() as temp:
            temp.write(source_code)
            temp.flush()
            p = Popen([solc, '--combined-json', 'abi,srcmap,srcmap-runtime,bin,hashes,bin-runtime', '--allow-paths', '.', temp.name], stdout=PIPE, stderr=PIPE)

            try:
                output = json.loads(p.stdout.read())
            except ValueError:
                raise Exception('Solidity compilation error:\n\n{}'.format(p.stderr.read()))

            contracts = output.get('contracts', [])
            if len(contracts) != 1 and contract_name is None:
                raise Exception('Solidity file must contain exactly one contract or you must use contract parameter to specify which one.')

            name, contract = None, None
            if contract_name is None:
                name, contract = contracts.items()[0]
            else:
                for n, c in contracts.items():
                    if n.split(":")[1] == contract_name:
                        name, contract = n, c
                        break

            assert(name is not None)
            name = name.split(':')[1]
            bytecode = contract['bin'].decode('hex')
            srcmap = contract['srcmap'].split(';')
            srcmap_runtime = contract['srcmap-runtime'].split(';')
            hashes = contract['hashes']
            abi = json.loads(contract['abi'])
            runtime = contract['bin-runtime'].decode('hex')
            warnings = p.stderr.read()
            return name, source_code, bytecode, runtime, srcmap, srcmap_runtime, hashes, abi, warnings

    def __init__(self, procs=1, **kwargs):
        ''' A Manticore EVM manager
            :param int procs: number of workers to use in the exploration
        '''
        self.normal_accounts = set()
        self.contract_accounts = set()
        self._config_procs = procs
        # Make the constraint store
        constraints = ConstraintSet()
        # make the ethereum world state
        world = evm.EVMWorld(constraints)
        initial_state = State(constraints, world)
        initial_state.context['tx'] = []
        super(ManticoreEVM, self).__init__(initial_state, **kwargs)

        self.detectors = {}
        self.metadata = {}

        # The following should go to manticore.context so we can use multiprocessing
        self.context['seth'] = {}
        self.context['seth']['_pending_transaction'] = None
        self.context['seth']['_saved_states'] = []
        self.context['seth']['_final_states'] = []
        self.context['seth']['_completed_transactions'] = 0

        self._executor.subscribe('did_load_state', self._load_state_callback)
        self._executor.subscribe('will_terminate_state', self._terminate_state_callback)
        self._executor.subscribe('will_execute_instruction', self._will_execute_instruction_callback)
        self._executor.subscribe('did_execute_instruction', self._did_execute_instruction_callback)
        self._executor.subscribe('did_read_code', self._did_evm_read_code)
        self._executor.subscribe('on_symbolic_sha3', self._symbolic_sha3)
        self._executor.subscribe('on_concrete_sha3', self._concrete_sha3)

    @property
    def world(self):
        ''' The world instance or None if there is more than one state '''
        return self.get_world(None)

    @property
    def completed_transactions(self):
        with self.locked_context('seth') as context:
            return context['_completed_transactions']

    @property
    def running_state_ids(self):
        ''' IDs of the running states'''
        with self.locked_context('seth') as context:
            if self.initial_state is not None:
                return context['_saved_states'] + [-1]
            else:
                return context['_saved_states']

    @property
    def all_state_ids(self):
        ''' IDs of the all states

            Note: state with id -1 is already in memory and it is not backed on the storage
        '''
        return self.running_state_ids + self.terminated_state_ids

    @property
    def terminated_state_ids(self):
        ''' IDs of the terminated states '''
        with self.locked_context('seth') as context:
            return context['_final_states']

    @property
    def running_states(self):
        ''' Iterates over the running states'''
        for state_id in self.running_state_ids:
            state = self.load(state_id)
            yield state

    @property
    def terminated_states(self):
        ''' Iterates over the terminated states'''
        for state_id in self.terminated_state_ids:
            state = self.load(state_id)
            yield state

    @property
    def all_states(self):
        ''' Iterates over the all states (terminated and alive)'''
        for state_id in self.terminated_state_ids + self.running_state_ids:
            state = self.load(state_id)
            yield state

    def count_states(self):
        ''' Total states count '''
        return len(self.terminated_state_ids + self.running_state_ids)

    def count_running_states(self):
        ''' Running states count '''
        return len(self.running_state_ids)

    def count_terminated_states(self):
        ''' Terminated states count '''
        return len(self.terminated_state_ids)

    def terminate_state_id(self, state_id):
        ''' Manually  terminates a states by state_id.
            Moves the state from the running list into the terminated list and
            generates a testcase for it
        '''
        if state_id != -1:
            with self.locked_context('seth') as seth_context:
                lst = seth_context['_saved_states']
                lst.remove(state_id)
                seth_context['_saved_states'] = lst

        state = self.load(state_id)
        last_exc = state.context['last_exception']
        self._generate_testcase_callback(state, 'test', last_exc.message)

        if state_id == -1:
            state_id = self.save(state, final=True)
            self._initial_state = None
        else:
            with self.locked_context('seth') as seth_context:
                lst = seth_context['_final_states']
                lst.append(state_id)
                seth_context['_final_states'] = lst

    # deprecate this 5 in favor of for sta in seth.all_states: do stuff?
    def get_world(self, state_id=None):
        ''' Returns the evm world of `state_id` state. '''
        state = self.load(state_id)
        if state is None:
            return None
        else:
            return state.platform

    def get_balance(self, address, state_id=None):
        ''' Balance for account `address` on state `state_id` '''
        if isinstance(address, EVMAccount):
            address = int(address)
        return self.get_world(state_id).storage[address]['balance']

    def get_storage(self, address, offset, state_id=None):
        ''' Storage data for `offset` on account `address` on state `state_id` '''
        if isinstance(address, EVMAccount):
            address = int(address)
        return self.get_world(state_id).storage[address]['storage'].get(offset)

    def get_code(self, address, state_id=None):
        ''' Storage data for `offset` on account `address` on state `state_id` '''
        if isinstance(address, EVMAccount):
            address = int(address)
        return self.get_world(state_id).storage[address]['code']

    def last_return(self, state_id=None):
        ''' Last returned buffer for state `state_id` '''
        state = self.load(state_id)
        return state.platform.last_return

    def transactions(self, state_id=None):
        ''' Transactions list for state `state_id` '''
        state = self.load(state_id)
        return state.platform.transactions

    def solidity_create_contract(self, source_code, owner, contract_name=None, balance=0, address=None, args=()):
        ''' Creates a solidity contract

            :param str source_code: solidity source code
            :param owner: owner account (will be default caller in any transactions)
            :type owner: int or EVMAccount
            :param contract_name: Name of the contract to analyze (optional if there is a single one in the source code)
            :type contract_name: str
            :param balance: balance to be transferred on creation
            :type balance: int or SValue
            :param address: the address for the new contract (optional)
            :type address: int or EVMAccount
            :param tuple args: constructor arguments
            :rtype: EVMAccount
        '''
        compile_results = self._compile(source_code, contract_name)
        init_bytecode = compile_results[2]

        if address is None:
            address = self.world.new_address()

        # FIXME different states "could"(VERY UNLIKELY) have different contracts
        # asociated with the same address
        self.metadata[address] = SolidityMetadata(*compile_results)

        account = self.create_contract(owner=owner,
                                       balance=balance,
                                       address=address,
                                       init=tuple(init_bytecode) + tuple(ABI.make_function_arguments(*args)))

        return account

    def create_contract(self, owner, balance=0, address=None, init=None):
        ''' Creates a contract

            :param owner: owner account (will be default caller in any transactions)
            :type owner: int or EVMAccount
            :param balance: balance to be transferred on creation
            :type balance: int or SValue
            :param int address: the address for the new contract (optional)
            :param str init: initializing evm bytecode and arguments
            :rtype: EVMAccount
        '''
        assert len(self.running_state_ids) == 1, "No forking yet"
        with self.locked_context('seth') as context:
            assert context['_pending_transaction'] is None
        assert init is not None
        if address is None:
            address = self.world.new_address()
        with self.locked_context('seth') as context:
            context['_pending_transaction'] = ('CREATE_CONTRACT', owner, address, balance, init)

        self.run(procs=self._config_procs)

        self.contract_accounts.add(address)

        return EVMAccount(address, self, default_caller=owner)

    def create_account(self, balance=0, address=None, code=''):
        ''' Creates a normal account

            :param balance: balance to be transfered on creation
            :type balance: int or SValue
            :param address: the address for the new contract (optional)
            :type address: int
            :return: an EVMAccount
        '''
        assert len(self.running_state_ids) == 1, "No forking yet"
        with self.locked_context('seth') as context:
            assert context['_pending_transaction'] is None
        address = self.world.create_account(address, balance, code=code, storage=None)
        self.normal_accounts.add(address)
        return address

    def transaction(self, caller, address, value, data):
        ''' Issue a transaction

            :param caller: the address of the account sending the transaction
            :type caller: int or EVMAccount
            :param address: the address of the contract to call
            :type address: int or EVMAccount
            :param value: balance to be transfered on creation
            :type value: int or SValue
            :param data: initial data
            :return: an EVMAccount
        '''
        if isinstance(address, EVMAccount):
            address = int(address)
        if isinstance(caller, EVMAccount):
            caller = int(caller)

        if isinstance(data, self.SByte):
            data = (None,) * data.size
        with self.locked_context('seth') as context:
            context['_pending_transaction'] = ('CALL', caller, address, value, data)

        logger.info("Starting symbolic transaction: %d", self.completed_transactions + 1)

        status = self.run(procs=self._config_procs)

        with self.locked_context('seth') as context:
            context['_completed_transactions'] = context['_completed_transactions'] + 1

        logger.info("Finished symbolic transaction: %d | Code Coverage: %d%% | Terminated States: %d | Alive States: %d",
                    self.completed_transactions, self.global_coverage(address), len(self.terminated_state_ids), len(self.running_state_ids))

        return status

    def multi_tx_analysis(self, solidity_filename, contract_name=None, tx_limit=None):
        with open(solidity_filename) as f:
            source_code = f.read()

        user_account = self.create_account(balance=1000)
        contract_account = self.solidity_create_contract(source_code, contract_name=contract_name, owner=user_account)
        attacker_account = self.create_account(balance=1000)

        def run_symbolic_tx():
            symbolic_data = self.make_symbolic_buffer(320)
            symbolic_value = self.make_symbolic_value()
            self.transaction(caller=attacker_account,
                             address=contract_account,
                             data=symbolic_data,
                             value=symbolic_value)

        prev_coverage = 0
        current_coverage = 0

        while current_coverage < 100:
            run_symbolic_tx()

            if tx_limit is not None:
                tx_limit -= 1
                if tx_limit == 0:
                    break

            prev_coverage = current_coverage
            current_coverage = self.global_coverage(contract_account)
            found_new_coverage = prev_coverage < current_coverage

            if not found_new_coverage:
                break

        self.finalize()

    def run(self, **kwargs):
        ''' Run any pending transaction on any running state '''

        # Check if there is a pending transaction
        with self.locked_context('seth') as context:
            assert context['_pending_transaction'] is not None
            # there is at least one states in seth saved states
            assert context['_saved_states'] or self.initial_state is not None
            # there is no states added to the executor queue
            assert len(self._executor.list()) == 0

            for state_id in context['_saved_states']:
                self._executor.put(state_id)
            context['_saved_states'] = []

        # A callback will use _pending_transaction and issue the transaction
        # in each state (see load_state_callback)
        result = super(ManticoreEVM, self).run(**kwargs)

        with self.locked_context('seth') as context:
            if len(context['_saved_states']) == 1:
                self._initial_state = self._executor._workspace.load_state(context['_saved_states'][0], delete=True)
                context['_saved_states'] = []
                assert self.running_state_ids == [-1]

            # clear pending transcations. We are done.
            context['_pending_transaction'] = None
        return result

    def save(self, state, final=False):
        ''' Save a state in secondary storage and add it to running or final lists

            :param state: A manticore State
            :param final: True if state is final
            :returns: a state id

        '''
        # save the state to secondary storage
        state_id = self._executor._workspace.save_state(state)

        with self.locked_context('seth') as context:
            if final:
                # Keep it on a private list
                context['_final_states'].append(state_id)
            else:
                # Keep it on a private list
                context['_saved_states'].append(state_id)
        return state_id

    def load(self, state_id=None):
        ''' Load one of the running or final states.

            :param state_id: If None it assumes there is a single running state
            :type state_id: int or None
        '''
        state = None
        if state_id is None:
            # a single state was assumed
            if len(self.running_state_ids) == 1:
                # Get the ID of the single running state
                state_id = self.running_state_ids[0]
            else:
                raise Exception("More than one state running.")

        if state_id == -1:
            state = self.initial_state
        else:
            state = self._executor._workspace.load_state(state_id, delete=False)
        return state

    # Callbacks
    def _symbolic_sha3(self, state, data, known_hashes):
        ''' INTERNAL USE '''

        with self.locked_context('known_sha3', set) as known_sha3:
            state.platform._sha3.update(known_sha3)

    def _concrete_sha3(self, state, buf, value):
        ''' INTERNAL USE '''
        with self.locked_context('known_sha3', set) as known_sha3:
            known_sha3.add((buf, value))

    def _terminate_state_callback(self, state, state_id, e):
        ''' INTERNAL USE
            Every time a state finishes executing last transaction we save it in
            our private list
        '''
        state.context['last_exception'] = e
        # TODO(mark): This will break if we ever change the message text. Use a less
        # brittle check.
        if e.message not in {'REVERT', 'THROW', 'TXERROR'}:
            # if not a revert we save the state for further transactioning
            state.context['processed'] = False
            if e.message == 'RETURN':
                with self.locked_context('seth') as context:
                    ty, caller, address, value, data = context['_pending_transaction']
                    if ty == 'CREATE_CONTRACT':
                        world = state.platform
                        world.storage[address]['code'] = world.last_return_data

            self.save(state)
            e.testcase = False  # Do not generate a testcase file
        else:
            self.save(state, final=True)

    # Callbacks
    def _load_state_callback(self, state, state_id):
        ''' INTERNAL USE
            When a state was just loaded from stoage we do the pending transaction
        '''
        if state.context.get('processed', False):
            return
        world = state.platform
        state.context['processed'] = True
        with self.locked_context('seth') as context:
            # take current global transaction we need to apply to all running states
            ty, caller, address, value, data = context['_pending_transaction']
            txnum = len(state.context['tx'])

        # Replace any none by symbolic values
        if value is None:
            value = state.new_symbolic_value(256, label='tx%d_value' % txnum)
        if isinstance(data, tuple):
            if any(x is None for x in data):
                symbolic_data = state.new_symbolic_buffer(label='tx%d_data' % txnum, nbytes=len(data))
                for i in range(len(data)):
                    if data[i] is not None:
                        symbolic_data[i] = data[i]
                data = symbolic_data
        if ty == 'CALL':
            world.transaction(address=address, caller=caller, data=data, value=value)
        else:
            assert ty == 'CREATE_CONTRACT'
            world.create_contract(caller=caller, address=address, balance=value, init=data)
        state.context['tx'].append((ty, caller, address, value, data))

    def _will_execute_instruction_callback(self, state, pc, instruction):
        ''' INTERNAL USE '''
        assert state.constraints == state.platform.constraints
        assert state.platform.constraints == state.platform.current.constraints
        logger.debug("%s", state.platform.current)

        if 'Call' in str(type(state.platform.current.last_exception)):
            coverage_context_name = 'runtime_coverage'
        else:
            coverage_context_name = 'init_coverage'

        with self.locked_context(coverage_context_name, set) as coverage:
            coverage.add((state.platform.current.address, state.platform.current.pc))

    def _did_execute_instruction_callback(self, state, prev_pc, pc, instruction):
        ''' INTERNAL USE '''
        state.context.setdefault('seth.trace', []).append((state.platform.current.address, prev_pc))

    def _did_evm_read_code(self, state, offset, size):
        ''' INTERNAL USE '''
        with self.locked_context('code_data', set) as code_data:
            for i in range(offset, offset + size):
                code_data.add((state.platform.current.address, i))

    def get_metadata(self, address):
        ''' Gets the solidity metadata for address.
            This is available only if address is a contract created from solidity
        '''
        return self.metadata.get(address)

    def register_detector(self, d):
        if not isinstance(d, Detector):
            raise Exception("Not a Detector")
        self.detectors[d.name] = d
        self.register_plugin(d)

    @property
    def global_findings(self):
        with self.locked_context('seth.global_findings', set) as global_findings:
            return global_findings

    @property
    def workspace(self):
        return self._executor._workspace._store.uri

    def generate_testcase(self, state, name, message=''):
        self._generate_testcase_callback(state, name, message)
    
    def _generate_testcase_callback(self, state, name, message):
        '''
        Create a serialized description of a given state.
        :param state: The state to generate information about
        :param message: Accompanying message
        '''
        # workspace should not be responsible for formating the output
        # each object knows its secrets, each class should be able to report its
        # final state
        #super(ManticoreEVM, self)._generate_testcase_callback(state, name, message)
        # TODO(mark): Refactor ManticoreOutput to let the platform be more in control
        #  so this function can be fully ported to EVMWorld.generate_workspace_files.
        def flagged(flag):
<<<<<<< HEAD
            return '(*)' if flag else ''
        testcase = self._output.testcase()
=======
            return '(*)' if flag else '' 
        testcase = self._output.testcase(name)
>>>>>>> f4118f4f
        logger.info("Generated testcase No. {} - {}".format(testcase.num, message))
        blockchain = state.platform
        with testcase.open_stream('summary') as summary:
            summary.write("Last exception: %s\n" % state.context['last_exception'])

            address, offset = state.context['seth.trace'][-1]

            # Last instruction
            metadata = self.get_metadata(blockchain.transactions[-1].address)
            if metadata is not None:
                summary.write('Last instruction at contract %x offset %x\n' % (address, offset))
                at_runtime = blockchain.transactions[-1].sort != 'Create'
                summary.write(metadata.get_source_for(offset, at_runtime))
                summary.write('\n')

            # Accounts summary
            is_something_symbolic = False
            summary.write("%d accounts.\n" % len(blockchain.accounts))
            for account_address in blockchain.accounts:
                summary.write("Address: 0x%x\n" % account_address)
                balance = blockchain.get_balance(account_address)
                is_balance_symbolic = issymbolic(balance)
                is_something_symbolic = is_something_symbolic or is_balance_symbolic
                balance = state.solve_one(balance)
                summary.write("Balance: %d %s\n" % (balance, flagged(is_balance_symbolic)))

                if blockchain.has_storage(account_address):
                    summary.write("Storage:\n")
                    for offset, value in blockchain.get_storage_items(account_address):
                        is_storage_symbolic = issymbolic(offset) or issymbolic(value)
                        offset = state.solve_one(offset)
                        value = state.solve_one(value)
                        summary.write("\t%032x -> %032x %s\n" % (offset, value, flagged(is_storage_symbolic)))
                        is_something_symbolic = is_something_symbolic or is_storage_symbolic

                code = blockchain.get_code(account_address)
                if len(code):
                    summary.write("Code:\n")
                    fcode = StringIO.StringIO(code)
                    for chunk in iter(lambda: fcode.read(32), b''):
                        summary.write('\t%s\n' % chunk.encode('hex'))
                    trace = set((offset for address_i, offset in state.context['seth.trace'] if address == address_i))
                    summary.write("Coverage %d%% (on this state)\n" % calculate_coverage(code, trace))  # coverage % for address in this account/state
                summary.write("\n")

            if blockchain._sha3:
                summary.write("Known hashes:\n")
                for key, value in blockchain._sha3.items():
                    summary.write('%s::%x\n' % (key.encode('hex'), value))

            if is_something_symbolic:
                summary.write('\n\n(*) Example solution given. Value is symbolic and may take other values\n')

        # Transactions
        with testcase.open_stream('tx') as tx_summary:
            is_something_symbolic = False
            for tx in blockchain.transactions:  # external transactions
                tx_summary.write("Transactions Nr. %d\n" % blockchain.transactions.index(tx))

                # The result if any RETURN or REVERT
                tx_summary.write("Type: %s\n" % tx.sort)
                tx_summary.write("From: 0x%x %s\n" % (state.solve_one(tx.caller), flagged(issymbolic(tx.caller))))
                tx_summary.write("To: 0x%x %s\n" % (state.solve_one(tx.address), flagged(issymbolic(tx.address))))
                tx_summary.write("Value: %d %s\n"% (state.solve_one(tx.value), flagged(issymbolic(tx.value))))
                tx_data = ''.join(state.solve_one(tx.data))
                tx_summary.write("Data: %s %s\n"% (tx_data.encode('hex'), flagged(issymbolic(tx.data))))
                if tx.return_data is not None:
                    return_data = state.solve_one(tx.return_data)
                    tx_summary.write("Return_data: %s %s\n" % (''.join(return_data).encode('hex'), flagged(issymbolic(tx.return_data))))

                metadata = self.get_metadata(tx.address)
                if tx.sort == 'Call':
                    if metadata is not None:
                        function_id = tx.data[:4]  # hope there is enough data
                        function_id = state.solve_one(function_id).encode('hex')
                        signature = metadata.get_func_signature(function_id)
                        function_name, arguments = ABI.parse(signature, tx.data)

                        if tx.result == 'RETURN':
                            ret_types = metadata.get_func_return_types(function_id)
                            return_data = ABI.parse(ret_types, tx.return_data)  # function return

                        tx_summary.write('\n')
                        tx_summary.write("Function call:\n")
                        tx_summary.write("%s(" % state.solve_one(function_name))
                        tx_summary.write(','.join(map(repr, map(state.solve_one, arguments))))
                        is_argument_symbolic = any(map(issymbolic, arguments))
                        is_something_symbolic = is_something_symbolic or is_argument_symbolic
                        tx_summary.write(') -> %s %s\n' % (tx.result, flagged(is_argument_symbolic)))
                        is_return_symbolic = any(map(issymbolic, return_data))
                        return_values = tuple(map(state.solve_one, return_data))
                        if len(return_values) == 1:
                            return_values = return_values[0]

                        tx_summary.write('return: %r %s\n' % (return_values, flagged(is_return_symbolic)))
                        is_something_symbolic = is_something_symbolic or is_return_symbolic

                tx_summary.write('\n\n')

            if is_something_symbolic:
                tx_summary.write('\n\n(*) Example solution given. Value is symbolic and may take other values\n')

        # logs
        with testcase.open_stream('logs') as logs_summary:
            is_something_symbolic = False
            for log_item in blockchain.logs:
                is_log_symbolic = issymbolic(log_item.memlog)
                is_something_symbolic = is_log_symbolic or is_something_symbolic
                solved_memlog = state.solve_one(log_item.memlog)
                printable_bytes = ''.join(filter(lambda c: c in string.printable, solved_memlog))

                logs_summary.write("Address: %x\n" % log_item.address)
                logs_summary.write("Memlog: %s (%s) %s\n" % (solved_memlog.encode('hex'), printable_bytes, flagged(is_log_symbolic)))
                logs_summary.write("Topics:\n")
                for i, topic in enumerate(log_item.topics):
                    logs_summary.write("\t%d) %x %s" %(i, state.solve_one(topic), flagged(issymbolic(topic))))

        with testcase.open_stream('constraints') as smt_summary:
            smt_summary.write(str(state.constraints))

        with testcase.open_stream('pkl') as statef:
            try:
                statef.write(pickle.dumps(state, 2))
            except RuntimeError:
                # recursion exceeded. try a slower, iterative solution
                from .utils import iterpickle
                logger.debug("Using iterpickle to dump state")
                statef.write(iterpickle.dumps(state, 2))

    def finalize(self):
        # move runnign states to final states list
        # and generate a testcase for each
        q = Queue()
        map(q.put, self.running_state_ids)

        def f(q):
            try:
                while True:
                    state_id = q.get_nowait()
                    self.terminate_state_id(state_id)
            except EmptyQueue:
                pass

        ps = []

        for _ in range(self._config_procs):
            p = Process(target=f, args=(q,))
            p.start()
            ps.append(p)

        for p in ps:
            p.join()

        # delete actual streams from storage
        for state_id in self.all_state_ids:
            # state_id -1 is always only on memory
            if state_id != -1:
                self._executor._workspace.rm_state(state_id)

        # clean up lists
        with self.locked_context('seth') as seth_context:
            seth_context['_saved_states'] = []
        with self.locked_context('seth') as seth_context:
            seth_context['_final_states'] = []

        #global summary
        with self._output.save_stream('global.summary') as global_summary:
            # (accounts created by contract code are not in this list )
            global_summary.write("Global coverage:\n")
            for address in self.contract_accounts:
                global_summary.write("%x: %d%%\n" % (address, self.global_coverage(address)))  # coverage % for address in this state

            if len(self.global_findings):
                global_summary.write("Global Findings:\n")

                for address, pc, finding in self.global_findings:
                    global_summary.write('- %s -\n' % finding)
                    global_summary.write('\t Contract: %s\n' % address)
                    global_summary.write('\t Program counter: %s\n' % pc)
                    md = self.get_metadata(address)
                    if md is not None:
                        src = md.get_source_for(pc)
                        global_summary.write('\t Snippet:\n')
                        global_summary.write('\n'.join(('\t\t' + x for x in src.split('\n'))))
                        global_summary.write('\n\n')

            md = self.get_metadata(address)
            if md is not None and len(md.warnings) > 0:
                global_summary.write('\n\nCompiler warnings for %s:\n' % md.name)
                global_summary.write(md.warnings)

        for address, md in self.metadata.items():
            with self._output.save_stream('global_%s.sol' % md.name) as global_src:
                global_src.write(md.source_code)
            with self._output.save_stream('global_%s_runtime.bytecode' % md.name) as global_runtime_bytecode:
                global_runtime_bytecode.write(md.runtime_bytecode)
            with self._output.save_stream('global_%s_init.bytecode' % md.name) as global_init_bytecode:
                global_init_bytecode.write(md.init_bytecode)

            with self._output.save_stream('global_%s.runtime_asm' % md.name) as global_runtime_asm:
                runtime_bytecode = md.runtime_bytecode

                with self.locked_context('runtime_coverage') as seen:

                    count, total = 0, 0
                    for i in evm.EVMAsm.disassemble_all(runtime_bytecode):
                        if (address, i.offset) in seen:
                            count += 1
                            global_runtime_asm.write('*')
                        else:
                            global_runtime_asm.write(' ')

                        global_runtime_asm.write('%4x: %s\n' % (i.offset, i))
                        total += 1

            with self._output.save_stream('global_%s.init_asm' % md.name) as global_init_asm:
                with self.locked_context('init_coverage') as seen:
                    count, total = 0, 0
                    for i in evm.EVMAsm.disassemble_all(md.init_bytecode):
                        if (address, i.offset) in seen:
                            count += 1
                            global_init_asm.write('*')
                        else:
                            global_init_asm.write(' ')

                        global_init_asm.write('%4x: %s\n' % (i.offset, i))
                        total += 1

            with self._output.save_stream('global_%s.init_visited' % md.name) as f:
                with self.locked_context('init_coverage') as seen:
                    visited = set((o for (a, o) in seen if a == address))
                    for o in sorted(visited):
                        f.write('0x%x\n' % o)

            with self._output.save_stream('global_%s.runtime_visited' % md.name) as f:
                with self.locked_context('runtime_coverage') as seen:
                    visited = set()
                    for (a, o) in seen:
                        if a == address:
                            visited.add(o)
                    for o in sorted(visited):
                        f.write('0x%x\n' % o)

        logger.info("Results in %s", self.workspace)

    def global_coverage(self, account_address):
        ''' Returns code coverage for the contract on `account_address`.
            This sums up all the visited code lines from any of the explored
            states.
        '''
        account_address = int(account_address)

        # Search one state in which the account_address exists
        world = None
        for state_id in self.all_state_ids:
            world = self.get_world(state_id)
            if account_address in world.storage:
                break

        with self.locked_context('runtime_coverage') as coverage:
            seen = coverage
        #runtime_bytecode = world.storage[account_address]['code']
        runtime_bytecode = self.get_metadata(account_address).runtime_bytecode

        count, total = 0, 0
        for i in evm.EVMAsm.disassemble_all(runtime_bytecode):
            if (account_address, i.offset) in seen:
                count += 1
            total += 1

        return count * 100.0 / total

    # TODO: Find a better way to suppress execution of Manticore._did_finish_run_callback
    # We suppress because otherwise we log it many times and it looks weird.
    def _did_finish_run_callback(self):
        pass<|MERGE_RESOLUTION|>--- conflicted
+++ resolved
@@ -1134,13 +1134,8 @@
         # TODO(mark): Refactor ManticoreOutput to let the platform be more in control
         #  so this function can be fully ported to EVMWorld.generate_workspace_files.
         def flagged(flag):
-<<<<<<< HEAD
-            return '(*)' if flag else ''
-        testcase = self._output.testcase()
-=======
             return '(*)' if flag else '' 
         testcase = self._output.testcase(name)
->>>>>>> f4118f4f
         logger.info("Generated testcase No. {} - {}".format(testcase.num, message))
         blockchain = state.platform
         with testcase.open_stream('summary') as summary:
