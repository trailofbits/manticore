--- conflicted
+++ resolved
@@ -2030,13 +2030,8 @@
                 self.transaction(caller=tx_account[min(tx_no, len(tx_account) - 1)],
                                  address=contract_account,
                                  data=symbolic_data,
-<<<<<<< HEAD
-                                 value=symbolic_value)
+                                 value=value)
                 logger.info(f"{self.count_running_states()} alive states, {self.count_terminated_states()} terminated states")
-=======
-                                 value=value)
-                logger.info("%d alive states, %d terminated states", self.count_running_states(), self.count_terminated_states())
->>>>>>> 81296f93
             except NoAliveStates:
                 break
 
