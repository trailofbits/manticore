import string
import re
from . import Manticore
from .manticore import ManticoreError
from .core.smtlib import ConstraintSet, Operators, solver, issymbolic, Array, Expression, Constant, operators
from .core.smtlib.visitors import simplify
from .platforms import evm
from .core.state import State
import tempfile
from subprocess import Popen, PIPE, check_output
from multiprocessing import Process, Queue
from Queue import Empty as EmptyQueue
import sha3
import json
import logging
import StringIO
import cPickle as pickle
from .core.plugin import Plugin
from functools import reduce

logger = logging.getLogger(__name__)

################ Detectors ####################


class EthereumError(ManticoreError):
    pass

class DependencyError(EthereumError):
    def __init__(self, lib_names):
        super(DependencyError, self).__init__("You must pre-load and provide libraries addresses{ libname:address, ...} for %r" % lib_names)
        self.lib_names = lib_names



class DependencyError(EthereumError):
    def __init__(self, lib_names):
        super(DependencyError, self).__init__("You must pre-load and provide libraries addresses{ libname:address, ...} for %r" % lib_names)
        self.lib_names = lib_names


class NoAliveStates(EthereumError):
    pass


class Detector(Plugin):
    @property
    def name(self):
        return self.__class__.__name__.split('.')[-1]

    def get_findings(self, state):
        return state.context.setdefault('seth.findings.%s' % self.name, set())

    def add_finding(self, state, finding):
        address = state.platform.current_vm.address
        pc = state.platform.current_vm.pc
        self.get_findings(state).add((address, pc, finding))

        with self.manticore.locked_context('seth.global_findings', set) as global_findings:
            global_findings.add((address, pc, finding))
        logger.warning(finding)

    def _get_src(self, address, pc):
        return self.manticore.get_metadata(address).get_source_for(pc)

    def report(self, state):
        output = ''
        for address, pc, finding in self.get_findings(state):
            output += 'Finding %s\n' % finding
            output += '\t Contract: %s\n' % address
            output += '\t Program counter: %s\n' % pc
            output += '\t Snippet:\n'
            output += '\n'.join(('\t\t' + x for x in self._get_src(address, pc).split('\n')))
            output += '\n'
        return output


class IntegerOverflow(Detector):
    '''
        Detects potential overflow and underflow conditions on ADD and SUB instructions.
    '''
    @staticmethod
    def _can_add_overflow(state, result, a, b):
        # TODO FIXME (mark) this is using a signed LT. need to check if this is correct
        return state.can_be_true(operators.ULT(result, a) | operators.ULT(result, b))

    @staticmethod
    def _can_mul_overflow(state, result, a, b):
        return state.can_be_true(operators.ULT(result, a) & operators.ULT(result, b))

    @staticmethod
    def _can_sub_underflow(state, a, b):
        return state.can_be_true(b > a)

    def did_evm_execute_instruction_callback(self, state, instruction, arguments, result):
        mnemonic = instruction.semantics

        if mnemonic == 'ADD':
            if self._can_add_overflow(state, result, *arguments):
                self.add_finding(state, "Integer overflow at {} instruction".format(mnemonic))
        elif mnemonic == 'MUL':
            if self._can_mul_overflow(state, result, *arguments):
                self.add_finding(state, "Integer overflow at {} instruction".format(mnemonic))
        elif mnemonic == 'SUB':
            if self._can_sub_underflow(state, *arguments):
                self.add_finding(state, "Integer underflow at {} instruction".format(mnemonic))


class UninitializedMemory(Detector):
    '''
        Detects uses of uninitialized memory
    '''

    def did_evm_read_memory_callback(self, state, offset, value):
        initialized_memory = state.context.get('seth.detectors.initialized_memory', set())
        cbu = True  # Can be unknown
        current_contract = state.platform.current_vm.address
        for known_contract, known_offset in initialized_memory:
            if current_contract == known_contract:
                cbu = Operators.AND(cbu, offset != known_offset)
        if state.can_be_true(cbu):
            self.add_finding(state, "Potentially reading uninitialized memory at instruction (address: %r, offset %r)" % (current_contract, offset))

    def did_evm_write_memory_callback(self, state, offset, value):
        current_contract = state.platform.current_vm.address

        # concrete or symbolic write
        state.context.setdefault('seth.detectors.initialized_memory', set()).add((current_contract, offset))


class UninitializedStorage(Detector):
    '''
        Detects uses of uninitialized storage
    '''

    def did_evm_read_storage_callback(self, state, address, offset, value):
        if not state.can_be_true(value != 0):
            # Not initialized memory should be zero
            return
        # check if offset is known
        cbu = True  # Can be unknown
        for known_address, known_offset in state.context['seth.detectors.initialized_storage']:
            cbu = Operators.AND(cbu, Operators.OR(address != known_address, offset != known_offset))

        if state.can_be_true(cbu):
            self.add_finding(state, "Potentially reading uninitialized storage")

    def did_evm_write_storage_callback(self, state, address, offset, value):
        # concrete or symbolic write
        state.context.setdefault('seth.detectors.initialized_storage', set()).add((address,offset))


<<<<<<< HEAD
def calculate_coverage(code, seen):
    ''' Calculates what percentage of code has been seen '''

    def array_to_string(arr):
        #Get a string out of constant Array
        result = ''
        for i in range(len(arr)):
            result += chr(simplify(arr[i]).value)
        return result
    bytecode = array_to_string(code)

    end = None
    if bytecode[-44: -34] == '\x00\xa1\x65\x62\x7a\x7a\x72\x30\x58\x20' \
            and bytecode[-2:] == '\x00\x29':
        end = -9 - 33 - 2  # Size of metadata at the end of most contracts

    count, total = 0, 0
    for i in evm.EVMAsm.disassemble_all(bytecode[:end]):
=======
def calculate_coverage(runtime_bytecode, seen):
    ''' Calculates what percentage of runtime_bytecode has been seen '''
    count, total = 0, 0
    bytecode = SolidityMetadata._without_metadata(runtime_bytecode)
    for i in evm.EVMAsm.disassemble_all(bytecode):
>>>>>>> e77a7569
        if i.offset in seen:
            count += 1
        total += 1

    return count * 100.0 / total


class SolidityMetadata(object):
    def __init__(self, name, source_code, init_bytecode, runtime_bytecode, srcmap, srcmap_runtime, hashes, abi, warnings):
        ''' Contract metadata for Solidity-based contracts '''
        self.name = name
        self.source_code = source_code
        self._init_bytecode = init_bytecode
        self._runtime_bytecode = runtime_bytecode
        self.hashes = hashes
        self.abi = dict([(item.get('name', '{fallback}'), item) for item in abi])
        self.warnings = warnings
        self.srcmap_runtime = self.__build_source_map(self.runtime_bytecode, srcmap_runtime)
        self.srcmap = self.__build_source_map(self.init_bytecode, srcmap)

<<<<<<< HEAD
    def add_function(self, method_name_and_signature):
        #TODO: use re, and check it's sane
        if name in self.abi:
            raise Exception("Function already defined")
        hsh = ABI.make_function_id(method_name_and_signature)
        name = method_name_and_signature.split('(')[0]
        self.hashes.append(method_name_and_signature, hsh)

        input_types = method_name_and_signature.split('(')[1].split(')')[0].split(',')
        output_types = method_name_and_signature.split(')')[1].split(',')
        self.abi[name] = { 'inputs': [{'type': ty} for ty in input_types],
                           'name': name,
                           'outputs': [{'type': ty} for ty in output_types]}
=======
    @staticmethod
    def _without_metadata(bytecode):
        end = None
        if ''.join(bytecode[-43: -34]) == '\xa1\x65\x62\x7a\x7a\x72\x30\x58\x20' \
                and ''.join(bytecode[-2:]) == '\x00\x29':
            end = -9 - 32 - 2  # Size of metadata at the end of most contracts
        return bytecode[:end]
>>>>>>> e77a7569

    def __build_source_map(self, bytecode, srcmap):
        # https://solidity.readthedocs.io/en/develop/miscellaneous.html#source-mappings
        new_srcmap = {}
        bytecode = self._without_metadata(bytecode)

        asm_offset = 0
        asm_pos = 0
        md = dict(enumerate(srcmap[asm_pos].split(':')))
        s = int(md.get(0, 0))
        l = int(md.get(1, 0))
        f = int(md.get(2, 0))
        j = md.get(3, None)

        for i in evm.EVMAsm.disassemble_all(bytecode):
            if asm_pos in srcmap and len(srcmap[asm_pos]):
                md = srcmap[asm_pos]
                if len(md):
                    d = {}
                    for p, k in enumerate(md.split(':')):
                        if len(k):
                            d[p] = k

                    s = int(d.get(0, s))
                    l = int(d.get(1, l))
                    f = int(d.get(2, f))
                    j = d.get(3, j)

            new_srcmap[asm_offset] = (s, l, f, j)
            asm_pos += 1
            asm_offset += i.size

        return new_srcmap

    @property
    def runtime_bytecode(self):
        # Removes metadata from the tail of bytecode
        return self._without_metadata(self._runtime_bytecode)

    @property
    def init_bytecode(self):
        # Removes metadata from the tail of bytecode
        return self._without_metadata(self._init_bytecode)

    def get_source_for(self, asm_offset, runtime=True):
        ''' Solidity source code snippet related to `asm_pos` evm bytecode offset.
            If runtime is False, initialization bytecode source map is used
        '''
        if runtime:
            srcmap = self.srcmap_runtime
        else:
            srcmap = self.srcmap

        try:
            beg, size, _, _ = srcmap[asm_offset]
        except KeyError:
            #asm_offset pointing outside the known bytecode
            return ''

        output = ''
        nl = self.source_code.count('\n')
        snippet = self.source_code[beg:beg + size]
        for l in snippet.split('\n'):
            output += '    %s  %s\n' % (nl, l)
            nl += 1
        return output

    @property
    def signatures(self):
        return dict(((b, a) for (a, b) in self.hashes.items()))

    def get_abi(self, hsh):
        func_name = self.get_func_name(hsh)
        return self.abi[func_name]

    def get_func_argument_types(self, hsh):
        abi = self.get_abi(hsh)
        return '(' + ','.join(x['type'] for x in abi['inputs']) + ')'

    def get_func_return_types(self, hsh):
        abi = self.get_abi(hsh)
        return '(' + ','.join(x['type'] for x in abi['outputs']) + ')'

    def get_func_name(self, hsh):
        signature = self.signatures.get(hsh, '{fallback}()')
        return signature.split('(')[0]

    def get_func_signature(self, hsh):
        return self.signatures.get(hsh, '{fallback}()')


class ABI(object):
    '''
        This class contains methods to handle the ABI.
        The Application Binary Interface is the standard way to interact with
        contracts in the Ethereum ecosystem, both from outside the blockchain
        and for contract-to-contract interaction.

    '''
    class SByte():
        ''' Unconstrained symbolic byte string, not associated with any ConstraintSet '''
        def __init__(self, size=1):
            self.size = size

        def __mul__(self, reps):
            return Symbol(self.size * reps)

    SCHAR = SByte(1)
    SUINT = SByte(32)
    SValue = None

    @staticmethod
    def serialize(value):
        '''
        Translates a Python object to its EVM ABI serialization.
        '''
        if isinstance(value, (str, tuple)):
            return ABI.serialize_string(value)
        if isinstance(value, (list)):
            return ABI.serialize_array(value)
        if isinstance(value, (int, long)):
            return ABI.serialize_uint(value)
        if isinstance(value, ABI.SByte):
            return ABI.serialize_uint(value.size) + (None,) * value.size + (('\x00',) * (32 - (value.size % 32)))
        if value is None:
            return (None,) * 32

    @staticmethod
    def serialize_uint(value, size=32):
        '''
        Translates a Python int into a 32 byte string, MSB first
        '''
        assert size >= 1
        bytes = []
        for position in range(size):
            bytes.append(Operators.EXTRACT(value, position * 8, 8))
        chars = map(Operators.CHR, bytes)
        return tuple(reversed(chars))

    @staticmethod
    def serialize_string(value):
        '''
        Translates a string or a tuple of chars its EVM ABI serialization
        '''
        assert isinstance(value, (str, tuple))
        return ABI.serialize_uint(len(value)) + tuple(value) + tuple('\x00' * (32 - (len(value) % 32)))

    @staticmethod
    def serialize_array(value):
        assert isinstance(value, list)
        serialized = [ABI.serialize_uint(len(value))]
        for item in value:
            # TODO check all values are the same type
            serialized.append(ABI.serialize(item))
        return reduce(lambda x, y: x + y, serialized)

    @staticmethod
    def make_function_id(method_name_and_signature):
        '''
        Makes a function hash id from a method signature
        '''
        s = sha3.keccak_256()
        s.update(method_name_and_signature)
        return s.hexdigest()[:8].decode('hex')

    @staticmethod
    def make_function_arguments(*args):
        ''' Serializes a sequence of arguments '''
        if len(args) == 0:
            return ()
        args = list(args)
        for i in range(len(args)):
            if isinstance(args[i], EVMAccount):
                args[i] = int(args[i])
        result = []
        dynamic_args = []
        dynamic_offset = 32 * len(args)
        for arg in args:
            if isinstance(arg, (list, tuple, str, ManticoreEVM.SByte)):
                result.append(ABI.serialize(dynamic_offset))
                serialized_arg = ABI.serialize(arg)
                dynamic_args.append(serialized_arg)
                assert len(serialized_arg) % 32 == 0
                dynamic_offset += len(serialized_arg)
            else:
                result.append(ABI.serialize(arg))

        for arg in dynamic_args:
            result.append(arg)

        return reduce(lambda x, y: x + y, result)

    @staticmethod
    def make_function_call(method_name, *args):
        function_id = ABI.make_function_id(method_name)
        assert len(function_id) == 4
        result = [tuple(function_id)]
        result.append(ABI.make_function_arguments(*args))
        return reduce(lambda x, y: x + y, result)

    @staticmethod
    def _parse_size(num):
        """
        Parses the size part of a uint or int Solidity declaration.
        If empty string, returns 256

        :param str num: text following uint/int in a Solidity type declaration
        :return: uint or int size
        :rtype: int
        :raises EthereumError: if invalid size
        """
        if not num:
            return 256

        malformed = False
        try:
            size = int(num)
        except ValueError:
            malformed = True

        if malformed or size < 8 or size > 256 or size % 8 != 0:
            raise EthereumError('Invalid type size: {}'.format(num))

        return size

    @staticmethod
    def get_uint(data, nbytes, offset):
        """
        Read a `nbytes` bytes long big endian unsigned integer from `data` starting at `offset` 

        :param data: sliceable buffer; symbolic buffer of Eth ABI encoded data
        :param offset: byte offset
        :param nbytes: number of bytes to read starting from least significant byte
        :rtype: int or Expression
        """
        def _simplify(x):
            value = simplify(x)
            if isinstance(value, Constant) and not value.taint:
                return value.value
            else:
                return value

        nbytes = _simplify(nbytes)
        offset = _simplify(offset)
        padding = 32 - nbytes
        start = offset + padding
        value = Operators.CONCAT(nbytes * 8, *[Operators.ORD(x) for x in data[start:start + nbytes]])
        return _simplify(value)

    @staticmethod        
    def _consume_type(ty, data, offset):
        """
        Parses a value of type from data

        Further info: http://solidity.readthedocs.io/en/develop/abi-spec.html#use-of-dynamic-types

        :param data: transaction data WITHOUT the function hash first 4 bytes
        :param offset: offset into data of the first byte of the "head part" of the ABI element
        :return: tuple where the first element is the extracted ABI element, and the second is the offset of
            the next ABI element
        :rtype: tuple
        """
        # TODO(mark) refactor so we don't return this tuple thing. the offset+32 thing
        # should be something the caller keeps track of.

        new_offset = offset + 32

        if ty == u'':
            new_offset = offset
            result = None
        elif ty.startswith('uint'):
            size = ABI._parse_size(ty[4:]) // 8
            result = ABI.get_uint(data, size, offset)
        elif ty.startswith('int'):
            size = ABI._parse_size(ty[3:])
            value = ABI.get_uint(data, size // 8, offset)
            mask = 2**(size - 1)
            value = -(value & mask) + (value & ~mask)
            result = value
<<<<<<< HEAD
        elif ty in (u'bool'):
=======

        elif ty == u'bool':
>>>>>>> e77a7569
            result = ABI.get_uint(data, 1, offset)
        elif ty == u'address':
            result = ABI.get_uint(data, 20, offset)
        elif ty in (u'bytes', u'string'):
            dyn_offset = ABI.get_uint(data, 32, offset)
            size = ABI.get_uint(data, 32, dyn_offset)
            result = data[dyn_offset + 32:dyn_offset + 32 + size]
        elif ty.startswith('bytes') and 0 <= int(ty[5:]) <= 32:
            size = int(ty[5:])
            result = data[offset:offset + size]
        elif ty == u'function':
            # `function` is a special case of `bytes24`
            size = 24
            result = data[offset:offset + size]
        elif ty == u'address[]':
            dyn_offset = simplify(ABI.get_uint(data, 32, offset))
            size = simplify(ABI.get_uint(data, 32, dyn_offset))
            result = [ABI.get_uint(data, 20, dyn_offset + 32 + 32 * i) for i in range(size)]
        else:
            raise NotImplementedError(repr(ty))

        return result, new_offset

    @staticmethod
    def parse_type_spec(type_spec):
        is_multiple = '(' in type_spec
        if is_multiple:
            func_name = type_spec.split('(')[0]
            types = type_spec.split('(')[1][:-1].split(',')
            if not func_name:
                func_name = None
        else:
            func_name = None
            types = (type_spec,)
        return is_multiple, func_name, types

    @staticmethod
    def parse(type_spec, data):
        ''' Deserialize function ID and arguments specified in `type_spec` from `data`

        :param str type_spec: EVM ABI function specification. function name is optional
        :param data: ethereum transaction data
        :type data: str or Array
        :return:
        '''
        is_multiple, func_name, types = ABI.parse_type_spec(type_spec)

        off = 0

        #If it parsed the function name from the spec, skip 4 bytes from the data
        if func_name:
            data = data[4:]

        arguments = []
        for ty in types:
            val, off = ABI._consume_type(ty, data, off)
            if val is not None:
                arguments.append(val)
            else:
                break

        if is_multiple:
            if func_name is not None:
                return func_name, tuple(arguments)
            else:
                return tuple(arguments)
        else:
            return arguments[0]


class EVMAccount(object):
    ''' An EVM account '''

    def __init__(self, address, m=None, default_caller=None):
        ''' Encapsulates an account.

            :param address: the address of this account
            :type address: 160 bit long integer
            :param seth: the controlling Manticore
            :param default_caller: the default caller address for any transaction

        '''
        self._default_caller = default_caller
        self._m = m
        self._address = address
        self._hashes = None
        self._init_hashes()

    def add_function(self, signature):
        func_id = ABI.make_function_id(signature)
        func_name = str(signature.split('(')[0])
        self._hashes[func_name] = signature, func_id

    def __int__(self):
        return self._address

    def __str__(self):
        return str(self._address)

    @property
    def address(self):
        return self._address

    def _null_func(self):
        pass

    def _init_hashes(self):
        #initializes self._hashes lazy
        if self._hashes is None and self._m is not None:
            self._hashes = {}
            md = self._m.get_metadata(self._address)
            if md is not None:
                for signature, func_id in md.hashes.items():
                    func_name = str(signature.split('(')[0])
                    self._hashes[func_name] = signature, func_id
            # It was successful, no need to re-run. _init_hashes disabled
            self._init_hashes = self._null_func

    def __getattribute__(self, name):
        ''' If this is a contract account of which we know the functions hashes,
            this will build the transaction for the function call.

            Example use::

                #call funtion `add` on contract_account with argument `1000`
                contract_account.add(1000)

        '''
        if not name.startswith('_'):
            self._init_hashes()
            if self._hashes is not None and name in self._hashes.keys():
                def f(*args, **kwargs):
                    caller = kwargs.get('caller', None)
                    value = kwargs.get('value', 0)
                    tx_data = ABI.make_function_call(str(self._hashes[name][0]), *args)
                    if caller is not None:
                        caller = int(caller)
                    else:
                        caller = self._default_caller
                    self._m.transaction(caller=caller,
                                        address=self._address,
                                        value=value,
                                        data=tx_data)
                return f

        return object.__getattribute__(self, name)


class ManticoreEVM(Manticore):
    ''' Manticore EVM manager

        Usage Ex::

            from manticore.ethereum import ManticoreEVM, ABI
            m = ManticoreEVM()
            #And now make the contract account to analyze
            source_code = """
                pragma solidity ^0.4.15;
                contract AnInt {
                    uint private i=0;
                    function set(uint value){
                        i=value
                    }
                }
            """
            #Initialize user and contracts
            user_account = m.create_account(balance=1000)
            contract_account = m.solidity_create_contract(source_code, owner=user_account, balance=0)
            contract_account.set(12345, value=100) 

            seth.report()
            print seth.coverage(contract_account)
    '''
    SByte = ABI.SByte
    SValue = ABI.SValue

    def make_symbolic_buffer(self, size):
        ''' Creates a symbolic buffer of size bytes to be used in transactions.
            You can not operate on it. It is intended as a place holder for the
            real expression.

            Example use::

                symbolic_data = seth.make_symbolic_buffer(320)
                seth.transaction(caller=attacker_account,
                                address=contract_account,
                                data=symbolic_data,
                                value=100000 )


        '''
        return ABI.SByte(size)

    def make_symbolic_value(self):
        ''' Creates a symbolic value, normally a uint256, to be used in transactions.
            You can not operate on it. It is intended as a place holder for the
            real expression.

            Example use::

                symbolic_value = seth.make_symbolic_value()
                seth.transaction(caller=attacker_account,
                                address=contract_account,
                                data=data,
                                value=symbolic_data )

        '''
        return ABI.SValue

    @staticmethod
    def compile(source_code, contract_name=None, libraries=None):
        ''' Get initialization bytecode from a Solidity source code '''
        name, source_code, bytecode, runtime, srcmap, srcmap_runtime, hashes, abi, warnings = ManticoreEVM._compile(source_code, contract_name, libraries)
        if runtime:
            return runtime_bytecode
        return bytecode

    @staticmethod
    def _link(bytecode, libraries=None):
        has_dependencies = '_' in bytecode
        hex_contract = bytecode
        if has_dependencies:
            deps = {}
            pos = 0
            while pos < len(hex_contract):
                if hex_contract[pos] == '_':
                    # __/tmp/tmp_9k7_l:Manticore______________
                    lib_placeholder = hex_contract[pos:pos + 40]
                    lib_name = lib_placeholder.split(':')[1].split('_')[0]
                    deps.setdefault(lib_name, []).append(pos)
                    pos += 40
                else:
                    pos += 2

            if libraries is None:
                raise DependencyError(deps.keys())
            libraries = dict(libraries)
            hex_contract_lst = list(hex_contract)
            for lib_name, pos_lst in deps.items():
                try:
                    lib_address = libraries[lib_name]
                except KeyError:
                    raise DependencyError([lib_name])
                for pos in pos_lst:
                    hex_contract_lst[pos:pos + 40] = '%040x' % lib_address
            hex_contract = ''.join(hex_contract_lst)
        return hex_contract

    @staticmethod
    def _compile(source_code, contract_name, libraries=None):
        """ Compile a Solidity contract, used internally

            :param source_code: a solidity source code
            :param contract_name: a string with the name of the contract to analyze
            :param libraries: an itemizable of piars (library_name, address) 
            :return: name, source_code, bytecode, srcmap, srcmap_runtime, hashes
        """
        solc = "solc"

        #check solc version
        supported_versions = ('0.4.18', '0.4.21')
        installed_version_output = check_output([solc, "--version"])

        m = re.match(r".*Version: (?P<version>(?P<major>\d+)\.(?P<minor>\d+)\.(?P<build>\d+))\+(?P<commit>[^\s]+).*", installed_version_output, re.DOTALL | re.IGNORECASE)

        installed_version = m.groupdict()['version']
        if installed_version not in supported_versions:
            #Fixme https://github.com/trailofbits/manticore/issues/847
            #logger.warning("Unsupported solc version %s", installed_version)
            pass

        with tempfile.NamedTemporaryFile() as temp:
            temp.write(source_code)
            temp.flush()
            p = Popen([solc, '--combined-json', 'abi,srcmap,srcmap-runtime,bin,hashes,bin-runtime', '--allow-paths', '.', temp.name], stdout=PIPE, stderr=PIPE)

            try:
                output = json.loads(p.stdout.read())
            except ValueError:
                raise Exception('Solidity compilation error:\n\n{}'.format(p.stderr.read()))

            contracts = output.get('contracts', [])
            if len(contracts) != 1 and contract_name is None:
                raise Exception('Solidity file must contain exactly one contract or you must use contract parameter to specify which one.')

            name, contract = None, None
            if contract_name is None:
                name, contract = contracts.items()[0]
            else:
                for n, c in contracts.items():
                    if n.split(":")[1] == contract_name:
                        name, contract = n, c
                        break

            assert(name is not None)
            name = name.split(':')[1]

            if contract['bin'] == '':
                raise Exception('Solidity failed to compile your contract.')

            bytecode = ManticoreEVM._link(contract['bin'], libraries).decode('hex')
            srcmap = contract['srcmap'].split(';')
            srcmap_runtime = contract['srcmap-runtime'].split(';')
            hashes = contract['hashes']
            abi = json.loads(contract['abi'])
            runtime = ManticoreEVM._link(contract['bin-runtime'], libraries).decode('hex')
            warnings = p.stderr.read()

            return name, source_code, bytecode, runtime, srcmap, srcmap_runtime, hashes, abi, warnings

    def __init__(self, procs=10, **kwargs):
        ''' A Manticore EVM manager
            :param int procs: number of workers to use in the exploration
        '''
        self.normal_accounts = set()
        self.contract_accounts = set()
        self._config_procs = procs
        # Make the constraint store
        constraints = ConstraintSet()
        # make the ethereum world state
        world = evm.EVMWorld(constraints)
        initial_state = State(constraints, world)
        super(ManticoreEVM, self).__init__(initial_state, **kwargs)

        self.detectors = {}
        self.metadata = {}

        # The following should go to manticore.context so we can use multiprocessing
        self.context['seth'] = {}
        self.context['seth']['_pending_transaction'] = None
        self.context['seth']['_saved_states'] = []
        self.context['seth']['_final_states'] = []
        self.context['seth']['_completed_transactions'] = 0

        self._executor.subscribe('did_load_state', self._load_state_callback)
        self._executor.subscribe('will_terminate_state', self._terminate_state_callback)
        self._executor.subscribe('did_evm_execute_instruction', self._did_evm_execute_instruction_callback)
        self._executor.subscribe('did_read_code', self._did_evm_read_code)
        self._executor.subscribe('on_symbolic_sha3', self._symbolic_sha3)
        self._executor.subscribe('on_concrete_sha3', self._concrete_sha3)

    @property
    def world(self):
        ''' The world instance or None if there is more than one state '''
        return self.get_world(None)

    @property
    def completed_transactions(self):
        with self.locked_context('seth') as context:
            return context['_completed_transactions']

    @property
    def _running_state_ids(self):
        ''' IDs of the running states''' 
        with self.locked_context('seth') as context:
            if self.initial_state is not None:
                return context['_saved_states'] + [-1]
            else:
                return context['_saved_states']

    @property
    def _all_state_ids(self):
        ''' IDs of the all states

            Note: state with id -1 is already in memory and it is not backed on the storage
        ''' 
        return self._running_state_ids + self._terminated_state_ids

    @property
    def _terminated_state_ids(self):
        ''' IDs of the terminated states ''' 
        with self.locked_context('seth') as context:
            return context['_final_states']

    @property
    def running_states(self):
        ''' Iterates over the running states''' 
        for state_id in self._running_state_ids:
            state = self.load(state_id)
            yield state
            #FIXME re save state in case it was modified by the user

    @property
    def terminated_states(self):
        ''' Iterates over the terminated states''' 
        for state_id in self._terminated_state_ids:
            state = self.load(state_id)
            yield state
            #FIXME re save state in case it was modified by the user

    @property
    def all_states(self):
        ''' Iterates over the all states (terminated and alive)''' 
        for state_id in self._all_state_ids:
            state = self.load(state_id)
            yield state
            #FIXME re save state in case it was modified by the user

    def count_states(self):
        ''' Total states count '''
        return len(self._all_state_ids)

    def count_running_states(self):
        ''' Running states count '''
        return len(self._running_state_ids)

    def count_terminated_states(self):
        ''' Terminated states count '''
        return len(self._terminated_state_ids)
        
    def _terminate_state_id(self, state_id):
        ''' Manually  terminates a states by state_id.
            Moves the state from the running list into the terminated list and
            generates a testcase for it
        '''

        # Move state from runnign to final states
        if state_id != -1:
            with self.locked_context('seth') as seth_context:
                saved_states = seth_context['_saved_states']
                final_states = seth_context['_final_states']
                if state_id in saved_states:
                    saved_states.remove(state_id)
                    final_states.append(state_id)
                seth_context['_saved_states'] = saved_states
                seth_context['_final_states'] = final_states
        else:
            assert state_id == -1
            state_id = self.save(self._initial_state, final=True)
            self._initial_state = None



    # deprecate this 5 in favor of for sta in seth.all_states: do stuff?
    def get_world(self, state_id=None):
        ''' Returns the evm world of `state_id` state. '''
        state = self.load(state_id)
        if state is None:
            return None
        else:
            return state.platform

    def get_balance(self, address, state_id=None):
        ''' Balance for account `address` on state `state_id` '''
        if isinstance(address, EVMAccount):
            address = int(address)
        return self.get_world(state_id).get_balance(address)

    def get_storage_data(self, address, offset, state_id=None):
        ''' Storage data for `offset` on account `address` on state `state_id` '''
        if isinstance(address, EVMAccount):
            address = int(address)
        return self.get_world(state_id).get_storage_data(address, offset)

    def get_code(self, address, state_id=None):
        ''' Storage data for `offset` on account `address` on state `state_id` '''
        if isinstance(address, EVMAccount):
            address = int(address)
        return self.get_world(state_id).get_code(address)

    def last_return(self, state_id=None):
        ''' Last returned buffer for state `state_id` '''
        state = self.load(state_id)
        return state.platform.last_return

    def transactions(self, state_id=None):
        ''' Transactions list for state `state_id` '''
        state = self.load(state_id)
        return state.platform.transactions

    def solidity_create_contract(self, source_code, owner, contract_name=None, libraries=None, balance=0, address=None, args=()):
        ''' Creates a solidity contract

            :param str source_code: solidity source code
            :param owner: owner account (will be default caller in any transactions)
            :type owner: int or EVMAccount
            :param contract_name: Name of the contract to analyze (optional if there is a single one in the source code)
            :type contract_name: str
            :param balance: balance to be transferred on creation
            :type balance: int or SValue
            :param address: the address for the new contract (optional)
            :type address: int or EVMAccount
            :param tuple args: constructor arguments
            :rtype: EVMAccount
        '''
        compile_results = self._compile(source_code, contract_name, libraries=libraries)
        init_bytecode = compile_results[2]

        if address is None:
            address = self.world.new_address()

        # FIXME different states "could"(VERY UNLIKELY) have different contracts
        # asociated with the same address
        self.metadata[address] = SolidityMetadata(*compile_results)

        account = self.create_contract(owner=owner,
                                       balance=balance,
                                       address=address,
                                       init=tuple(init_bytecode) + tuple(ABI.make_function_arguments(*args)))

        if not self.count_running_states() or self.get_code(account) == '':
            return None
        return account

    def create_contract(self, owner, balance=0, address=None, init=None):
        ''' Creates a contract

            :param owner: owner account (will be default caller in any transactions)
            :type owner: int or EVMAccount
            :param balance: balance to be transferred on creation
            :type balance: int or SValue
            :param int address: the address for the new contract (optional)
            :param str init: initializing evm bytecode and arguments
            :rtype: EVMAccount
        '''
        assert self.count_running_states() == 1, "No forking yet"
        assert init is not None
        #FIxme?
        #We force the same address/accounts on all the states
        if address is None:
            address = self.world.new_address()

        with self.locked_context('seth') as context:
            assert context['_pending_transaction'] is None
            context['_pending_transaction'] = ('CREATE_CONTRACT', owner, address, balance, init, 10)

        self.run(procs=self._config_procs)

        #FIxme?
        #We assume the constructor run in all states effectivelly and add the 
        #address to the accounts list
        self.contract_accounts.add(address)
        return EVMAccount(address, self, default_caller=owner)

    def create_account(self, balance=0, address=None, code=''):
        ''' Creates a normal account

            :param balance: balance to be transfered on creation
            :type balance: int or SValue
            :param address: the address for the new contract (optional)
            :type address: int
            :return: an EVMAccount
        '''
        if self.count_running_states() != 1:
            raise Exception("This works only when there is a single state")
        with self.locked_context('seth') as context:
            if context['_pending_transaction'] is not None:
                raise Exception("It should be no other pending transaction")

        #self.world refers to the evm world of the single state in existance
        address = self.world.new_address()
        self.world.create_account( address, balance, code=code, storage=None)

        #keep a list just in case. 
        #Caveat: After some execution the account list on different states may differ
        self.normal_accounts.add(address)
        return address

    def transaction(self, caller, address, value, data):
        ''' Issue a symbolic transaction

            :param caller: the address of the account sending the transaction
            :type caller: int or EVMAccount
            :param address: the address of the contract to call
            :type address: int or EVMAccount
            :param value: balance to be transfered on creation
            :type value: int or SValue
            :param data: initial data
            :return: an EVMAccount
            :raises NoAliveStates: if there are no alive states to execute
        '''
        if isinstance(address, EVMAccount):
            address = int(address)
        if isinstance(caller, EVMAccount):
            caller = int(caller)

        if not self.count_running_states():
            raise NoAliveStates

        if isinstance(data, self.SByte):
            data = (None,) * data.size

        with self.locked_context('seth') as context:
            context['_pending_transaction'] = ('CALL', caller, address, value, data, 10)

        logger.info("Starting symbolic transaction: %d", self.completed_transactions + 1)
        status = self.run(procs=self._config_procs)
        with self.locked_context('seth') as context:
            context['_completed_transactions'] = context['_completed_transactions'] + 1

        logger.info("Finished symbolic transaction: %d | Code Coverage: %d%% | Terminated States: %d | Alive States: %d", self.completed_transactions, self.global_coverage(address), self.count_terminated_states(), self.count_running_states())

        return status

    def multi_tx_analysis(self, solidity_filename, contract_name=None, tx_limit=None, tx_use_coverage=True, tx_account="attacker"):
        with open(solidity_filename) as f:
            source_code = f.read()

        owner_account = self.create_account(balance=1000)
        attacker_account = self.create_account(balance=1000)

        deps = {}
        contract_names = [contract_name]
        while contract_names:
            contract_name = contract_names.pop()
            try:
                contract_account = self.solidity_create_contract(source_code, contract_name=contract_name, owner=owner_account, libraries=deps)
                deps[contract_name] = contract_account
            except DependencyError as e:
                contract_names.append(contract_name)
                for lib_name in e.lib_names:
                    if lib_name not in deps:
                        contract_names.append(lib_name)

        if tx_account == "attacker":
            tx_account = attacker_account
        elif tx_account == "owner":
            tx_account = owner_account
        else:
            raise EthereumError('The account to perform the symbolic exploration of the contract should be either "attacker" or "owner"')

        def run_symbolic_tx():
            symbolic_data = self.make_symbolic_buffer(320)
            symbolic_value = self.make_symbolic_value()
            self.transaction(caller=tx_account,
                             address=contract_account,
                             data=symbolic_data,
                             value=symbolic_value)

        if contract_account is None:
            logger.info("Failed to create contract. Exception in constructor")
            return

        prev_coverage = 0
        current_coverage = 0

<<<<<<< HEAD
        while current_coverage < 100 and not self.is_shutdown():
=======
        while current_coverage < 100 or not tx_use_coverage:
>>>>>>> e77a7569
            try:
                run_symbolic_tx()
            except NoAliveStates:
                break

            if tx_limit is not None:
                tx_limit -= 1
                if tx_limit == 0:
                    break

            if tx_use_coverage:
                prev_coverage = current_coverage
                current_coverage = self.global_coverage(contract_account)
                found_new_coverage = prev_coverage < current_coverage

                if not found_new_coverage:
                    break

        self.finalize()

    def run(self, **kwargs):
        ''' Run any pending transaction on any running state '''

        # Check if there is a pending transaction
        with self.locked_context('seth') as context:
            assert context['_pending_transaction'] is not None

            # there is no states added to the executor queue
            assert len(self._executor.list()) == 0

            for state_id in context['_saved_states']:
                self._executor.put(state_id)
            context['_saved_states'] = []

        # A callback will use _pending_transaction and issue the transaction
        # in each state (see load_state_callback)
        super(ManticoreEVM, self).run(**kwargs)

        with self.locked_context('seth') as context:
            if len(context['_saved_states']) == 1:
                self._initial_state = self._executor._workspace.load_state(context['_saved_states'][0], delete=True)
                context['_saved_states'] = []
                assert self._running_state_ids == [-1]

            # clear pending transcations. We are done.
            context['_pending_transaction'] = None

    def save(self, state, final=False):
        ''' Save a state in secondary storage and add it to running or final lists

            :param state: A manticore State
            :param final: True if state is final
            :returns: a state id

        '''
        # save the state to secondary storage
        state_id = self._executor._workspace.save_state(state)
        with self.locked_context('seth') as context:
            if final:
                # Keep it on a private list
                context['_final_states'].append(state_id)
            else:
                # Keep it on a private list
                context['_saved_states'].append(state_id)
        return state_id

    def load(self, state_id=None):
        ''' Load one of the running or final states.

            :param state_id: If None it assumes there is a single running state
            :type state_id: int or None
        '''
        state = None
        if state_id is None:
            #a single state was assumed
            if self.count_running_states() == 1:  
                #Get the ID of the single running state              
                state_id = self._running_state_ids[0]
            else:
                raise Exception("More than one state running.")

        if state_id == -1:
            state = self.initial_state
        else:
            state = self._executor._workspace.load_state(state_id, delete=False)
            #froward events from newly loaded object
            self._executor.forward_events_from(state, True)
        return state

    # Callbacks
    def _symbolic_sha3(self, state, data, known_hashes):
        ''' INTERNAL USE '''

        with self.locked_context('known_sha3', set) as known_sha3:
            state.platform._sha3.update(known_sha3)

    def _concrete_sha3(self, state, buf, value):
        ''' INTERNAL USE '''
        with self.locked_context('known_sha3', set) as known_sha3:
            known_sha3.add((buf, value))

    def _terminate_state_callback(self, state, state_id, e):
        ''' INTERNAL USE
            Every time a state finishes executing last transaction we save it in
            our private list
        '''
        if str(e) == 'Abandoned state':
            #do nothing
            return
        world = state.platform
        state.context['last_exception'] = e
        e.testcase = False  # Do not generate a testcase file

        if not world.all_transactions:
            logger.debug("Something was wrong. Search terminated in the middle of an ongoing tx")
            self.save(state, final=True)
            return 

        tx = world.all_transactions[-1]

        #is we initiated the Tx we need process the outcome for now.
        #Fixme incomplete. 
        if tx.is_human():
            if tx.sort == 'CREATE':
                if tx.result == 'RETURN':
                    world.set_code(tx.address, tx.return_data)
                else:
                    world.delete_account(tx.address)
        else:
            logger.info("Manticore exception. State should be terminated only at the end of the human transaction")

        #Human tx that ends in this wont modify the storage so finalize and
        # generate a testcase. FIXME This should be configurable as REVERT and 
        # THROWit actually changes the balance and nonce? of some accounts
        if tx.result in {'REVERT', 'THROW', 'TXERROR'}:
            self.save(state, final=True)
        else:
            assert tx.result in {'SELFDESTRUCT', 'RETURN', 'STOP'}
            # if not a revert we save the state for further transactioning
            del state.context['processed']
            self.save(state)  # Add tu running states
    
    #Callbacks
    def _load_state_callback(self, state, state_id):
        ''' INTERNAL USE
            When a state was just loaded from stoage we do the pending transaction
        '''
        if state.context.get('processed', False):
            return
        world = state.platform
        state.context['processed'] = True
        with self.locked_context('seth') as context:
            # take current global transaction we need to apply to all running states
            ty, caller, address, value, data, price = context['_pending_transaction']

        txnum = len(world.human_transactions)

        # Replace any None by symbolic values
        if value is None:
            value = state.new_symbolic_value(256, label='tx%d_value' % txnum)
        if isinstance(data, tuple):
            if any(x is None for x in data):
                symbolic_data = state.constraints.new_array(index_bits=256, name='tx%d_data' % txnum, index_max=len(data))
                for i in range(len(data)):
                    if data[i] is not None:
                        symbolic_data[i] = data[i]
                data = symbolic_data

        if ty == 'CALL':
            world.transaction(address=address, caller=caller, data=data, value=value, price=price)
        else:
            assert ty == 'CREATE_CONTRACT'
            world.create_contract(caller=caller, address=address, balance=value, init=data, price=price)

    def _did_evm_execute_instruction_callback(self, state, instruction, arguments, result):
        ''' INTERNAL USE '''
        logger.debug("%s", state.platform.current_vm)
        #TODO move to a plugin
        at_init = state.platform.current_transaction.sort == 'CREATE'
        pc = instruction.offset
        if at_init:
            coverage_context_name = 'init_coverage'
        else:
            coverage_context_name = 'runtime_coverage'

        with self.locked_context(coverage_context_name, set) as coverage:
            coverage.add((state.platform.current_vm.address, pc))

        state.context.setdefault('evm.trace', []).append((state.platform.current_vm.address, pc, at_init))

    def _did_evm_read_code(self, state, offset, size):
        ''' INTERNAL USE '''
        with self.locked_context('code_data', set) as code_data:
            for i in range(offset, offset + size):
                code_data.add((state.platform.current_vm.address, i))

    def get_metadata(self, address):
        ''' Gets the solidity metadata for address.
            This is available only if address is a contract created from solidity
        '''
        return self.metadata.get(int(address))

    def register_detector(self, d):
        if not isinstance(d, Detector):
            raise Exception("Not a Detector")
        self.detectors[d.name] = d
        self.register_plugin(d)

    @property
    def global_findings(self):
        with self.locked_context('seth.global_findings', set) as global_findings:
            return global_findings

    @property
    def workspace(self):
        return self._executor._workspace._store.uri

    def generate_testcase(self, state, name, message=''):
        self._generate_testcase_callback(state, name, message)
    
    def _generate_testcase_callback(self, state, name, message=''):
        '''
        Create a serialized description of a given state.
        :param state: The state to generate information about
        :param message: Accompanying message
        '''
        # workspace should not be responsible for formating the output
        # each object knows its secrets, each class should be able to report its
        # final state
        #super(ManticoreEVM, self)._generate_testcase_callback(state, name, message)
        # TODO(mark): Refactor ManticoreOutput to let the platform be more in control
        #  so this function can be fully ported to EVMWorld.generate_workspace_files.
        def flagged(flag):
            return '(*)' if flag else '' 
        testcase = self._output.testcase(name.replace(' ', '_'))
        logger.info("Generated testcase No. {} - {}".format(testcase.num, message))
        blockchain = state.platform
        with testcase.open_stream('summary') as summary:
            summary.write("Last exception: %s\n" % state.context['last_exception'])

            at_runtime = blockchain.last_transaction.sort != 'CREATE'
            address, offset, at_init = state.context['evm.trace'][-1]
            assert at_runtime != at_init

            #Last instruction if last tx vas valid
            if state.context['last_exception'].message != 'TXERROR':
                metadata = self.get_metadata(blockchain.last_transaction.address)
                if metadata is not None:
                    summary.write('Last instruction at contract %x offset %x\n' %(address, offset))
                    source_code_snippet = metadata.get_source_for(offset, at_runtime)
                    if source_code_snippet:
                        summary.write(source_code_snippet)
                    summary.write('\n')

            # Accounts summary
            is_something_symbolic = False
            summary.write("%d accounts.\n" % len(blockchain.accounts))
            for account_address in blockchain.accounts:
                is_account_address_symbolic = issymbolic(account_address)
                account_address = state.solve_one(account_address)
                summary.write("Address: 0x%x %s\n" % (account_address, flagged(is_account_address_symbolic)))
                balance = blockchain.get_balance(account_address)
                is_balance_symbolic = issymbolic(balance)
                is_something_symbolic = is_something_symbolic or is_balance_symbolic
                balance = state.solve_one(balance)
                summary.write("Balance: %d %s\n" % (balance, flagged(is_balance_symbolic)))
                from .core.smtlib.visitors import translate_to_smtlib

                storage = blockchain.get_storage(account_address)
                summary.write("Storage: %s" % translate_to_smtlib(storage))

                all_used_indexes = []
                with state.constraints as temp_cs:
                    index = temp_cs.new_bitvec(256)
                    storage = blockchain.get_storage(account_address)
                    temp_cs.add(storage.get(index) != 0)

                    try:
                        while True:
                            a_index = solver.get_value(temp_cs, index)
                            all_used_indexes.append(a_index)

                            temp_cs.add(storage.get(a_index) != 0)
                            temp_cs.add(index != a_index)
                            #print "AINDEX:", a_index, solver.get_value(temp_cs, storage[a_index])
                    except:
                        pass

                if all_used_indexes:
                    summary.write("Storage:\n")
                    for i in all_used_indexes:
                        value = storage.get(i)
                        is_storage_symbolic = issymbolic(value)
                        summary.write("storage[%x] = %x %s\n" % (state.solve_one(i), state.solve_one(value), flagged(is_storage_symbolic)))
                '''if blockchain.has_storage(account_address):
                    summary.write("Storage:\n")
                    for offset, value in blockchain.get_storage_items(account_address):
                        is_storage_symbolic = issymbolic(offset) or issymbolic(value)
                        offset = state.solve_one(offset)
                        value = state.solve_one(value)
                        summary.write("\t%032x -> %032x %s\n" % (offset, value, flagged(is_storage_symbolic)))
                        is_something_symbolic = is_something_symbolic or is_storage_symbolic
                '''

                runtime_code = blockchain.get_code(account_address)
                if runtime_code:
                    summary.write("Code:\n")
                    fcode = StringIO.StringIO(runtime_code)
                    for chunk in iter(lambda: fcode.read(32), b''):
                        summary.write('\t%s\n' % chunk.encode('hex'))
                    runtime_trace = set((pc for contract, pc, at_init in state.context['evm.trace'] if address == contract and not at_init))
                    summary.write("Coverage %d%% (on this state)\n" % calculate_coverage(runtime_code, runtime_trace))  # coverage % for address in this account/state
                summary.write("\n")

            if blockchain._sha3:
                summary.write("Known hashes:\n")
                for key, value in blockchain._sha3.items():
                    summary.write('%s::%x\n' % (key.encode('hex'), value))

            if is_something_symbolic:
                summary.write('\n\n(*) Example solution given. Value is symbolic and may take other values\n')

        # Transactions
        with testcase.open_stream('tx') as tx_summary:
            is_something_symbolic = False
            for tx in blockchain.transactions:  # external transactions
                tx_summary.write("Transactions Nr. %d\n" % blockchain.transactions.index(tx))

                # The result if any RETURN or REVERT
                tx_summary.write("Type: %s\n" % tx.sort)
                tx_summary.write("From: 0x%x %s\n" % (state.solve_one(tx.caller), flagged(issymbolic(tx.caller))))
                tx_summary.write("To: 0x%x %s\n" % (state.solve_one(tx.address), flagged(issymbolic(tx.address))))
                tx_summary.write("Value: %d %s\n"% (state.solve_one(tx.value), flagged(issymbolic(tx.value))))
                tx_data = ''.join(state.solve_one(tx.data))
                tx_summary.write("Data: %s %s\n"% (tx_data.encode('hex'), flagged(issymbolic(tx.data))))
                if tx.return_data is not None:
                    return_data = state.solve_one(tx.return_data)
                    tx_summary.write("Return_data: %s %s\n" % (''.join(return_data).encode('hex'), flagged(issymbolic(tx.return_data))))

                metadata = self.get_metadata(tx.address)
                if tx.sort == 'CALL':
                    if metadata is not None:
                        function_id = tx.data[:4]  # hope there is enough data
                        function_id = state.solve_one(function_id).encode('hex')
                        signature = metadata.get_func_signature(function_id)
                        function_name, arguments = ABI.parse(signature, tx.data)

                        return_data = None
                        if tx.result == 'RETURN':
                            ret_types = metadata.get_func_return_types(function_id)
                            return_data = ABI.parse(ret_types, tx.return_data)  # function return

                        tx_summary.write('\n')
                        tx_summary.write("Function call:\n")
                        tx_summary.write("%s(" % state.solve_one(function_name))
                        tx_summary.write(','.join(map(repr, map(state.solve_one, arguments))))
                        is_argument_symbolic = any(map(issymbolic, arguments))
                        is_something_symbolic = is_something_symbolic or is_argument_symbolic
                        tx_summary.write(') -> %s %s\n' % ( tx.result, flagged(is_argument_symbolic)))

                        if return_data is not None:
                            is_return_symbolic = any(map(issymbolic, return_data))
                            return_values = tuple(map(state.solve_one, return_data))
                            if len(return_values) == 1:
                                return_values = return_values[0]

                            tx_summary.write('return: %r %s\n' % ( return_values, flagged(is_return_symbolic)))
                            is_something_symbolic = is_something_symbolic or is_return_symbolic

                            tx_summary.write('return: %r %s\n' % ( return_values, flagged(is_return_symbolic)))
                            is_something_symbolic = is_something_symbolic or is_return_symbolic

                tx_summary.write('\n\n')

            if is_something_symbolic:
                tx_summary.write('\n\n(*) Example solution given. Value is symbolic and may take other values\n')

        # logs
        with testcase.open_stream('logs') as logs_summary:
            is_something_symbolic = False
            for log_item in blockchain.logs:
                is_log_symbolic = issymbolic(log_item.memlog)
                is_something_symbolic = is_log_symbolic or is_something_symbolic
                solved_memlog = state.solve_one(log_item.memlog)
                printable_bytes = ''.join(filter(lambda c: c in string.printable, solved_memlog))

                logs_summary.write("Address: %x\n" % log_item.address)
                logs_summary.write("Memlog: %s (%s) %s\n" % (solved_memlog.encode('hex'), printable_bytes, flagged(is_log_symbolic)))
                logs_summary.write("Topics:\n")
                for i, topic in enumerate(log_item.topics):
                    logs_summary.write("\t%d) %x %s" %(i, state.solve_one(topic), flagged(issymbolic(topic))))

        with testcase.open_stream('constraints') as smt_summary:
            smt_summary.write(str(state.constraints))

        with testcase.open_stream('pkl') as statef:
            try:
                statef.write(pickle.dumps(state, 2))
            except RuntimeError:
                # recursion exceeded. try a slower, iterative solution
                from .utils import iterpickle
                logger.debug("Using iterpickle to dump state")
                statef.write(iterpickle.dumps(state, 2))

        with testcase.open_stream('trace') as f:
            self._emit_trace_file(f, state.context['evm.trace'])
        return testcase

    @staticmethod
    def _emit_trace_file(filestream, trace):
        """
        :param filestream: file object for the workspace trace file
        :param trace: list of (contract address, pc) tuples
        :type trace: list[tuple(int, int)]
        """
        for contract, pc, at_init in trace:
            if pc == 0:
                filestream.write('---\n')
            ln = '0x{:x}:0x{:x} {}\n'.format(contract, pc, '*' if at_init else '')
            filestream.write(ln)

    def finalize(self):
        """
        Terminate and generate testcases for all currently alive states (contract states that cleanly executed
        to a STOP or RETURN in the last symbolic transaction).
        """
        logger.debug("Finalizing %d states.", self.count_states())
        q = Queue()
        map(q.put, self._all_state_ids)

        def f(q):
            try:
                while True:
                    state_id = q.get_nowait()
                    self._terminate_state_id(state_id)
            except EmptyQueue:
                pass

        ps = []

        for _ in range(self._config_procs):
            p = Process(target=f, args=(q,))
            p.start()
            ps.append(p)

        for p in ps:
            p.join()            
                
        #delete actual streams from storage
        for state_id in self._all_state_ids:
            #state_id -1 is always only on memory
            if state_id != -1:
                self._executor._workspace.rm_state(state_id)

        # clean up lists
        with self.locked_context('seth') as seth_context:
            seth_context['_saved_states'] = []
        with self.locked_context('seth') as seth_context:
            seth_context['_final_states'] = []

        #global summary
        with self._output.save_stream('global.summary') as global_summary:
            # (accounts created by contract code are not in this list )
            global_summary.write("Global coverage:\n")
            for address in self.contract_accounts:
                global_summary.write("%x: %d%%\n" % (address, self.global_coverage(address)))  # coverage % for address in this state

            if len(self.global_findings):
                global_summary.write("Global Findings:\n")

                for address, pc, finding in self.global_findings:
                    global_summary.write('- %s -\n' % finding)
                    global_summary.write('\t Contract: %s\n' % address)
                    global_summary.write('\t Program counter: %s\n' % pc)
                    md = self.get_metadata(address)
                    if md is not None:
                        src = md.get_source_for(pc)
                        global_summary.write('\t Snippet:\n')
                        global_summary.write('\n'.join(('\t\t' + x for x in src.split('\n'))))
                        global_summary.write('\n\n')

            md = self.get_metadata(address)
            if md is not None and len(md.warnings) > 0:
                global_summary.write('\n\nCompiler warnings for %s:\n' % md.name)
                global_summary.write(md.warnings)

        for address, md in self.metadata.items():
            with self._output.save_stream('global_%s.sol' % md.name) as global_src:
                global_src.write(md.source_code)
            with self._output.save_stream('global_%s_runtime.bytecode' % md.name) as global_runtime_bytecode:
                global_runtime_bytecode.write(md.runtime_bytecode)
            with self._output.save_stream('global_%s_init.bytecode' % md.name) as global_init_bytecode:
                global_init_bytecode.write(md.init_bytecode)

            with self._output.save_stream('global_%s.runtime_asm' % md.name) as global_runtime_asm:
                runtime_bytecode = md.runtime_bytecode

                with self.locked_context('runtime_coverage') as seen:

                    count, total = 0, 0
                    for i in evm.EVMAsm.disassemble_all(runtime_bytecode):
                        if (address, i.offset) in seen:
                            count += 1
                            global_runtime_asm.write('*')
                        else:
                            global_runtime_asm.write(' ')

                        global_runtime_asm.write('%4x: %s\n' % (i.offset, i))
                        total += 1

            with self._output.save_stream('global_%s.init_asm' % md.name) as global_init_asm:
                with self.locked_context('init_coverage') as seen:
                    count, total = 0, 0
                    for i in evm.EVMAsm.disassemble_all(md.init_bytecode):
                        if (address, i.offset) in seen:
                            count += 1
                            global_init_asm.write('*')
                        else:
                            global_init_asm.write(' ')

                        global_init_asm.write('%4x: %s\n' % (i.offset, i))
                        total += 1

            with self._output.save_stream('global_%s.init_visited' % md.name) as f:
                with self.locked_context('init_coverage') as seen:
                    visited = set((o for (a, o) in seen if a == address))
                    for o in sorted(visited):
                        f.write('0x%x\n' % o)

            with self._output.save_stream('global_%s.runtime_visited' % md.name) as f:
                with self.locked_context('runtime_coverage') as seen:
                    visited = set()
                    for (a, o) in seen:
                        if a == address:
                            visited.add(o)
                    for o in sorted(visited):
                        f.write('0x%x\n' % o)

        logger.info("Results in %s", self.workspace)

    def global_coverage(self, account_address):
        ''' Returns code coverage for the contract on `account_address`.
            This sums up all the visited code lines from any of the explored
            states.
        '''
        account_address = int(account_address)

        #Search one state in which the account_address exists
        for state in self.all_states:
            world = state.platform
            if account_address in world:
                break

        with self.locked_context('runtime_coverage') as coverage:
            seen = coverage
        runtime_bytecode = self.get_metadata(account_address).runtime_bytecode

        count, total = 0, 0
        for i in evm.EVMAsm.disassemble_all(runtime_bytecode):
            if (account_address, i.offset) in seen:
                count += 1
            total += 1

        return count * 100.0 / total

    # TODO: Find a better way to suppress execution of Manticore._did_finish_run_callback
    # We suppress because otherwise we log it many times and it looks weird.
    def _did_finish_run_callback(self):
        pass<|MERGE_RESOLUTION|>--- conflicted
+++ resolved
@@ -150,32 +150,11 @@
         state.context.setdefault('seth.detectors.initialized_storage', set()).add((address,offset))
 
 
-<<<<<<< HEAD
-def calculate_coverage(code, seen):
-    ''' Calculates what percentage of code has been seen '''
-
-    def array_to_string(arr):
-        #Get a string out of constant Array
-        result = ''
-        for i in range(len(arr)):
-            result += chr(simplify(arr[i]).value)
-        return result
-    bytecode = array_to_string(code)
-
-    end = None
-    if bytecode[-44: -34] == '\x00\xa1\x65\x62\x7a\x7a\x72\x30\x58\x20' \
-            and bytecode[-2:] == '\x00\x29':
-        end = -9 - 33 - 2  # Size of metadata at the end of most contracts
-
-    count, total = 0, 0
-    for i in evm.EVMAsm.disassemble_all(bytecode[:end]):
-=======
 def calculate_coverage(runtime_bytecode, seen):
     ''' Calculates what percentage of runtime_bytecode has been seen '''
     count, total = 0, 0
     bytecode = SolidityMetadata._without_metadata(runtime_bytecode)
     for i in evm.EVMAsm.disassemble_all(bytecode):
->>>>>>> e77a7569
         if i.offset in seen:
             count += 1
         total += 1
@@ -196,7 +175,6 @@
         self.srcmap_runtime = self.__build_source_map(self.runtime_bytecode, srcmap_runtime)
         self.srcmap = self.__build_source_map(self.init_bytecode, srcmap)
 
-<<<<<<< HEAD
     def add_function(self, method_name_and_signature):
         #TODO: use re, and check it's sane
         if name in self.abi:
@@ -210,7 +188,7 @@
         self.abi[name] = { 'inputs': [{'type': ty} for ty in input_types],
                            'name': name,
                            'outputs': [{'type': ty} for ty in output_types]}
-=======
+
     @staticmethod
     def _without_metadata(bytecode):
         end = None
@@ -218,7 +196,6 @@
                 and ''.join(bytecode[-2:]) == '\x00\x29':
             end = -9 - 32 - 2  # Size of metadata at the end of most contracts
         return bytecode[:end]
->>>>>>> e77a7569
 
     def __build_source_map(self, bytecode, srcmap):
         # https://solidity.readthedocs.io/en/develop/miscellaneous.html#source-mappings
@@ -498,12 +475,7 @@
             mask = 2**(size - 1)
             value = -(value & mask) + (value & ~mask)
             result = value
-<<<<<<< HEAD
-        elif ty in (u'bool'):
-=======
-
         elif ty == u'bool':
->>>>>>> e77a7569
             result = ABI.get_uint(data, 1, offset)
         elif ty == u'address':
             result = ABI.get_uint(data, 20, offset)
@@ -1140,11 +1112,7 @@
         prev_coverage = 0
         current_coverage = 0
 
-<<<<<<< HEAD
-        while current_coverage < 100 and not self.is_shutdown():
-=======
-        while current_coverage < 100 or not tx_use_coverage:
->>>>>>> e77a7569
+        while (current_coverage < 100 or not tx_use_coverage) and not self.is_shutdown():
             try:
                 run_symbolic_tx()
             except NoAliveStates:
