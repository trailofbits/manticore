--- conflicted
+++ resolved
@@ -398,10 +398,9 @@
                 if state.can_be_true(condition):
                     self.add_finding(state, address, pc, finding, at_init)
 
-    def did_evm_execute_instruction_callback(self, state, instruction, arguments, result_ref):
-        result = result_ref.value
+    def did_evm_execute_instruction_callback(self, state, instruction, arguments, result):
+        vm = state.platform.current_vm
         mnemonic = instruction.semantics
-        result = result_ref.value
         ios = False
         iou = False
 
@@ -425,16 +424,18 @@
                 offset, size = arguments
                 data = world.current_vm.read_buffer(offset, size)
                 self._check_finding(state, data)
+
         if mnemonic in ('SLT', 'SGT', 'SDIV', 'SMOD'):
             result = taint_with(result, "SIGNED")
+            vm.change_last_result(result)
         if state.can_be_true(ios):
             id_val = self._save_current_location(state, "Signed integer overflow at %s instruction" % mnemonic, ios)
             result = taint_with(result, "IOS_{:s}".format(id_val))
+            vm.change_last_result(result)
         if state.can_be_true(iou):
             id_val = self._save_current_location(state, "Unsigned integer overflow at %s instruction" % mnemonic, iou)
             result = taint_with(result, "IOU_{:s}".format(id_val))
-
-        result_ref.value = result
+            vm.change_last_result(result)
 
 
 class DetectUnusedRetVal(Detector):
@@ -566,14 +567,8 @@
         self.source_code = source_code
         self._init_bytecode = init_bytecode
         self._runtime_bytecode = runtime_bytecode
-<<<<<<< HEAD
-        #self._hashes = dict( ((key, binascii.unhexlify(value)) for key, value in hashes.items()))
-        self.abi = dict([(item.get('name', '{fallback}'), item) for item in abi])
         self._functions = hashes.keys()
-=======
-        self._hashes = hashes
         self.abi = {item.get('name', '{fallback}'): item for item in abi}
->>>>>>> 0d843457
         self.warnings = warnings
         self.srcmap_runtime = self.__build_source_map(self.runtime_bytecode, srcmap_runtime)
         self.srcmap = self.__build_source_map(self.init_bytecode, srcmap)
@@ -688,11 +683,7 @@
 
     @property
     def signatures(self):
-<<<<<<< HEAD
         return dict(((self.get_hash(f), f) for f in self._functions))
-=======
-        return {b: a for a, b in self._hashes.items()}
->>>>>>> 0d843457
 
     def get_abi(self, hsh):
         func_name = self.get_func_name(hsh)
@@ -1410,13 +1401,15 @@
         self.context['ethereum']['_saved_states'] = set()
         self.context['ethereum']['_final_states'] = set()
         self.context['ethereum']['_completed_transactions'] = 0
+        self.context['ethereum']['_sha3_states'] = dict()
+        self.context['ethereum']['_known_sha3'] = set()
 
         self._executor.subscribe('did_load_state', self._load_state_callback)
         self._executor.subscribe('will_terminate_state', self._terminate_state_callback)
         self._executor.subscribe('did_evm_execute_instruction', self._did_evm_execute_instruction_callback)
         self._executor.subscribe('did_read_code', self._did_evm_read_code)
-        self._executor.subscribe('on_symbolic_sha3', self._symbolic_sha3)
-        self._executor.subscribe('on_concrete_sha3', self._concrete_sha3)
+        self._executor.subscribe('on_symbolic_sha3', self._on_symbolic_sha3_callback)
+        self._executor.subscribe('on_concrete_sha3', self._on_concrete_sha3_callback)
 
     @property
     def world(self):
@@ -2005,17 +1998,61 @@
             self._executor.forward_events_from(state, True)
         return state
 
+
     # Callbacks
-    def _symbolic_sha3(self, state, data, known_hashes):
+    def _on_symbolic_sha3_callback(self, state, data, known_hashes):
         ''' INTERNAL USE '''
-
-        with self.locked_context('known_sha3', set) as known_sha3:
-            state.platform._sha3.update(known_sha3)
-
-    def _concrete_sha3(self, state, buf, value):
+        assert issymbolic(data), 'Data should be symbolic here!'
+
+        with self.locked_context('ethereum') as context:
+            known_sha3 = context.get('_known_sha3', None)
+            if known_sha3 is None:
+                known_sha3 = set()
+
+            sha3_states = context.get('_sha3_states', [])
+            results = []
+            # If know_hashes is true then there is a _known_ solution for the hash
+            known_hashes_cond = False
+            for key, value in known_sha3:
+                assert not issymbolic(key), "Saved sha3 data,hash pairs should be concrete"
+                cond = key == data
+
+                #TODO consider disabling this solver query.
+                if not state.can_be_true(cond):
+                    continue
+
+                results.append((key, value))
+                known_hashes_cond = Operators.OR(cond, known_hashes_cond)
+
+            not_known_hashes_cond = Operators.NOT(known_hashes_cond)
+
+            # We need to fork/save the state
+
+
+            #################################
+            # save the state to secondary storage
+            # Build and enqueue a state for each solution
+            with state as temp_state:
+                if temp_state.can_be_true(not_known_hashes_cond):
+                    temp_state.constrain(not_known_hashes_cond)
+                    state_id = self._executor._workspace.save_state(temp_state)
+                    sha3_states[state_id] = [ hsh for buf, hsh in known_sha3 ]
+            context['_sha3_states'] = sha3_states
+
+            if not state.can_be_true(known_hashes_cond):
+                raise state.abandon()
+
+            #send knwon hashes to evm
+            known_hashes.update( results)
+
+    def _on_concrete_sha3_callback(self, state, buf, value):
         ''' INTERNAL USE '''
-        with self.locked_context('known_sha3', set) as known_sha3:
-            known_sha3.add((str(buf), value))
+        with self.locked_context('ethereum', dict) as ethereum_context:
+            known_sha3 = ethereum_context.get('_known_sha3', None)
+            if known_sha3 is None:
+                known_sha3 = set()
+            known_sha3.add((buf, value))
+            ethereum_context['_known_sha3'] = known_sha3
 
     def _terminate_state_callback(self, state, state_id, e):
         ''' INTERNAL USE
@@ -2268,10 +2305,11 @@
                     summary.write("Coverage %d%% (on this state)\n" % calculate_coverage(runtime_code, runtime_trace))  # coverage % for address in this account/state
                 summary.write("\n")
 
-            if blockchain._sha3:
-                summary.write("Known hashes:\n")
-                for key, value in blockchain._sha3.items():
-                    summary.write('%s::%x\n' % (binascii.hexlify(key.encode()).decode(), value))
+            with self.locked_context('known_sha3', set) as known_sha3:
+                if known_sha3:
+                    summary.write("Known hashes:\n")
+                    for key, value in known_sha3:
+                        summary.write('%s::%x\n' % (binascii.hexlify(key), value))
 
             if is_something_symbolic:
                 summary.write('\n\n(*) Example solution given. Value is symbolic and may take other values\n')
@@ -2300,12 +2338,7 @@
                 metadata = self.get_metadata(tx.address)
                 if tx.sort == 'CALL':
                     if metadata is not None:
-<<<<<<< HEAD
                         function_id = state.solve_one(tx.data[:4])  # hope there is enough data
-=======
-                        function_id = tx.data[:4]  # hope there is enough data
-                        function_id = binascii.hexlify(state.solve_one(function_id)).decode()
->>>>>>> 0d843457
                         signature = metadata.get_func_signature(function_id)
                         function_name = metadata.get_func_name(function_id)
                         if signature:
@@ -2400,6 +2433,12 @@
         Terminate and generate testcases for all currently alive states (contract states that cleanly executed
         to a STOP or RETURN in the last symbolic transaction).
         """
+        #with self.locked_context('ethereum') as context:
+        #    globally_known_sha3 = context.get('known_sha3', set())
+        #    sha3_states = context.get('_sha3_states', [])
+        #    print ('sha3states', globally_known_sha3, sha3_states)
+
+
         logger.debug("Finalizing %d states.", self.count_states())
 
         def finalizer(state_id):
