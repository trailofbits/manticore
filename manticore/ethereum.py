--- conflicted
+++ resolved
@@ -1196,14 +1196,9 @@
                 tx_summary.write("Type: %s\n" % tx.sort)
                 tx_summary.write("From: 0x%x %s\n" % (state.solve_one(tx.caller), flagged(issymbolic(tx.caller))))
                 tx_summary.write("To: 0x%x %s\n" % (state.solve_one(tx.address), flagged(issymbolic(tx.address))))
-<<<<<<< HEAD
-                tx_summary.write("Value: %d %s\n" % (state.solve_one(tx.value), flagged(issymbolic(tx.value))))
-                tx_summary.write("Data: %s %s\n" % (state.solve_one(tx.data).encode('hex'), flagged(issymbolic(tx.data))))
-=======
                 tx_summary.write("Value: %d %s\n"% (state.solve_one(tx.value), flagged(issymbolic(tx.value))))
                 tx_data = ''.join(state.solve_one(tx.data))
                 tx_summary.write("Data: %s %s\n"% (tx_data.encode('hex'), flagged(issymbolic(tx.data))))
->>>>>>> 17e90986
                 if tx.return_data is not None:
                     return_data = state.solve_one(tx.return_data)
                     tx_summary.write("Return_data: %s %s\n" % (''.join(return_data).encode('hex'), flagged(issymbolic(tx.return_data))))
@@ -1252,13 +1247,8 @@
                 logs_summary.write("Address: %x\n" % log_item.address)
                 logs_summary.write("Memlog: %s (%s) %s\n" % (solved_memlog.encode('hex'), printable_bytes, flagged(is_log_symbolic)))
                 logs_summary.write("Topics:\n")
-<<<<<<< HEAD
-                for topic in log_item.topics:
-                    logs_summary.write("\t%d) %x %s" % (log_item.topics.index(topic), state.solve_one(topic), flagged(issymbolic(topic))))
-=======
                 for i, topic in enumerate(log_item.topics):
                     logs_summary.write("\t%d) %x %s" %(i, state.solve_one(topic), flagged(issymbolic(topic))))
->>>>>>> 17e90986
 
         with testcase.open_stream('constraints') as smt_summary:
             smt_summary.write(str(state.constraints))
