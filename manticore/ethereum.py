--- conflicted
+++ resolved
@@ -2419,12 +2419,7 @@
                 metadata = self.get_metadata(tx.address)
                 if tx.sort == 'CALL':
                     if metadata is not None:
-<<<<<<< HEAD
                         function_id = state.solve_one(tx.data[:4])  # hope there is enough data
-=======
-                        function_id = tx.data[:4]  # hope there is enough data
-                        function_id = binascii.hexlify(state.solve_one(function_id))
->>>>>>> 38ecc25f
                         signature = metadata.get_func_signature(function_id)
                         function_name = metadata.get_func_name(function_id)
                         if signature:
