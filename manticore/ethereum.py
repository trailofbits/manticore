from typing import Optional

from . import abitypes
import uuid
import numbers
import random
import hashlib
import binascii
import string
import re
import os
import pyevmasm as EVMAsm
from . import Manticore
from .manticore import ManticoreError
from .core.smtlib import ConstraintSet, Operators, solver, issymbolic, istainted, taint_with, get_taints, BitVec, Constant, operators, Array, ArrayVariable, ArrayProxy
from .platforms import evm
from .core.state import State
from .utils.helpers import istainted, issymbolic, PickleSerializer
import tempfile
from subprocess import Popen, PIPE, check_output
from multiprocessing import Process, Queue
from queue import Empty as EmptyQueue
import sha3
import json
import logging
import io
from .core.plugin import Plugin
from functools import reduce
from contextlib import contextmanager
logger = logging.getLogger(__name__)


class EthereumError(ManticoreError):
    pass


class DependencyError(EthereumError):
    def __init__(self, lib_names):
        super().__init__("You must pre-load and provide libraries addresses{ libname:address, ...} for %r" % lib_names)
        self.lib_names = lib_names


class NoAliveStates(EthereumError):
    pass


#
# Plugins
#


class FilterFunctions(Plugin):
    def __init__(self, regexp=r'.*', mutability='both', depth='both', fallback=False, include=True, **kwargs):
        """
            Constrain input based on function metadata. Include or avoid functions selected by the specified criteria.

            Examples:
            #Do not explore any human transactions that end up calling a constant function
            no_human_constant = FilterFunctions(depth='human', mutability='constant', include=False)

            #At human tx depth only accept synthetic check functions
            only_tests = FilterFunctions(regexp=r'mcore_.*', depth='human', include=False)

            :param regexp: a regular expresion over the name of the function '.*' will match all functions
            :param mutability: mutable, constant or both will match functions declared in the abi to be of such class
            :param depth: match functions in internal transactions, in human initiated transactions or in both types
            :param fallback: if True include the fallback function. Hash will be 00000000 for it
            :param include: if False exclude the selected functions, if True include them
        """
        super().__init__(**kwargs)
        depth = depth.lower()
        if depth not in ('human', 'internal', 'both'):
            raise ValueError
        mutability = mutability.lower()
        if mutability not in ('mutable', 'constant', 'both'):
            raise ValueError

        #fixme better names for member variables
        self._regexp = regexp
        self._mutability = mutability
        self._depth = depth
        self._fallback = fallback
        self._include = include

    def will_open_transaction_callback(self, state, tx):
        world = state.platform
        tx_cnt = len(world.all_transactions)
        # Constrain input only once per tx, per plugin
        if state.context.get('constrained%d' % id(self), 0) != tx_cnt:
            state.context['constrained%d' % id(self)] = tx_cnt

            if self._depth == 'human' and not tx.is_human:
                return
            if self._depth == 'internal' and tx.is_human:
                return

            #Get metadata if any for the targe addreess of current tx
            md = self.manticore.get_metadata(tx.address)
            if md is None:
                return
            #Lets compile  the list of interesting hashes
            selected_functions = []

            for func_hsh in md.hashes:
                if func_hsh == '00000000':
                    continue
                abi = md.get_abi(func_hsh)
                func_name = md.get_func_name(func_hsh)
                if self._mutability == 'constant' and not abi.get('constant', False):
                    continue
                if self._mutability == 'mutable' and abi.get('constant', False):
                    continue
                if not re.match(self._regexp, func_name):
                    continue
                selected_functions.append(func_hsh)

            if self._fallback:
                selected_functions.append('00000000')

            if self._include:
                # constraint the input so it can take only the interesting values
                constraint = reduce(Operators.OR, [tx.data[:4] == x for x in selected_functions])
                state.constrain(constraint)
            else:
                #Avoid all not seleted hashes
                for func_hsh in md.hashes:
                    if func_hsh in selected_functions:
                        constraint = Operators.NOT(tx.data[:4] == func_hsh)
                        state.constrain(constraint)


class LoopDepthLimiter(Plugin):
    ''' This just abort explorations too deep '''

    def __init__(self, loop_count_threshold=5, **kwargs):
        super().__init__(**kwargs)
        self.loop_count_threshold = loop_count_threshold

    def will_start_run_callback(self, *args):
        with self.manticore.locked_context('seen_rep', dict) as reps:
            reps.clear()

    def will_execute_instruction_callback(self, state, pc, insn):
        world = state.platform
        with self.manticore.locked_context('seen_rep', dict) as reps:
            item = (world.current_transaction.sort == 'CREATE', world.current_transaction.address, pc)
            if item not in reps:
                reps[item] = 0
            reps[item] += 1
            if reps[item] > self.loop_count_threshold:
                state.abandon()


#
# Detectors
#


class Detector(Plugin):
    @property
    def name(self):
        return self.__class__.__name__.split('.')[-1]

    def get_findings(self, state):
        return state.context.setdefault('{:s}.findings'.format(self.name), set())

    @contextmanager
    def locked_global_findings(self):
        with self.manticore.locked_context('{:s}.global_findings'.format(self.name), set) as global_findings:
            yield global_findings

    @property
    def global_findings(self):
        with self.locked_global_findings() as global_findings:
            return global_findings

    def add_finding(self, state, address, pc, finding, at_init, constraint=True):
        '''
        Logs a finding at specified contract and assembler line.
        :param state: current state
        :param address: contract address of the finding
        :param pc: program counter of the finding
        :param at_init: true if executing the constructor
        :param finding: textual description of the finding
        :param constraint: finding is considered reproducible only when constraint is True
        '''

        if not isinstance(pc, int):
            raise ValueError("PC must be a number")
        self.get_findings(state).add((address, pc, finding, at_init, constraint))
        with self.locked_global_findings() as gf:
            gf.add((address, pc, finding, at_init))
        #Fixme for ever broken logger
        logger.warning(finding)

    def add_finding_here(self, state, finding, constraint=True):
        '''
        Logs a finding in current contract and assembler line.
        :param state: current state
        :param finding: textual description of the finding
        :param constraint: finding is considered reproducible only when constraint is True
        '''
        address = state.platform.current_vm.address
        pc = state.platform.current_vm.pc
        if isinstance(pc, Constant):
            pc = pc.value
        if not isinstance(pc, int):
            raise ValueError("PC must be a number")
        at_init = state.platform.current_transaction.sort == 'CREATE'
        self.add_finding(state, address, pc, finding, at_init, constraint)

    def _save_current_location(self, state, finding, condition=True):
        '''
        Save current location in the internal locations list and returns a textual id for it.
        This is used to save locations that could later be promoted to a finding if other conditions hold
        See _get_location()
        :param state: current state
        :param finding: textual description of the finding
        :param condition: general purpose constraint
        '''
        address = state.platform.current_vm.address
        pc = state.platform.current_vm.pc
        at_init = state.platform.current_transaction.sort == 'CREATE'
        location = (address, pc, finding, at_init, condition)
        hash_id = hashlib.sha1(str(location).encode()).hexdigest()
        state.context.setdefault('{:s}.locations'.format(self.name), {})[hash_id] = location
        return hash_id

    def _get_location(self, state, hash_id):
        ''' Get previously saved location
            A location is composed of: address, pc, finding, at_init, condition
        '''
        return state.context.setdefault('{:s}.locations'.format(self.name), {})[hash_id]

    def _get_src(self, address, pc):
        return self.manticore.get_metadata(address).get_source_for(pc)


class DetectSelfdestruct(Detector):
    def will_evm_execute_instruction_callback(self, state, instruction, arguments):
        if instruction.semantics == 'SELFDESTRUCT':
            self.add_finding_here(state, 'Reachable SELFDESTRUCT')

class DetectEnvInstruction(Detector):
    ''' Detect the usage of instructions that query environmental information:
        ORIGIN, COINBASE, TIMESTAMP
    '''

    def will_evm_execute_instruction_callback(self, state, instruction, arguments):
        if instruction.semantics in ( 'ORIGIN', 'COINBASE', 'TIMESTAMP'):
            self.add_finding_here(state, 'Warning {instruction.semantics} instruction used' )


class DetectEtherLeak(Detector):
    def will_evm_execute_instruction_callback(self, state, instruction, arguments):
        if instruction.semantics == 'CALL':
            dest_address = arguments[1]
            sent_value = arguments[2]
            msg_sender = state.platform.current_vm.caller

            # If nothing can be transferred out, we don't care
            if not state.can_be_true(sent_value > 0):
                return

            if issymbolic(dest_address):
                # We assume dest_address is symbolic because it came from symbolic tx data (user input argument)
                if state.can_be_true(msg_sender == dest_address):
                    self.add_finding_here(state, "Reachable ether leak to sender via argument")
                else:
                    # This might be a false positive if the dest_address can't actually be solved to anything
                    # useful/exploitable
                    self.add_finding_here(state, "Reachable ether leak to user controlled address via argument")
            else:
                if msg_sender == dest_address:
                    self.add_finding_here(state, "Reachable ether leak to sender")


class DetectInvalid(Detector):
    def __init__(self, only_human=True, **kwargs):
        """
        Detects INVALID instructions.

        INVALID instructions are originally designated to signal exceptional code.
        As in practice the INVALID instruction is used in different ways this
        detector may Generate a great deal of false positives.

        :param only_human: if True report only INVALID at depth 0 transactions
        """
        super().__init__(**kwargs)
        self._only_human = only_human

    def will_evm_execute_instruction_callback(self, state, instruction, arguments):
        mnemonic = instruction.semantics

        if mnemonic == 'INVALID':
            if not self._only_human or state.platform.current_transaction.depth == 0:
                self.add_finding_here(state, "INVALID instruction")


class DetectReentrancy(Detector):
    '''
    1) A _successful_ call to a controlled address (An account controlled by the attacker). With enough gas.
    2) A SSTORE after the execution of the CALL.
    3) The storage slot of the SSTORE must be used in some path to control flow
    '''
    def __init__(self, addresses=None, **kwargs):
        super().__init__(**kwargs)
        # TODO Check addresses are normal accounts. Heuristics implemented here
        # assume target addresses wont execute code. i.e. won't detect a Reentrancy
        # attack in progess but only a potential attack
        self._addresses = addresses

    @property
    def _read_storage_name(self):
        return '{:s}.read_storage'.format(self.name)

    def will_open_transaction_callback(self, state, tx):
        # Reset reading log on new human transactions
        if tx.is_human():
            state.context[self._read_storage_name] = set()
            state.context['{:s}.locations'.format(self.name)] = dict()

    def did_close_transaction_callback(self, state, tx):
        world = state.platform
        #Check if it was an internal tx
        if not tx.is_human():
            # Check is the tx was successful
            if tx.result:
                # Check if gas was enough for a reentrancy attack
                if tx.gas > 2300:
                    # Check if target address is attaker controlled
                    if self._addresses is None and not world.get_code(tx.address) or self._addresses is not None and tx.address in self._addresses:
                        #that's enough. Save current location and read list
                        self._save_location_and_reads(state)

    def _save_location_and_reads(self, state):
        name = '{:s}.locations'.format(self.name)
        locations = state.context.get(name, dict)
        world = state.platform
        address = world.current_vm.address
        pc = world.current_vm.pc
        if isinstance(pc, Constant):
            pc = pc.value
        assert isinstance(pc, int)
        at_init = world.current_transaction.sort == 'CREATE'
        location = (address, pc, "Reentrancy multi-million ether bug", at_init)
        locations[location] = set(state.context[self._read_storage_name])
        state.context[name] = locations

    def _get_location_and_reads(self, state):
        name = '{:s}.locations'.format(self.name)
        locations = state.context.get(name, dict)
        return locations.items()

    def did_evm_read_storage_callback(self, state, address, offset, value):
        state.context[self._read_storage_name].add((address, offset))

    def did_evm_write_storage_callback(self, state, address, offset, value):
        # if in potential DAO check that write to storage values read before
        # the "send"
        for location, reads in self._get_location_and_reads(state):
            for address_i, offset_i in reads:
                if address_i == address:
                    if state.can_be_true(offset == offset_i):
                        self.add_finding(state, *location)


class DetectIntegerOverflow(Detector):
    '''
        Detects potential overflow and underflow conditions on ADD and SUB instructions.
    '''

    @staticmethod
    def _signed_sub_overflow(state, a, b):
        '''
        Sign extend the value to 512 bits and check the result can be represented
         in 256. Following there is a 32 bit excerpt of this condition:
        a  -  b   -80000000 -3fffffff -00000001 +00000000 +00000001 +3fffffff +7fffffff
        +80000000    False    False    False    False     True     True     True
        +c0000001    False    False    False    False    False    False     True
        +ffffffff    False    False    False    False    False    False    False
        +00000000     True    False    False    False    False    False    False
        +00000001     True    False    False    False    False    False    False
        +3fffffff     True    False    False    False    False    False    False
        +7fffffff     True     True     True    False    False    False    False
        '''
        sub = Operators.SEXTEND(a, 256, 512) - Operators.SEXTEND(b, 256, 512)
        cond = Operators.OR(sub < -(1 << 255), sub >= (1 << 255))
        return cond

    @staticmethod
    def _signed_add_overflow(state, a, b):
        '''
        Sign extend the value to 512 bits and check the result can be represented
         in 256. Following there is a 32 bit excerpt of this condition:

        a  +  b   -80000000 -3fffffff -00000001 +00000000 +00000001 +3fffffff +7fffffff
        +80000000     True     True     True    False    False    False    False
        +c0000001     True    False    False    False    False    False    False
        +ffffffff     True    False    False    False    False    False    False
        +00000000    False    False    False    False    False    False    False
        +00000001    False    False    False    False    False    False     True
        +3fffffff    False    False    False    False    False    False     True
        +7fffffff    False    False    False    False     True     True     True
        '''
        add = Operators.SEXTEND(a, 256, 512) + Operators.SEXTEND(b, 256, 512)
        cond = Operators.OR(add < -(1 << 255), add >= (1 << 255))
        return cond

    @staticmethod
    def _unsigned_sub_overflow(state, a, b):
        '''
        Sign extend the value to 512 bits and check the result can be represented
         in 256. Following there is a 32 bit excerpt of this condition:

        a  -  b   ffffffff bfffffff 80000001 00000000 00000001 3ffffffff 7fffffff
        ffffffff     True     True     True    False     True     True     True
        bfffffff     True     True     True    False    False     True     True
        80000001     True     True     True    False    False     True     True
        00000000    False    False    False    False    False     True    False
        00000001     True    False    False    False    False     True    False
        ffffffff     True     True     True     True     True     True     True
        7fffffff     True     True     True    False    False     True    False
        '''
        cond = Operators.UGT(b, a)
        return cond

    @staticmethod
    def _unsigned_add_overflow(state, a, b):
        '''
        Sign extend the value to 512 bits and check the result can be represented
         in 256. Following there is a 32 bit excerpt of this condition:

        a  +  b   ffffffff bfffffff 80000001 00000000 00000001 3ffffffff 7fffffff
        ffffffff     True     True     True    False     True     True     True
        bfffffff     True     True     True    False    False     True     True
        80000001     True     True     True    False    False     True     True
        00000000    False    False    False    False    False     True    False
        00000001     True    False    False    False    False     True    False
        ffffffff     True     True     True     True     True     True     True
        7fffffff     True     True     True    False    False     True    False
        '''
        add = Operators.ZEXTEND(a, 512) + Operators.ZEXTEND(b, 512)
        cond = Operators.UGE(add, 1 << 256)
        return cond

    @staticmethod
    def _signed_mul_overflow(state, a, b):
        '''
        Sign extend the value to 512 bits and check the result can be represented
         in 256. Following there is a 32 bit excerpt of this condition:

        a  *  b           +00000000000000000 +00000000000000001 +0000000003fffffff +0000000007fffffff +00000000080000001 +000000000bfffffff +000000000ffffffff
        +0000000000000000  +0000000000000000  +0000000000000000  +0000000000000000  +0000000000000000  +0000000000000000  +0000000000000000  +0000000000000000
        +0000000000000001  +0000000000000000  +0000000000000001  +000000003fffffff  +000000007fffffff  +0000000080000001  +00000000bfffffff  +00000000ffffffff
        +000000003fffffff  +0000000000000000  +000000003fffffff *+0fffffff80000001 *+1fffffff40000001 *+1fffffffbfffffff *+2fffffff00000001 *+3ffffffec0000001
        +000000007fffffff  +0000000000000000  +000000007fffffff *+1fffffff40000001 *+3fffffff00000001 *+3fffffffffffffff *+5ffffffec0000001 *+7ffffffe80000001
        +0000000080000001  +0000000000000000  +0000000080000001 *+1fffffffbfffffff *+3fffffffffffffff *+4000000100000001 *+600000003fffffff *+800000007fffffff
        +00000000bfffffff  +0000000000000000  +00000000bfffffff *+2fffffff00000001 *+5ffffffec0000001 *+600000003fffffff *+8ffffffe80000001 *+bffffffe40000001
        +00000000ffffffff  +0000000000000000  +00000000ffffffff *+3ffffffec0000001 *+7ffffffe80000001 *+800000007fffffff *+bffffffe40000001 *+fffffffe00000001

        '''
        mul = Operators.SEXTEND(a, 256, 512) * Operators.SEXTEND(b, 256, 512)
        cond = Operators.OR(mul < -(1 << 255), mul >= (1 << 255))
        return cond

    @staticmethod
    def _unsigned_mul_overflow(state, a, b):
        '''
        Sign extend the value to 512 bits and check the result can be represented
         in 256. Following there is a 32 bit excerpt of this condition:

        a  *  b           +00000000000000000 +00000000000000001 +0000000003fffffff +0000000007fffffff +00000000080000001 +000000000bfffffff +000000000ffffffff
        +0000000000000000  +0000000000000000  +0000000000000000  +0000000000000000  +0000000000000000  +0000000000000000  +0000000000000000  +0000000000000000
        +0000000000000001  +0000000000000000  +0000000000000001  +000000003fffffff  +000000007fffffff  +0000000080000001  +00000000bfffffff  +00000000ffffffff
        +000000003fffffff  +0000000000000000  +000000003fffffff *+0fffffff80000001 *+1fffffff40000001 *+1fffffffbfffffff *+2fffffff00000001 *+3ffffffec0000001
        +000000007fffffff  +0000000000000000  +000000007fffffff *+1fffffff40000001 *+3fffffff00000001 *+3fffffffffffffff *+5ffffffec0000001 *+7ffffffe80000001
        +0000000080000001  +0000000000000000  +0000000080000001 *+1fffffffbfffffff *+3fffffffffffffff *+4000000100000001 *+600000003fffffff *+800000007fffffff
        +00000000bfffffff  +0000000000000000  +00000000bfffffff *+2fffffff00000001 *+5ffffffec0000001 *+600000003fffffff *+8ffffffe80000001 *+bffffffe40000001
        +00000000ffffffff  +0000000000000000  +00000000ffffffff *+3ffffffec0000001 *+7ffffffe80000001 *+800000007fffffff *+bffffffe40000001 *+fffffffe00000001

        '''
        mul = Operators.SEXTEND(a, 256, 512) * Operators.SEXTEND(b, 256, 512)
        cond = Operators.UGE(mul, 1 << 256)
        return cond

    def _check_finding(self, state, what):
        if istainted(what, "SIGNED"):
            for taint in get_taints(what, "IOS_.*"):
                address, pc, finding, at_init, condition = self._get_location(state, taint[4:])
                if state.can_be_true(condition):
                    self.add_finding(state, address, pc, finding, at_init)
        else:
            for taint in get_taints(what, "IOU_.*"):
                address, pc, finding, at_init, condition = self._get_location(state, taint[4:])
                if state.can_be_true(condition):
                    self.add_finding(state, address, pc, finding, at_init)

    def did_evm_execute_instruction_callback(self, state, instruction, arguments, result):
        vm = state.platform.current_vm
        mnemonic = instruction.semantics
        ios = False
        iou = False

        if mnemonic == 'ADD':
            ios = self._signed_add_overflow(state, *arguments)
            iou = self._unsigned_add_overflow(state, *arguments)
        elif mnemonic == 'MUL':
            ios = self._signed_mul_overflow(state, *arguments)
            iou = self._unsigned_mul_overflow(state, *arguments)
        elif mnemonic == 'SUB':
            ios = self._signed_sub_overflow(state, *arguments)
            iou = self._unsigned_sub_overflow(state, *arguments)
        elif mnemonic == 'SSTORE':
            # If an overflowded value is stored in the storage then it is a finding
            where, what = arguments
            self._check_finding(state, what)
        elif mnemonic == 'RETURN':
            world = state.platform
            if world.current_transaction.is_human():
                # If an overflowded value is returned to a human
                offset, size = arguments
                data = world.current_vm.read_buffer(offset, size)
                self._check_finding(state, data)

        if mnemonic in ('SLT', 'SGT', 'SDIV', 'SMOD'):
            result = taint_with(result, "SIGNED")
            vm.change_last_result(result)
        if state.can_be_true(ios):
            id_val = self._save_current_location(state, "Signed integer overflow at %s instruction" % mnemonic, ios)
            result = taint_with(result, "IOS_{:s}".format(id_val))
            vm.change_last_result(result)
        if state.can_be_true(iou):
            id_val = self._save_current_location(state, "Unsigned integer overflow at %s instruction" % mnemonic, iou)
            result = taint_with(result, "IOU_{:s}".format(id_val))
            vm.change_last_result(result)


class DetectUnusedRetVal(Detector):
    '''
        Detects unused return value from internal transactions
    '''

    @property
    def _stack_name(self):
        return '{:s}.stack'.format(self.name)

    def _add_retval_taint(self, state, taint):
        list_of_taints = state.context[self._stack_name][-1]
        list_of_taints.add(taint)
        state.context[self._stack_name][-1] = list_of_taints

    def _remove_retval_taint(self, state, taint):
        list_of_taints = state.context[self._stack_name][-1]
        if taint in list_of_taints:
            list_of_taints.remove(taint)
            state.context[self._stack_name][-1] = list_of_taints

    def _get_retval_taints(self, state):
        return state.context[self._stack_name][-1]

    def will_open_transaction_callback(self, state, tx):
        # Reset reading log on new human transactions
        if tx.is_human():
            state.context[self._stack_name] = []
        state.context[self._stack_name].append(set())

    def did_close_transaction_callback(self, state, tx):
        world = state.platform
        # Check that all retvals where used in control flow
        for taint in self._get_retval_taints(state):
            id_val = taint[7:]
            address, pc, finding, at_init, condition = self._get_location(state, id_val)
            if state.can_be_true(condition):
                self.add_finding(state, address, pc, finding, at_init)

        state.context[self._stack_name].pop()

    def did_evm_execute_instruction_callback(self, state, instruction, arguments, result):
        world = state.platform
        mnemonic = instruction.semantics
        current_vm = world.current_vm
        if instruction.is_starttx:
            # A transactional instruction just returned add a taint to result
            # and add that taint to the set
            id_val = self._save_current_location(state, "Returned value at {:s} instruction is not used".format(mnemonic))
            taint = "RETVAL_{:s}".format(id_val)
            current_vm.change_last_result(taint_with(result, taint))
            self._add_retval_taint(state, taint)
        elif mnemonic == 'JUMPI':
            dest, cond = arguments
            for used_taint in get_taints(cond, "RETVAL_.*"):
                self._remove_retval_taint(state, used_taint)

class DetectDelegatecall(Detector):
    '''
        Detects DELEGATECALLs to controlled addresses and or with controlled function id.
        This detector finds and reports on any delegatecall instruction any the following propositions are hold:
            * the destination address can be controlled by the caller
            * the first 4 bytes of the calldata are controlled by the caller
    '''

    def will_evm_execute_instruction_callback(self, state, instruction, arguments):
        world = state.platform
        mnemonic = instruction.semantics
        current_vm = world.current_vm
        # If it executed a DELEGATECALL
        # TODO: Check the transaction was success
        # if blockchain.last_transaction.return_value:
        # TODO: check if any of the potential target addresses has code
        # if not any( world.get_code, possible_addresses):
        if mnemonic == 'DELEGATECALL':
            gas, address, in_offset, in_size, out_offset, out_size = arguments
            if issymbolic(address):
                possible_addresses = state.solve_n(address, 2)
                if len(possible_addresses) > 1:
                    self.add_finding_here(state, "Dellegatecall to user controlled address")

            calldata = world.current_vm.read_buffer(in_offset, in_size)
            func_id = calldata[:4]
            if issymbolic(func_id):
                possible_func_ids = state.solve_n(func_id, 2)
                if len(possible_func_ids) > 1:
                    self.add_finding_here(state, "Dellegatecall to user controlled function")


class DetectUninitializedMemory(Detector):
    '''
        Detects uses of uninitialized memory
    '''

    def did_evm_read_memory_callback(self, state, offset, value):
        initialized_memory = state.context.get('{:s}.initialized_memory'.format(self.name), set())
        cbu = True  # Can be unknown
        current_contract = state.platform.current_vm.address
        for known_contract, known_offset in initialized_memory:
            if current_contract == known_contract:
                cbu = Operators.AND(cbu, offset != known_offset)
        if state.can_be_true(cbu):
            self.add_finding_here(state, "Potentially reading uninitialized memory at instruction (address: %r, offset %r)" % (current_contract, offset))

    def did_evm_write_memory_callback(self, state, offset, value):
        current_contract = state.platform.current_vm.address

        # concrete or symbolic write
        state.context.setdefault('{:s}.initialized_memory'.format(self.name), set()).add((current_contract, offset))


class DetectUninitializedStorage(Detector):
    '''
        Detects uses of uninitialized storage
    '''
    def did_evm_read_storage_callback(self, state, address, offset, value):
        if not state.can_be_true(value != 0):
            # Not initialized memory should be zero
            return
        # check if offset is known
        cbu = True  # Can be unknown
        context_name = '{:s}.initialized_storage'.format(self.name)
        for known_address, known_offset in state.context.get(context_name, ()):
            cbu = Operators.AND(cbu, Operators.OR(address != known_address, offset != known_offset))

        if state.can_be_true(cbu):
            self.add_finding_here(state, "Potentially reading uninitialized storage")

    def did_evm_write_storage_callback(self, state, address, offset, value):
        # concrete or symbolic write
        state.context.setdefault('{:s}.initialized_storage'.format(self.name), set()).add((address, offset))


def calculate_coverage(runtime_bytecode, seen):
    ''' Calculates what percentage of runtime_bytecode has been seen '''
    count, total = 0, 0
    bytecode = SolidityMetadata._without_metadata(runtime_bytecode)
    for i in EVMAsm.disassemble_all(bytecode):
        if i.pc in seen:
            count += 1
        total += 1

    if total == 0:
        #No runtime_bytecode
        return 0
    return count * 100.0 / total


class SolidityMetadata(object):
    def __init__(self, name, source_code, init_bytecode, runtime_bytecode, srcmap, srcmap_runtime, hashes, abi, warnings):
        ''' Contract metadata for Solidity-based contracts '''
        self.name = name
        if isinstance(source_code, bytes):
            source_code = source_code.decode()
        self.source_code = source_code
        self._init_bytecode = init_bytecode
        self._runtime_bytecode = runtime_bytecode
        self._functions = hashes.keys()
        self.abi = {item.get('name', '{fallback}'): item for item in abi}
        self.warnings = warnings
        self.srcmap_runtime = self.__build_source_map(self.runtime_bytecode, srcmap_runtime)
        self.srcmap = self.__build_source_map(self.init_bytecode, srcmap)

    def get_constructor_arguments(self):
        for fun in self.abi.values():
            if fun['type'] == 'constructor':
                constructor_inputs = fun['inputs']
                break
        else:
            constructor_inputs = ()

        def process(spec):
            if spec['type'].startswith('tuple'):
                types = []
                for component in spec['components']:
                    types.append(process(component))
                return '({}){:s}'.format(','.join(types), spec['type'][5:])
            else:
                return spec['type']
        inputs = {'components': constructor_inputs, 'type': 'tuple'}
        return process(inputs)

    def add_function(self, method_name_and_signature):
        if not isinstance(method_name_and_signature, str):
            raise ValueError("method_name_and_signature needs to be a string")
        #TODO: use re, and check it's sane
        name = method_name_and_signature.split('(')[0]
        if name in self.abi:
            raise EthereumError("Function already defined")
        hsh = ABI.function_selector(method_name_and_signature)
        self._functions.add(method_name_and_signature)

        input_types = method_name_and_signature.split('(')[1].split(')')[0].split(',')
        output_types = method_name_and_signature.split(')')[1].split(',')
        self.abi[name] = {'inputs': [{'type': ty} for ty in input_types],
                          'name': name,
                          'outputs': [{'type': ty} for ty in output_types]}

    @staticmethod
    def _without_metadata(bytecode):
        end = None
        if bytecode[-43: -34] == b'\xa1\x65\x62\x7a\x7a\x72\x30\x58\x20' \
                and bytecode[-2:] == b'\x00\x29':
            end = -9 - 32 - 2  # Size of metadata at the end of most contracts
        return bytecode[:end]

    def __build_source_map(self, bytecode, srcmap):
        # https://solidity.readthedocs.io/en/develop/miscellaneous.html#source-mappings
        new_srcmap = {}
        bytecode = self._without_metadata(bytecode)

        asm_offset = 0
        asm_pos = 0
        md = dict(enumerate(srcmap[asm_pos].split(':')))
        byte_offset = int(md.get(0, 0))  # is the byte-offset to the start of the range in the source file
        source_len = int(md.get(1, 0))  # is the length of the source range in bytes
        file_index = int(md.get(2, 0))  # is the source index over sourceList
        jump_type = md.get(3, None)  # this can be either i, o or - signifying whether a jump instruction goes into a function, returns from a function or is a regular jump as part of e.g. a loop

        pos_to_offset = {}
        for i in EVMAsm.disassemble_all(bytecode):
            pos_to_offset[asm_pos] = asm_offset
            asm_pos += 1
            asm_offset += i.size

        for asm_pos, md in enumerate(srcmap):
            if len(md):
                d = {p: k for p, k in enumerate(md.split(':')) if k}

                byte_offset = int(d.get(0, byte_offset))
                source_len = int(d.get(1, source_len))
                file_index = int(d.get(2, file_index))
                jump_type = d.get(3, jump_type)

            new_srcmap[pos_to_offset[asm_pos]] = (byte_offset, source_len, file_index, jump_type)

        return new_srcmap

    @property
    def runtime_bytecode(self):
        # Removes metadata from the tail of bytecode
        return self._without_metadata(self._runtime_bytecode)

    @property
    def init_bytecode(self):
        # Removes metadata from the tail of bytecode
        return self._without_metadata(self._init_bytecode)

    def get_source_for(self, asm_offset, runtime=True):
        ''' Solidity source code snippet related to `asm_pos` evm bytecode offset.
            If runtime is False, initialization bytecode source map is used
        '''
        srcmap = self.get_srcmap(runtime)

        try:
            beg, size, _, _ = srcmap[asm_offset]
        except KeyError:
            #asm_offset pointing outside the known bytecode
            return ''

        output = ''
        nl = self.source_code[:beg].count('\n')
        snippet = self.source_code[beg:beg + size]
        for l in snippet.split('\n'):
            output += '    %s  %s\n' % (nl, l)
            nl += 1
        return output

    def get_srcmap(self, runtime=True):
        if runtime:
            srcmap = self.srcmap_runtime
        else:
            srcmap = self.srcmap
        return srcmap

    @property
    def signatures(self):
        return dict(((self.get_hash(f), f) for f in self._functions))

    def get_abi(self, hsh):
        func_name = self.get_func_name(hsh)
        default_fallback_abi = {'stateMutability': 'nonpayable', 'payable': False, 'type': 'fallback'}
        return self.abi.get(func_name, default_fallback_abi)

    def get_func_argument_types(self, hsh):
        abi = self.get_abi(hsh)
        return '(' + ','.join(x['type'] for x in abi.get('inputs', [])) + ')'

    def get_func_return_types(self, hsh):
        abi = self.get_abi(hsh)
        return '(' + ','.join(x['type'] for x in abi.get('outputs', [])) + ')'

    def get_func_name(self, hsh):
        signature = self.signatures.get(hsh, '{fallback}()')
        return signature.split('(')[0]

    def get_func_signature(self, hsh):
        return self.signatures.get(hsh)

    def get_hash(self, method_name_and_signature):
        #helper
        return ABI.function_selector(method_name_and_signature)

    @property
    def functions(self):
        return tuple(self._functions) + ('{fallback}()',)

    @property
    def hashes(self):
        return tuple(map(self.get_hash, self._functions)) + (b'\x00\x00\x00\x00',)

    def parse_tx(self, calldata, returndata=None):
        if returndata is None:
            returndata = bytes()
        if not isinstance(calldata, (bytes, bytearray)):
            raise ValueError("calldata must be a concrete array")
        if not isinstance(returndata, (bytes, bytearray)):
            raise ValueError("returndata must be a concrete array")
        calldata = bytes(calldata)
        returndata = bytes(returndata)
        function_id = calldata[:4]
        signature = self.get_func_signature(function_id)
        function_name = self.get_func_name(function_id)
        if signature:
            _, arguments = ABI.deserialize(signature, calldata)
        else:
            arguments = (calldata,)

        arguments = '({})'.format(', '.join(map(str, arguments)))
        return_value = None
        if returndata:
            ret_types = self.get_func_return_types(function_id)
            return_value = ABI.deserialize(ret_types, returndata)  # function return
            return f'{function_name}{arguments} -> {return_value}'
        else:
            return f'{function_name}{arguments}'


class ABI(object):
    '''
        This class contains methods to handle the ABI.
        The Application Binary Interface is the standard way to interact with
        contracts in the Ethereum ecosystem, both from outside the blockchain
        and for contract-to-contract interaction.

    '''
    @staticmethod
    def _type_size(ty):
        ''' Calculate `static` type size '''
        if ty[0] in ('int', 'uint', 'bytesM', 'function'):
            return 32
        elif ty[0] in ('tuple'):
            result = 0
            for ty_i in ty[1]:
                result += ABI._type_size(ty_i)
            return result
        elif ty[0] in ('array'):
            rep = ty[1]
            result = 32  # offset link
            return result
        elif ty[0] in ('bytes', 'string'):
            result = 32  # offset link
            return result
        raise ValueError

    @staticmethod
    def function_call(type_spec, *args):
        '''
        Build transaction data from function signature and arguments
        '''
        m = re.match(r"(?P<name>[a-zA-Z_][a-zA-Z_0-9]*)(?P<type>\(.*\))", type_spec)
        if not m:
            raise EthereumError("Function signature expected")

        result = ABI.function_selector(type_spec)  # Funcid
        result += ABI.serialize(m.group('type'), *args)
        return result

    @staticmethod
    def serialize(ty, *value, **kwargs):
        '''
        Serialize value using type specification in ty.
        ABI.serialize('int256', 1000)
        ABI.serialize('(int, int256)', 1000, 2000)
        '''
        try:
            parsed_ty = abitypes.parse(ty)
        except Exception as e:
            # Catch and rebrand parsing errors
            raise EthereumError(str(e))

        if parsed_ty[0] != 'tuple':
            if len(value) > 1:
                raise ValueError
            value = value[0]

        result, dyn_result = ABI._serialize(parsed_ty, value)
        return result + dyn_result

    @staticmethod
    def _serialize(ty, value, dyn_offset=None):
        if dyn_offset is None:
            dyn_offset = ABI._type_size(ty)

        result = bytearray()
        dyn_result = bytearray()

        if ty[0] == 'int':
            result += ABI._serialize_int(value, size=ty[1] // 8, padding=32 - ty[1] // 8)
        elif ty[0] == 'uint':
            result += ABI._serialize_uint(value, size=ty[1] // 8, padding=32 - ty[1] // 8)
        elif ty[0] == 'bytesM':
            nbytes = ty[1]
            if len(value) > nbytes:
                raise EthereumError('bytesM: value length exceeds size of bytes{} type'.format(nbytes))
            result += ABI._serialize_bytes(value)
        elif ty[0] in ('bytes', 'string'):
            result += ABI._serialize_uint(dyn_offset)
            dyn_result += ABI._serialize_uint(len(value))
            dyn_result += ABI._serialize_bytes(value)
        elif ty[0] == 'function':
            result = ABI._serialize_uint(value[0], 20)
            result += value[1] + bytearray('\0' * 8)
            assert len(result) == 32
        elif ty[0] == 'tuple':
            sub_result, sub_dyn_result = ABI._serialize_tuple(ty[1], value, dyn_offset)
            result += sub_result
            dyn_result += sub_dyn_result
        elif ty[0] == 'array':
            rep = ty[1]
            base_type = ty[2]
            sub_result, sub_dyn_result = ABI._serialize_array(rep, base_type, value, dyn_offset)
            result += sub_result
            dyn_result += sub_dyn_result

        assert len(result) == ABI._type_size(ty)
        return result, dyn_result

    @staticmethod
    def _serialize_bytes(value):
        """
        Serializes the value and pads to multiple of 32 bytes

        :param value:
        :type value: bytearray or Array
        """
        return value + bytearray(b'\x00' * (32 - len(value)))

    @staticmethod
    def _serialize_tuple(types, value, dyn_offset=None):
        result = bytearray()
        dyn_result = bytearray()
        for ty_i, value_i in zip(types, value):
            result_i, dyn_result_i = ABI._serialize(ty_i, value_i, dyn_offset + len(dyn_result))
            result += result_i
            dyn_result += dyn_result_i
        return result, dyn_result

    @staticmethod
    def _serialize_array(rep, base_type, value, dyn_offset=None):
        result = ABI._serialize_uint(dyn_offset)
        dyn_result = bytearray()

        sub_result = bytearray()
        sub_dyn_result = bytearray()

        if rep is not None and len(value) != rep:
            raise ValueError("More reps than values")
        sub_result += ABI._serialize_uint(len(value))

        for value_i in value:
            result_i, dyn_result_i = ABI._serialize(base_type, value_i, dyn_offset + len(dyn_result))
            sub_result += result_i
            sub_dyn_result += dyn_result_i

        dyn_result += sub_result
        dyn_result += sub_dyn_result
        return result, dyn_result

    @staticmethod
    def function_selector(method_name_and_signature):
        '''
        Makes a function hash id from a method signature
        '''
        s = sha3.keccak_256()
        s.update(method_name_and_signature.encode())
        return bytes(s.digest()[:4])

    @staticmethod
    def deserialize(type_spec, data):
        try:
            if isinstance(data, str):
                data = bytearray(data.encode())
            elif isinstance(data, bytes):
                data = bytearray(data)
            assert isinstance(data, (bytearray, Array))

            m = re.match(r"(?P<name>[a-zA-Z_0-9]+)(?P<type>\(.*\))", type_spec)
            if m and m.group('name'):
                # Type has function name. Lets take the function id from the data
                # This does not check that the encoded func_id is valid
                # func_id = ABI.function_selector(type_spec)
                result = (data[:4],)
                ty = m.group('type')
                result += (ABI._deserialize(abitypes.parse(ty), data[4:]),)
            else:
                # No function name, just types
                ty = type_spec
                result = ABI._deserialize(abitypes.parse(ty), data)
            return result
        except Exception as e:
            raise EthereumError("Error {} deserializing type {:s}".format(str(e), type_spec))

    @staticmethod
    def _deserialize(ty, buf, offset=0):
        assert isinstance(buf, (bytearray, Array))
        result = None
        if ty[0] == 'int':
            result = ABI._deserialize_int(buf[offset:offset + 32], nbytes=ty[1] // 8)
        elif ty[0] == 'uint':
            result = ABI._deserialize_uint(buf[offset:offset + 32], nbytes=ty[1] // 8)
        elif ty[0] == 'bytesM':
            result = buf[offset:offset + ty[1]]
        elif ty[0] == 'function':
            address = Operators.ZEXTEND(ABI._readBE(buf[offset:offset + 20], 20, padding=False), 256)
            func_id = buf[offset + 20:offset + 24]
            result = (address, func_id)
        elif ty[0] in ('bytes', 'string'):
            dyn_offset = ABI._deserialize_int(buf[offset:offset + 32])
            size = ABI._deserialize_int(buf[dyn_offset:dyn_offset + 32])
            result = buf[dyn_offset + 32:dyn_offset + 32 + size]
        elif ty[0] in ('tuple'):
            result = ()
            current_off = 0
            for ty_i in ty[1]:
                result += (ABI._deserialize(ty_i, buf, offset), )
                offset += ABI._type_size(ty_i)
        elif ty[0] in ('array'):
            result = []
            dyn_offset = ABI._deserialize_int(buf[offset:offset + 32])
            rep = ty[1]
            ty_size = ABI._type_size(ty[2])
            if rep is None:
                rep = ABI._deserialize_int(buf[dyn_offset:dyn_offset + 32])
                dyn_offset += 32
            for _ in range(rep):
                result.append(ABI._deserialize(ty[2], buf, dyn_offset))
                dyn_offset += ty_size
        else:
            raise NotImplemented

        return result

    @staticmethod
    def _serialize_uint(value, size=32, padding=0):
        '''
        Translates a python integral or a BitVec into a 32 byte string, MSB first
        '''
        if size <= 0 and size > 32:
            raise ValueError

        if not isinstance(value, (int, BitVec, EVMAccount)):
            raise ValueError
        if issymbolic(value):
            # FIXME This temporary array variable should be obtained from a specific constraint store
            bytes = ArrayVariable(index_bits=256, index_max=32, value_bits=8, name='temp{}'.format(uuid.uuid1()))
            value = Operators.ZEXTEND(value, size * 8)
            bytes = ArrayProxy(bytes.write_BE(padding, value, size))
        else:
            value = int(value)
            bytes = bytearray()
            for _ in range(padding):
                bytes.append(0)
            for position in reversed(range(size)):
                bytes.append(Operators.EXTRACT(value, position * 8, 8))
        assert len(bytes) == size + padding
        return bytes

    @staticmethod
    def _serialize_int(value, size=32, padding=0):
        '''
        Translates a signed python integral or a BitVec into a 32 byte string, MSB first
        '''
        if size <= 0 and size > 32:
            raise ValueError
        if not isinstance(value, (int, BitVec)):
            raise ValueError
        if issymbolic(value):
            buf = ArrayVariable(index_bits=256, index_max=32, value_bits=8, name='temp{}'.format(uuid.uuid1()))
            value = Operators.SEXTEND(value, value.size, size * 8)
            buf = ArrayProxy(buf.write_BE(padding, value, size))
        else:
            value = int(value)
            buf = bytearray()
            for _ in range(padding):
                buf.append(0)

            for position in reversed(range(size)):
                buf.append(Operators.EXTRACT(value, position * 8, 8))
        return buf

    @staticmethod
    def _readBE(data, nbytes, padding=True):
        if padding:
            pos = 32 - nbytes
            size = 32
        else:
            pos = 0
            size = nbytes

        values = []
        while pos < size:
            if pos >= len(data):
                values.append(0)
            else:
                values.append(data[pos])
            pos += 1
        return Operators.CONCAT(nbytes * 8, *values)

    @staticmethod
    def _deserialize_uint(data, nbytes=32, padding=0):
        """
        Read a `nbytes` bytes long big endian unsigned integer from `data` starting at `offset`

        :param data: sliceable buffer; symbolic buffer of Eth ABI encoded data
        :param nbytes: number of bytes to read starting from least significant byte
        :rtype: int or Expression
        """
        assert isinstance(data, (bytearray, Array))
        value = ABI._readBE(data, nbytes)
        value = Operators.ZEXTEND(value, (nbytes + padding) * 8)
        return value

    @staticmethod
    def _deserialize_int(data, nbytes=32, padding=0):
        """
        Read a `nbytes` bytes long big endian signed integer from `data` starting at `offset`

        :param data: sliceable buffer; symbolic buffer of Eth ABI encoded data
        :param nbytes: number of bytes to read starting from least significant byte
        :rtype: int or Expression
        """
        assert isinstance(data, (bytearray, Array))
        value = ABI._readBE(data, nbytes)
        value = Operators.SEXTEND(value, nbytes * 8, (nbytes + padding) * 8)
        if not issymbolic(value):
            # sign bit on
            if value & (1 << (nbytes * 8 - 1)):
                value = -(((~value) + 1) & ((1 << (nbytes * 8)) - 1))
        return value


class EVMAccount(object):
    def __init__(self, address=None, manticore=None, name=None):
        ''' Encapsulates an account.

            :param address: the address of this account
            :type address: 160 bit long integer
            :param manticore: the controlling Manticore

        '''
        self._manticore = manticore
        self._address = address
        self._name = name

    def __eq__(self, other):
        if isinstance(other, int):
            return self._address == other
        if isinstance(self, EVMAccount):
            return self._address == other._address
        return super().__eq__(other)

    @property
    def name(self):
        return self._name

    @property
    def address(self):
        return self._address

    def __int__(self):
        return self._address

    def __str__(self):
        return str(self._address)


class EVMContract(EVMAccount):
    ''' An EVM account '''

    def __init__(self, default_caller=None, **kwargs):
        ''' Encapsulates a contract account.
            :param default_caller: the default caller address for any transaction

        '''
        super().__init__(**kwargs)
        self._default_caller = default_caller
        self._hashes = None

    def add_function(self, signature):
        func_id = ABI.function_selector(signature)
        func_name = str(signature.split('(')[0])
        if func_name.startswith('_'):
            # TODO(mark): is this actually true? is there anything actually wrong with a solidity name beginning w/ an underscore?
            raise EthereumError("Function name ({}) begins with underscore, internally reserved".format(func_name))
        if func_name in {'add_function', 'address', 'name'}:
            raise EthereumError("Function name ({}) is internally reserved".format(func_name))
        if func_name in self._hashes:
            self._hashes[func_name].append((signature, func_id))
            return
        if func_id in {h[1] for names in self._hashes.values() for h in names}:
            raise EthereumError("A function with the same hash as {} is already defined".format(func_name))
        self._hashes[func_name] = [(signature, func_id)]

    def _null_func(self):
        pass

    def _init_hashes(self):
        #initializes self._hashes lazy
        if self._hashes is None and self._manticore is not None:
            self._hashes = {}
            md = self._manticore.get_metadata(self._address)
            if md is not None:
                for signature in md.functions:
                    self.add_function(signature)
            # It was successful, no need to re-run. _init_hashes disabled
            self._init_hashes = self._null_func

    def __getattribute__(self, name):
        ''' If this is a contract account of which we know the functions hashes,
            this will build the transaction for the function call.

            Example use::

                #call funtion `add` on contract_account with argument `1000`
                contract_account.add(1000)

        '''
        if not name.startswith('_'):
            self._init_hashes()
            if self._hashes is not None and name in self._hashes.keys():
                def f(*args, signature: Optional[str]=None, caller=None, value=0, **kwargs):
                    try:
                        if signature:
                            if f'{name}{signature}' not in {h[0] for names in self._hashes.values() for h in names}:
                                raise EthereumError(
                                    f'Function: `{name}` has no such signature`\n'
                                    f'Known signatures: {[x[0][len(name):] for x in self._hashes[name]]}')

                            tx_data = ABI.function_call(f'{name}{signature}', *args)
                        else:
                            if len(self._hashes[name]) > 1:
                                sig = self._hashes[name][0][0][len(name):]
                                raise EthereumError(
                                    f'Function: `{name}` has multiple signatures but `signature` is not '
                                    f'defined! Example: `account.{name}(..., signature="{sig}")`\n'
                                    f'Known signatures: {[x[0][len(name):] for x in self._hashes[name]]}')

                            tx_data = ABI.function_call(str(self._hashes[name][0][0]), *args)
                    except KeyError as e:
                        raise e

                    if caller is None:
                        caller = self._default_caller

                    self._manticore.transaction(caller=caller,
                                                address=self._address,
                                                value=value,
                                                data=tx_data)
                return f

        return object.__getattribute__(self, name)


class ManticoreEVM(Manticore):
    ''' Manticore EVM manager

        Usage Ex::

            from manticore.ethereum import ManticoreEVM, ABI
            m = ManticoreEVM()
            #And now make the contract account to analyze
            source_code = """
                pragma solidity ^0.4.15;
                contract AnInt {
                    uint private i=0;
                    function set(uint value){
                        i=value
                    }
                }
            """
            #Initialize user and contracts
            user_account = m.create_account(balance=1000)
            contract_account = m.solidity_create_contract(source_code, owner=user_account, balance=0)
            contract_account.set(12345, value=100)

            m.finalize()
    '''

    def make_symbolic_buffer(self, size, name=None):
        ''' Creates a symbolic buffer of size bytes to be used in transactions.
            You can operate on it normally and add constrains to manticore.constraints
            via manticore.constrain(constraint_expression)

            Example use::

                symbolic_data = m.make_symbolic_buffer(320)
                m.constrain(symbolic_data[0] == 0x65)
                m.transaction(caller=attacker_account,
                                address=contract_account,
                                data=symbolic_data,
                                value=100000 )
        '''
        avoid_collisions = False
        if name is None:
            name = 'TXBUFFER'
            avoid_collisions = True
        return self.constraints.new_array(index_bits=256, name=name, index_max=size, value_bits=8, taint=frozenset(), avoid_collisions=avoid_collisions)

    def make_symbolic_value(self, nbits=256, name=None):
        ''' Creates a symbolic value, normally a uint256, to be used in transactions.
            You can operate on it normally and add constrains to manticore.constraints
            via manticore.constrain(constraint_expression)

            Example use::

                symbolic_value = m.make_symbolic_value()
                m.constrain(symbolic_value > 100)
                m.constrain(symbolic_value < 1000)
                m.transaction(caller=attacker_account,
                                address=contract_account,
                                data=data,
                                value=symbolic_value )

        '''
        avoid_collisions = False
        if name is None:
            name = 'TXVALUE'
            avoid_collisions = True
        return self.constraints.new_bitvec(nbits, name=name, avoid_collisions=avoid_collisions)

    def make_symbolic_address(self, name=None, select='both'):
        if select not in ('both', 'normal', 'contract'):
            raise EthereumError('Wrong selection type')
        if select in ('normal', 'contract'):
            # FIXME need to select contracts or normal accounts
            raise NotImplemented
        avoid_collisions = False
        if name is None:
            name = 'TXADDR'
            avoid_collisions = True
        return self.constraints.new_bitvec(160, name=name, avoid_collisions=avoid_collisions)

        constraint = symbolic_address == 0
        for contract_account_i in map(int, self._accounts.values()):
            constraint = Operators.OR(symbolic_address == contract_account_i, constraint)
        self.constrain(constraint)
        return symbolic_address

    def constrain(self, constraint):
        if self.count_states() == 0:
            self.constraints.add(constraint)
        else:
            for state in self.all_states:
                state.constrain(constraint)

    @staticmethod
    def compile(source_code, contract_name=None, libraries=None, runtime=False, solc_bin=None, solc_remaps=[]):
        ''' Get initialization bytecode from a Solidity source code '''
        name, source_code, init_bytecode, runtime_bytecode, srcmap, srcmap_runtime, hashes, abi, warnings = ManticoreEVM._compile(source_code, contract_name, libraries, solc_bin, solc_remaps)
        if runtime:
            return runtime_bytecode
        return init_bytecode

    @staticmethod
    def _link(bytecode, libraries=None):
        has_dependencies = '_' in bytecode
        hex_contract = bytecode
        if has_dependencies:
            deps = {}
            pos = 0
            while pos < len(hex_contract):
                if hex_contract[pos] == '_':
                    # __/tmp/tmp_9k7_l:Manticore______________
                    lib_placeholder = hex_contract[pos:pos + 40]
                    lib_name = lib_placeholder.split(':')[1].split('_')[0]
                    deps.setdefault(lib_name, []).append(pos)
                    pos += 40
                else:
                    pos += 2

            if libraries is None:
                raise DependencyError(deps.keys())
            libraries = dict(libraries)
            hex_contract_lst = list(hex_contract)
            for lib_name, pos_lst in deps.items():
                try:
                    lib_address = libraries[lib_name]
                except KeyError:
                    raise DependencyError([lib_name])
                for pos in pos_lst:
                    hex_contract_lst[pos:pos + 40] = '%040x' % int(lib_address)
            hex_contract = ''.join(hex_contract_lst)
        return bytearray(binascii.unhexlify(hex_contract))

    @staticmethod
    def _run_solc(source_file, solc_bin=None, solc_remaps=[]):
        ''' Compile a source file with the Solidity compiler

            :param source_file: a file object for the source file
            :param solc_bin: path to solc binary
            :param solc_remaps: solc import remaps
            :return: output, warnings
        '''
        if solc_bin is not None:
            solc = solc_bin
        else:
            solc = "solc"

        #check solc version
        supported_versions = ('0.4.18', '0.4.21')

        try:
            installed_version_output = check_output([solc, "--version"])
        except OSError:
            raise EthereumError("Solidity compiler not installed.")

        m = re.match(r".*Version: (?P<version>(?P<major>\d+)\.(?P<minor>\d+)\.(?P<build>\d+)).*\+(?P<commit>[^\s]+).*", installed_version_output.decode(), re.DOTALL | re.IGNORECASE)

        if not m or m.groupdict()['version'] not in supported_versions:
            #Fixme https://github.com/trailofbits/manticore/issues/847
            #logger.warning("Unsupported solc version %s", installed_version)
            pass

        #shorten the path size so library placeholders wont fail.
        #solc path search is a mess #fixme
        #https://solidity.readthedocs.io/en/latest/layout-of-source-files.html
        current_folder = os.getcwd()
        abs_filename = os.path.abspath(source_file.name)
        working_folder, filename = os.path.split(abs_filename)

        solc_invocation = [
            solc,
        ]
        solc_invocation.extend(solc_remaps)
        solc_invocation.extend([
            '--combined-json', 'abi,srcmap,srcmap-runtime,bin,hashes,bin-runtime',
            '--allow-paths', '.',
            filename
        ])

        p = Popen(solc_invocation, stdout=PIPE, stderr=PIPE, cwd=working_folder)
        stdout, stderr = p.communicate()
        try:
            return json.loads(stdout.decode()), stderr.decode()
        except ValueError:
            raise EthereumError('Solidity compilation error:\n\n{}'.format(stderr.decode()))

    @staticmethod
    def _compile(source_code, contract_name, libraries=None, solc_bin=None, solc_remaps=[]):
        """ Compile a Solidity contract, used internally

            :param source_code: solidity source as either a string or a file handle
            :param contract_name: a string with the name of the contract to analyze
            :param libraries: an itemizable of pairs (library_name, address)
            :param solc_bin: path to solc binary
            :param solc_remaps: solc import remaps
            :return: name, source_code, bytecode, srcmap, srcmap_runtime, hashes
            :return: name, source_code, bytecode, runtime, srcmap, srcmap_runtime, hashes, abi, warnings
        """

        if isinstance(source_code, str):
            with tempfile.NamedTemporaryFile('w+') as temp:
                temp.write(source_code)
                temp.flush()
                output, warnings = ManticoreEVM._run_solc(temp, solc_bin, solc_remaps)
        elif isinstance(source_code, io.IOBase):
            output, warnings = ManticoreEVM._run_solc(source_code, solc_bin, solc_remaps)
            source_code.seek(0)
            source_code = source_code.read()
        else:
            raise TypeError

        contracts = output.get('contracts', [])
        if len(contracts) != 1 and contract_name is None:
            raise EthereumError('Solidity file must contain exactly one contract or you must use contract parameter to specify which one.')

        name, contract = None, None
        if contract_name is None:
            name, contract = list(contracts.items())[0]
        else:
            for n, c in contracts.items():
                if n.split(":")[1] == contract_name:
                    name, contract = n, c
                    break

        if name is None:
            raise ValueError('Specified contract not found')

        name = name.split(':')[1]

        if contract['bin'] == '':
            raise EthereumError('Solidity failed to compile your contract.')

        bytecode = ManticoreEVM._link(contract['bin'], libraries)
        srcmap = contract['srcmap'].split(';')
        srcmap_runtime = contract['srcmap-runtime'].split(';')
        hashes = {str(x): str(y) for x, y in contract['hashes'].items()}
        abi = json.loads(contract['abi'])
        runtime = ManticoreEVM._link(contract['bin-runtime'], libraries)
        return name, source_code, bytecode, runtime, srcmap, srcmap_runtime, hashes, abi, warnings

    @property
    def accounts(self):
        return dict(self._accounts)

    def account_name(self, address):
        for name, account in self._accounts.items():
            if account.address == address:
                return name
        return '0x{:x}'.format(address)

    @property
    def normal_accounts(self):
        return {name: account for name, account in self._accounts.items() if not isinstance(account, EVMContract)}

    @property
    def contract_accounts(self):
        return {name: account for name, account in self._accounts.items() if isinstance(account, EVMContract)}

    def get_account(self, name):
        return self._accounts[name]

    def __init__(self, procs=10, **kwargs):
        ''' A Manticore EVM manager
            :param int procs: number of workers to use in the exploration
        '''
        self._accounts = dict()
        self._serializer = PickleSerializer()

        self._config_procs = procs
        # Make the constraint store
        constraints = ConstraintSet()
        # make the ethereum world state
        world = evm.EVMWorld(constraints, initial_timestamp = 1524785992)
        initial_state = State(constraints, world)
        super().__init__(initial_state, **kwargs)

        self.constraints = ConstraintSet()
        self.detectors = {}
        self.metadata = {}

        # The following should go to manticore.context so we can use multiprocessing
        self.context['ethereum'] = {}
        self.context['ethereum']['_saved_states'] = set()
        self.context['ethereum']['_final_states'] = set()
        self.context['ethereum']['_completed_transactions'] = 0
        self.context['ethereum']['_sha3_states'] = dict()
        self.context['ethereum']['_known_sha3'] = set()

        self._executor.subscribe('did_load_state', self._load_state_callback)
        self._executor.subscribe('will_terminate_state', self._terminate_state_callback)
        self._executor.subscribe('did_evm_execute_instruction', self._did_evm_execute_instruction_callback)
        self._executor.subscribe('did_read_code', self._did_evm_read_code)
        self._executor.subscribe('on_symbolic_sha3', self._on_symbolic_sha3_callback)
        self._executor.subscribe('on_concrete_sha3', self._on_concrete_sha3_callback)

    @property
    def world(self):
        ''' The world instance or None if there is more than one state '''
        return self.get_world(None)

    @property
    def completed_transactions(self):
        with self.locked_context('ethereum') as context:
            return context['_completed_transactions']

    @property
    def _running_state_ids(self):
        ''' IDs of the running states'''
        with self.locked_context('ethereum') as context:
            if self.initial_state is not None:
                return (-1,) + tuple(context['_saved_states'])
            else:
                return tuple(context['_saved_states'])

    @property
    def _terminated_state_ids(self):
        ''' IDs of the terminated states '''
        with self.locked_context('ethereum') as context:
            return tuple(context['_final_states'])

    @property
    def _all_state_ids(self):
        ''' IDs of the all states

            Note: state with id -1 is already in memory and it is not backed on the storage
        '''
        return self._running_state_ids + self._terminated_state_ids

    @property
    def running_states(self):
        ''' Iterates over the running states'''
        for state_id in self._running_state_ids:
            state = self.load(state_id)
            yield state
            self.save(state, state_id=state_id)  # overwrite old

    @property
    def terminated_states(self):
        ''' Iterates over the terminated states'''
        for state_id in self._terminated_state_ids:
            state = self.load(state_id)
            yield state
            self.save(state, state_id=state_id)  # overwrite old

    @property
    def all_states(self):
        ''' Iterates over the all states (terminated and alive)'''
        for state_id in self._all_state_ids:
            state = self.load(state_id)
            yield state
            self.save(state, state_id=state_id)  # overwrite old

    def count_states(self):
        ''' Total states count '''
        return len(self._all_state_ids)

    def count_running_states(self):
        ''' Running states count '''
        return len(self._running_state_ids)

    def count_terminated_states(self):
        ''' Terminated states count '''
        return len(self._terminated_state_ids)

    def _terminate_state_id(self, state_id):
        ''' Manually terminates a states by state_id.
            Moves the state from the running list into the terminated list
        '''

        if state_id != -1:
            # Move state from running to final
            with self.locked_context('ethereum') as eth_context:
                saved_states = eth_context['_saved_states']
                final_states = eth_context['_final_states']
                if state_id in saved_states:
                    saved_states.remove(state_id)
                    final_states.add(state_id)
                    eth_context['_saved_states'] = saved_states  # TODO This two may be not needed in py3?
                    eth_context['_final_states'] = final_states
        else:
            assert state_id == -1
            state_id = self.save(self._initial_state, final=True)
            self._initial_state = None
        return state_id

    def _revive_state_id(self, state_id):
        ''' Manually revice a states by state_id.
            Moves the state from the final list into the running list
        '''

        # Move state from final to running
        if state_id != -1:
            with self.locked_context('ethereum') as eth_context:
                saved_states = eth_context['_saved_states']
                final_states = eth_context['_final_states']
                if state_id in final_states:
                    final_states.remove(state_id)
                    saved_states.add(state_id)
                    eth_context['_saved_states'] = saved_states
                    eth_context['_final_states'] = final_states
        return state_id

    # deprecate this 5 in favor of for sta in m.all_states: do stuff?

    def get_world(self, state_id=None):
        ''' Returns the evm world of `state_id` state. '''
        state = self.load(state_id)
        if state is None:
            return None
        else:
            return state.platform

    def get_balance(self, address, state_id=None):
        ''' Balance for account `address` on state `state_id` '''
        if isinstance(address, EVMAccount):
            address = int(address)
        return self.get_world(state_id).get_balance(address)

    def get_storage_data(self, address, offset, state_id=None):
        ''' Storage data for `offset` on account `address` on state `state_id` '''
        if isinstance(address, EVMAccount):
            address = int(address)
        return self.get_world(state_id).get_storage_data(address, offset)

    def get_code(self, address, state_id=None):
        ''' Storage data for `offset` on account `address` on state `state_id` '''
        if isinstance(address, EVMAccount):
            address = int(address)
        return self.get_world(state_id).get_code(address)

    def last_return(self, state_id=None):
        ''' Last returned buffer for state `state_id` '''
        state = self.load(state_id)
        return state.platform.last_return_data

    def transactions(self, state_id=None):
        ''' Transactions list for state `state_id` '''
        state = self.load(state_id)
        return state.platform.transactions

    def make_symbolic_arguments(self, types):
        '''
            Make a reasonable serialization of the symbolic argument types
        '''
        # FIXME this is more naive than reasonable.
        return ABI.deserialize(types, self.make_symbolic_buffer(32, name="INITARGS"))

    def solidity_create_contract(self, source_code, owner, name=None, contract_name=None, libraries=None, balance=0, address=None, args=(), solc_bin=None, solc_remaps=[]):
        ''' Creates a solidity contract and library dependencies

            :param str source_code: solidity source code
            :param owner: owner account (will be default caller in any transactions)
            :type owner: int or EVMAccount
            :param contract_name: Name of the contract to analyze (optional if there is a single one in the source code)
            :type contract_name: str
            :param balance: balance to be transferred on creation
            :type balance: int or SValue
            :param address: the address for the new contract (optional)
            :type address: int or EVMAccount
            :param tuple args: constructor arguments
            :param solc_bin: path to solc binary
            :type solc_bin: str
            :param solc_remaps: solc import remaps
            :type solc_remaps: list of str
            :rtype: EVMAccount
        '''
        if libraries is None:
            deps = {}
        else:
            deps = dict(libraries)

        contract_names = [contract_name]
        while contract_names:
            contract_name_i = contract_names.pop()
            try:
                compile_results = self._compile(source_code, contract_name_i, libraries=deps, solc_bin=solc_bin, solc_remaps=solc_remaps)
                md = SolidityMetadata(*compile_results)
                if contract_name_i == contract_name:
                    constructor_types = md.get_constructor_arguments()
                    if args is None:
                        args = self.make_symbolic_arguments(constructor_types)
                    contract_account = self.create_contract(owner=owner,
                                                            balance=balance,
                                                            address=address,
                                                            init=md._init_bytecode + ABI.serialize(constructor_types, *args),
                                                            name=name)
                else:
                    contract_account = self.create_contract(owner=owner, init=md._init_bytecode)

                if contract_account is None:
                    raise EthereumError("Failed to build contract %s" % contract_name_i)
                self.metadata[int(contract_account)] = md

                deps[contract_name_i] = contract_account
            except DependencyError as e:
                contract_names.append(contract_name_i)
                for lib_name in e.lib_names:
                    if lib_name not in deps:
                        contract_names.append(lib_name)

        if not self.count_running_states() or len(self.get_code(contract_account)) == 0:
            return None
        return contract_account

    def create_contract(self, owner, balance=0, address=None, init=None, name=None):
        ''' Creates a contract

            :param owner: owner account (will be default caller in any transactions)
            :type owner: int or EVMAccount
            :param balance: balance to be transferred on creation
            :type balance: int or SValue
            :param int address: the address for the new contract (optional)
            :param str init: initializing evm bytecode and arguments
            :param str name: a uniq name for reference
            :rtype: EVMAccount
        '''
        if not self.count_running_states():
            raise NoAliveStates

        if address is not None and address in map(int, self.accounts.values()):
            # Address already used
            raise EthereumError("Address already used")

        # Let just choose the address ourself. This is not yellow paper material
        if address is None:
            address = self.new_address()

        # Name check
        if name is None:
            name = self._get_uniq_name("contract")
        if name in self._accounts:
            # Account name already used
            raise EthereumError("Name already used")

        self._transaction('CREATE', owner, balance, address, data=init)
        # TODO detect failure in the constructor

        self._accounts[name] = EVMContract(address=address, manticore=self, default_caller=owner, name=name)
        return self.accounts[name]

    def _get_uniq_name(self, stem):
        count = 0
        for name_i in self.accounts.keys():
            if name_i.startswith(stem):
                try:
                    count = max(count, int(name_i[len(stem):]) + 1)
                except:
                    pass
        name = "{:s}{:d}".format(stem, count)
        assert name not in self.accounts
        return name

    def new_address(self):
        ''' Create a fresh 160bit address '''
        new_address = random.randint(100, pow(2, 160))
        if new_address in map(int, self.accounts.values()):
            return self.new_address()
        return new_address

    def transaction(self, caller, address, value, data):
        ''' Issue a symbolic transaction in all running states

            :param caller: the address of the account sending the transaction
            :type caller: int or EVMAccount
            :param address: the address of the contract to call
            :type address: int or EVMAccount
            :param value: balance to be transfered on creation
            :type value: int or SValue
            :param data: initial data
            :raises NoAliveStates: if there are no alive states to execute
        '''
        self._transaction('CALL', caller, value=value, address=address, data=data)

    def create_account(self, balance=0, address=None, code=None, name=None):
        ''' Low level creates an account. This won't generate a transaction.

            :param balance: balance to be set on creation (optional)
            :type balance: int or SValue
            :param address: the address for the new account (optional)
            :type address: int
            :param code: the runtime code for the new account (None means normal account) (optional)
            :param name: a global account name eg. for use as reference in the reports (optional)
            :return: an EVMAccount
        '''
        # Need at least one state where to apply this
        if not self.count_running_states():
            raise NoAliveStates

        # Name check
        if name is None:
            if code is None:
                name = self._get_uniq_name("normal")
            else:
                name = self._get_uniq_name("contract")
        if name in self._accounts:
            # Account name already used
            raise EthereumError("Name already used")

        #Balance check
        if not isinstance(balance, int):
            raise EthereumError("Balance invalid type")

        if isinstance(code, str):
            code = bytearray(code)
        if code is not None and not isinstance(code, (bytearray, Array)):
            raise EthereumError("code bad type")

        # Address check
        # Let just choose the address ourself. This is not yellow paper material
        if address is None:
            address = self.new_address()
        if not isinstance(address, int):
            raise EthereumError("A concrete address is needed")
        assert address is not None
        if address in map(int, self.accounts.values()):
            # Address already used
            raise EthereumError("Address already used")

        # To avoid going full crazy we maintain a global list of addresses
        # Different states may CREATE a different set of accounts.
        # Accounts created by a human have the same address in all states.
        for state in self.running_states:
            world = state.platform

            if '_pending_transaction' in state.context:
                raise EthereumError("This is bad. It should not be a pending transaction")

            if address in world.accounts:
                # Address already used
                raise EthereumError("This is bad. Same address used for different contracts in different states")
            world.create_account(address, balance, code=code, storage=None)

        self._accounts[name] = EVMAccount(address, manticore=self, name=name)
        return self.accounts[name]

    def _migrate_tx_expressions(self, state, caller, address, value, data):
            # Copy global constraints into each state.
            # We should somehow remember what has been copied to each state
            # In a second transaction we should only add new constraints.
            # And actually only constraints related to whateverwe are using in
            # the tx. This is a FIXME
            global_constraints = self.constraints

            # Normally users will be making these symbolic expressions by creating
            # global symbolic variables via ManticoreEVM.make_.... and those
            # global expressions need to be imported into each state when a tx
            # actually happens

            if issymbolic(caller):
                caller = state.migrate_expression(caller)

            if issymbolic(address):
                address = state.migrate_expression(address)

            if issymbolic(value):
                value = state.migrate_expression(value)

            if issymbolic(data):
                if isinstance(data, ArrayProxy):  # FIXME is this necesary here?
                    data = data.array
                data = state.migrate_expression(data)
                if isinstance(data, Array):
                    data = ArrayProxy(data)

            for c in global_constraints:
                state.constrain(c)

            return caller, address, value, data

    def _transaction(self, sort, caller, value=0, address=None, data=None, price=1):
        ''' Creates a contract

            :param caller: caller account
            :type caller: int or EVMAccount
            :param int address: the address for the transaction (optional)
            :param value: value to be transferred
            :param price: the price of gas for this transaction. Mostly unused.
            :type value: int or SValue
            :param str data: initializing evm bytecode and arguments or transaction call data
            :rtype: EVMAccount
        '''
        #Type Forgiveness
        if isinstance(address, EVMAccount):
            address = int(address)
        if isinstance(caller, EVMAccount):
            caller = int(caller)
        #Defaults, call data is empty
        if data is None:
            data = bytearray(b"")
        if isinstance(data, (str, bytes)):
            data = bytearray(data)
        if not isinstance(data, (bytearray, Array)):
            raise EthereumError("code bad type")

        # Check types
        if not isinstance(address, (int, BitVec)):
            raise EthereumError("Caller invalid type")

        if not isinstance(value, (int, BitVec)):
            raise EthereumError("Value invalid type")

        if not isinstance(address, (int, BitVec)):
            raise EthereumError("address invalid type")

        if not isinstance(price, int):
            raise EthereumError("Price invalid type")

        # Check argument consistency and set defaults ...
        if sort not in ('CREATE', 'CALL'):
            raise ValueError('unsupported transaction type')

        if sort == 'CREATE':
            #let's choose an address here for now #NOTYELLOW
            if address is None:
                address = self.new_address()

            # When creating data is the init_bytecode + arguments
            if len(data) == 0:
                raise EthereumError("An initialization bytecode is needed for a CREATE")

        assert address is not None
        assert caller is not None

        # Transactions (as everything else) needs at least one running state
        if not self.count_running_states():
            raise NoAliveStates

        # To avoid going full crazy we maintain a global list of addresses
        for state in self.running_states:
            world = state.platform

            if '_pending_transaction' in state.context:
                raise EthereumError("This is bad. It should not be a pending transaction")

            # Migrate any expression to state specific constraint set
            caller, address, value, data = self._migrate_tx_expressions(state, caller, address, value, data)

            # Different states may CREATE a different set of accounts. Accounts
            # that were crated by a human have the same address in all states.
            # This diverges from the yellow paper but at least we check that we
            # are not trying to create an already used address here
            if sort == 'CREATE':
                if address in world.accounts:
                    # Address already used
                    raise EthereumError("This is bad. Same address used for different contracts in different states")

            state.context['_pending_transaction'] = (sort, caller, address, value, data, price)

        # run over potentially several states and
        # generating potentially several others
        self.run(procs=self._config_procs)

        return address

<<<<<<< HEAD
    def multi_tx_analysis(self, solidity_filename, contract_name=None, tx_limit=None, tx_use_coverage=True, tx_account="attacker", args=None):
=======
    def multi_tx_analysis(self, solidity_filename, contract_name=None, tx_limit=None, tx_use_coverage=True, tx_send_ether=True, tx_account="attacker", args=None):

>>>>>>> 15b2257b
        owner_account = self.create_account(balance=1000, name='owner')
        attacker_account = self.create_account(balance=1000, name='attacker')

        # Pretty print
        logger.info("Starting symbolic create contract")

        with open(solidity_filename) as f:
            contract_account = self.solidity_create_contract(f, contract_name=contract_name, owner=owner_account, args=args)

        if tx_account == "attacker":
            tx_account = [attacker_account]
        elif tx_account == "owner":
            tx_account = [owner_account]
        elif tx_account == "combo1":
            tx_account = [owner_account, attacker_account]
        else:
            raise EthereumError('The account to perform the symbolic exploration of the contract should be "attacker", "owner" or "combo1"')

        if contract_account is None:
            logger.info("Failed to create contract. Exception in constructor")
            self.finalize()
            return

        import curses
        from curses.textpad import Textbox, rectangle
        class PrintLine(Plugin):
            def __init__(self, *args, **kwargs):
                super().__init__(*args, **kwargs)
                self.stdscr = curses.initscr()

            def on_register(self):
                self.manticore.verbosity(0)
                curses.noecho()
                self.stdscr.clear()

            def on_unregister(self):
                curses.endwin()

            def will_evm_execute_instruction_callback(self, state, instruction, arguments):
                world = state.platform
                pc = world.current_vm.pc
                address = world.current_transaction.address
                md = self.manticore.get_metadata(address)
                if md is None:
                    return
                src = md.source_code
                beg, size, _, _ = md.get_srcmap(pc)[pc]

                pos = 0
                for n, l in enumerate(src.split('\n')):
                    if pos <= beg+size and pos+len(l)>=beg:
                        hl = curses.A_STANDOUT
                    else:
                        hl = curses.A_NORMAL

                    self.stdscr.addstr(n, 5, '{:>2d} {}'.format(n, l), hl)
                    pos+=len(l)+1


                self.stdscr.refresh()

        #self.register_plugin(PrintLine())

        prev_coverage = 0
        current_coverage = 0
        tx_no = 0
        while (current_coverage < 100 or not tx_use_coverage) and not self.is_shutdown():
            try:
                logger.info("Starting symbolic transaction: %d", tx_no)

                # run_symbolic_tx
                symbolic_data = self.make_symbolic_buffer(320)
                if tx_send_ether:
                    value = self.make_symbolic_value()
                else:
                    value = 0
                self.transaction(caller=tx_account[min(tx_no, len(tx_account) - 1)],
                                 address=contract_account,
                                 data=symbolic_data,
                                 value=value)
                logger.info("%d alive states, %d terminated states", self.count_running_states(), self.count_terminated_states())
            except NoAliveStates:
                break

            # Check if the maximun number of tx was reached
            if tx_limit is not None and tx_no + 1 == tx_limit:
                break

            # Check if coverage has improved or not
            if tx_use_coverage:
                prev_coverage = current_coverage
                current_coverage = self.global_coverage(contract_account)
                found_new_coverage = prev_coverage < current_coverage

                if not found_new_coverage:
                    break

            tx_no += 1

    def run(self, **kwargs):
        ''' Run any pending transaction on any running state '''
        # Check if there is a pending transaction
        with self.locked_context('ethereum') as context:
            # there is no states added to the executor queue
            assert len(self._executor.list()) == 0
            for state_id in context['_saved_states']:
                self._executor.put(state_id)
            context['_saved_states'] = set()

        # A callback will use _pending_transaction and issue the transaction
        # in each state (see load_state_callback)
        super().run(**kwargs)

        with self.locked_context('ethereum') as context:
            if len(context['_saved_states']) == 1:
                self._initial_state = self._executor._workspace.load_state(context['_saved_states'].pop(), delete=True)
                context['_saved_states'] = set()
                assert self._running_state_ids == (-1,)

    def save(self, state, state_id=None, final=False):
        ''' Save a state in secondary storage and add it to running or final lists

            :param state: A manticore State
            :param state_id: if not None force state_id (overwrite)
            :param final: True if state is final
            :returns: a state id
        '''
        # If overwriting then the state_id must be known
        if state_id is not None:
            if state_id not in self._all_state_ids:
                raise EthereumError("Trying to overwrite unknown state_id")
            with self.locked_context('ethereum') as context:
                context['_final_states'].discard(state_id)
                context['_saved_states'].discard(state_id)

        if state_id != -1:
            # save the state to secondary storage
            state_id = self._executor._workspace.save_state(state, state_id=state_id)

            with self.locked_context('ethereum') as context:
                if final:
                    # Keep it on a private list
                    context['_final_states'].add(state_id)
                else:
                    # Keep it on a private list
                    context['_saved_states'].add(state_id)
        return state_id

    def load(self, state_id=None):
        ''' Load one of the running or final states.

            :param state_id: If None it assumes there is a single running state
            :type state_id: int or None
        '''
        state = None
        if state_id is None:
            #a single state was assumed
            if self.count_running_states() == 1:
                #Get the ID of the single running state
                state_id = self._running_state_ids[0]
            else:
                raise EthereumError("More than one state running, you must specify state id.")

        if state_id == -1:
            state = self.initial_state
        else:
            state = self._executor._workspace.load_state(state_id, delete=False)
            #froward events from newly loaded object
            self._executor.forward_events_from(state, True)
        return state

    # Callbacks
    def _on_symbolic_sha3_callback(self, state, data, known_hashes):
        ''' INTERNAL USE '''
        assert issymbolic(data), 'Data should be symbolic here!'

        with self.locked_context('ethereum') as context:
            known_sha3 = context.get('_known_sha3', None)
            if known_sha3 is None:
                known_sha3 = set()

            sha3_states = context.get('_sha3_states', [])
            results = []
            # If know_hashes is true then there is a _known_ solution for the hash
            known_hashes_cond = False
            for key, value in known_sha3:
                assert not issymbolic(key), "Saved sha3 data,hash pairs should be concrete"
                cond = key == data

                #TODO consider disabling this solver query.
                if not state.can_be_true(cond):
                    continue

                results.append((key, value))
                known_hashes_cond = Operators.OR(cond, known_hashes_cond)


            # adding a single random example so we can explore further
            if not results:
                data_concrete = state.solve_one(data)
                s = sha3.keccak_256(data_concrete)
                data_hash = int(s.hexdigest(), 16) 
                results.append((data_concrete, data_hash))
                known_hashes_cond = data_concrete == data
                known_sha3.append((data_concrete, data_hash))

            not_known_hashes_cond = Operators.NOT(known_hashes_cond)

            # We need to fork/save the state
            #################################
            # save the state to secondary storage
            # Build and enqueue a state for each solution
            with state as temp_state:
                if temp_state.can_be_true(not_known_hashes_cond):
                    temp_state.constrain(not_known_hashes_cond)
                    state_id = self._executor._workspace.save_state(temp_state)
                    sha3_states[state_id] = [hsh for buf, hsh in known_sha3]
            context['_sha3_states'] = sha3_states

            if not state.can_be_true(known_hashes_cond):
                raise state.abandon()

            #send knwon hashes to evm
            known_hashes.update(results)

    def _on_concrete_sha3_callback(self, state, buf, value):
        ''' INTERNAL USE '''
        with self.locked_context('ethereum', dict) as ethereum_context:
            known_sha3 = ethereum_context.get('_known_sha3', None)
            if known_sha3 is None:
                known_sha3 = set()
            known_sha3.add((buf, value))
            ethereum_context['_known_sha3'] = known_sha3

    def _terminate_state_callback(self, state, state_id, e):
        ''' INTERNAL USE
            Every time a state finishes executing last transaction we save it in
            our private list
        '''
        if str(e) == 'Abandoned state':
            #do nothing
            return
        world = state.platform
        state.context['last_exception'] = e
        e.testcase = False  # Do not generate a testcase file

        if not world.all_transactions:
            logger.debug("Something was wrong. Search terminated in the middle of an ongoing tx")
            self.save(state, final=True)
            return

        tx = world.all_transactions[-1]

        #is we initiated the Tx we need process the outcome for now.
        #Fixme incomplete.
        if tx.is_human():
            if tx.sort == 'CREATE':
                if tx.result == 'RETURN':
                    world.set_code(tx.address, tx.return_data)
                else:
                    world.delete_account(tx.address)
        else:
            logger.info("Manticore exception. State should be terminated only at the end of the human transaction")

        #Human tx that ends in this wont modify the storage so finalize and
        # generate a testcase. FIXME This should be configurable as REVERT and
        # THROWit actually changes the balance and nonce? of some accounts
        if tx.result in {'SELFDESTRUCT', 'REVERT', 'THROW', 'TXERROR'}:
            self.save(state, final=True)
        elif tx.result in {'RETURN', 'STOP'}:
            # if not a revert we save the state for further transactioning
            self.save(state)  # Add to running states
        else:
            logger.debug("Exception in state. Discarding it")

    #Callbacks
    def _load_state_callback(self, state, state_id):
        ''' INTERNAL USE
            When a state was just loaded from stoage we do the pending transaction
        '''
        if '_pending_transaction' not in state.context:
            return
        world = state.platform
        ty, caller, address, value, data, price = state.context['_pending_transaction']
        del state.context['_pending_transaction']

        if ty == 'CALL':
            world.transaction(address=address, caller=caller, data=data, value=value, price=price)
        else:
            assert ty == 'CREATE'
            world.create_contract(caller=caller, address=address, balance=value, init=data, price=price)

    def _did_evm_execute_instruction_callback(self, state, instruction, arguments, result):
        ''' INTERNAL USE '''
        #logger.debug("%s", state.platform.current_vm)
        #TODO move to a plugin
        at_init = state.platform.current_transaction.sort == 'CREATE'
        if at_init:
            coverage_context_name = 'init_coverage'
        else:
            coverage_context_name = 'runtime_coverage'

        with self.locked_context(coverage_context_name, set) as coverage:
            coverage.add((state.platform.current_vm.address, instruction.pc))

        state.context.setdefault('evm.trace', []).append((state.platform.current_vm.address, instruction.pc, at_init))

    def _did_evm_read_code(self, state, offset, size):
        ''' INTERNAL USE '''
        with self.locked_context('code_data', set) as code_data:
            for i in range(offset, offset + size):
                code_data.add((state.platform.current_vm.address, i))

    def get_metadata(self, address):
        ''' Gets the solidity metadata for address.
            This is available only if address is a contract created from solidity
        '''
        return self.metadata.get(int(address))

    def register_detector(self, d):
        if not isinstance(d, Detector):
            raise EthereumError("Not a Detector")
        if d.name in self.detectors:
            raise EthereumError("Detector already registered")
        self.detectors[d.name] = d
        self.register_plugin(d)
        return d.name

    def unregister_detector(self, d):
        if not isinstance(d, (Detector, str)):
            raise EthereumError("Not a Detector")
        name = d
        if isinstance(d, Detector):
            name = d.name
        if name not in self.detectors:
            raise EthereumError("Detector not registered")
        d = self.detectors[name]
        del self.detectors[name]
        self.unregister_plugin(d)

    @property
    def workspace(self):
        return self._executor._workspace._store.uri

    def generate_testcase(self, state, name, message=''):
        self._generate_testcase_callback(state, name, message)

    def current_location(self, state):
        world = state.platform
        address = world.current_vm.address
        pc = world.current_vm.pc
        at_init = world.current_transaction.sort == 'CREATE'
        output = io.StringIO()
        output.write('Contract: 0x{:x}\n'.format(address))
        output.write('EVM Program counter: 0x{:x}{:s}\n'.format(pc, at_init and " (at constructor)" or ""))
        md = self.get_metadata(address)
        if md is not None:
            src = md.get_source_for(pc, runtime=not at_init)
            output.write('Snippet:\n')
            output.write(src.replace('\n', '\n  ').strip())
            output.write('\n')
        return output.getvalue()

    def _generate_testcase_callback(self, state, name, message=''):
        '''
        Create a serialized description of a given state.
        :param state: The state to generate information about
        :param message: Accompanying message
        '''
        # workspace should not be responsible for formating the output
        # each object knows its secrets, each class should be able to report its
        # final state
        #super()._generate_testcase_callback(state, name, message)
        # TODO(mark): Refactor ManticoreOutput to let the platform be more in control
        #  so this function can be fully ported to EVMWorld.generate_workspace_files.
        blockchain = state.platform

        def flagged(flag):
            return '(*)' if flag else ''
        testcase = self._output.testcase(name.replace(' ', '_'))
        last_tx = blockchain.last_transaction
        if last_tx:
            message = message + last_tx.result
        logger.info("Generated testcase No. {} - {}".format(testcase.num, message))

        local_findings = set()
        for detector in self.detectors.values():
            for address, pc, finding, at_init, constraint in detector.get_findings(state):
                if (address, pc, finding, at_init) not in local_findings:
                    local_findings.add((address, pc, finding, at_init, constraint))

        if len(local_findings):
            with testcase.open_stream('findings') as findings:
                for address, pc, finding, at_init, constraint in local_findings:
                    findings.write('- %s -\n' % finding)
                    findings.write('  Contract: 0x%x\n' % address)
                    findings.write('  EVM Program counter: 0x%x%s\n' % (pc, at_init and " (at constructor)" or ""))
                    md = self.get_metadata(address)
                    if md is not None:
                        src = md.get_source_for(pc, runtime=not at_init)
                        findings.write('  Snippet:\n')
                        findings.write(src.replace('\n', '\n    ').strip())
                        findings.write('\n')

        with testcase.open_stream('summary') as summary:
            summary.write("Message: %s\n" % message)
            summary.write("Last exception: %s\n" % state.context.get('last_exception', 'None'))

            if last_tx:
                at_runtime = last_tx.sort != 'CREATE'
                address, offset, at_init = state.context['evm.trace'][-1]
                assert at_runtime != at_init

                #Last instruction if last tx vas valid
                if str(state.context['last_exception']) != 'TXERROR':
                    metadata = self.get_metadata(blockchain.last_transaction.address)
                    if metadata is not None:
                        summary.write('Last instruction at contract %x offset %x\n' % (address, offset))
                        source_code_snippet = metadata.get_source_for(offset, at_runtime)
                        if source_code_snippet:
                            summary.write('    '.join(source_code_snippet.splitlines(True)))
                        summary.write('\n')

            # Accounts summary
            is_something_symbolic = False
            summary.write("%d accounts.\n" % len(blockchain.accounts))
            for account_address in blockchain.accounts:
                is_account_address_symbolic = issymbolic(account_address)
                account_address = state.solve_one(account_address)

                summary.write("* %s::\n" % self.account_name(account_address))
                summary.write("Address: 0x%x %s\n" % (account_address, flagged(is_account_address_symbolic)))
                balance = blockchain.get_balance(account_address)
                is_balance_symbolic = issymbolic(balance)
                is_something_symbolic = is_something_symbolic or is_balance_symbolic
                balance = state.solve_one(balance)
                summary.write("Balance: %d %s\n" % (balance, flagged(is_balance_symbolic)))
                from .core.smtlib.visitors import translate_to_smtlib

                storage = blockchain.get_storage(account_address)
                summary.write("Storage: %s\n" % translate_to_smtlib(storage, use_bindings=True))

                all_used_indexes = []
                with state.constraints as temp_cs:
                    index = temp_cs.new_bitvec(256)
                    storage = blockchain.get_storage(account_address)
                    temp_cs.add(storage.get(index) != 0)

                    try:
                        while True:
                            a_index = solver.get_value(temp_cs, index)
                            all_used_indexes.append(a_index)

                            temp_cs.add(storage.get(a_index) != 0)
                            temp_cs.add(index != a_index)
                    except:
                        pass

                if all_used_indexes:
                    summary.write("Storage:\n")
                    for i in all_used_indexes:
                        value = storage.get(i)
                        is_storage_symbolic = issymbolic(value)
                        summary.write("storage[%x] = %x %s\n" % (state.solve_one(i), state.solve_one(value), flagged(is_storage_symbolic)))
                '''if blockchain.has_storage(account_address):
                    summary.write("Storage:\n")
                    for offset, value in blockchain.get_storage_items(account_address):
                        is_storage_symbolic = issymbolic(offset) or issymbolic(value)
                        offset = state.solve_one(offset)
                        value = state.solve_one(value)
                        summary.write("\t%032x -> %032x %s\n" % (offset, value, flagged(is_storage_symbolic)))
                        is_something_symbolic = is_something_symbolic or is_storage_symbolic
                '''

                runtime_code = state.solve_one(blockchain.get_code(account_address))
                if runtime_code:
                    summary.write("Code:\n")
                    fcode = io.BytesIO(runtime_code)
                    for chunk in iter(lambda: fcode.read(32), b''):
                        summary.write('\t%s\n' % binascii.hexlify(chunk))
                    runtime_trace = set((pc for contract, pc, at_init in state.context['evm.trace'] if address == contract and not at_init))
                    summary.write("Coverage %d%% (on this state)\n" % calculate_coverage(runtime_code, runtime_trace))  # coverage % for address in this account/state
                summary.write("\n")

            with self.locked_context('known_sha3', set) as known_sha3:
                if known_sha3:
                    summary.write("Known hashes:\n")
                    for key, value in known_sha3:
                        summary.write('%s::%x\n' % (binascii.hexlify(key), value))

            if is_something_symbolic:
                summary.write('\n\n(*) Example solution given. Value is symbolic and may take other values\n')

        # Transactions
        with testcase.open_stream('tx') as tx_summary:
            is_something_symbolic = False
            for tx in blockchain.human_transactions:  # external transactions
                tx_summary.write("Transactions Nr. %d\n" % blockchain.transactions.index(tx))

                # The result if any RETURN or REVERT
                tx_summary.write("Type: %s (%d)\n" % (tx.sort, tx.depth))
                caller_solution = state.solve_one(tx.caller)
                caller_name = self.account_name(caller_solution)
                tx_summary.write("From: %s(0x%x) %s\n" % (caller_name, caller_solution, flagged(issymbolic(tx.caller))))
                address_solution = state.solve_one(tx.address)
                address_name = self.account_name(address_solution)
                tx_summary.write("To: %s(0x%x) %s\n" % (address_name, address_solution, flagged(issymbolic(tx.address))))
                tx_summary.write("Value: %d %s\n" % (state.solve_one(tx.value), flagged(issymbolic(tx.value))))
                tx_summary.write("Gas used: %d %s\n" % (state.solve_one(tx.gas), flagged(issymbolic(tx.gas))))
                tx_data = state.solve_one(tx.data)
                tx_summary.write("Data: %s %s\n" % (binascii.hexlify(tx_data), flagged(issymbolic(tx.data))))
                if tx.return_data is not None:
                    return_data = state.solve_one(tx.return_data)
                    tx_summary.write("Return_data: %s %s\n" % (binascii.hexlify(return_data), flagged(issymbolic(tx.return_data))))
                metadata = self.get_metadata(tx.address)
                if tx.sort == 'CREATE':
                    if metadata is not None:
                        args_data = tx.data[len(metadata._init_bytecode):]
                        arguments = ABI.deserialize(metadata.get_constructor_arguments(), state.solve_one(args_data))
                        is_argument_symbolic = any(map(issymbolic, arguments))
                        tx_summary.write('Function call:\n')
                        tx_summary.write("Constructor(")
                        tx_summary.write(','.join(map(repr, map(state.solve_one, arguments))))
                        tx_summary.write(') -> %s %s\n' % (tx.result, flagged(is_argument_symbolic)))

                if tx.sort == 'CALL':
                    if metadata is not None:
                        calldata = state.solve_one(tx.data)
                        is_calldata_symbolic = issymbolic(tx.data)

                        function_id = calldata[:4]  # hope there is enough data
                        signature = metadata.get_func_signature(function_id)
                        function_name = metadata.get_func_name(function_id)
                        if signature:
                            _, arguments = ABI.deserialize(signature, calldata)
                        else:
                            arguments = (calldata,)

                        return_data = None
                        if tx.result == 'RETURN':
                            ret_types = metadata.get_func_return_types(function_id)
                            return_data = state.solve_one(tx.return_data)
                            return_values = ABI.deserialize(ret_types, return_data)  # function return
                            is_return_symbolic = issymbolic(tx.return_data)

                        tx_summary.write('\n')
                        tx_summary.write("Function call:\n")
                        tx_summary.write("%s(" % function_name)
                        tx_summary.write(','.join(map(repr, arguments)))
                        tx_summary.write(') -> %s %s\n' % (tx.result, flagged(is_calldata_symbolic)))

                        if return_data is not None:
                            if len(return_values) == 1:
                                return_values = return_values[0]

                            tx_summary.write('return: %r %s\n' % (return_values, flagged(is_return_symbolic)))
                        is_something_symbolic = is_calldata_symbolic or is_return_symbolic

                tx_summary.write('\n\n')

            if is_something_symbolic:
                tx_summary.write('\n\n(*) Example solution given. Value is symbolic and may take other values\n')

        # logs
        with testcase.open_stream('logs') as logs_summary:
            is_something_symbolic = False
            for log_item in blockchain.logs:
                is_log_symbolic = issymbolic(log_item.memlog)
                is_something_symbolic = is_log_symbolic or is_something_symbolic
                solved_memlog = state.solve_one(log_item.memlog)
                printable_bytes = ''.join([c for c in map(chr, solved_memlog) if c in string.printable])

                logs_summary.write("Address: %x\n" % log_item.address)
                logs_summary.write("Memlog: %s (%s) %s\n" % (binascii.hexlify(solved_memlog), printable_bytes, flagged(is_log_symbolic)))
                logs_summary.write("Topics:\n")
                for i, topic in enumerate(log_item.topics):
                    logs_summary.write("\t%d) %x %s" % (i, state.solve_one(topic), flagged(issymbolic(topic))))

        with testcase.open_stream('constraints') as smt_summary:
            smt_summary.write(str(state.constraints))

        with testcase.open_stream('pkl', binary=True) as statef:
            self._serializer.serialize(state, statef)

        trace = state.context.get('evm.trace')
        if trace:
            with testcase.open_stream('trace') as f:
                self._emit_trace_file(f, trace)
        return testcase

    @staticmethod
    def _emit_trace_file(filestream, trace):
        """
        :param filestream: file object for the workspace trace file
        :param trace: list of (contract address, pc) tuples
        :type trace: list[tuple(int, int)]
        """
        for contract, pc, at_init in trace:
            if pc == 0:
                filestream.write('---\n')
            ln = '0x{:x}:0x{:x} {}\n'.format(contract, pc, '*' if at_init else '')
            filestream.write(ln)

    @property
    def global_findings(self):
        global_findings = set()
        for detector in self.detectors.values():
            for address, pc, finding, at_init in detector.global_findings:
                if (address, pc, finding, at_init) not in global_findings:
                    global_findings.add((address, pc, finding, at_init))
        return global_findings

    def finalize(self):
        """
        Terminate and generate testcases for all currently alive states (contract states that cleanly executed
        to a STOP or RETURN in the last symbolic transaction).
        """
        logger.debug("Finalizing %d states.", self.count_states())

        def finalizer(state_id):
            state_id = self._terminate_state_id(state_id)
            st = self.load(state_id)
            logger.debug("Generating testcase for state_id %d", state_id)
            self._generate_testcase_callback(st, 'test', '')


        def worker_finalize(q):
            try:
                while True:
                    finalizer(q.get_nowait())
            except EmptyQueue:
                pass


        q = Queue()
        for state_id in self._all_state_ids:
            #we need to remove -1 state before forking because it may be in memory
            if state_id == -1:
                finalizer(-1)
            else:
                q.put(state_id)


        if self._config_procs == 1:
            worker_finalize(q)
        else:
            report_workers = []
            for _ in range(self._config_procs):
                proc = Process(target=worker_finalize, args=(q,))
                proc.start()
                report_workers.append(proc)

            for proc in report_workers:
                proc.join()

        #global summary
        if len(self.global_findings):
            with self._output.save_stream('global.findings') as global_findings:
                for address, pc, finding, at_init in self.global_findings:
                    global_findings.write('- %s -\n' % finding)
                    global_findings.write('  Contract: %s\n' % address)
                    global_findings.write('  EVM Program counter: 0x%x%s\n' % (pc, at_init and " (at constructor)" or ""))

                    md = self.get_metadata(address)
                    if md is not None:
                        source_code_snippet = md.get_source_for(pc, runtime=not at_init)
                        global_findings.write('  Solidity snippet:\n')
                        global_findings.write('    '.join(source_code_snippet.splitlines(True)))
                        global_findings.write('\n')

        with self._output.save_stream('global.summary') as global_summary:
            # (accounts created by contract code are not in this list )
            global_summary.write("Global runtime coverage:\n")
            for address in self.contract_accounts.values():
                global_summary.write("{:x}: {:2.2f}%\n".format(int(address), self.global_coverage(address)))

                md = self.get_metadata(address)
                if md is not None and len(md.warnings) > 0:
                    global_summary.write('\n\nCompiler warnings for %s:\n' % md.name)
                    global_summary.write(md.warnings)

        for address, md in self.metadata.items():
            with self._output.save_stream('global_%s.sol' % md.name) as global_src:
                global_src.write(md.source_code)
            with self._output.save_stream('global_%s_runtime.bytecode' % md.name, binary=True) as global_runtime_bytecode:
                global_runtime_bytecode.write(md.runtime_bytecode)
            with self._output.save_stream('global_%s_init.bytecode' % md.name, binary=True) as global_init_bytecode:
                global_init_bytecode.write(md.init_bytecode)

            with self._output.save_stream('global_%s.runtime_asm' % md.name) as global_runtime_asm:
                runtime_bytecode = md.runtime_bytecode

                with self.locked_context('runtime_coverage') as seen:

                    count, total = 0, 0
                    for i in EVMAsm.disassemble_all(runtime_bytecode):
                        if (address, i.pc) in seen:
                            count += 1
                            global_runtime_asm.write('*')
                        else:
                            global_runtime_asm.write(' ')

                        global_runtime_asm.write('%4x: %s\n' % (i.pc, i))
                        total += 1

            with self._output.save_stream('global_%s.init_asm' % md.name) as global_init_asm:
                with self.locked_context('init_coverage') as seen:
                    count, total = 0, 0
                    for i in EVMAsm.disassemble_all(md.init_bytecode):
                        if (address, i.pc) in seen:
                            count += 1
                            global_init_asm.write('*')
                        else:
                            global_init_asm.write(' ')

                        global_init_asm.write('%4x: %s\n' % (i.pc, i))
                        total += 1

            with self._output.save_stream('global_%s.init_visited' % md.name) as f:
                with self.locked_context('init_coverage') as seen:
                    visited = set((o for (a, o) in seen if a == address))
                    for o in sorted(visited):
                        f.write('0x%x\n' % o)

            with self._output.save_stream('global_%s.runtime_visited' % md.name) as f:
                with self.locked_context('runtime_coverage') as seen:
                    visited = set()
                    for (a, o) in seen:
                        if a == address:
                            visited.add(o)
                    for o in sorted(visited):
                        f.write('0x%x\n' % o)

        # delete actual streams from storage
        for state_id in self._all_state_ids:
            # state_id -1 is always only on memory
            if state_id != -1:
                self._executor._workspace.rm_state(state_id)

        # clean up lists
        with self.locked_context('ethereum') as eth_context:
            eth_context['_saved_states'] = set()
            eth_context['_final_states'] = set()

        logger.info("Results in %s", self.workspace)

    def global_coverage(self, account):
        ''' Returns code coverage for the contract on `account_address`.
            This sums up all the visited code lines from any of the explored
            states.
        '''
        account_address = int(account)
        runtime_bytecode = None
        #Search one state in which the account_address exists
        for state in self.all_states:
            world = state.platform
            if account_address in world:
                code = world.get_code(account_address)
                runtime_bytecode = state.solve_one(code)
                break
        else:
            return 0.0
        with self.locked_context('runtime_coverage') as coverage:
            seen = {off for addr, off in coverage if addr == account_address}
        return calculate_coverage(runtime_bytecode, seen)

    # TODO: Find a better way to suppress execution of Manticore._did_finish_run_callback
    # We suppress because otherwise we log it many times and it looks weird.
    def _did_finish_run_callback(self):
        pass<|MERGE_RESOLUTION|>--- conflicted
+++ resolved
@@ -240,16 +240,6 @@
     def will_evm_execute_instruction_callback(self, state, instruction, arguments):
         if instruction.semantics == 'SELFDESTRUCT':
             self.add_finding_here(state, 'Reachable SELFDESTRUCT')
-
-class DetectEnvInstruction(Detector):
-    ''' Detect the usage of instructions that query environmental information:
-        ORIGIN, COINBASE, TIMESTAMP
-    '''
-
-    def will_evm_execute_instruction_callback(self, state, instruction, arguments):
-        if instruction.semantics in ( 'ORIGIN', 'COINBASE', 'TIMESTAMP'):
-            self.add_finding_here(state, 'Warning {instruction.semantics} instruction used' )
-
 
 class DetectEtherLeak(Detector):
     def will_evm_execute_instruction_callback(self, state, instruction, arguments):
@@ -2061,12 +2051,8 @@
 
         return address
 
-<<<<<<< HEAD
-    def multi_tx_analysis(self, solidity_filename, contract_name=None, tx_limit=None, tx_use_coverage=True, tx_account="attacker", args=None):
-=======
     def multi_tx_analysis(self, solidity_filename, contract_name=None, tx_limit=None, tx_use_coverage=True, tx_send_ether=True, tx_account="attacker", args=None):
 
->>>>>>> 15b2257b
         owner_account = self.create_account(balance=1000, name='owner')
         attacker_account = self.create_account(balance=1000, name='attacker')
 
@@ -2262,7 +2248,6 @@
 
                 results.append((key, value))
                 known_hashes_cond = Operators.OR(cond, known_hashes_cond)
-
 
             # adding a single random example so we can explore further
             if not results:
