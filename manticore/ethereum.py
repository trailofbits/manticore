--- conflicted
+++ resolved
@@ -46,12 +46,11 @@
         return self.__class__.__name__.split('.')[-1]
 
     def get_findings(self, state):
-<<<<<<< HEAD
-        return state.context.setdefault('%s.findings' % self.name, set())
+        return state.context.setdefault('{:s}.findings'.format(self.name), set())
 
     @contextmanager
     def locked_global_findings(self):
-        with self.manticore.locked_context('%s.global_findings' % self.name, set) as global_findings:
+        with self.manticore.locked_context('{:s}.global_findings'.format(self.name), set) as global_findings:
             yield global_findings
 
     @property
@@ -59,20 +58,6 @@
         with self.locked_global_findings() as global_findings:
             return global_findings
 
-=======
-        return state.context.setdefault('{:s}.findings'.format(self.name), set())
-
-    @contextmanager
-    def locked_global_findings(self):
-        with self.manticore.locked_context('{:s}.global_findings'.format(self.name), set) as global_findings:
-            yield global_findings
-
-    @property
-    def global_findings(self):
-        with self.locked_global_findings() as global_findings:
-            return global_findings
-
->>>>>>> 5d7c7f12
     def add_finding(self, state, address, pc, finding, init):
         self.get_findings(state).add((address, pc, finding, init))
         with self.locked_global_findings() as gf:
@@ -81,7 +66,6 @@
         #logger.warning(finding)
 
     def add_finding_here(self, state, finding):
-<<<<<<< HEAD
         address = state.platform.current_vm.address
         pc = state.platform.current_vm.pc
         at_init = state.platform.current_transaction.sort == 'CREATE'
@@ -92,40 +76,14 @@
         pc = state.platform.current_vm.pc
         location = (address, pc, finding)
         hash_id = hashlib.sha1(str(location)).hexdigest()
-        state.context.setdefault('%s.locations' % self.name, {})[hash_id] = location
+        state.context.setdefault('{:s}.locations'.format(self.name), {})[hash_id] = location
         return hash_id
 
-=======
-        address = state.platform.current_vm.address
-        pc = state.platform.current_vm.pc
-        at_init = state.platform.current_transaction.sort == 'CREATE'
-        self.add_finding(state, address, pc, finding, at_init)
-
-    def _save_current_location(self, state, finding):
-        address = state.platform.current_vm.address
-        pc = state.platform.current_vm.pc
-        location = (address, pc, finding)
-        hash_id = hashlib.sha1(str(location)).hexdigest()
-        state.context.setdefault('%s.locations' % self.name, {})[hash_id] = location
-        return hash_id
-
->>>>>>> 5d7c7f12
     def _get_location(self, state, hash_id):
-        return state.context.setdefault('%s.locations' % self.name, {})[hash_id]
+        return state.context.setdefault('{:s}.locations'.format(self.name), {})[hash_id]
 
     def _get_src(self, address, pc):
         return self.manticore.get_metadata(address).get_source_for(pc)
-
-    def report(self, state):
-        output = ''
-        for address, pc, finding in self.get_findings(state):
-            output += 'Finding %s\n' % finding
-            output += '\t Contract: %s\n' % address
-            output += '\t Program counter: %s\n' % pc
-            output += '\t Snippet:\n'
-            output += '\n'.join(('\t ' + x for x in self._get_src(address, pc).split('\n')))
-            output += '\n'
-        return output
 
 
 class FilterFunctions(Plugin):
@@ -198,21 +156,13 @@
 
             if self._include:
                 # constraint the input so it can take only the interesting values
-<<<<<<< HEAD
-                constraint = reduce(Operators.OR, map(lambda x: tx.data[:4] == x.decode('hex'), selected_functions))
-=======
                 constraint = reduce(Operators.OR, map(lambda x: tx.data[:4] == binascii.unhexlify(x), selected_functions))
->>>>>>> 5d7c7f12
                 state.constrain(constraint)
             else:
                 #Avoid all not seleted hashes
                 for func_hsh in md.hashes:
                     if func_hsh in selected_functions:
-<<<<<<< HEAD
-                        constraint = Operators.NOT(tx.data[:4] == func_hsh.decode('hex'))
-=======
                         constraint = Operators.NOT(tx.data[:4] == binascii.unhexlify(func_hsh))
->>>>>>> 5d7c7f12
                         state.constrain(constraint)
 
 
@@ -350,7 +300,6 @@
         cond = Operators.OR(mul < -(1 << 255), mul >= (1 << 255))
         return cond
 
-<<<<<<< HEAD
     @staticmethod
     def _unsigned_mul_overflow(state, a, b):
         '''
@@ -372,17 +321,13 @@
         return cond
 
     def did_evm_execute_instruction_callback(self, state, instruction, arguments, result_ref):
-=======
-    def did_evm_execute_instruction_callback(self, state, instruction, arguments, result_ref):
         result = result_ref.value
->>>>>>> 5d7c7f12
         mnemonic = instruction.semantics
         result = result_ref.value
         ios = False
         iou = False
 
         if mnemonic == 'ADD':
-<<<<<<< HEAD
             ios = self._signed_add_overflow(state, *arguments)
             iou = self._unsigned_add_overflow(state, *arguments)
         elif mnemonic == 'MUL':
@@ -406,27 +351,6 @@
 
         if mnemonic in ('SLT', 'SGT', 'SDIV', 'SMOD'):
             result = taint_with(result, "SIGNED" % id_val)
-=======
-            if self._can_add_overflow(state, result, *arguments):
-                self.add_finding_here(state, "Integer overflow at {} instruction".format(mnemonic))
-                if issymbolic(result):
-                    result._taint = result.taint | frozenset(("IOA",))
-        elif mnemonic == 'MUL':
-            if self._can_mul_overflow(state, result, *arguments):
-                self.add_finding_here(state, "Integer overflow at {} instruction".format(mnemonic))
-                if issymbolic(result):
-                    result._taint = result.taint | frozenset(("IOM",))
-        elif mnemonic == 'SUB':
-            if self._can_sub_underflow(state, *arguments):
-                self.add_finding_here(state, "Integer underflow at {} instruction".format(mnemonic))
-                if issymbolic(result):
-                    result._taint = result.taint | frozenset(("IU",))
-        if mnemonic == 'SSTORE':
-            for arg in arguments:
-                if istainted(arg, 'IOA') or istainted(arg, 'IOM') or istainted(arg, 'IU'):
-                    self.add_finding_here(state, "Result of integuer overflowed intruction is written to the storage")
-        result_ref.value = result
->>>>>>> 5d7c7f12
 
         if state.can_be_true(ios):
             id_val = self._save_current_location(state, "Signed integer overflow at %s instruction" % mnemonic, ios)
@@ -434,15 +358,10 @@
         if state.can_be_true(iou):
             id_val = self._save_current_location(state, "Unsigned integer overflow at %s instruction" % mnemonic, iou)
             result = taint_with(result, "IOU_%s" % id_val)
-        #if ios and iou:
-        #    self.add_finding_here(state, "Integer overflow at %s" % mnemonic)
-
-<<<<<<< HEAD
+
         result_ref.value = result
 
 
-=======
->>>>>>> 5d7c7f12
 class DetectUninitializedMemory(Detector):
     '''
         Detects uses of uninitialized memory
@@ -1290,19 +1209,19 @@
         '''
 
         # Move state from running to final
-        if state_id != -1:
-            with self.locked_context('seth') as seth_context:
-                saved_states = seth_context['_saved_states']
-                final_states = seth_context['_final_states']
+        with self.locked_context('seth') as seth_context:
+            saved_states = seth_context['_saved_states']
+            final_states = seth_context['_final_states']
+            if state_id != -1:
                 if state_id in saved_states:
                     saved_states.remove(state_id)
                     final_states.append(state_id)
-                seth_context['_saved_states'] = saved_states
-                seth_context['_final_states'] = final_states
-        else:
-            assert state_id == -1
-            state_id = self.save(self._initial_state, final=True)
-            self._initial_state = None
+            else:
+                assert state_id == -1
+                state_id = self.save(self._initial_state, final=True) 
+                self._initial_state = None
+            seth_context['_saved_states'] = saved_states
+            seth_context['_final_states'] = final_states
         return state_id
 
     def _revive_state_id(self, state_id):
@@ -1670,7 +1589,7 @@
             assert tx.result in {'SELFDESTRUCT', 'RETURN', 'STOP'}
             # if not a revert we save the state for further transactioning
             del state.context['processed']
-            self.save(state)  # Add tu running states
+            self.save(state)  # Add to running states
 
     #Callbacks
     def _load_state_callback(self, state, state_id):
@@ -1790,17 +1709,6 @@
         if len(local_findings):
             with testcase.open_stream('findings') as findings:
                 for address, pc, finding, at_init in local_findings:
-<<<<<<< HEAD
-                    findings.write('Finding: %s\n' % finding)
-                    findings.write('Contract: 0x%x\n' % address)
-                    findings.write('EVM Program counter: %s%s\n' % (pc, at_init and " (at constructor)" or ""))
-                    md = self.get_metadata(address)
-                    if md is not None:
-                        src = md.get_source_for(pc, runtime=not at_init)
-                        findings.write('Snippet:\n')
-                        findings.write('\n'.join((' ' + x for x in src.split('\n'))))
-                        findings.write('\n\n')
-=======
                     findings.write('- %s -\n' % finding)
                     findings.write('  Contract: 0x%x\n' % address)
                     findings.write('  EVM Program counter: %s%s\n' % (pc, at_init and " (at constructor)" or ""))
@@ -1810,7 +1718,6 @@
                         findings.write('  Snippet:\n')
                         findings.write(src.replace('\n', '\n    ').strip())
                         findings.write('\n')
->>>>>>> 5d7c7f12
 
         with testcase.open_stream('summary') as summary:
             summary.write("Message: %s\n" % message)
@@ -1904,7 +1811,7 @@
                 tx_summary.write("Transactions Nr. %d\n" % blockchain.transactions.index(tx))
 
                 # The result if any RETURN or REVERT
-                tx_summary.write("Type: %s\n" % tx.sort)
+                tx_summary.write("Type: %s (%d)\n" % (tx.sort, tx.depth))
                 tx_summary.write("From: 0x%x %s\n" % (state.solve_one(tx.caller), flagged(issymbolic(tx.caller))))
                 tx_summary.write("To: 0x%x %s\n" % (state.solve_one(tx.address), flagged(issymbolic(tx.address))))
                 tx_summary.write("Value: %d %s\n" % (state.solve_one(tx.value), flagged(issymbolic(tx.value))))
@@ -2008,24 +1915,29 @@
         to a STOP or RETURN in the last symbolic transaction).
         """
         logger.debug("Finalizing %d states.", self.count_states())
-        q = Queue()
-        map(q.put, self._all_state_ids)
-
-        def f(q):
+
+        def finalizer(state_id):
+            state_id = self._terminate_state_id(state_id)
+            st = self.load(state_id)
+            logger.debug("Generating testcase for state_id %d", state_id)
+            self._generate_testcase_callback(st, 'test', '')
+
+        def worker_finalize(q):
             try:
                 while True:
-                    state_id = q.get_nowait()
-                    state_id = self._terminate_state_id(state_id)
-                    st = self.load(state_id)
-                    logger.debug("Generating testcase for state_id %d", state_id)
-                    self._generate_testcase_callback(st, 'test', '')
+                    finalizer(q.get_nowait())
             except EmptyQueue:
                 pass
 
+        finalizer(-1)
+
+        q = Queue()
+        map(q.put, (x for x in self._all_state_ids if x != -1))
+
         ps = []
 
         for _ in range(self._config_procs):
-            p = Process(target=f, args=(q,))
+            p = Process(target=worker_finalize, args=(q,))
             p.start()
             ps.append(p)
 
@@ -2037,26 +1949,15 @@
             with self._output.save_stream('global.findings') as global_findings:
                 for address, pc, finding, at_init in self.global_findings:
                     global_findings.write('- %s -\n' % finding)
-<<<<<<< HEAD
-                    global_findings.write('\tContract: %s\n' % address)
-                    global_findings.write('\tEVM Program counter: %s%s\n' % (pc, at_init and " (at constructor)" or ""))
-=======
                     global_findings.write('  Contract: %s\n' % address)
                     global_findings.write('  EVM Program counter: %s%s\n' % (pc, at_init and " (at constructor)" or ""))
->>>>>>> 5d7c7f12
 
                     md = self.get_metadata(address)
                     if md is not None:
                         src = md.get_source_for(pc, runtime=not at_init)
-<<<<<<< HEAD
-                        global_findings.write('\tSolidity snippet:\n')
-                        global_findings.write('\n'.join(('\t ' + x for x in src.split('\n'))))
-                        global_findings.write('\n\n')
-=======
                         global_findings.write('  Solidity snippet:\n')
                         global_findings.write(src.replace('\n', '\n    ').strip())
                         global_findings.write('\n')
->>>>>>> 5d7c7f12
 
         with self._output.save_stream('global.summary') as global_summary:
             # (accounts created by contract code are not in this list )
@@ -2124,13 +2025,13 @@
         # delete actual streams from storage
         for state_id in self._all_state_ids:
             # state_id -1 is always only on memory
+            print "Remove", state_id
             if state_id != -1:
                 self._executor._workspace.rm_state(state_id)
 
         # clean up lists
         with self.locked_context('seth') as seth_context:
             seth_context['_saved_states'] = []
-        with self.locked_context('seth') as seth_context:
             seth_context['_final_states'] = []
 
         logger.info("Results in %s", self.workspace)
