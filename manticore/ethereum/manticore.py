import binascii
import json
import logging
import string
from multiprocessing import Queue, Process
from queue import Empty as EmptyQueue
from subprocess import check_output, Popen, PIPE
from typing import Dict, Optional, Union

import io
import os
import pyevmasm as EVMAsm
import random
import re
import sha3
import tempfile

from ..core.manticore import ManticoreBase
from ..core.smtlib import ConstraintSet, Array, ArrayProxy, BitVec, Operators, BoolConstant, BoolOperation, Expression
from ..core.state import TerminateState, AbandonState
from .account import EVMContract, EVMAccount, ABI
from .detectors import Detector
from .solidity import SolidityMetadata
from .state import State
from ..exceptions import EthereumError, DependencyError, NoAliveStates
from ..platforms import evm
from ..utils import config, log
from ..utils.helpers import PickleSerializer, issymbolic

logger = logging.getLogger(__name__)

cfg = config.get_group('evm')
cfg.add('defaultgas', 3000000, 'Default gas value for ethereum transactions.')


def flagged(flag):
    """
    Return special character denoting concretization happened.
    """
    return '(*)' if flag else ''


def write_findings(method, lead_space, address, pc, at_init=""):
    """
    Writes contract address and EVM program counter indicating whether counter was read at constructor
    :param method: pointer to the object with the write method
    :param lead_space: leading white space
    :param address: contract address
    :param pc: program counter
    :param at_init: Boolean
    :return: pass
    """
    method.write(f'{lead_space}Contract: {address:#x}')
    method.write(f'{lead_space}EVM Program counter: {pc:#x}{" (at constructor)" if at_init else ""}\n')


def calculate_coverage(runtime_bytecode, seen):
    """ Calculates what percentage of runtime_bytecode has been seen """
    count, total = 0, 0
    bytecode = SolidityMetadata._without_metadata(runtime_bytecode)
    for i in EVMAsm.disassemble_all(bytecode):
        if i.pc in seen:
            count += 1
        total += 1

    if total == 0:
        #No runtime_bytecode
        return 0
    return count * 100.0 / total


class ManticoreEVM(ManticoreBase):
    """ Manticore EVM manager

        Usage Ex::

            from manticore.ethereum import ManticoreEVM, ABI
            m = ManticoreEVM()
            #And now make the contract account to analyze
            source_code = '''
                pragma solidity ^0.4.15;
                contract AnInt {
                    uint private i=0;
                    function set(uint value){
                        i=value
                    }
                }
            '''
            #Initialize user and contracts
            user_account = m.create_account(balance=1000)
            contract_account = m.solidity_create_contract(source_code, owner=user_account, balance=0)
            contract_account.set(12345, value=100)

            m.finalize()
    """

    def make_symbolic_buffer(self, size, name=None, avoid_collisions=False):
        """ Creates a symbolic buffer of size bytes to be used in transactions.
            You can operate on it normally and add constraints to manticore.constraints
            via manticore.constrain(constraint_expression)

            Example use::

                symbolic_data = m.make_symbolic_buffer(320)
                m.constrain(symbolic_data[0] == 0x65)
                m.transaction(caller=attacker_account,
                                address=contract_account,
                                data=symbolic_data,
                                value=100000 )
        """
        if name is None:
            name = 'TXBUFFER'
            avoid_collisions = True

        return self.constraints.new_array(index_bits=256, name=name, index_max=size, value_bits=8, taint=frozenset(), avoid_collisions=avoid_collisions)

    def make_symbolic_value(self, nbits=256, name=None):
        """ Creates a symbolic value, normally a uint256, to be used in transactions.
            You can operate on it normally and add constraints to manticore.constraints
            via manticore.constrain(constraint_expression)

            Example use::

                symbolic_value = m.make_symbolic_value()
                m.constrain(symbolic_value > 100)
                m.constrain(symbolic_value < 1000)
                m.transaction(caller=attacker_account,
                                address=contract_account,
                                data=data,
                                value=symbolic_value )

        """
        avoid_collisions = False
        if name is None:
            name = 'TXVALUE'
            avoid_collisions = True
        return self.constraints.new_bitvec(nbits, name=name, avoid_collisions=avoid_collisions)

    def make_symbolic_address(self, name=None, select='both'):
        """
        Creates a symbolic address and constrains it to pre-existing addresses or the 0 address.

        :param name: Name of the symbolic variable. Defaults to 'TXADDR' and later to 'TXADDR_<number>'
        :param select: Whether to select contracts or normal accounts. Not implemented for now.
        :return: Symbolic address in form of a BitVecVariable.
        """
        if select not in ('both', 'normal', 'contract'):
            raise EthereumError('Wrong selection type')
        if select in ('normal', 'contract'):
            # FIXME need to select contracts or normal accounts
            raise NotImplemented

        avoid_collisions = False
        if name is None:
            name = 'TXADDR'
            avoid_collisions = True

        symbolic_address = self.constraints.new_bitvec(160, name=name, avoid_collisions=avoid_collisions)

        constraint = symbolic_address == 0
        for account in self._accounts.values():
            constraint = Operators.OR(symbolic_address == int(account), constraint)
        self.constrain(constraint)

        return symbolic_address

    def constrain(self, constraint):
        if self.count_states() == 0:
            self.constraints.add(constraint)
        else:
            for state in self.all_states:
                state.constrain(constraint)

    @staticmethod
    def compile(source_code, contract_name=None, libraries=None, runtime=False, solc_bin=None, solc_remaps=[]):
        """ Get initialization bytecode from a Solidity source code """
        name, source_code, init_bytecode, runtime_bytecode, srcmap, srcmap_runtime, hashes, abi, warnings = ManticoreEVM._compile(source_code, contract_name, libraries, solc_bin, solc_remaps)
        if runtime:
            return runtime_bytecode
        return init_bytecode

    @staticmethod
    def _link(bytecode, libraries=None):
        has_dependencies = '_' in bytecode
        hex_contract = bytecode
        if has_dependencies:
            deps = {}
            pos = 0
            while pos < len(hex_contract):
                if hex_contract[pos] == '_':
                    lib_placeholder = hex_contract[pos:pos + 40]
                    # This is all very weak...
                    # Contract names starting/ending with _ ?
                    # Contract names longer than 40 bytes ?
                    if ':' in lib_placeholder:
                        # __/tmp/tmp_9k7_l:Manticore______________
                        lib_name = lib_placeholder.split(':')[1].strip('_')[0]
                        deps.setdefault(lib_name, []).append(pos)
                    else:
                        lib_name = lib_placeholder.strip('_')
                        deps.setdefault(lib_name, []).append(pos)
                    pos += 40
                else:
                    pos += 2

            if libraries is None:
                raise DependencyError(deps.keys())
            libraries = dict(libraries)
            hex_contract_lst = list(hex_contract)
            for lib_name, pos_lst in deps.items():
                try:
                    lib_address = libraries[lib_name]
                except KeyError:
                    raise DependencyError([lib_name])
                for pos in pos_lst:
                    hex_contract_lst[pos:pos + 40] = '%040x' % int(lib_address)
            hex_contract = ''.join(hex_contract_lst)
        return bytearray(binascii.unhexlify(hex_contract))

    @staticmethod
    def _run_solc(source_file, solc_bin=None, solc_remaps=[], working_dir=None):
        """ Compile a source file with the Solidity compiler

            :param source_file: a file object for the source file
            :param solc_bin: path to solc binary
            :param solc_remaps: solc import remaps
            :return: output, warnings
        """
        if solc_bin is not None:
            solc = solc_bin
        else:
            solc = "solc"

        #check solc version
        supported_versions = ('0.4.18', '0.4.21')

        try:
            installed_version_output = check_output([solc, "--version"])
        except OSError:
            raise EthereumError("Solidity compiler not installed.")

        m = re.match(r".*Version: (?P<version>(?P<major>\d+)\.(?P<minor>\d+)\.(?P<build>\d+)).*\+(?P<commit>[^\s]+).*", installed_version_output.decode(), re.DOTALL | re.IGNORECASE)

        if not m or m.groupdict()['version'] not in supported_versions:
            #Fixme https://github.com/trailofbits/manticore/issues/847
            #logger.warning("Unsupported solc version %s", installed_version)
            pass

        # solc path search is a mess
        # https://solidity.readthedocs.io/en/latest/layout-of-source-files.html

        relative_filepath = source_file.name

        if not working_dir:
            working_dir = os.getcwd()
        elif relative_filepath.startswith(working_dir):
            relative_filepath = relative_filepath[len(working_dir) + 1:]

        # If someone pass an absolute path to the file, we don't have to put cwd
        additional_kwargs = {'cwd': working_dir} if working_dir else {}

        solc_invocation = [solc] + list(solc_remaps) + [
            '--combined-json', 'abi,srcmap,srcmap-runtime,bin,hashes,bin-runtime',
            '--allow-paths', '.',
            relative_filepath
        ]

        p = Popen(solc_invocation, stdout=PIPE, stderr=PIPE, **additional_kwargs)
        stdout, stderr = p.communicate()

        stdout, stderr = stdout.decode(), stderr.decode()

        # See #1123 - solc fails when run within snap
        # and https://forum.snapcraft.io/t/interfaces-allow-access-tmp-directory/5129
        if stdout == '' and f'""{relative_filepath}"" is not found' in stderr:
            raise EthereumError(
                'Solidity compilation failed with error: {}\n'
                'Did you install solc from snap Linux universal packages?\n'
                "If so, the problem is likely due to snap's sandbox restricting access to /tmp\n"
                '\n'
                'Here are some potential solutions:\n'
                ' 1) Remove solc from snap and install it different way\n'
                ' 2) Reinstall solc from snap in developer mode, so there is no sandbox\n'
                " 3) Find a way to add /tmp to the solc's sandbox. If you do, "
                "send us a PR so we could add it here!".format(stderr)
            )

        try:
            return json.loads(stdout), stderr
        except ValueError:
            raise EthereumError('Solidity compilation error:\n\n{}'.format(stderr))

    @staticmethod
    def _compile(source_code, contract_name, libraries=None, solc_bin=None, solc_remaps=[], working_dir=None):
        """ Compile a Solidity contract, used internally

            :param source_code: solidity source as either a string or a file handle
            :param contract_name: a string with the name of the contract to analyze
            :param libraries: an itemizable of pairs (library_name, address)
            :param solc_bin: path to solc binary
            :param solc_remaps: solc import remaps
            :param working_dir: working directory for solc compilation (defaults to current)
            :return: name, source_code, bytecode, srcmap, srcmap_runtime, hashes
            :return: name, source_code, bytecode, runtime, srcmap, srcmap_runtime, hashes, abi, warnings
        """

        if isinstance(source_code, str):
            with tempfile.NamedTemporaryFile('w+') as temp:
                temp.write(source_code)
                temp.flush()
                output, warnings = ManticoreEVM._run_solc(temp, solc_bin, solc_remaps, working_dir=working_dir)
        elif isinstance(source_code, io.IOBase):
            output, warnings = ManticoreEVM._run_solc(source_code, solc_bin, solc_remaps, working_dir=working_dir)
            source_code.seek(0)
            source_code = source_code.read()
        else:
            raise TypeError(f'source code bad type: {type(source_code).__name__}')

        contracts = output.get('contracts', [])
        if len(contracts) != 1 and contract_name is None:
            raise EthereumError('Solidity file must contain exactly one contract or you must use a contract parameter to specify one.')

        name, contract = None, None
        if contract_name is None:
            name, contract = list(contracts.items())[0]
        else:
            for n, c in contracts.items():
                if n.split(":")[1] == contract_name:
                    name, contract = n, c
                    break

        if name is None:
            raise ValueError('Specified contract not found')

        name = name.split(':')[1]

        if contract['bin'] == '':
            raise EthereumError('Solidity failed to compile your contract.')

        bytecode = ManticoreEVM._link(contract['bin'], libraries)
        srcmap = contract['srcmap'].split(';')
        srcmap_runtime = contract['srcmap-runtime'].split(';')
        hashes = {str(x): str(y) for x, y in contract['hashes'].items()}
        abi = json.loads(contract['abi'])
        runtime = ManticoreEVM._link(contract['bin-runtime'], libraries)
        return name, source_code, bytecode, runtime, srcmap, srcmap_runtime, hashes, abi, warnings

    @property
    def accounts(self):
        return dict(self._accounts)

    def account_name(self, address):
        for name, account in self._accounts.items():
            if account.address == address:
                return name
        return '0x{:x}'.format(address)

    @property
    def normal_accounts(self):
        return {name: account for name, account in self._accounts.items() if not isinstance(account, EVMContract)}

    @property
    def contract_accounts(self):
        return {name: account for name, account in self._accounts.items() if isinstance(account, EVMContract)}

    def get_account(self, name):
        return self._accounts[name]

    def __init__(self, procs=10, workspace_url: str=None, policy: str='random'):
        """
        A Manticore EVM manager
        :param procs:, number of workers to use in the exploration
        :param workspace_url: workspace folder name
        :param policy: scheduling priority
        """
        self._accounts = dict()
        self._serializer = PickleSerializer()

        self._config_procs = procs
        # Make the constraint store
        constraints = ConstraintSet()
        # make the ethereum world state
        world = evm.EVMWorld(constraints)
        initial_state = State(constraints, world)
        super().__init__(initial_state, workspace_url=workspace_url, policy=policy)

        self.constraints = ConstraintSet()
        self.detectors = {}
        self.metadata: Dict[int, SolidityMetadata] = {}

        # The following should go to manticore.context so we can use multiprocessing
        self.context['ethereum'] = {}
        self.context['ethereum']['_saved_states'] = set()
        self.context['ethereum']['_final_states'] = set()
        self.context['ethereum']['_completed_transactions'] = 0
        self.context['ethereum']['_sha3_states'] = dict()
        self.context['ethereum']['_known_sha3'] = set()

        self._executor.subscribe('did_load_state', self._load_state_callback)
        self._executor.subscribe('will_terminate_state', self._terminate_state_callback)
        self._executor.subscribe('did_evm_execute_instruction', self._did_evm_execute_instruction_callback)
        self._executor.subscribe('did_read_code', self._did_evm_read_code)
        self._executor.subscribe('on_symbolic_sha3', self._on_symbolic_sha3_callback)
        self._executor.subscribe('on_concrete_sha3', self._on_concrete_sha3_callback)
        self.subscribe('will_generate_testcase', self._generate_testcase_callback)

    @property
    def world(self):
        """ The world instance or None if there is more than one state """
        return self.get_world()

    @property
    def completed_transactions(self):
        with self.locked_context('ethereum') as context:
            return context['_completed_transactions']

    @property
    def _running_state_ids(self):
        """ IDs of the running states"""
        with self.locked_context('ethereum') as context:
            if self.initial_state is not None:
                return (-1,) + tuple(context['_saved_states'])
            else:
                return tuple(context['_saved_states'])

    @property
    def _terminated_state_ids(self):
        """ IDs of the terminated states """
        with self.locked_context('ethereum') as context:
            return tuple(context['_final_states'])

    @property
    def _all_state_ids(self):
        """ IDs of the all states

            Note: state with id -1 is already in memory and it is not backed on the storage
        """
        return self._running_state_ids + self._terminated_state_ids

    @property
    def running_states(self):
        """
        Iterates over running states giving the possibility to change state data.

        The state data change must be done in a loop, e.g. `for state in running_states: ...`
        as we re-save the state when the generator comes back to the function.

        This means it is not possible to change the state used by Manticore with `states = list(m.running_states)`.
        """
        for state_id in self._running_state_ids:
            state = self.load(state_id)
            yield state
            # Re-save the state in case the user changed its data
            self.save(state, state_id=state_id)

    @property
    def terminated_states(self):
        """
        Iterates over the terminated states.

        See also `running_states`.
        """
        for state_id in self._terminated_state_ids:
            state = self.load(state_id)
            yield state
            # Re-save the state in case the user changed its data
            self.save(state, state_id=state_id, final=True)

    @property
    def all_states(self):
        """
        Iterates over the all states (running and terminated)

        See also `running_states`.
        """
        for state_id in self._all_state_ids:
            state = self.load(state_id)
            yield state
            # Re-save the state in case the user changed its data
            self.save(state, state_id=state_id, final=state_id in self._terminated_state_ids)

    def count_states(self):
        """ Total states count """
        return len(self._all_state_ids)

    def count_running_states(self):
        """ Running states count """
        return len(self._running_state_ids)

    def count_terminated_states(self):
        """ Terminated states count """
        return len(self._terminated_state_ids)

    def _terminate_state_id(self, state_id):
        """ Manually terminates a states by state_id.
            Moves the state from the running list into the terminated list
        """

        if state_id != -1:
            # Move state from running to final
            with self.locked_context('ethereum') as eth_context:
                saved_states = eth_context['_saved_states']
                final_states = eth_context['_final_states']
                if state_id in saved_states:
                    saved_states.remove(state_id)
                    final_states.add(state_id)
                    eth_context['_saved_states'] = saved_states  # TODO This two may be not needed in py3?
                    eth_context['_final_states'] = final_states
        else:
            assert state_id == -1
            state_id = self.save(self._initial_state, final=True)
            self._initial_state = None
        return state_id

    def _revive_state_id(self, state_id):
        """ Manually revive a state by state_id.
            Moves the state from the final list into the running list
        """

        # Move state from final to running
        if state_id != -1:
            with self.locked_context('ethereum') as eth_context:
                saved_states = eth_context['_saved_states']
                final_states = eth_context['_final_states']
                if state_id in final_states:
                    final_states.remove(state_id)
                    saved_states.add(state_id)
                    eth_context['_saved_states'] = saved_states
                    eth_context['_final_states'] = final_states
        return state_id

    # deprecate this 5 in favor of for sta in m.all_states: do stuff?

    def get_world(self, state_id=None):
        """ Returns the evm world of `state_id` state. """
        state = self.load(state_id)
        if state is None:
            return None
        else:
            return state.platform

    def get_balance(self, address, state_id=None):
        """ Balance for account `address` on state `state_id` """
        if isinstance(address, EVMAccount):
            address = int(address)
        return self.get_world(state_id).get_balance(address)

    def get_storage_data(self, address, offset, state_id=None):
        """ Storage data for `offset` on account `address` on state `state_id` """
        if isinstance(address, EVMAccount):
            address = int(address)
        return self.get_world(state_id).get_storage_data(address, offset)

    def get_code(self, address, state_id=None):
        """ Storage data for `offset` on account `address` on state `state_id` """
        if isinstance(address, EVMAccount):
            address = int(address)
        return self.get_world(state_id).get_code(address)

    def last_return(self, state_id=None):
        """ Last returned buffer for state `state_id` """
        state = self.load(state_id)
        return state.platform.last_transaction.return_data

    def transactions(self, state_id=None):
        """ Transactions list for state `state_id` """
        state = self.load(state_id)
        return state.platform.transactions

    def human_transactions(self, state_id=None):
        """ Transactions list for state `state_id` """
        state = self.load(state_id)
        return state.platform.human_transactions

    def make_symbolic_arguments(self, types):
        """
            Make a reasonable serialization of the symbolic argument types
        """
        # FIXME this is more naive than reasonable.
        return ABI.deserialize(types, self.make_symbolic_buffer(32, name='INITARGS', avoid_collisions=True))

<<<<<<< HEAD

    def json_create_contract(self, jfile, owner=None, name=None, contract_name=None, balance=0,
                                 address=None, args=(), gas=None, network_id=None):
=======
    def json_create_contract(self, jfile, owner=None, name=None, contract_name=None, balance=0, address=None, args=(), gas=None):
>>>>>>> 770cadf1
        """ Creates a solidity contract based on a truffle json artifact.

            :param str jfile: truffle json artifact
            :param owner: owner account (will be default caller in any transactions)
            :type owner: int or EVMAccount
            :param contract_name: Name of the contract to analyze (optional if there is a single one in the source code)
            :type contract_name: str
            :param balance: balance to be transferred on creation
            :type balance: int or BitVecVariable
            :param address: the address for the new contract (optional)
            :type address: int or EVMAccount
            :param tuple args: constructor arguments
            :param solc_bin: path to solc binary
            :type solc_bin: str
            :param solc_remaps: solc import remaps
            :type solc_remaps: list of str
            :param working_dir: working directory for solc compilation (defaults to current)
            :type working_dir: str
            :param gas: gas budget for each contract creation needed (may be more than one if several related contracts defined in the solidity source)
            :type gas: int
            :rtype: EVMAccount
        """
        truffle = json.loads(jfile)
        #(name, source_code, init_bytecode, runtime_bytecode, srcmap, srcmap_runtime, hashes, abi, warnings)
        hashes = {}
        for item in truffle['abi']:
            type = item['type']
            if type in ('function'):
                signature = SolidityMetadata.function_signature_for_name_and_inputs(item['name'], item['inputs'])
                hashes[signature] = sha3.keccak_256(signature.encode()).hexdigest()[:8]
                if 'signature' in item:
<<<<<<< HEAD
                    if item['signature'] != '0x'+hashes[signature]:
=======
                    if item['signature'] != f'0x{hashes[signature]}':
>>>>>>> 770cadf1
                        raise Exception(f"Something wrong with the sha3 of the method {signature} signature (a.k.a. the hash)")


        if contract_name is None:
            contract_name = truffle["contractName"]

        if network_id is None:
            if len(truffle['networks']) > 1:
                raise Exception("Network id not specified")
            if len(truffle['networks']) == 1:
                network_id = list(truffle['networks'].keys())[0]
        if network_id in truffle['networks']:
            temp_dict = truffle['networks'][network_id]['links']
            links = dict( (k, int(v['address'],0)) for k,v in temp_dict.items())
        else:
            links = ()

        source_code = truffle["source"]
        bytecode = self._link(truffle["bytecode"][2:], links)
        runtime = self._link(truffle["deployedBytecode"][2:], links)
        if "sourceMap" in truffle:
            srcmap = truffle["sourceMap"].split(';')
        else:
            srcmap_runtime = []
        if "deployedSourceMap" in truffle:
            srcmap_runtime = truffle["deployedSourceMap"].split(';')
        else:
            srcmap_runtime = []
        abi = truffle['abi']
        md = SolidityMetadata(contract_name, source_code, bytecode, runtime, srcmap, srcmap_runtime, hashes, abi, b'')
        contract_account = self.create_contract(owner=owner, init=md._init_bytecode)

        if contract_account is None:
            raise EthereumError("Failed to build contract %s" % contract_name_i)
        self.metadata[int(contract_account)] = md

        contract_account = self.create_contract(owner=owner, init=md._init_bytecode)

        if contract_account is None:
            raise EthereumError("Failed to build contract %s" % contract_name_i)
        self.metadata[int(contract_account)] = md
        if not self.count_running_states() or len(self.get_code(contract_account)) == 0:
            return None
        return contract_account

    def solidity_create_contract(self, source_code, owner, name=None, contract_name=None, libraries=None,
                                 balance=0, address=None, args=(), solc_bin=None, solc_remaps=[],
                                 working_dir=None, gas=None):
        """ Creates a solidity contract and library dependencies

            :param str source_code: solidity source code
            :param owner: owner account (will be default caller in any transactions)
            :type owner: int or EVMAccount
            :param contract_name: Name of the contract to analyze (optional if there is a single one in the source code)
            :type contract_name: str
            :param balance: balance to be transferred on creation
            :type balance: int or BitVecVariable
            :param address: the address for the new contract (optional)
            :type address: int or EVMAccount
            :param tuple args: constructor arguments
            :param solc_bin: path to solc binary
            :type solc_bin: str
            :param solc_remaps: solc import remaps
            :type solc_remaps: list of str
            :param working_dir: working directory for solc compilation (defaults to current)
            :type working_dir: str
            :param gas: gas budget for each contract creation needed (may be more than one if several related contracts defined in the solidity source)
            :type gas: int
            :rtype: EVMAccount
        """
        if libraries is None:
            deps = {}
        else:
            deps = dict(libraries)

        contract_names = [contract_name]
        while contract_names:
            contract_name_i = contract_names.pop()
            try:
                compile_results = self._compile(source_code, contract_name_i,
                                                libraries=deps, solc_bin=solc_bin, solc_remaps=solc_remaps,
                                                working_dir=working_dir)
                md = SolidityMetadata(*compile_results)
                if contract_name_i == contract_name:
                    constructor_types = md.get_constructor_arguments()

                    if constructor_types != '()':
                        if args is None:
                            args = self.make_symbolic_arguments(constructor_types)

                        constructor_data = ABI.serialize(constructor_types, *args)
                    else:
                        constructor_data = b''

                    if balance != 0:
                        if not md.constructor_abi['payable']:
                            raise EthereumError(f"Can't create solidity contract with balance ({balance}) "
                                                f"different than 0 because the contract's constructor is not payable.")
                        elif self.world.get_balance(owner.address) < balance:
                            raise EthereumError(f"Can't create solidity contract with balance ({balance}) "
                                                f"because the owner account ({owner}) has insufficient balance "
                                                f"({self.world.get_balance(owner.address)}).")

                    contract_account = self.create_contract(owner=owner,
                                                            balance=balance,
                                                            address=address,
                                                            init=md._init_bytecode + constructor_data,
                                                            name=name,
                                                            gas=gas)
                else:
                    contract_account = self.create_contract(owner=owner, init=md._init_bytecode)

                if contract_account is None:
                    raise EthereumError("Failed to build contract %s" % contract_name_i)
                self.metadata[int(contract_account)] = md

                deps[contract_name_i] = contract_account
            except DependencyError as e:
                contract_names.append(contract_name_i)
                for lib_name in e.lib_names:
                    if lib_name not in deps:
                        contract_names.append(lib_name)

        if not self.count_running_states() or len(self.get_code(contract_account)) == 0:
            return None
        return contract_account

    def get_nonce(self, address):
        # type forgiveness:
        address = int(address)
        # get all nonces for states containing this address:
        nonces = set(state.platform.get_nonce(address) for state in self.running_states if address in state.platform)
        if not nonces:
            raise NoAliveStates("There are no alive states containing address %x" % address)
        elif len(nonces) != 1:
            # if there are multiple states with this address, they all have to have the same nonce:
            raise EthereumError("Cannot increase the nonce of address %x because it exists in multiple states with different nonces" % address)
        else:
            return next(iter(nonces))

    def create_contract(self, owner, balance=0, address=None, init=None, name=None, gas=None):
        """ Creates a contract

            :param owner: owner account (will be default caller in any transactions)
            :type owner: int or EVMAccount
            :param balance: balance to be transferred on creation
            :type balance: int or BitVecVariable
            :param int address: the address for the new contract (optional)
            :param str init: initializing evm bytecode and arguments
            :param str name: a unique name for reference
            :param gas: gas budget for the creation/initialization of the contract
            :rtype: EVMAccount
        """
        if not self.count_running_states():
            raise NoAliveStates

        nonce = self.get_nonce(owner)
        expected_address = evm.EVMWorld.calculate_new_address(int(owner), nonce=nonce)

        if address is None:
            address = expected_address
        elif address != expected_address:
            raise EthereumError("Address was expected to be %x but was given %x" % (expected_address, address))

        # Name check
        if name is None:
            name = self._get_uniq_name("contract")
        if name in self._accounts:
            # Account name already used
            raise EthereumError("Name already used")

        self._transaction('CREATE', owner, balance, address, data=init, gaslimit=gas)
        # TODO detect failure in the constructor

        self._accounts[name] = EVMContract(address=address, manticore=self, default_caller=owner, name=name)
        return self.accounts[name]

    def _get_uniq_name(self, stem):
        count = 0
        for name_i in self.accounts.keys():
            if name_i.startswith(stem):
                try:
                    count = max(count, int(name_i[len(stem):]) + 1)
                except:
                    pass
        name = "{:s}{:d}".format(stem, count)
        assert name not in self.accounts
        return name

    def _all_addresses(self):
        """ Returns all addresses in all running states """
        ret = set()
        for state in self.running_states:
            ret |= set(state.platform.accounts)
        return ret

    def new_address(self):
        """ Create a fresh 160bit address """
        all_addresses = self._all_addresses()
        while True:
            new_address = random.randint(100, pow(2, 160))
            if new_address not in all_addresses:
                return new_address

    def transaction(self, caller, address, value, data, gas=None):
        """ Issue a symbolic transaction in all running states

            :param caller: the address of the account sending the transaction
            :type caller: int or EVMAccount
            :param address: the address of the contract to call
            :type address: int or EVMAccount
            :param value: balance to be transfered on creation
            :type value: int or BitVecVariable
            :param data: initial data
            :param gas: gas budget
            :raises NoAliveStates: if there are no alive states to execute
        """
        self._transaction('CALL', caller, value=value, address=address, data=data, gaslimit=gas)

    def create_account(self, balance=0, address=None, code=None, name=None):
        """ Low level creates an account. This won't generate a transaction.

            :param balance: balance to be set on creation (optional)
            :type balance: int or BitVecVariable
            :param address: the address for the new account (optional)
            :type address: int
            :param code: the runtime code for the new account (None means normal account), str or bytes (optional)
            :param name: a global account name eg. for use as reference in the reports (optional)
            :return: an EVMAccount
        """
        # Need at least one state where to apply this
        if not self.count_running_states():
            raise NoAliveStates

        # Name check
        if name is None:
            if code is None:
                name = self._get_uniq_name("normal")
            else:
                name = self._get_uniq_name("contract")
        if name in self._accounts:
            # Account name already used
            raise EthereumError("Name already used")

        #Balance check
        if not isinstance(balance, int):
            raise EthereumError("Balance invalid type")

        if isinstance(code, str):
            code = bytes(code, "utf-8")
        if code is not None and not isinstance(code, (bytes, Array)):
            raise EthereumError("code bad type")

        # Address check
        # Let's just choose the address ourself. This is not yellow paper material
        if address is None:
            address = self.new_address()
        if not isinstance(address, int):
            raise EthereumError("A concrete address is needed")
        assert address is not None
        if address in map(int, self.accounts.values()):
            # Address already used
            raise EthereumError("Address already used")

        # To avoid going full crazy we maintain a global list of addresses
        # Different states may CREATE a different set of accounts.
        # Accounts created by a human have the same address in all states.
        for state in self.running_states:
            world = state.platform

            if '_pending_transaction' in state.context:
                raise EthereumError("This is bad. There should not be a pending transaction")

            if address in world.accounts:
                # Address already used
                raise EthereumError("This is bad. Same address is used for different contracts in different states")
            world.create_account(address, balance, code=code, storage=None)

        self._accounts[name] = EVMAccount(address, manticore=self, name=name)
        return self.accounts[name]

    def _migrate_tx_expressions(self, state, caller, address, value, data):
            # Copy global constraints into each state.
            # We should somehow remember what has been copied to each state
            # In a second transaction we should only add new constraints.
            # And actually only constraints related to whatever we are using in
            # the tx. This is a FIXME
            global_constraints = self.constraints

            # Normally users will be making these symbolic expressions by creating
            # global symbolic variables via ManticoreEVM.make_.... and those
            # global expressions need to be imported into each state when a tx
            # actually happens

            if issymbolic(caller):
                caller = state.migrate_expression(caller)

            if issymbolic(address):
                address = state.migrate_expression(address)

            if issymbolic(value):
                value = state.migrate_expression(value)

            if issymbolic(data):
                if isinstance(data, ArrayProxy):  # FIXME is this necessary here?
                    data = data.array
                data = state.migrate_expression(data)
                if isinstance(data, Array):
                    data = ArrayProxy(data)

            for c in global_constraints:
                state.constrain(c)

            return caller, address, value, data

    def _transaction(self, sort, caller, value=0, address=None, data=None, gaslimit=None, price=1):
        """ Initiates a transaction

            :param caller: caller account
            :type caller: int or EVMAccount
            :param int address: the address for the transaction (optional)
            :param value: value to be transferred
            :param price: the price of gas for this transaction. Mostly unused.
            :type value: int or BitVecVariable
            :param str data: initializing evm bytecode and arguments or transaction call data
            :param gaslimit: gas budget
            :rtype: EVMAccount
        """
        if gaslimit is None:
            gaslimit = cfg.defaultgas
        # Type Forgiveness
        if isinstance(address, EVMAccount):
            address = int(address)
        if isinstance(caller, EVMAccount):
            caller = int(caller)
        # Defaults, call data is empty
        if data is None:
            data = bytearray(b"")
        if isinstance(data, (str, bytes)):
            data = bytearray(data)
        if not isinstance(data, (bytearray, Array)):
            raise TypeError("code bad type")

        # Check types
        if not isinstance(caller, (int, BitVec)):
            raise TypeError("Caller invalid type")

        if not isinstance(value, (int, BitVec)):
            raise TypeError("Value invalid type")

        if not isinstance(address, (int, BitVec)):
            raise TypeError("address invalid type")

        if not isinstance(price, int):
            raise TypeError("Price invalid type")

        # Check argument consistency and set defaults ...
        if sort not in ('CREATE', 'CALL'):
            raise ValueError('unsupported transaction type')

        if sort == 'CREATE':
            # When creating data is the init_bytecode + arguments
            if len(data) == 0:
                raise EthereumError("An initialization bytecode is needed for a CREATE")

        assert address is not None
        assert caller is not None

        # Transactions (like everything else) need at least one running state
        if not self.count_running_states():
            raise NoAliveStates

        # To avoid going full crazy, we maintain a global list of addresses
        for state in self.running_states:
            world = state.platform

            if '_pending_transaction' in state.context:
                raise EthereumError("This is bad. It should not be a pending transaction")

            # Choose an address here, because it will be dependent on the caller's nonce in this state
            if address is None:
                if issymbolic(caller):
                    # TODO (ESultanik): In order to handle this case, we are going to have to do something like fork
                    # over all possible caller addresses.
                    # But this edge case will likely be extremely rare, if ever ecountered.
                    raise EthereumError("Manticore does not currently support contracts with symbolic addresses creating new contracts")
                address = world.new_address(caller)

            # Migrate any expression to state specific constraint set
            caller_migrated, address_migrated, value_migrated, data_migrated = self._migrate_tx_expressions(state, caller, address, value, data)

            # Different states may CREATE a different set of accounts. Accounts
            # that were crated by a human have the same address in all states.
            # This diverges from the yellow paper but at least we check that we
            # are not trying to create an already used address here
            if sort == 'CREATE':
                if address in world.accounts:
                    # Address already used
                    raise EthereumError("This is bad. Same address is used for different contracts in different states")

            state.context['_pending_transaction'] = (sort, caller_migrated, address_migrated, value_migrated, data_migrated, gaslimit, price)

        # run over potentially several states and
        # generating potentially several others
        self.run(procs=self._config_procs)

        return address

    def preconstraint_for_call_transaction(self, address: Union[int, EVMAccount], data: Array,
                                           value: Optional[Union[int, Expression]] = None,
                                           contract_metadata: Optional[SolidityMetadata] = None) -> BoolOperation:
        """ Returns a constraint that excludes combinations of value and data that would cause an exception in the EVM
            contract dispatcher.
            :param address: address of the contract to call
            :param value: balance to be transferred (optional)
            :param data: symbolic transaction data
            :param contract_metadata: SolidityMetadata for the contract (optional)
        """
        if isinstance(address, EVMAccount):
            address = int(address)
        if not isinstance(address, int):
            raise TypeError("invalid address type")

        if not issymbolic(data):
            raise TypeError("data must be a symbolic array")

        if contract_metadata is None:
            contract_metadata = self.metadata.get(address)
            if contract_metadata is None:
                raise TypeError("no Solidity metadata available for the contract address")

        selectors = contract_metadata.function_selectors
        if not selectors or len(data) <= 4:
            return BoolConstant(True)

        symbolic_selector = data[:4]

        value_is_symbolic = issymbolic(value)

        constraint = None
        for selector in selectors:
            c = symbolic_selector == selector
            if value_is_symbolic and not contract_metadata.get_abi(selector)['payable']:
                c = Operators.AND(c, value == 0)
            if constraint is None:
                constraint = c
            else:
                constraint = Operators.OR(constraint, c)

        return constraint

    def multi_tx_analysis(self, solidity_filename, working_dir=None, contract_name=None,
                          tx_limit=None, tx_use_coverage=True,
                          tx_send_ether=True, tx_account="attacker", tx_preconstrain=False, args=None):
        owner_account = self.create_account(balance=1000, name='owner')
        attacker_account = self.create_account(balance=1000, name='attacker')

        # Pretty print
        logger.info("Starting symbolic create contract")

        with open(solidity_filename) as f:
            contract_account = self.solidity_create_contract(f, contract_name=contract_name, owner=owner_account,
                                                             args=args, working_dir=working_dir)

        if tx_account == "attacker":
            tx_account = [attacker_account]
        elif tx_account == "owner":
            tx_account = [owner_account]
        elif tx_account == "combo1":
            tx_account = [owner_account, attacker_account]
        else:
            raise EthereumError('The account to perform the symbolic exploration of the contract should be "attacker", "owner" or "combo1"')

        if contract_account is None:
            logger.info("Failed to create contract: exception in constructor")
            return

        prev_coverage = 0
        current_coverage = 0
        tx_no = 0
        while (current_coverage < 100 or not tx_use_coverage) and not self.is_shutdown():
            try:
                logger.info("Starting symbolic transaction: %d", tx_no)

                # run_symbolic_tx
                symbolic_data = self.make_symbolic_buffer(320)
                if tx_send_ether:
                    value = self.make_symbolic_value()
                else:
                    value = 0

                if tx_preconstrain:
                    self.constrain(self.preconstraint_for_call_transaction(address=contract_account,
                                                                           data=symbolic_data,
                                                                           value=value))

                self.transaction(caller=tx_account[min(tx_no, len(tx_account) - 1)],
                                 address=contract_account,
                                 data=symbolic_data,
                                 value=value)
                logger.info("%d alive states, %d terminated states", self.count_running_states(), self.count_terminated_states())
            except NoAliveStates:
                break

            # Check if the maximum number of tx was reached
            if tx_limit is not None and tx_no + 1 == tx_limit:
                break

            # Check if coverage has improved or not
            if tx_use_coverage:
                prev_coverage = current_coverage
                current_coverage = self.global_coverage(contract_account)
                found_new_coverage = prev_coverage < current_coverage

                if not found_new_coverage:
                    break

            tx_no += 1

    def run(self, **kwargs):
        """ Run any pending transaction on any running state """
        # Check if there is a pending transaction
        with self.locked_context('ethereum') as context:
            # there are no states added to the executor queue
            assert len(self._executor.list()) == 0
            for state_id in context['_saved_states']:
                self._executor.put(state_id)
            context['_saved_states'] = set()

        # A callback will use _pending_transaction and issue the transaction
        # in each state (see load_state_callback)
        super().run(**kwargs)

        with self.locked_context('ethereum') as context:
            if len(context['_saved_states']) == 1:
                self._initial_state = self._executor._workspace.load_state(context['_saved_states'].pop(), delete=True)
                self._executor.forward_events_from(self._initial_state, True)
                context['_saved_states'] = set()
                assert self._running_state_ids == (-1,)

    def save(self, state, state_id=None, final=False):
        """ Save a state in secondary storage and add it to running or final lists

            :param state: A manticore State
            :param state_id: if not None force state_id (overwrite)
            :param final: True if state is final
            :returns: a state id
        """
        # If overwriting then the state_id must be known
        if state_id is not None:
            if state_id not in self._all_state_ids:
                raise EthereumError("Trying to overwrite unknown state_id")
            with self.locked_context('ethereum') as context:
                context['_final_states'].discard(state_id)
                context['_saved_states'].discard(state_id)

        if state_id != -1:
            # save the state to secondary storage
            state_id = self._executor._workspace.save_state(state, state_id=state_id)

            with self.locked_context('ethereum') as context:
                if final:
                    # Keep it on a private list
                    context['_final_states'].add(state_id)
                else:
                    # Keep it on a private list
                    context['_saved_states'].add(state_id)
        return state_id

    def load(self, state_id=None):
        """ Load one of the running or final states.

            :param state_id: If None it assumes there is a single running state
            :type state_id: int or None
        """
        state = None
        if state_id is None:
            #a single state was assumed
            state_count = self.count_running_states()
            if state_count == 1:
                #Get the ID of the single running state
                state_id = self._running_state_ids[0]
            elif state_count == 0:
                raise NoAliveStates
            else:
                raise EthereumError("More than one state running; you must specify a state id.")

        if state_id == -1:
            state = self.initial_state
        else:
            state = self._executor._workspace.load_state(state_id, delete=False)
            #froward events from newly loaded object
            self._executor.forward_events_from(state, True)
        return state

    # Callbacks
    def _on_symbolic_sha3_callback(self, state, data, known_hashes):
        """ INTERNAL USE """
        assert issymbolic(data), 'Data should be symbolic here!'

        with self.locked_context('ethereum') as context:
            known_sha3 = context.get('_known_sha3', None)
            if known_sha3 is None:
                known_sha3 = set()

            sha3_states = context.get('_sha3_states', [])
            results = []
            # If know_hashes is true then there is a _known_ solution for the hash
            known_hashes_cond = False
            for key, value in known_sha3:
                assert not issymbolic(key), "Saved sha3 data,hash pairs should be concrete"
                cond = key == data

                #TODO consider disabling this solver query.
                if not state.can_be_true(cond):
                    continue

                results.append((key, value))
                known_hashes_cond = Operators.OR(cond, known_hashes_cond)

            # adding a single random example so we can explore further in case
            # there are not known sha3 pairs that match yet
            if not results:
                data_concrete = state.solve_one(data)
                s = sha3.keccak_256(data_concrete)
                data_hash = int(s.hexdigest(), 16)
                results.append((data_concrete, data_hash))
                known_hashes_cond = data_concrete == data
                known_sha3.add((data_concrete, data_hash))
            not_known_hashes_cond = Operators.NOT(known_hashes_cond)

            # We need to fork/save the state
            #################################
            # save the state to secondary storage
            # Build and enqueue a state for each solution
            with state as temp_state:
                if temp_state.can_be_true(not_known_hashes_cond):
                    temp_state.constrain(not_known_hashes_cond)
                    state_id = self._executor._workspace.save_state(temp_state)
                    sha3_states[state_id] = [hsh for buf, hsh in known_sha3]
            context['_sha3_states'] = sha3_states

            if not state.can_be_true(known_hashes_cond):
                raise TerminateState("There is no matching sha3 pair, bailing out")
            state.constrain(known_hashes_cond)

            #send known hashes to evm
            known_hashes.update(results)

    def _on_concrete_sha3_callback(self, state, buf, value):
        """ INTERNAL USE """
        with self.locked_context('ethereum', dict) as ethereum_context:
            known_sha3 = ethereum_context.get('_known_sha3', None)
            if known_sha3 is None:
                known_sha3 = set()
            known_sha3.add((buf, value))
            ethereum_context['_known_sha3'] = known_sha3

    def _terminate_state_callback(self, state, state_id, e):
        """ INTERNAL USE
            Every time a state finishes executing the last transaction, we save it in
            our private list
        """
        if isinstance(e, AbandonState):
            #do nothing
            return
        world = state.platform
        state.context['last_exception'] = e
        e.testcase = False  # Do not generate a testcase file

        if not world.all_transactions:
            logger.debug("Something went wrong: search terminated in the middle of an ongoing tx")
            self.save(state, final=True)
            return

        tx = world.all_transactions[-1]

        #we initiated the Tx; we need process the outcome for now.
        #Fixme incomplete.
        if tx.is_human:
            if tx.sort == 'CREATE':
                if tx.result == 'RETURN':
                    world.set_code(tx.address, tx.return_data)
                else:
                    world.delete_account(tx.address)
        else:
            logger.info("Manticore exception: state should be terminated only at the end of the human transaction")

        #Human tx that ends in this wont modify the storage so finalize and
        # generate a testcase. FIXME This should be configurable as REVERT and
        # THROW; it actually changes the balance and nonce? of some accounts
        if tx.result in {'SELFDESTRUCT', 'REVERT', 'THROW', 'TXERROR'}:
            self.save(state, final=True)
        elif tx.result in {'RETURN', 'STOP'}:
            # if not a revert, we save the state for further transactions
            self.save(state)  # Add to running states
        else:
            logger.debug("Exception in state. Discarding it")

    #Callbacks
    def _load_state_callback(self, state, state_id):
        """ INTERNAL USE
            If a state was just loaded from storage, we do the pending transaction
        """
        if '_pending_transaction' not in state.context:
            return
        world = state.platform
        ty, caller, address, value, data, gaslimit, price = state.context['_pending_transaction']
        del state.context['_pending_transaction']

        if ty == 'CALL':
            world.transaction(address=address, caller=caller, data=data, value=value, price=price, gas=gaslimit)
        else:
            assert ty == 'CREATE'
            world.create_contract(caller=caller, address=address, balance=value, init=data, price=price, gas=gaslimit)

    def _did_evm_execute_instruction_callback(self, state, instruction, arguments, result):
        """ INTERNAL USE """
        #logger.debug("%s", state.platform.current_vm)
        #TODO move to a plugin
        at_init = state.platform.current_transaction.sort == 'CREATE'
        if at_init:
            coverage_context_name = 'init_coverage'
        else:
            coverage_context_name = 'runtime_coverage'

        with self.locked_context(coverage_context_name, set) as coverage:
            coverage.add((state.platform.current_vm.address, instruction.pc))

        state.context.setdefault('evm.trace', []).append((state.platform.current_vm.address, instruction.pc, at_init))

    def _did_evm_read_code(self, state, offset, size):
        """ INTERNAL USE """
        with self.locked_context('code_data', set) as code_data:
            for i in range(offset, offset + size):
                code_data.add((state.platform.current_vm.address, i))

    def get_metadata(self, address) -> Optional[SolidityMetadata]:
        """ Gets the solidity metadata for address.
            This is available only if address is a contract created from solidity
        """
        return self.metadata.get(int(address))

    def register_detector(self, d):
        """
        Unregisters a plugin. This will invoke detector's `on_unregister` callback.
        Shall be called after `.finalize`.
        """
        if not isinstance(d, Detector):
            raise EthereumError("Not a Detector")
        if d.name in self.detectors:
            raise EthereumError("Detector already registered")
        self.detectors[d.name] = d
        self.register_plugin(d)
        return d.name

    def unregister_detector(self, d):
        """
        Unregisters a detector. This will invoke detector's `on_unregister` callback.
        Shall be called after `.finalize` - otherwise, finalize won't add detector's finding to `global.findings`.
        """
        if not isinstance(d, (Detector, str)):
            raise EthereumError("Not a Detector")
        name = d
        if isinstance(d, Detector):
            name = d.name
        if name not in self.detectors:
            raise EthereumError("Detector not registered")
        d = self.detectors[name]
        del self.detectors[name]
        self.unregister_plugin(d)

    @property
    def workspace(self):
        return self._executor._workspace._store.uri

    def generate_testcase(self, state, message='', only_if=None, name='user'):
        """
        Generate a testcase to the workspace for the given program state. The details of what
        a testcase is depends on the type of Platform the state is, but involves serializing the state,
        and generating an input (concretizing symbolic variables) to trigger this state.

        The only_if parameter should be a symbolic expression. If this argument is provided, and the expression
        *can be true* in this state, a testcase is generated such that the expression will be true in the state.
        If it *is impossible* for the expression to be true in the state, a testcase is not generated.

        This is useful for conveniently checking a particular invariant in a state, and generating a testcase if
        the invariant can be violated.

        For example, invariant: "balance" must not be 0. We can check if this can be violated and generate a
        testcase::

            m.generate_testcase(state, 'balance CAN be 0', only_if=balance == 0)
            # testcase generated with an input that will violate invariant (make balance == 0)

        :param manticore.core.state.State state:
        :param str message: longer description of the testcase condition
        :param manticore.core.smtlib.Bool only_if: only if this expr can be true, generate testcase. if is None, generate testcase unconditionally.
        :param str name: short string used as the prefix for the workspace key (e.g. filename prefix for testcase files)
        :return: If a testcase was generated
        :rtype: bool
        """
        if only_if is None:
            self._publish_generate_testcase(state, name, message)
            return True
        else:
            with state as temp_state:
                temp_state.constrain(only_if)
                if temp_state.is_feasible():
                    self._publish_generate_testcase(temp_state, name, message)
                    return True

        return False

    def current_location(self, state):
        world = state.platform
        address = world.current_vm.address
        pc = world.current_vm.pc
        at_init = world.current_transaction.sort == 'CREATE'
        output = io.StringIO()
        write_findings(output, '', address, pc, at_init)
        md = self.get_metadata(address)
        if md is not None:
            src = md.get_source_for(pc, runtime=not at_init)
            output.write('Snippet:\n')
            output.write(src.replace('\n', '\n  ').strip())
            output.write('\n')
        return output.getvalue()

    def _generate_testcase_callback(self, state, testcase, message):
        """
        Create a serialized description of a given state.
        :param state: The state to generate information about
        :param message: Accompanying message
        """
        # workspace should not be responsible for formating the output
        # each object knows its secrets, and each class should be able to report its
        # final state
        #super()._generate_testcase_callback(state, name, message)
        # TODO(mark): Refactor ManticoreOutput to let the platform be more in control
        #  so this function can be fully ported to EVMWorld.generate_workspace_files.
        blockchain = state.platform

        local_findings = set()
        for detector in self.detectors.values():
            for address, pc, finding, at_init, constraint in detector.get_findings(state):
                if (address, pc, finding, at_init) not in local_findings:
                    local_findings.add((address, pc, finding, at_init, constraint))

        if len(local_findings):
            with testcase.open_stream('findings') as findings:
                for address, pc, finding, at_init, constraint in local_findings:
                    findings.write('- %s -\n' % finding)
                    write_findings(findings, '  ', address, pc, at_init)
                    md = self.get_metadata(address)
                    if md is not None:
                        src = md.get_source_for(pc, runtime=not at_init)
                        findings.write('  Snippet:\n')
                        findings.write(src.replace('\n', '\n    ').strip())
                        findings.write('\n')

        with testcase.open_stream('summary') as stream:
            is_something_symbolic = state.platform.dump(stream, state, self, message)

            with self.locked_context('ethereum') as context:
                known_sha3 = context.get('_known_sha3', None)
                if known_sha3:
                    stream.write("Known hashes:\n")
                    for key, value in known_sha3:
                        stream.write('%s::%x\n' % (binascii.hexlify(key), value))

            if is_something_symbolic:
                stream.write('\n\n(*) Example solution given. Value is symbolic and may take other values\n')

        # Transactions

        with testcase.open_stream('tx') as tx_summary:
            with testcase.open_stream('tx.json') as txjson:
                txlist = []
                is_something_symbolic = False

                for sym_tx in blockchain.human_transactions:  # external transactions
                    tx_summary.write("Transactions No. %d\n" % blockchain.transactions.index(sym_tx))

                    conc_tx = sym_tx.concretize(state)
                    txlist.append(conc_tx.to_dict(self))

                    is_something_symbolic = sym_tx.dump(tx_summary, state, self, conc_tx=conc_tx)

                if is_something_symbolic:
                    tx_summary.write('\n\n(*) Example solution given. Value is symbolic and may take other values\n')

                json.dump(txlist, txjson)

        # logs
        with testcase.open_stream('logs') as logs_summary:
            is_something_symbolic = False
            for log_item in blockchain.logs:
                is_log_symbolic = issymbolic(log_item.memlog)
                is_something_symbolic = is_log_symbolic or is_something_symbolic
                solved_memlog = state.solve_one(log_item.memlog)
                printable_bytes = ''.join([c for c in map(chr, solved_memlog) if c in string.printable])

                logs_summary.write("Address: %x\n" % log_item.address)
                logs_summary.write("Memlog: %s (%s) %s\n" % (binascii.hexlify(solved_memlog).decode(), printable_bytes, flagged(is_log_symbolic)))
                logs_summary.write("Topics:\n")
                for i, topic in enumerate(log_item.topics):
                    logs_summary.write("\t%d) %x %s" % (i, state.solve_one(topic), flagged(issymbolic(topic))))

        with testcase.open_stream('constraints') as smt_summary:
            smt_summary.write(str(state.constraints))

        with testcase.open_stream('pkl', binary=True) as statef:
            self._serializer.serialize(state, statef)

        trace = state.context.get('evm.trace')
        if trace:
            with testcase.open_stream('trace') as f:
                self._emit_trace_file(f, trace)
        return testcase

    @staticmethod
    def _emit_trace_file(filestream, trace):
        """
        :param filestream: file object for the workspace trace file
        :param trace: list of (contract address, pc) tuples
        :type trace: list[tuple(int, int)]
        """
        for contract, pc, at_init in trace:
            if pc == 0:
                filestream.write('---\n')
            ln = '0x{:x}:0x{:x} {}\n'.format(contract, pc, '*' if at_init else '')
            filestream.write(ln)

    @property
    def global_findings(self):
        global_findings = set()
        for detector in self.detectors.values():
            for address, pc, finding, at_init in detector.global_findings:
                if (address, pc, finding, at_init) not in global_findings:
                    global_findings.add((address, pc, finding, at_init))
        return global_findings

    def finalize(self):
        """
        Terminate and generate testcases for all currently alive states (contract states that cleanly executed
        to a STOP or RETURN in the last symbolic transaction).
        """
        logger.debug("Finalizing %d states.", self.count_states())

        def finalizer(state_id):
            state_id = self._terminate_state_id(state_id)
            st = self.load(state_id)
            logger.debug("Generating testcase for state_id %d", state_id)

            last_tx = st.platform.last_transaction
            message = last_tx.result if last_tx else 'NO STATE RESULT (?)'

            self._publish_generate_testcase(st, message=message)

        def worker_finalize(q):
            try:
                while True:
                    finalizer(q.get_nowait())
            except EmptyQueue:
                pass

        q = Queue()
        for state_id in self._all_state_ids:
            #we need to remove -1 state before forking because it may be in memory
            if state_id == -1:
                finalizer(-1)
            else:
                q.put(state_id)

        report_workers = []
        for _ in range(self._config_procs):
            proc = Process(target=worker_finalize, args=(q,))
            proc.start()
            report_workers.append(proc)

        for proc in report_workers:
            proc.join()

        # global summary
        if len(self.global_findings):
            with self._output.save_stream('global.findings') as global_findings:
                for address, pc, finding, at_init in self.global_findings:
                    global_findings.write('- %s -\n' % finding)
                    write_findings(global_findings, '  ', address, pc, at_init)
                    md = self.get_metadata(address)
                    if md is not None:
                        source_code_snippet = md.get_source_for(pc, runtime=not at_init)
                        global_findings.write('  Solidity snippet:\n')
                        global_findings.write('    '.join(source_code_snippet.splitlines(True)))
                        global_findings.write('\n')

        self._save_run_data()

        with self._output.save_stream('global.summary') as global_summary:
            # (accounts created by contract code are not in this list )
            global_summary.write("Global runtime coverage:\n")
            for address in self.contract_accounts.values():
                global_summary.write("{:x}: {:2.2f}%\n".format(int(address), self.global_coverage(address)))

                md = self.get_metadata(address)
                if md is not None and len(md.warnings) > 0:
                    global_summary.write('\n\nCompiler warnings for %s:\n' % md.name)
                    global_summary.write(md.warnings)

        for address, md in self.metadata.items():
            with self._output.save_stream('global_%s.sol' % md.name) as global_src:
                global_src.write(md.source_code)
            with self._output.save_stream('global_%s_runtime.bytecode' % md.name, binary=True) as global_runtime_bytecode:
                global_runtime_bytecode.write(md.runtime_bytecode)
            with self._output.save_stream('global_%s_init.bytecode' % md.name, binary=True) as global_init_bytecode:
                global_init_bytecode.write(md.init_bytecode)

            with self._output.save_stream('global_%s.runtime_asm' % md.name) as global_runtime_asm:
                runtime_bytecode = md.runtime_bytecode

                with self.locked_context('runtime_coverage') as seen:

                    count, total = 0, 0
                    for i in EVMAsm.disassemble_all(runtime_bytecode):
                        if (address, i.pc) in seen:
                            count += 1
                            global_runtime_asm.write('*')
                        else:
                            global_runtime_asm.write(' ')

                        global_runtime_asm.write('%4x: %s\n' % (i.pc, i))
                        total += 1

            with self._output.save_stream('global_%s.init_asm' % md.name) as global_init_asm:
                with self.locked_context('init_coverage') as seen:
                    count, total = 0, 0
                    for i in EVMAsm.disassemble_all(md.init_bytecode):
                        if (address, i.pc) in seen:
                            count += 1
                            global_init_asm.write('*')
                        else:
                            global_init_asm.write(' ')

                        global_init_asm.write('%4x: %s\n' % (i.pc, i))
                        total += 1

            with self._output.save_stream('global_%s.init_visited' % md.name) as f:
                with self.locked_context('init_coverage') as seen:
                    visited = set((o for (a, o) in seen if a == address))
                    for o in sorted(visited):
                        f.write('0x%x\n' % o)

            with self._output.save_stream('global_%s.runtime_visited' % md.name) as f:
                with self.locked_context('runtime_coverage') as seen:
                    visited = set()
                    for (a, o) in seen:
                        if a == address:
                            visited.add(o)
                    for o in sorted(visited):
                        f.write('0x%x\n' % o)

        # delete actual streams from storage
        for state_id in self._all_state_ids:
            # state_id -1 is always only on memory
            if state_id != -1:
                self._executor._workspace.rm_state(state_id)

        # clean up lists
        with self.locked_context('ethereum') as eth_context:
            eth_context['_saved_states'] = set()
            eth_context['_final_states'] = set()

    def global_coverage(self, account):
        """ Returns code coverage for the contract on `account_address`.
            This sums up all the visited code lines from any of the explored
            states.
        """
        account_address = int(account)
        runtime_bytecode = None
        #Search one state in which the account_address exists
        for state in self.all_states:
            world = state.platform
            if account_address in world:
                code = world.get_code(account_address)
                runtime_bytecode = state.solve_one(code)
                break
        else:
            return 0.0
        with self.locked_context('runtime_coverage') as coverage:
            seen = {off for addr, off in coverage if addr == account_address}
        return calculate_coverage(runtime_bytecode, seen)

    # TODO: Find a better way to suppress execution of Manticore._did_finish_run_callback
    # We suppress because otherwise we log it many times and it looks weird.
    def _did_finish_run_callback(self):
        pass

    def __repr__(self):
        return self.__str__()

    def __str__(self):
        return "<ManticoreEVM | Alive States: {}; Terminated States: {}>".format(
            self.count_running_states(),
            self.count_terminated_states()
        )<|MERGE_RESOLUTION|>--- conflicted
+++ resolved
@@ -579,13 +579,7 @@
         # FIXME this is more naive than reasonable.
         return ABI.deserialize(types, self.make_symbolic_buffer(32, name='INITARGS', avoid_collisions=True))
 
-<<<<<<< HEAD
-
-    def json_create_contract(self, jfile, owner=None, name=None, contract_name=None, balance=0,
-                                 address=None, args=(), gas=None, network_id=None):
-=======
-    def json_create_contract(self, jfile, owner=None, name=None, contract_name=None, balance=0, address=None, args=(), gas=None):
->>>>>>> 770cadf1
+    def json_create_contract(self, jfile, owner=None, name=None, contract_name=None, balance=0, address=None, args=(), gas=None, network_id=None):
         """ Creates a solidity contract based on a truffle json artifact.
 
             :param str jfile: truffle json artifact
@@ -617,11 +611,7 @@
                 signature = SolidityMetadata.function_signature_for_name_and_inputs(item['name'], item['inputs'])
                 hashes[signature] = sha3.keccak_256(signature.encode()).hexdigest()[:8]
                 if 'signature' in item:
-<<<<<<< HEAD
-                    if item['signature'] != '0x'+hashes[signature]:
-=======
                     if item['signature'] != f'0x{hashes[signature]}':
->>>>>>> 770cadf1
                         raise Exception(f"Something wrong with the sha3 of the method {signature} signature (a.k.a. the hash)")
 
 
