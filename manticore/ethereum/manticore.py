--- conflicted
+++ resolved
@@ -53,15 +53,14 @@
     "Default timeout for matching sha3 for unsound states (see unsound symbolication).",
 )
 consts.add(
-<<<<<<< HEAD
     "lazymode",
     True,
     "Only call the solver when it is absolutely necessary to generate testcases.",
-=======
+)
+consts.add(
     "events",
     False,
     "Show EVM events in the testcases.",
->>>>>>> b4d129f8
 )
 
 
