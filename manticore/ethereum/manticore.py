--- conflicted
+++ resolved
@@ -940,18 +940,9 @@
                 address = world.new_address(caller)
 
             # Migrate any expression to state specific constraint set
-<<<<<<< HEAD
             caller_migrated, address_migrated, value_migrated, data_migrated, gas_migrated, price_migrated = self._migrate_tx_expressions(
                 state, caller, address, value, data, gas, price
             )
-=======
-            (
-                caller_migrated,
-                address_migrated,
-                value_migrated,
-                data_migrated,
-            ) = self._migrate_tx_expressions(state, caller, address, value, data)
->>>>>>> 8a77ad46
 
             # Different states may CREATE a different set of accounts. Accounts
             # that were crated by a human have the same address in all states.
@@ -1056,7 +1047,7 @@
             args=args,
             compile_args=compile_args,
             balance=create_value,
-            gas=230000
+            gas=230000,
         )
 
         if tx_account == "attacker":
@@ -1099,7 +1090,7 @@
                     address=contract_account,
                     data=symbolic_data,
                     value=value,
-                    gas=230000
+                    gas=230000,
                 )
 
                 logger.info(
@@ -1433,7 +1424,7 @@
 
         # we initiated the Tx; we need process the outcome for now.
         # Fixme incomplete.
-        '''
+        """
         if tx.is_human:
             if tx.sort == "CREATE":
                 if tx.result == "RETURN":
@@ -1444,7 +1435,7 @@
             logger.info(
                 "Manticore exception: state should be terminated only at the end of the human transaction"
             )
-        s'''
+        s"""
         # Human tx that ends in this wont modify the storage so finalize and
         # generate a testcase. FIXME This should be configurable as REVERT and
         # THROW; it actually changes the balance and nonce? of some accounts
