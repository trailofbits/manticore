--- conflicted
+++ resolved
@@ -9,1632 +9,5 @@
 from .abi import ABI
 from .solidity import SolidityMetadata
 
-<<<<<<< HEAD
-
-logger = logging.getLogger(__name__)
-
-init_logging()  # FIXME(mark): emitting a warning in abi.py does not work unless this is called a second time here
-
-
-def flagged(flag):
-    """
-    Return special character denoting concretization happened.
-    """
-    return '(*)' if flag else ''
-
-#
-# Plugins
-#
-
-
-class FilterFunctions(Plugin):
-    def __init__(self, regexp=r'.*', mutability='both', depth='both', fallback=False, include=True, **kwargs):
-        """
-            Constrain input based on function metadata. Include or avoid functions selected by the specified criteria.
-
-            Examples:
-            #Do not explore any human transactions that end up calling a constant function
-            no_human_constant = FilterFunctions(depth='human', mutability='constant', include=False)
-
-            #At human tx depth only accept synthetic check functions
-            only_tests = FilterFunctions(regexp=r'mcore_.*', depth='human', include=False)
-
-            :param regexp: a regular expression over the name of the function '.*' will match all functions
-            :param mutability: mutable, constant or both will match functions declared in the abi to be of such class
-            :param depth: match functions in internal transactions, in human initiated transactions or in both types
-            :param fallback: if True include the fallback function. Hash will be 00000000 for it
-            :param include: if False exclude the selected functions, if True include them
-        """
-        super().__init__(**kwargs)
-        depth = depth.lower()
-        if depth not in ('human', 'internal', 'both'):
-            raise ValueError
-        mutability = mutability.lower()
-        if mutability not in ('mutable', 'constant', 'both'):
-            raise ValueError
-
-        #fixme better names for member variables
-        self._regexp = regexp
-        self._mutability = mutability
-        self._depth = depth
-        self._fallback = fallback
-        self._include = include
-
-    def will_open_transaction_callback(self, state, tx):
-        world = state.platform
-        tx_cnt = len(world.all_transactions)
-        # Constrain input only once per tx, per plugin
-        if state.context.get('constrained%d' % id(self), 0) != tx_cnt:
-            state.context['constrained%d' % id(self)] = tx_cnt
-
-            if self._depth == 'human' and not tx.is_human:
-                return
-            if self._depth == 'internal' and tx.is_human:
-                return
-
-            #Get metadata if any for the target address of current tx
-            md = self.manticore.get_metadata(tx.address)
-            if md is None:
-                return
-            #Let's compile  the list of interesting hashes
-            selected_functions = []
-
-            for func_hsh in md.function_selectors:
-                abi = md.get_abi(func_hsh)
-                if abi['type'] == 'fallback':
-                    continue
-                if self._mutability == 'constant' and not abi.get('constant', False):
-                    continue
-                if self._mutability == 'mutable' and abi.get('constant', False):
-                    continue
-                if not re.match(self._regexp, abi['name']):
-                    continue
-                selected_functions.append(func_hsh)
-
-            if self._fallback and md.has_non_default_fallback_function:
-                selected_functions.append(md.fallback_function_selector)
-
-            if self._include:
-                # constrain the input so it can take only the interesting values
-                constraint = reduce(Operators.OR, (tx.data[:4] == x for x in selected_functions))
-                state.constrain(constraint)
-            else:
-                #Avoid all not selected hashes
-                for func_hsh in md.function_selectors:
-                    if func_hsh in selected_functions:
-                        constraint = tx.data[:4] != func_hsh
-                        state.constrain(constraint)
-
-
-class LoopDepthLimiter(Plugin):
-    ''' This just aborts explorations that are too deep '''
-
-    def __init__(self, loop_count_threshold=5, **kwargs):
-        super().__init__(**kwargs)
-        self.loop_count_threshold = loop_count_threshold
-
-    def will_start_run_callback(self, *args):
-        with self.manticore.locked_context('seen_rep', dict) as reps:
-            reps.clear()
-
-    def will_execute_instruction_callback(self, state, pc, insn):
-        world = state.platform
-        with self.manticore.locked_context('seen_rep', dict) as reps:
-            item = (world.current_transaction.sort == 'CREATE', world.current_transaction.address, pc)
-            if item not in reps:
-                reps[item] = 0
-            reps[item] += 1
-            if reps[item] > self.loop_count_threshold:
-                state.abandon()
-
-
-class VerboseTrace(Plugin):
-    def will_evm_execute_instruction_callback(self, state, instruction, arguments):
-        current_vm = state.platform.current_vm
-        state.setdefault('str_trace', []).append(str(current_vm))
-
-    def on_finalize(self, state, testcase):
-        with testcase.open_stream('str_trace') as str_trace_f:
-            str_trace_f.write('\n'.join(state.context.get('str_trace', [])))
-
-
-def calculate_coverage(runtime_bytecode, seen):
-    """ Calculates what percentage of runtime_bytecode has been seen """
-    count, total = 0, 0
-    bytecode = SolidityMetadata._without_metadata(runtime_bytecode)
-    for i in EVMAsm.disassemble_all(bytecode):
-        if i.pc in seen:
-            count += 1
-        total += 1
-
-    if total == 0:
-        #No runtime_bytecode
-        return 0
-    return count * 100.0 / total
-
-
-class ManticoreEVM(Manticore):
-    """ Manticore EVM manager
-
-        Usage Ex::
-
-            from manticore.ethereum import ManticoreEVM, ABI
-            m = ManticoreEVM()
-            #And now make the contract account to analyze
-            source_code = '''
-                pragma solidity ^0.4.15;
-                contract AnInt {
-                    uint private i=0;
-                    function set(uint value){
-                        i=value
-                    }
-                }
-            '''
-            #Initialize user and contracts
-            user_account = m.create_account(balance=1000)
-            contract_account = m.solidity_create_contract(source_code, owner=user_account, balance=0)
-            contract_account.set(12345, value=100)
-
-            m.finalize()
-    """
-
-    def make_symbolic_buffer(self, size, name=None):
-        """ Creates a symbolic buffer of size bytes to be used in transactions.
-            You can operate on it normally and add constraints to manticore.constraints
-            via manticore.constrain(constraint_expression)
-
-            Example use::
-
-                symbolic_data = m.make_symbolic_buffer(320)
-                m.constrain(symbolic_data[0] == 0x65)
-                m.transaction(caller=attacker_account,
-                                address=contract_account,
-                                data=symbolic_data,
-                                value=100000 )
-        """
-        avoid_collisions = False
-        if name is None:
-            name = 'TXBUFFER'
-            avoid_collisions = True
-        return self.constraints.new_array(index_bits=256, name=name, index_max=size, value_bits=8, taint=frozenset(), avoid_collisions=avoid_collisions)
-
-    def make_symbolic_value(self, nbits=256, name=None):
-        """ Creates a symbolic value, normally a uint256, to be used in transactions.
-            You can operate on it normally and add constraints to manticore.constraints
-            via manticore.constrain(constraint_expression)
-
-            Example use::
-
-                symbolic_value = m.make_symbolic_value()
-                m.constrain(symbolic_value > 100)
-                m.constrain(symbolic_value < 1000)
-                m.transaction(caller=attacker_account,
-                                address=contract_account,
-                                data=data,
-                                value=symbolic_value )
-
-        """
-        avoid_collisions = False
-        if name is None:
-            name = 'TXVALUE'
-            avoid_collisions = True
-        return self.constraints.new_bitvec(nbits, name=name, avoid_collisions=avoid_collisions)
-
-    def make_symbolic_address(self, name=None, select='both'):
-        if select not in ('both', 'normal', 'contract'):
-            raise EthereumError('Wrong selection type')
-        if select in ('normal', 'contract'):
-            # FIXME need to select contracts or normal accounts
-            raise NotImplemented
-        avoid_collisions = False
-        if name is None:
-            name = 'TXADDR'
-            avoid_collisions = True
-        return self.constraints.new_bitvec(160, name=name, avoid_collisions=avoid_collisions)
-
-        constraint = symbolic_address == 0
-        for contract_account_i in map(int, self._accounts.values()):
-            constraint = Operators.OR(symbolic_address == contract_account_i, constraint)
-        self.constrain(constraint)
-        return symbolic_address
-
-    def constrain(self, constraint):
-        if self.count_states() == 0:
-            self.constraints.add(constraint)
-        else:
-            for state in self.all_states:
-                state.constrain(constraint)
-
-    @staticmethod
-    def compile(source_code, contract_name=None, libraries=None, runtime=False, solc_bin=None, solc_remaps=[]):
-        """ Get initialization bytecode from a Solidity source code """
-        name, source_code, init_bytecode, runtime_bytecode, srcmap, srcmap_runtime, hashes, abi, warnings = ManticoreEVM._compile(source_code, contract_name, libraries, solc_bin, solc_remaps)
-        if runtime:
-            return runtime_bytecode
-        return init_bytecode
-
-    @staticmethod
-    def _link(bytecode, libraries=None):
-        has_dependencies = '_' in bytecode
-        hex_contract = bytecode
-        if has_dependencies:
-            deps = {}
-            pos = 0
-            while pos < len(hex_contract):
-                if hex_contract[pos] == '_':
-                    # __/tmp/tmp_9k7_l:Manticore______________
-                    lib_placeholder = hex_contract[pos:pos + 40]
-                    lib_name = lib_placeholder.split(':')[1].split('_')[0]
-                    deps.setdefault(lib_name, []).append(pos)
-                    pos += 40
-                else:
-                    pos += 2
-
-            if libraries is None:
-                raise DependencyError(deps.keys())
-            libraries = dict(libraries)
-            hex_contract_lst = list(hex_contract)
-            for lib_name, pos_lst in deps.items():
-                try:
-                    lib_address = libraries[lib_name]
-                except KeyError:
-                    raise DependencyError([lib_name])
-                for pos in pos_lst:
-                    hex_contract_lst[pos:pos + 40] = '%040x' % int(lib_address)
-            hex_contract = ''.join(hex_contract_lst)
-        return bytearray(binascii.unhexlify(hex_contract))
-
-    @staticmethod
-    def _run_solc(source_file, solc_bin=None, solc_remaps=[], working_dir=None):
-        """ Compile a source file with the Solidity compiler
-
-            :param source_file: a file object for the source file
-            :param solc_bin: path to solc binary
-            :param solc_remaps: solc import remaps
-            :return: output, warnings
-        """
-        if solc_bin is not None:
-            solc = solc_bin
-        else:
-            solc = "solc"
-
-        #check solc version
-        supported_versions = ('0.4.18', '0.4.21')
-
-        try:
-            installed_version_output = check_output([solc, "--version"])
-        except OSError:
-            raise EthereumError("Solidity compiler not installed.")
-
-        m = re.match(r".*Version: (?P<version>(?P<major>\d+)\.(?P<minor>\d+)\.(?P<build>\d+)).*\+(?P<commit>[^\s]+).*", installed_version_output.decode(), re.DOTALL | re.IGNORECASE)
-
-        if not m or m.groupdict()['version'] not in supported_versions:
-            #Fixme https://github.com/trailofbits/manticore/issues/847
-            #logger.warning("Unsupported solc version %s", installed_version)
-            pass
-
-        # solc path search is a mess
-        # https://solidity.readthedocs.io/en/latest/layout-of-source-files.html
-
-        relative_filepath = source_file.name
-
-        if not working_dir:
-            working_dir = os.getcwd()
-        elif relative_filepath.startswith(working_dir):
-            relative_filepath = relative_filepath[len(working_dir) + 1:]
-
-        # If someone pass an absolute path to the file, we don't have to put cwd
-        additional_kwargs = {'cwd': working_dir} if working_dir else {}
-
-        solc_invocation = [solc] + list(solc_remaps) + [
-            '--combined-json', 'abi,srcmap,srcmap-runtime,bin,hashes,bin-runtime',
-            '--allow-paths', '.',
-            relative_filepath
-        ]
-
-        p = Popen(solc_invocation, stdout=PIPE, stderr=PIPE, **additional_kwargs)
-        stdout, stderr = p.communicate()
-
-        stdout, stderr = stdout.decode(), stderr.decode()
-
-        # See #1123 - solc fails when run within snap
-        # and https://forum.snapcraft.io/t/interfaces-allow-access-tmp-directory/5129
-        if stdout == '' and f'""{relative_filepath}"" is not found' in stderr:
-            raise EthereumError(
-                'Solidity compilation failed with error: {}\n'
-                'Did you install solc from snap Linux universal packages?\n'
-                "If so, the problem is likely due to snap's sandbox restricting access to /tmp\n"
-                '\n'
-                'Here are some potential solutions:\n'
-                ' 1) Remove solc from snap and install it different way\n'
-                ' 2) Reinstall solc from snap in developer mode, so there is no sandbox\n'
-                " 3) Find a way to add /tmp to the solc's sandbox. If you do, "
-                "send us a PR so we could add it here!".format(stderr)
-            )
-
-        try:
-            return json.loads(stdout), stderr
-        except ValueError:
-            raise EthereumError('Solidity compilation error:\n\n{}'.format(stderr))
-
-    @staticmethod
-    def _compile(source_code, contract_name, libraries=None, solc_bin=None, solc_remaps=[], working_dir=None):
-        """ Compile a Solidity contract, used internally
-
-            :param source_code: solidity source as either a string or a file handle
-            :param contract_name: a string with the name of the contract to analyze
-            :param libraries: an itemizable of pairs (library_name, address)
-            :param solc_bin: path to solc binary
-            :param solc_remaps: solc import remaps
-            :param working_dir: working directory for solc compilation (defaults to current)
-            :return: name, source_code, bytecode, srcmap, srcmap_runtime, hashes
-            :return: name, source_code, bytecode, runtime, srcmap, srcmap_runtime, hashes, abi, warnings
-        """
-
-        if isinstance(source_code, str):
-            with tempfile.NamedTemporaryFile('w+') as temp:
-                temp.write(source_code)
-                temp.flush()
-                output, warnings = ManticoreEVM._run_solc(temp, solc_bin, solc_remaps, working_dir=working_dir)
-        elif isinstance(source_code, io.IOBase):
-            output, warnings = ManticoreEVM._run_solc(source_code, solc_bin, solc_remaps, working_dir=working_dir)
-            source_code.seek(0)
-            source_code = source_code.read()
-        else:
-            raise TypeError(f'source code bad type: {type(source_code).__name__}')
-
-        contracts = output.get('contracts', [])
-        if len(contracts) != 1 and contract_name is None:
-            raise EthereumError('Solidity file must contain exactly one contract or you must use a contract parameter to specify one.')
-
-        name, contract = None, None
-        if contract_name is None:
-            name, contract = list(contracts.items())[0]
-        else:
-            for n, c in contracts.items():
-                if n.split(":")[1] == contract_name:
-                    name, contract = n, c
-                    break
-
-        if name is None:
-            raise ValueError('Specified contract not found')
-
-        name = name.split(':')[1]
-
-        if contract['bin'] == '':
-            raise EthereumError('Solidity failed to compile your contract.')
-
-        bytecode = ManticoreEVM._link(contract['bin'], libraries)
-        srcmap = contract['srcmap'].split(';')
-        srcmap_runtime = contract['srcmap-runtime'].split(';')
-        hashes = {str(x): str(y) for x, y in contract['hashes'].items()}
-        abi = json.loads(contract['abi'])
-        runtime = ManticoreEVM._link(contract['bin-runtime'], libraries)
-        return name, source_code, bytecode, runtime, srcmap, srcmap_runtime, hashes, abi, warnings
-
-    @property
-    def accounts(self):
-        return dict(self._accounts)
-
-    def account_name(self, address):
-        for name, account in self._accounts.items():
-            if account.address == address:
-                return name
-        return '0x{:x}'.format(address)
-
-    @property
-    def normal_accounts(self):
-        return {name: account for name, account in self._accounts.items() if not isinstance(account, EVMContract)}
-
-    @property
-    def contract_accounts(self):
-        return {name: account for name, account in self._accounts.items() if isinstance(account, EVMContract)}
-
-    def get_account(self, name):
-        return self._accounts[name]
-
-    def __init__(self, procs=10, **kwargs):
-        """ A Manticore EVM manager
-            :param int procs: number of workers to use in the exploration
-        """
-        self._accounts = dict()
-        self._serializer = PickleSerializer()
-
-        self._config_procs = procs
-        # Make the constraint store
-        constraints = ConstraintSet()
-
-        #Todo: research how to make this two symbolic
-        blocknumber = 4370000
-        timestamp = 1524785992
-        #blocknumber = constraints.new_bitvec(256, "BLOCKNUMBER", avoid_collisions=True)
-        #timestamp = constraints.new_bitvec(256, "TIMESTAMP", avoid_collisions=True)
-        #constraints.add(Operators.UGT(timestamp, 1000000000))
-        #constraints.add(Operators.ULT(timestamp, 3000000000))
-
-        # make the ethereum world state
-        world = evm.EVMWorld(constraints, blocknumber=blocknumber, timestamp=timestamp)
-        initial_state = State(constraints, world)
-        super().__init__(initial_state, **kwargs)
-
-        self.constraints = ConstraintSet()
-        self.detectors = {}
-        self.metadata: Dict[int, SolidityMetadata] = {}
-
-        # The following should go to manticore.context so we can use multiprocessing
-        self.context['ethereum'] = {}
-        self.context['ethereum']['_saved_states'] = set()
-        self.context['ethereum']['_final_states'] = set()
-        self.context['ethereum']['_completed_transactions'] = 0
-        self.context['ethereum']['_sha3_states'] = dict()
-        self.context['ethereum']['_known_sha3'] = set()
-
-        self._executor.subscribe('did_load_state', self._load_state_callback)
-        self._executor.subscribe('will_terminate_state', self._terminate_state_callback)
-        self._executor.subscribe('did_evm_execute_instruction', self._did_evm_execute_instruction_callback)
-        self._executor.subscribe('did_read_code', self._did_evm_read_code)
-        self._executor.subscribe('on_symbolic_sha3', self._on_symbolic_sha3_callback)
-        self._executor.subscribe('on_concrete_sha3', self._on_concrete_sha3_callback)
-
-    @property
-    def world(self):
-        """ The world instance or None if there is more than one state """
-        return self.get_world()
-
-    @property
-    def completed_transactions(self):
-        with self.locked_context('ethereum') as context:
-            return context['_completed_transactions']
-
-    @property
-    def _running_state_ids(self):
-        """ IDs of the running states"""
-        with self.locked_context('ethereum') as context:
-            if self.initial_state is not None:
-                return (-1,) + tuple(context['_saved_states'])
-            else:
-                return tuple(context['_saved_states'])
-
-    @property
-    def _terminated_state_ids(self):
-        """ IDs of the terminated states """
-        with self.locked_context('ethereum') as context:
-            return tuple(context['_final_states'])
-
-    @property
-    def _all_state_ids(self):
-        """ IDs of the all states
-
-            Note: state with id -1 is already in memory and it is not backed on the storage
-        """
-        return self._running_state_ids + self._terminated_state_ids
-
-    @property
-    def running_states(self):
-        """ Iterates over the running states"""
-        for state_id in self._running_state_ids:
-            state = self.load(state_id)
-            yield state
-            self.save(state, state_id=state_id)  # overwrite old
-
-    @property
-    def terminated_states(self):
-        """ Iterates over the terminated states"""
-        for state_id in self._terminated_state_ids:
-            state = self.load(state_id)
-            yield state
-            self.save(state, state_id=state_id)  # overwrite old
-
-    @property
-    def all_states(self):
-        """ Iterates over the all states (terminated and alive)"""
-        for state_id in self._all_state_ids:
-            state = self.load(state_id)
-            yield state
-            self.save(state, state_id=state_id)  # overwrite old
-
-    def count_states(self):
-        """ Total states count """
-        return len(self._all_state_ids)
-
-    def count_running_states(self):
-        """ Running states count """
-        return len(self._running_state_ids)
-
-    def count_terminated_states(self):
-        """ Terminated states count """
-        return len(self._terminated_state_ids)
-
-    def _terminate_state_id(self, state_id):
-        """ Manually terminates a states by state_id.
-            Moves the state from the running list into the terminated list
-        """
-
-        if state_id != -1:
-            # Move state from running to final
-            with self.locked_context('ethereum') as eth_context:
-                saved_states = eth_context['_saved_states']
-                final_states = eth_context['_final_states']
-                if state_id in saved_states:
-                    saved_states.remove(state_id)
-                    final_states.add(state_id)
-                    eth_context['_saved_states'] = saved_states  # TODO This two may be not needed in py3?
-                    eth_context['_final_states'] = final_states
-        else:
-            assert state_id == -1
-            state_id = self.save(self._initial_state, final=True)
-            self._initial_state = None
-        return state_id
-
-    def _revive_state_id(self, state_id):
-        """ Manually revive a state by state_id.
-            Moves the state from the final list into the running list
-        """
-
-        # Move state from final to running
-        if state_id != -1:
-            with self.locked_context('ethereum') as eth_context:
-                saved_states = eth_context['_saved_states']
-                final_states = eth_context['_final_states']
-                if state_id in final_states:
-                    final_states.remove(state_id)
-                    saved_states.add(state_id)
-                    eth_context['_saved_states'] = saved_states
-                    eth_context['_final_states'] = final_states
-        return state_id
-
-    # deprecate this 5 in favor of for sta in m.all_states: do stuff?
-
-    def get_world(self, state_id=None):
-        """ Returns the evm world of `state_id` state. """
-        state = self.load(state_id)
-        if state is None:
-            return None
-        else:
-            return state.platform
-
-    def get_balance(self, address, state_id=None):
-        """ Balance for account `address` on state `state_id` """
-        if isinstance(address, EVMAccount):
-            address = int(address)
-        return self.get_world(state_id).get_balance(address)
-
-    def get_storage_data(self, address, offset, state_id=None):
-        """ Storage data for `offset` on account `address` on state `state_id` """
-        if isinstance(address, EVMAccount):
-            address = int(address)
-        return self.get_world(state_id).get_storage_data(address, offset)
-
-    def get_code(self, address, state_id=None):
-        """ Storage data for `offset` on account `address` on state `state_id` """
-        if isinstance(address, EVMAccount):
-            address = int(address)
-        return self.get_world(state_id).get_code(address)
-
-    def last_return(self, state_id=None):
-        """ Last returned buffer for state `state_id` """
-        state = self.load(state_id)
-        return state.platform.last_return_data
-
-    def transactions(self, state_id=None):
-        """ Transactions list for state `state_id` """
-        state = self.load(state_id)
-        return state.platform.transactions
-
-    def human_transactions(self, state_id=None):
-        """ Transactions list for state `state_id` """
-        state = self.load(state_id)
-        return state.platform.human_transactions
-
-    def make_symbolic_arguments(self, types):
-        """
-            Make a reasonable serialization of the symbolic argument types
-        """
-        # FIXME this is more naive than reasonable.
-        return ABI.deserialize(types, self.make_symbolic_buffer(32, name="INITARGS"))
-
-    def solidity_create_contract(self, source_code, owner, name=None, contract_name=None, libraries=None,
-                                 balance=0, address=None, args=(), solc_bin=None, solc_remaps=[],
-                                 working_dir=None, gas=90000):
-        """ Creates a solidity contract and library dependencies
-
-            :param str source_code: solidity source code
-            :param owner: owner account (will be default caller in any transactions)
-            :type owner: int or EVMAccount
-            :param contract_name: Name of the contract to analyze (optional if there is a single one in the source code)
-            :type contract_name: str
-            :param balance: balance to be transferred on creation
-            :type balance: int or SValue
-            :param address: the address for the new contract (optional)
-            :type address: int or EVMAccount
-            :param tuple args: constructor arguments
-            :param solc_bin: path to solc binary
-            :type solc_bin: str
-            :param solc_remaps: solc import remaps
-            :type solc_remaps: list of str
-            :param working_dir: working directory for solc compilation (defaults to current)
-            :type working_dir: str
-            :param gas: gas budget for each contract creation needed (may be more than one if several related contracts defined in the solidity source)
-            :type gas: int
-            :rtype: EVMAccount
-        """
-        if libraries is None:
-            deps = {}
-        else:
-            deps = dict(libraries)
-
-        contract_names = [contract_name]
-        while contract_names:
-            contract_name_i = contract_names.pop()
-            try:
-                compile_results = self._compile(source_code, contract_name_i,
-                                                libraries=deps, solc_bin=solc_bin, solc_remaps=solc_remaps,
-                                                working_dir=working_dir)
-                md = SolidityMetadata(*compile_results)
-                if contract_name_i == contract_name:
-                    constructor_types = md.get_constructor_arguments()
-                    if args is None:
-                        args = self.make_symbolic_arguments(constructor_types)
-                    contract_account = self.create_contract(owner=owner,
-                                                            balance=balance,
-                                                            address=address,
-                                                            init=md._init_bytecode + ABI.serialize(constructor_types, *args),
-                                                            name=name,
-                                                            gas=gas)
-                else:
-                    contract_account = self.create_contract(owner=owner, init=md._init_bytecode)
-
-                if contract_account is None:
-                    raise EthereumError("Failed to build contract %s" % contract_name_i)
-                self.metadata[int(contract_account)] = md
-
-                deps[contract_name_i] = contract_account
-            except DependencyError as e:
-                contract_names.append(contract_name_i)
-                for lib_name in e.lib_names:
-                    if lib_name not in deps:
-                        contract_names.append(lib_name)
-
-        if not self.count_running_states() or len(self.get_code(contract_account)) == 0:
-            return None
-        return contract_account
-
-    def get_nonce(self, address):
-        # type forgiveness:
-        address = int(address)
-        # get all nonces for states containing this address:
-        nonces = set(state.platform.get_nonce(address) for state in self.running_states if address in state.platform)
-        if not nonces:
-            raise NoAliveStates("There are no alive states containing address %x" % address)
-        elif len(nonces) != 1:
-            # if there are multiple states with this address, they all have to have the same nonce:
-            raise EthereumError("Cannot increase the nonce of address %x because it exists in multiple states with different nonces" % address)
-        else:
-            return next(iter(nonces))
-
-    def create_contract(self, owner, balance=0, address=None, init=None, name=None, gas=21000):
-        """ Creates a contract
-
-            :param owner: owner account (will be default caller in any transactions)
-            :type owner: int or EVMAccount
-            :param balance: balance to be transferred on creation
-            :type balance: int or SValue
-            :param int address: the address for the new contract (optional)
-            :param str init: initializing evm bytecode and arguments
-            :param str name: a unique name for reference
-            :param gas: gas budget for the creation/initialization of the contract
-            :rtype: EVMAccount
-        """
-        if not self.count_running_states():
-            raise NoAliveStates
-
-        nonce = self.get_nonce(owner)
-        expected_address = evm.EVMWorld.calculate_new_address(int(owner), nonce=nonce)
-
-        if address is None:
-            address = expected_address
-        elif address != expected_address:
-            raise EthereumError("Address was expected to be %x but was given %x" % (expected_address, address))
-
-        # Name check
-        if name is None:
-            name = self._get_uniq_name("contract")
-        if name in self._accounts:
-            # Account name already used
-            raise EthereumError("Name already used")
-
-        self._transaction('CREATE', owner, balance, address, data=init, gaslimit=gas)
-        # TODO detect failure in the constructor
-
-        self._accounts[name] = EVMContract(address=address, manticore=self, default_caller=owner, name=name)
-        return self.accounts[name]
-
-    def _get_uniq_name(self, stem):
-        count = 0
-        for name_i in self.accounts.keys():
-            if name_i.startswith(stem):
-                try:
-                    count = max(count, int(name_i[len(stem):]) + 1)
-                except:
-                    pass
-        name = "{:s}{:d}".format(stem, count)
-        assert name not in self.accounts
-        return name
-
-    def _all_addresses(self):
-        """ Returns all addresses in all running states """
-        ret = set()
-        for state in self.running_states:
-            ret |= set(state.platform.accounts)
-        return ret
-
-    def new_address(self):
-        """ Create a fresh 160bit address """
-        all_addresses = self._all_addresses()
-        while True:
-            new_address = random.randint(100, pow(2, 160))
-            if new_address not in all_addresses:
-                return new_address
-
-    def transaction(self, caller, address, value, data, gas=21000):
-        """ Issue a symbolic transaction in all running states
-
-            :param caller: the address of the account sending the transaction
-            :type caller: int or EVMAccount
-            :param address: the address of the contract to call
-            :type address: int or EVMAccount
-            :param value: balance to be transfered on creation
-            :type value: int or SValue
-            :param data: initial data
-            :param gas: gas budget
-            :raises NoAliveStates: if there are no alive states to execute
-        """
-        self._transaction('CALL', caller, value=value, address=address, data=data, gaslimit=gas)
-
-    def create_account(self, balance=0, address=None, code=None, name=None):
-        """ Low level creates an account. This won't generate a transaction.
-
-            :param balance: balance to be set on creation (optional)
-            :type balance: int or SValue
-            :param address: the address for the new account (optional)
-            :type address: int
-            :param code: the runtime code for the new account (None means normal account) (optional)
-            :param name: a global account name eg. for use as reference in the reports (optional)
-            :return: an EVMAccount
-        """
-        # Need at least one state where to apply this
-        if not self.count_running_states():
-            raise NoAliveStates
-
-        # Name check
-        if name is None:
-            if code is None:
-                name = self._get_uniq_name("normal")
-            else:
-                name = self._get_uniq_name("contract")
-        if name in self._accounts:
-            # Account name already used
-            raise EthereumError("Name already used")
-
-        #Balance check
-        if not isinstance(balance, int):
-            raise EthereumError("Balance invalid type")
-
-        if isinstance(code, str):
-            code = bytearray(code)
-        if code is not None and not isinstance(code, (bytearray, Array)):
-            raise EthereumError("code bad type")
-
-        # Address check
-        # Let's just choose the address ourself. This is not yellow paper material
-        if address is None:
-            address = self.new_address()
-        if not isinstance(address, int):
-            raise EthereumError("A concrete address is needed")
-        assert address is not None
-        if address in map(int, self.accounts.values()):
-            # Address already used
-            raise EthereumError("Address already used")
-
-        # To avoid going full crazy we maintain a global list of addresses
-        # Different states may CREATE a different set of accounts.
-        # Accounts created by a human have the same address in all states.
-        for state in self.running_states:
-            world = state.platform
-
-            if '_pending_transaction' in state.context:
-                raise EthereumError("This is bad. There should not be a pending transaction")
-
-            if address in world.accounts:
-                # Address already used
-                raise EthereumError("This is bad. Same address is used for different contracts in different states")
-            world.create_account(address, balance, code=code, storage=None)
-
-        self._accounts[name] = EVMAccount(address, manticore=self, name=name)
-        return self.accounts[name]
-
-    def _migrate_tx_expressions(self, state, caller, address, value, data):
-            # Copy global constraints into each state.
-            # We should somehow remember what has been copied to each state
-            # In a second transaction we should only add new constraints.
-            # And actually only constraints related to whatever we are using in
-            # the tx. This is a FIXME
-            global_constraints = self.constraints
-
-            # Normally users will be making these symbolic expressions by creating
-            # global symbolic variables via ManticoreEVM.make_.... and those
-            # global expressions need to be imported into each state when a tx
-            # actually happens
-
-            if issymbolic(caller):
-                caller = state.migrate_expression(caller)
-
-            if issymbolic(address):
-                address = state.migrate_expression(address)
-
-            if issymbolic(value):
-                value = state.migrate_expression(value)
-
-            if issymbolic(data):
-                if isinstance(data, ArrayProxy):  # FIXME is this necessary here?
-                    data = data.array
-                data = state.migrate_expression(data)
-                if isinstance(data, Array):
-                    data = ArrayProxy(data)
-
-            for c in global_constraints:
-                state.constrain(c)
-
-            return caller, address, value, data
-
-    def _transaction(self, sort, caller, value=0, address=None, data=None, gaslimit=0, price=1):
-        """ Initiates a transaction
-
-            :param caller: caller account
-            :type caller: int or EVMAccount
-            :param int address: the address for the transaction (optional)
-            :param value: value to be transferred
-            :param price: the price of gas for this transaction. Mostly unused.
-            :type value: int or SValue
-            :param str data: initializing evm bytecode and arguments or transaction call data
-            :param gaslimit: gas budget
-            :rtype: EVMAccount
-        """
-        #Type Forgiveness
-        if isinstance(address, EVMAccount):
-            address = int(address)
-        if isinstance(caller, EVMAccount):
-            caller = int(caller)
-        #Defaults, call data is empty
-        if data is None:
-            data = bytearray(b"")
-        if isinstance(data, (str, bytes)):
-            data = bytearray(data)
-        if not isinstance(data, (bytearray, Array)):
-            raise TypeError("code bad type")
-
-        # Check types
-        if not isinstance(caller, (int, BitVec)):
-            raise TypeError("Caller invalid type")
-
-        if not isinstance(value, (int, BitVec)):
-            raise TypeError("Value invalid type")
-
-        if not isinstance(address, (int, BitVec)):
-            raise TypeError("address invalid type")
-
-        if not isinstance(price, int):
-            raise TypeError("Price invalid type")
-
-        # Check argument consistency and set defaults ...
-        if sort not in ('CREATE', 'CALL'):
-            raise ValueError('unsupported transaction type')
-
-        if sort == 'CREATE':
-            # When creating data is the init_bytecode + arguments
-            if len(data) == 0:
-                raise EthereumError("An initialization bytecode is needed for a CREATE")
-
-        assert address is not None
-        assert caller is not None
-
-        # Transactions (like everything else) need at least one running state
-        if not self.count_running_states():
-            raise NoAliveStates
-
-        # To avoid going full crazy, we maintain a global list of addresses
-        for state in self.running_states:
-            world = state.platform
-
-            if '_pending_transaction' in state.context:
-                raise EthereumError("This is bad. It should not be a pending transaction")
-
-            # Choose an address here, because it will be dependent on the caller's nonce in this state
-            if address is None:
-                if issymbolic(caller):
-                    # TODO (ESultanik): In order to handle this case, we are going to have to do something like fork
-                    # over all possible caller addresses.
-                    # But this edge case will likely be extremely rare, if ever ecountered.
-                    raise EthereumError("Manticore does not currently support contracts with symbolic addresses creating new contracts")
-                address = world.new_address(caller)
-
-            # Migrate any expression to state specific constraint set
-            caller_migrated, address_migrated, value_migrated, data_migrated = self._migrate_tx_expressions(state, caller, address, value, data)
-
-            # Different states may CREATE a different set of accounts. Accounts
-            # that were crated by a human have the same address in all states.
-            # This diverges from the yellow paper but at least we check that we
-            # are not trying to create an already used address here
-            if sort == 'CREATE':
-                if address in world.accounts:
-                    # Address already used
-                    raise EthereumError("This is bad. Same address is used for different contracts in different states")
-
-            state.context['_pending_transaction'] = (sort, caller_migrated, address_migrated, value_migrated, data_migrated, gaslimit, price)
-
-        # run over potentially several states and
-        # generating potentially several others
-        self.run(procs=self._config_procs)
-
-        return address
-
-    def multi_tx_analysis(self, solidity_filename, working_dir=None, contract_name=None,
-                          tx_limit=None, tx_use_coverage=True,
-                          tx_send_ether=True, tx_account="attacker", args=None):
-        owner_account = self.create_account(balance=1000, name='owner')
-        attacker_account = self.create_account(balance=1000, name='attacker')
-
-        # Pretty print
-        logger.info("Starting symbolic create contract")
-
-        with open(solidity_filename) as f:
-            contract_account = self.solidity_create_contract(f, contract_name=contract_name, owner=owner_account,
-                                                             args=args, working_dir=working_dir)
-
-        if tx_account == "attacker":
-            tx_account = [attacker_account]
-        elif tx_account == "owner":
-            tx_account = [owner_account]
-        elif tx_account == "combo1":
-            tx_account = [owner_account, attacker_account]
-        else:
-            raise EthereumError('The account to perform the symbolic exploration of the contract should be "attacker", "owner" or "combo1"')
-
-        if contract_account is None:
-            logger.info("Failed to create contract: exception in constructor")
-            return
-
-        prev_coverage = 0
-        current_coverage = 0
-        tx_no = 0
-        while (current_coverage < 100 or not tx_use_coverage) and not self.is_shutdown():
-            try:
-                logger.info("Starting symbolic transaction: %d", tx_no)
-
-                # run_symbolic_tx
-                symbolic_data = self.make_symbolic_buffer(320)
-                if tx_send_ether:
-                    value = self.make_symbolic_value()
-                else:
-                    value = 0
-                self.transaction(caller=tx_account[min(tx_no, len(tx_account) - 1)],
-                                 address=contract_account,
-                                 data=symbolic_data,
-                                 value=value,
-                                 gas=2100000)
-                logger.info("%d alive states, %d terminated states", self.count_running_states(), self.count_terminated_states())
-            except NoAliveStates:
-                break
-
-            # Check if the maximum number of tx was reached
-            if tx_limit is not None and tx_no + 1 == tx_limit:
-                break
-
-            # Check if coverage has improved or not
-            if tx_use_coverage:
-                prev_coverage = current_coverage
-                current_coverage = self.global_coverage(contract_account)
-                found_new_coverage = prev_coverage < current_coverage
-
-                if not found_new_coverage:
-                    break
-
-            tx_no += 1
-
-    def run(self, **kwargs):
-        """ Run any pending transaction on any running state """
-        # Check if there is a pending transaction
-        with self.locked_context('ethereum') as context:
-            # there are no states added to the executor queue
-            assert len(self._executor.list()) == 0
-            for state_id in context['_saved_states']:
-                self._executor.put(state_id)
-            context['_saved_states'] = set()
-
-        # A callback will use _pending_transaction and issue the transaction
-        # in each state (see load_state_callback)
-        super().run(**kwargs)
-
-        with self.locked_context('ethereum') as context:
-            if len(context['_saved_states']) == 1:
-                self._initial_state = self._executor._workspace.load_state(context['_saved_states'].pop(), delete=True)
-                self._executor.forward_events_from(self._initial_state, True)
-                context['_saved_states'] = set()
-                assert self._running_state_ids == (-1,)
-
-    def save(self, state, state_id=None, final=False):
-        """ Save a state in secondary storage and add it to running or final lists
-
-            :param state: A manticore State
-            :param state_id: if not None force state_id (overwrite)
-            :param final: True if state is final
-            :returns: a state id
-        """
-        # If overwriting then the state_id must be known
-        if state_id is not None:
-            if state_id not in self._all_state_ids:
-                raise EthereumError("Trying to overwrite unknown state_id")
-            with self.locked_context('ethereum') as context:
-                context['_final_states'].discard(state_id)
-                context['_saved_states'].discard(state_id)
-
-        if state_id != -1:
-            # save the state to secondary storage
-            state_id = self._executor._workspace.save_state(state, state_id=state_id)
-
-            with self.locked_context('ethereum') as context:
-                if final:
-                    # Keep it on a private list
-                    context['_final_states'].add(state_id)
-                else:
-                    # Keep it on a private list
-                    context['_saved_states'].add(state_id)
-        return state_id
-
-    def load(self, state_id=None):
-        """ Load one of the running or final states.
-
-            :param state_id: If None it assumes there is a single running state
-            :type state_id: int or None
-        """
-        state = None
-        if state_id is None:
-            #a single state was assumed
-            state_count = self.count_running_states()
-            if state_count == 1:
-                #Get the ID of the single running state
-                state_id = self._running_state_ids[0]
-            elif state_count == 0:
-                raise NoAliveStates
-            else:
-                raise EthereumError("More than one state running; you must specify a state id.")
-
-        if state_id == -1:
-            state = self.initial_state
-        else:
-            state = self._executor._workspace.load_state(state_id, delete=False)
-            #froward events from newly loaded object
-            self._executor.forward_events_from(state, True)
-        return state
-
-    # Callbacks
-    def _on_symbolic_sha3_callback(self, state, data, known_hashes):
-        """ INTERNAL USE """
-        assert issymbolic(data), 'Data should be symbolic here!'
-
-        with self.locked_context('ethereum') as context:
-            known_sha3 = context.get('_known_sha3', None)
-            if known_sha3 is None:
-                known_sha3 = set()
-
-            sha3_states = context.get('_sha3_states', [])
-            results = []
-            # If know_hashes is true then there is a _known_ solution for the hash
-            known_hashes_cond = False
-            for key, value in known_sha3:
-                assert not issymbolic(key), "Saved sha3 data,hash pairs should be concrete"
-                cond = key == data
-
-                #TODO consider disabling this solver query.
-                if not state.can_be_true(cond):
-                    continue
-
-                results.append((key, value))
-                known_hashes_cond = Operators.OR(cond, known_hashes_cond)
-
-            # adding a single random example so we can explore further in case
-            # there are not known sha3 pairs that match yet
-            if not results:
-                data_concrete = state.solve_one(data)
-                s = sha3.keccak_256(data_concrete)
-                data_hash = int(s.hexdigest(), 16)
-                results.append((data_concrete, data_hash))
-                known_hashes_cond = data_concrete == data
-                known_sha3.add((data_concrete, data_hash))
-            not_known_hashes_cond = Operators.NOT(known_hashes_cond)
-
-            # We need to fork/save the state
-            #################################
-            # save the state to secondary storage
-            # Build and enqueue a state for each solution
-            with state as temp_state:
-                if temp_state.can_be_true(not_known_hashes_cond):
-                    temp_state.constrain(not_known_hashes_cond)
-                    state_id = self._executor._workspace.save_state(temp_state)
-                    sha3_states[state_id] = [hsh for buf, hsh in known_sha3]
-            context['_sha3_states'] = sha3_states
-
-            if not state.can_be_true(known_hashes_cond):
-                raise TerminateState("There is no matching sha3 pair, bailing out")
-            state.constrain(known_hashes_cond)
-
-            #send known hashes to evm
-            known_hashes.update(results)
-
-    def _on_concrete_sha3_callback(self, state, buf, value):
-        """ INTERNAL USE """
-        with self.locked_context('ethereum', dict) as ethereum_context:
-            known_sha3 = ethereum_context.get('_known_sha3', None)
-            if known_sha3 is None:
-                known_sha3 = set()
-            known_sha3.add((buf, value))
-            ethereum_context['_known_sha3'] = known_sha3
-
-    def _terminate_state_callback(self, state, state_id, e):
-        """ INTERNAL USE
-            Every time a state finishes executing the last transaction, we save it in
-            our private list
-        """
-        if isinstance(e, AbandonState):
-            #do nothing
-            return
-        world = state.platform
-        state.context['last_exception'] = e
-        e.testcase = False  # Do not generate a testcase file
-
-        if not world.all_transactions:
-            logger.debug("Something went wrong: search terminated in the middle of an ongoing tx")
-            self.save(state, final=True)
-            return
-
-        tx = world.all_transactions[-1]
-
-        #we initiated the Tx; we need process the outcome for now.
-        #Fixme incomplete.
-        if tx.is_human():
-            if tx.sort == 'CREATE':
-                if tx.result == 'RETURN':
-                    world.set_code(tx.address, tx.return_data)
-                else:
-                    world.delete_account(tx.address)
-        else:
-            logger.info("Manticore exception: state should be terminated only at the end of the human transaction")
-
-        #Human tx that ends in this wont modify the storage so finalize and
-        # generate a testcase. FIXME This should be configurable as REVERT and
-        # THROW; it actually changes the balance and nonce? of some accounts
-        if tx.result in {'SELFDESTRUCT', 'REVERT', 'THROW', 'TXERROR'}:
-            self.save(state, final=True)
-        elif tx.result in {'RETURN', 'STOP'}:
-            # if not a revert, we save the state for further transactions
-            self.save(state)  # Add to running states
-        else:
-            logger.debug("Exception in state. Discarding it")
-
-    #Callbacks
-    def _load_state_callback(self, state, state_id):
-        """ INTERNAL USE
-            If a state was just loaded from storage, we do the pending transaction
-        """
-        if '_pending_transaction' not in state.context:
-            return
-        world = state.platform
-        ty, caller, address, value, data, gaslimit, price = state.context['_pending_transaction']
-        del state.context['_pending_transaction']
-
-        if ty == 'CALL':
-            world.transaction(address=address, caller=caller, data=data, value=value, price=price, gas=gaslimit)
-        else:
-            assert ty == 'CREATE'
-            world.create_contract(caller=caller, address=address, balance=value, init=data, price=price, gas=gaslimit)
-
-    def _did_evm_execute_instruction_callback(self, state, instruction, arguments, result):
-        """ INTERNAL USE """
-        #logger.debug("%s", state.platform.current_vm)
-        #TODO move to a plugin
-        at_init = state.platform.current_transaction.sort == 'CREATE'
-        if at_init:
-            coverage_context_name = 'init_coverage'
-        else:
-            coverage_context_name = 'runtime_coverage'
-
-        with self.locked_context(coverage_context_name, set) as coverage:
-            coverage.add((state.platform.current_vm.address, instruction.pc))
-
-        state.context.setdefault('evm.trace', []).append((state.platform.current_vm.address, instruction.pc, at_init))
-
-    def _did_evm_read_code(self, state, offset, size):
-        """ INTERNAL USE """
-        with self.locked_context('code_data', set) as code_data:
-            for i in range(offset, offset + size):
-                code_data.add((state.platform.current_vm.address, i))
-
-    def get_metadata(self, address) -> Optional[SolidityMetadata]:
-        """ Gets the solidity metadata for address.
-            This is available only if address is a contract created from solidity
-        """
-        return self.metadata.get(int(address))
-
-    def register_detector(self, d):
-        if not isinstance(d, Detector):
-            raise EthereumError("Not a Detector")
-        if d.name in self.detectors:
-            raise EthereumError("Detector already registered")
-        self.detectors[d.name] = d
-        self.register_plugin(d)
-        return d.name
-
-    def unregister_detector(self, d):
-        if not isinstance(d, (Detector, str)):
-            raise EthereumError("Not a Detector")
-        name = d
-        if isinstance(d, Detector):
-            name = d.name
-        if name not in self.detectors:
-            raise EthereumError("Detector not registered")
-        d = self.detectors[name]
-        del self.detectors[name]
-        self.unregister_plugin(d)
-
-    @property
-    def workspace(self):
-        return self._executor._workspace._store.uri
-
-    def generate_testcase(self, state, name, message='', only_if=None):
-        """
-        Generate a testcase to the workspace for the given program state. The details of what
-        a testcase is depends on the type of Platform the state is, but involves serializing the state,
-        and generating an input (concretizing symbolic variables) to trigger this state.
-
-        The only_if parameter should be a symbolic expression. If this argument is provided, and the expression
-        *can be true* in this state, a testcase is generated such that the expression will be true in the state.
-        If it *is impossible* for the expression to be true in the state, a testcase is not generated.
-
-        This is useful for conveniently checking a particular invariant in a state, and generating a testcase if
-        the invariant can be violated.
-
-        For example, invariant: "balance" must not be 0. We can check if this can be violated and generate a
-        testcase::
-
-            m.generate_testcase(state, 'balance', 'balance CAN be 0', only_if=balance == 0)
-            # testcase generated with an input that will violate invariant (make balance == 0)
-
-
-        :param manticore.core.state.State state:
-        :param str name: short string used as the prefix for the workspace key (e.g. filename prefix for testcase files)
-        :param str message: longer description of the testcase condition
-        :param manticore.core.smtlib.Bool only_if: only if this expr can be true, generate testcase. if is None, generate testcase unconditionally.
-        :return: If a testcase was generated
-        :rtype: bool
-        """
-        if only_if is None:
-            self._generate_testcase_callback(state, name, message)
-            return True
-        else:
-            with state as temp_state:
-                temp_state.constrain(only_if)
-                if temp_state.is_feasible():
-                    self._generate_testcase_callback(temp_state, name, message)
-                    return True
-
-        return False
-
-    def current_location(self, state):
-        world = state.platform
-        address = world.current_vm.address
-        pc = world.current_vm.pc
-        at_init = world.current_transaction.sort == 'CREATE'
-        output = io.StringIO()
-        output.write('Contract: 0x{:x}\n'.format(address))
-        output.write('EVM Program counter: 0x{:x}{:s}\n'.format(pc, at_init and " (at constructor)" or ""))
-        md = self.get_metadata(address)
-        if md is not None:
-            src = md.get_source_for(pc, runtime=not at_init)
-            output.write('Snippet:\n')
-            output.write(src.replace('\n', '\n  ').strip())
-            output.write('\n')
-        return output.getvalue()
-
-    def _generate_testcase_callback(self, state, name, message=''):
-        """
-        Create a serialized description of a given state.
-        :param state: The state to generate information about
-        :param message: Accompanying message
-        """
-        # workspace should not be responsible for formating the output
-        # each object knows its secrets, and each class should be able to report its
-        # final state
-        #super()._generate_testcase_callback(state, name, message)
-        # TODO(mark): Refactor ManticoreOutput to let the platform be more in control
-        #  so this function can be fully ported to EVMWorld.generate_workspace_files.
-
-        #Make the testcase. #todo #fixme. _output is private here? why
-        testcase = self._output.testcase(name.replace(' ', '_'))
-
-        #Lets save the full state first just in case
-        with testcase.open_stream('pkl', binary=True) as statef:
-            self._serializer.serialize(state, statef)
-
-        #Now lets digest the state info and generate human readable files 
-        blockchain = state.platform
-        last_tx = blockchain.last_transaction
-        if last_tx:
-            message = message + last_tx.result
-        logger.info("Generated testcase No. {} - {}".format(testcase.num, message))
-
-        local_findings = set()
-        for detector in self.detectors.values():
-            for address, pc, finding, at_init, constraint in detector.get_findings(state):
-                if (address, pc, finding, at_init) not in local_findings:
-                    local_findings.add((address, pc, finding, at_init, constraint))
-
-        if len(local_findings):
-            with testcase.open_stream('findings') as findings:
-                for address, pc, finding, at_init, constraint in local_findings:
-                    findings.write('- %s -\n' % finding)
-                    findings.write('  Contract: 0x%x\n' % address)
-                    findings.write('  EVM Program counter: 0x%x%s\n' % (pc, at_init and " (at constructor)" or ""))
-                    md = self.get_metadata(address)
-                    if md is not None:
-                        src = md.get_source_for(pc, runtime=not at_init)
-                        findings.write('  Snippet:\n')
-                        findings.write(src.replace('\n', '\n    ').strip())
-                        findings.write('\n')
-
-        with testcase.open_stream('summary') as stream:
-            is_something_symbolic = state.platform.dump(stream, state, self, message)
-
-            with self.locked_context('ethereum') as context:
-                known_sha3 = context.get('_known_sha3', None)
-                if known_sha3:
-                    stream.write("Known hashes:\n")
-                    for key, value in known_sha3:
-                        stream.write('%s::%x\n' % (binascii.hexlify(key), value))
-
-            if is_something_symbolic:
-                stream.write('\n\n(*) Example solution given. Value is symbolic and may take other values\n')
-
-        # Transactions
-
-        with testcase.open_stream('tx') as tx_summary:
-            with testcase.open_stream('tx.json') as txjson:
-                txlist = []
-                is_something_symbolic = False
-
-                for sym_tx in blockchain.human_transactions:  # external transactions
-                    tx_summary.write("Transactions No. %d\n" % blockchain.transactions.index(sym_tx))
-
-                    conc_tx = sym_tx.concretize(state)
-                    txlist.append(conc_tx.to_dict(self))
-
-                    is_something_symbolic = sym_tx.dump(tx_summary, state, self, conc_tx=conc_tx)
-
-                if is_something_symbolic:
-                    tx_summary.write('\n\n(*) Example solution given. Value is symbolic and may take other values\n')
-
-                json.dump(txlist, txjson)
-
-        # logs
-        with testcase.open_stream('logs') as logs_summary:
-            is_something_symbolic = False
-            for log_item in blockchain.logs:
-                is_log_symbolic = issymbolic(log_item.memlog)
-                is_something_symbolic = is_log_symbolic or is_something_symbolic
-                solved_memlog = state.solve_one(log_item.memlog)
-                printable_bytes = ''.join([c for c in map(chr, solved_memlog) if c in string.printable])
-
-                logs_summary.write("Address: %x\n" % log_item.address)
-                logs_summary.write("Memlog: %s (%s) %s\n" % (binascii.hexlify(solved_memlog).decode(), printable_bytes, flagged(is_log_symbolic)))
-                logs_summary.write("Topics:\n")
-                for i, topic in enumerate(log_item.topics):
-                    logs_summary.write("\t%d) %x %s" % (i, state.solve_one(topic), flagged(issymbolic(topic))))
-
-        with testcase.open_stream('constraints') as smt_summary:
-            smt_summary.write(str(state.constraints))
-
-        trace = state.context.get('evm.trace')
-        if trace:
-            with testcase.open_stream('trace') as f:
-                self._emit_trace_file(f, trace)
-        return testcase
-
-    @staticmethod
-    def _emit_trace_file(filestream, trace):
-        """
-        :param filestream: file object for the workspace trace file
-        :param trace: list of (contract address, pc) tuples
-        :type trace: list[tuple(int, int)]
-        """
-        for contract, pc, at_init in trace:
-            if pc == 0:
-                filestream.write('---\n')
-            ln = '0x{:x}:0x{:x} {}\n'.format(contract, pc, '*' if at_init else '')
-            filestream.write(ln)
-
-    @property
-    def global_findings(self):
-        global_findings = set()
-        for detector in self.detectors.values():
-            for address, pc, finding, at_init in detector.global_findings:
-                if (address, pc, finding, at_init) not in global_findings:
-                    global_findings.add((address, pc, finding, at_init))
-        return global_findings
-
-    def finalize(self):
-        """
-        Terminate and generate testcases for all currently alive states (contract states that cleanly executed
-        to a STOP or RETURN in the last symbolic transaction).
-        """
-        logger.debug("Finalizing %d states.", self.count_states())
-
-        def finalizer(state_id):
-            state_id = self._terminate_state_id(state_id)
-            st = self.load(state_id)
-            logger.debug("Generating testcase for state_id %d", state_id)
-            self._generate_testcase_callback(st, 'test', '')
-
-        def worker_finalize(q):
-            try:
-                while True:
-                    finalizer(q.get_nowait())
-            except EmptyQueue:
-                pass
-
-        q = Queue()
-        for state_id in self._all_state_ids:
-            #we need to remove -1 state before forking because it may be in memory
-            if state_id == -1:
-                finalizer(-1)
-            else:
-                q.put(state_id)
-
-        report_workers = []
-        for _ in range(self._config_procs):
-            proc = Process(target=worker_finalize, args=(q,))
-            proc.start()
-            report_workers.append(proc)
-
-        for proc in report_workers:
-            proc.join()
-
-        #global summary
-        if len(self.global_findings):
-            with self._output.save_stream('global.findings') as global_findings:
-                for address, pc, finding, at_init in self.global_findings:
-                    global_findings.write('- %s -\n' % finding)
-                    global_findings.write('  Contract: %s\n' % address)
-                    global_findings.write('  EVM Program counter: 0x%x%s\n' % (pc, at_init and " (at constructor)" or ""))
-
-                    md = self.get_metadata(address)
-                    if md is not None:
-                        source_code_snippet = md.get_source_for(pc, runtime=not at_init)
-                        global_findings.write('  Solidity snippet:\n')
-                        global_findings.write('    '.join(source_code_snippet.splitlines(True)))
-                        global_findings.write('\n')
-
-        with self._output.save_stream('manticore.yml') as f:
-            config.save(f)
-
-        with self._output.save_stream('global.summary') as global_summary:
-            # (accounts created by contract code are not in this list )
-            global_summary.write("Global runtime coverage:\n")
-            for address in self.contract_accounts.values():
-                global_summary.write("{:x}: {:2.2f}%\n".format(int(address), self.global_coverage(address)))
-
-                md = self.get_metadata(address)
-                if md is not None and len(md.warnings) > 0:
-                    global_summary.write('\n\nCompiler warnings for %s:\n' % md.name)
-                    global_summary.write(md.warnings)
-
-        for address, md in self.metadata.items():
-            with self._output.save_stream('global_%s.sol' % md.name) as global_src:
-                global_src.write(md.source_code)
-            with self._output.save_stream('global_%s_runtime.bytecode' % md.name, binary=True) as global_runtime_bytecode:
-                global_runtime_bytecode.write(md.runtime_bytecode)
-            with self._output.save_stream('global_%s_init.bytecode' % md.name, binary=True) as global_init_bytecode:
-                global_init_bytecode.write(md.init_bytecode)
-
-            with self._output.save_stream('global_%s.runtime_asm' % md.name) as global_runtime_asm:
-                runtime_bytecode = md.runtime_bytecode
-
-                with self.locked_context('runtime_coverage') as seen:
-
-                    count, total = 0, 0
-                    for i in EVMAsm.disassemble_all(runtime_bytecode):
-                        if (address, i.pc) in seen:
-                            count += 1
-                            global_runtime_asm.write('*')
-                        else:
-                            global_runtime_asm.write(' ')
-
-                        global_runtime_asm.write('%4x: %s\n' % (i.pc, i))
-                        total += 1
-
-            with self._output.save_stream('global_%s.init_asm' % md.name) as global_init_asm:
-                with self.locked_context('init_coverage') as seen:
-                    count, total = 0, 0
-                    for i in EVMAsm.disassemble_all(md.init_bytecode):
-                        if (address, i.pc) in seen:
-                            count += 1
-                            global_init_asm.write('*')
-                        else:
-                            global_init_asm.write(' ')
-
-                        global_init_asm.write('%4x: %s\n' % (i.pc, i))
-                        total += 1
-
-            with self._output.save_stream('global_%s.init_visited' % md.name) as f:
-                with self.locked_context('init_coverage') as seen:
-                    visited = set((o for (a, o) in seen if a == address))
-                    for o in sorted(visited):
-                        f.write('0x%x\n' % o)
-
-            with self._output.save_stream('global_%s.runtime_visited' % md.name) as f:
-                with self.locked_context('runtime_coverage') as seen:
-                    visited = set()
-                    for (a, o) in seen:
-                        if a == address:
-                            visited.add(o)
-                    for o in sorted(visited):
-                        f.write('0x%x\n' % o)
-
-        # delete actual streams from storage
-        for state_id in self._all_state_ids:
-            # state_id -1 is always only on memory
-            if state_id != -1:
-                self._executor._workspace.rm_state(state_id)
-
-        # clean up lists
-        with self.locked_context('ethereum') as eth_context:
-            eth_context['_saved_states'] = set()
-            eth_context['_final_states'] = set()
-
-        logger.info("Results in %s", self.workspace)
-
-    def global_coverage(self, account):
-        """ Returns code coverage for the contract on `account_address`.
-            This sums up all the visited code lines from any of the explored
-            states.
-        """
-        account_address = int(account)
-        runtime_bytecode = None
-        #Search one state in which the account_address exists
-        for state in self.all_states:
-            world = state.platform
-            if account_address in world:
-                code = world.get_code(account_address)
-                runtime_bytecode = state.solve_one(code)
-                break
-        else:
-            return 0.0
-        with self.locked_context('runtime_coverage') as coverage:
-            seen = {off for addr, off in coverage if addr == account_address}
-        return calculate_coverage(runtime_bytecode, seen)
-
-    # TODO: Find a better way to suppress execution of Manticore._did_finish_run_callback
-    # We suppress because otherwise we log it many times and it looks weird.
-    def _did_finish_run_callback(self):
-        pass
-
-    def __repr__(self):
-        return self.__str__()
-
-    def __str__(self):
-        return "<ManticoreEVM | Alive States: {}; Terminated States: {}>".format(
-            self.count_running_states(),
-            self.count_terminated_states()
-        )
-=======
 from ..exceptions import NoAliveStates, EthereumError
 from ..platforms import evm
->>>>>>> cae2fa9b
