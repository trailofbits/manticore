import random
import binascii
import string
import re
import os
import pyevmasm as EVMAsm

from .. import Manticore
# from ..manticore import Manticore
from ..exceptions import EthereumError, DependencyError, NoAliveStates
from ..core.smtlib import ConstraintSet, Operators, solver, BitVec, Array, ArrayProxy
from ..platforms import evm
from ..core.state import State, TerminateState
from ..utils.helpers import issymbolic, PickleSerializer
import tempfile
from subprocess import Popen, PIPE, check_output
from multiprocessing import Process, Queue
from queue import Empty as EmptyQueue
import sha3
import json
import logging
import io
from ..core.plugin import Plugin
from functools import reduce

# exported externally
from .detectors import Detector, DetectEnvInstruction, DetectExternalCallAndLeak, DetectReentrancySimple, DetectSelfdestruct, DetectUnusedRetVal, DetectDelegatecall, DetectIntegerOverflow, DetectInvalid, DetectReentrancyAdvanced, DetectUninitializedMemory, DetectUninitializedStorage
from .account import EVMAccount, EVMContract
from .abi import ABI
from .solidity import SolidityMetadata

logger = logging.getLogger(__name__)



#
# Plugins
#


class FilterFunctions(Plugin):
    def __init__(self, regexp=r'.*', mutability='both', depth='both', fallback=False, include=True, **kwargs):
        """
            Constrain input based on function metadata. Include or avoid functions selected by the specified criteria.

            Examples:
            #Do not explore any human transactions that end up calling a constant function
            no_human_constant = FilterFunctions(depth='human', mutability='constant', include=False)

            #At human tx depth only accept synthetic check functions
            only_tests = FilterFunctions(regexp=r'mcore_.*', depth='human', include=False)

            :param regexp: a regular expression over the name of the function '.*' will match all functions
            :param mutability: mutable, constant or both will match functions declared in the abi to be of such class
            :param depth: match functions in internal transactions, in human initiated transactions or in both types
            :param fallback: if True include the fallback function. Hash will be 00000000 for it
            :param include: if False exclude the selected functions, if True include them
        """
        super().__init__(**kwargs)
        depth = depth.lower()
        if depth not in ('human', 'internal', 'both'):
            raise ValueError
        mutability = mutability.lower()
        if mutability not in ('mutable', 'constant', 'both'):
            raise ValueError

        #fixme better names for member variables
        self._regexp = regexp
        self._mutability = mutability
        self._depth = depth
        self._fallback = fallback
        self._include = include

    def will_open_transaction_callback(self, state, tx):
        world = state.platform
        tx_cnt = len(world.all_transactions)
        # Constrain input only once per tx, per plugin
        if state.context.get('constrained%d' % id(self), 0) != tx_cnt:
            state.context['constrained%d' % id(self)] = tx_cnt

            if self._depth == 'human' and not tx.is_human:
                return
            if self._depth == 'internal' and tx.is_human:
                return

            #Get metadata if any for the target address of current tx
            md = self.manticore.get_metadata(tx.address)
            if md is None:
                return
            #Let's compile  the list of interesting hashes
            selected_functions = []

            for func_hsh in md.hashes:
                if func_hsh == '00000000':
                    continue
                abi = md.get_abi(func_hsh)
                func_name = md.get_func_name(func_hsh)
                if self._mutability == 'constant' and not abi.get('constant', False):
                    continue
                if self._mutability == 'mutable' and abi.get('constant', False):
                    continue
                if not re.match(self._regexp, func_name):
                    continue
                selected_functions.append(func_hsh)

            if self._fallback:
                selected_functions.append('00000000')

            if self._include:
                # constrain the input so it can take only the interesting values
                constraint = reduce(Operators.OR, (tx.data[:4] == x for x in selected_functions))
                state.constrain(constraint)
            else:
                #Avoid all not selected hashes
                for func_hsh in md.hashes:
                    if func_hsh in selected_functions:
                        constraint = tx.data[:4] != func_hsh
                        state.constrain(constraint)


class LoopDepthLimiter(Plugin):
    ''' This just aborts explorations that are too deep '''

    def __init__(self, loop_count_threshold=5, **kwargs):
        super().__init__(**kwargs)
        self.loop_count_threshold = loop_count_threshold

    def will_start_run_callback(self, *args):
        with self.manticore.locked_context('seen_rep', dict) as reps:
            reps.clear()

    def will_execute_instruction_callback(self, state, pc, insn):
        world = state.platform
        with self.manticore.locked_context('seen_rep', dict) as reps:
            item = (world.current_transaction.sort == 'CREATE', world.current_transaction.address, pc)
            if item not in reps:
                reps[item] = 0
            reps[item] += 1
            if reps[item] > self.loop_count_threshold:
                state.abandon()




def calculate_coverage(runtime_bytecode, seen):
    """ Calculates what percentage of runtime_bytecode has been seen """
    count, total = 0, 0
    bytecode = SolidityMetadata._without_metadata(runtime_bytecode)
    for i in EVMAsm.disassemble_all(bytecode):
        if i.pc in seen:
            count += 1
        total += 1

    if total == 0:
        #No runtime_bytecode
        return 0
    return count * 100.0 / total


class ManticoreEVM(Manticore):
    """ Manticore EVM manager

        Usage Ex::

            from manticore.ethereum import ManticoreEVM, ABI
            m = ManticoreEVM()
            #And now make the contract account to analyze
            source_code = '''
                pragma solidity ^0.4.15;
                contract AnInt {
                    uint private i=0;
                    function set(uint value){
                        i=value
                    }
                }
            '''
            #Initialize user and contracts
            user_account = m.create_account(balance=1000)
            contract_account = m.solidity_create_contract(source_code, owner=user_account, balance=0)
            contract_account.set(12345, value=100)

            m.finalize()
    """

    def make_symbolic_buffer(self, size, name=None):
        """ Creates a symbolic buffer of size bytes to be used in transactions.
            You can operate on it normally and add constraints to manticore.constraints
            via manticore.constrain(constraint_expression)

            Example use::

                symbolic_data = m.make_symbolic_buffer(320)
                m.constrain(symbolic_data[0] == 0x65)
                m.transaction(caller=attacker_account,
                                address=contract_account,
                                data=symbolic_data,
                                value=100000 )
        """
        avoid_collisions = False
        if name is None:
            name = 'TXBUFFER'
            avoid_collisions = True
        return self.constraints.new_array(index_bits=256, name=name, index_max=size, value_bits=8, taint=frozenset(), avoid_collisions=avoid_collisions)

    def make_symbolic_value(self, nbits=256, name=None):
        """ Creates a symbolic value, normally a uint256, to be used in transactions.
            You can operate on it normally and add constraints to manticore.constraints
            via manticore.constrain(constraint_expression)

            Example use::

                symbolic_value = m.make_symbolic_value()
                m.constrain(symbolic_value > 100)
                m.constrain(symbolic_value < 1000)
                m.transaction(caller=attacker_account,
                                address=contract_account,
                                data=data,
                                value=symbolic_value )

        """
        avoid_collisions = False
        if name is None:
            name = 'TXVALUE'
            avoid_collisions = True
        return self.constraints.new_bitvec(nbits, name=name, avoid_collisions=avoid_collisions)

    def make_symbolic_address(self, name=None, select='both'):
        if select not in ('both', 'normal', 'contract'):
            raise EthereumError('Wrong selection type')
        if select in ('normal', 'contract'):
            # FIXME need to select contracts or normal accounts
            raise NotImplemented
        avoid_collisions = False
        if name is None:
            name = 'TXADDR'
            avoid_collisions = True
        return self.constraints.new_bitvec(160, name=name, avoid_collisions=avoid_collisions)

        constraint = symbolic_address == 0
        for contract_account_i in map(int, self._accounts.values()):
            constraint = Operators.OR(symbolic_address == contract_account_i, constraint)
        self.constrain(constraint)
        return symbolic_address

    def constrain(self, constraint):
        if self.count_states() == 0:
            self.constraints.add(constraint)
        else:
            for state in self.all_states:
                state.constrain(constraint)

    @staticmethod
    def compile(source_code, contract_name=None, libraries=None, runtime=False, solc_bin=None, solc_remaps=[]):
        """ Get initialization bytecode from a Solidity source code """
        name, source_code, init_bytecode, runtime_bytecode, srcmap, srcmap_runtime, hashes, abi, warnings = ManticoreEVM._compile(source_code, contract_name, libraries, solc_bin, solc_remaps)
        if runtime:
            return runtime_bytecode
        return init_bytecode

    @staticmethod
    def _link(bytecode, libraries=None):
        has_dependencies = '_' in bytecode
        hex_contract = bytecode
        if has_dependencies:
            deps = {}
            pos = 0
            while pos < len(hex_contract):
                if hex_contract[pos] == '_':
                    # __/tmp/tmp_9k7_l:Manticore______________
                    lib_placeholder = hex_contract[pos:pos + 40]
                    lib_name = lib_placeholder.split(':')[1].split('_')[0]
                    deps.setdefault(lib_name, []).append(pos)
                    pos += 40
                else:
                    pos += 2

            if libraries is None:
                raise DependencyError(deps.keys())
            libraries = dict(libraries)
            hex_contract_lst = list(hex_contract)
            for lib_name, pos_lst in deps.items():
                try:
                    lib_address = libraries[lib_name]
                except KeyError:
                    raise DependencyError([lib_name])
                for pos in pos_lst:
                    hex_contract_lst[pos:pos + 40] = '%040x' % int(lib_address)
            hex_contract = ''.join(hex_contract_lst)
        return bytearray(binascii.unhexlify(hex_contract))

    @staticmethod
    def _run_solc(source_file, solc_bin=None, solc_remaps=[]):
        """ Compile a source file with the Solidity compiler

            :param source_file: a file object for the source file
            :param solc_bin: path to solc binary
            :param solc_remaps: solc import remaps
            :return: output, warnings
        """
        if solc_bin is not None:
            solc = solc_bin
        else:
            solc = "solc"

        #check solc version
        supported_versions = ('0.4.18', '0.4.21')

        try:
            installed_version_output = check_output([solc, "--version"])
        except OSError:
            raise EthereumError("Solidity compiler not installed.")

        m = re.match(r".*Version: (?P<version>(?P<major>\d+)\.(?P<minor>\d+)\.(?P<build>\d+)).*\+(?P<commit>[^\s]+).*", installed_version_output.decode(), re.DOTALL | re.IGNORECASE)

        if not m or m.groupdict()['version'] not in supported_versions:
            #Fixme https://github.com/trailofbits/manticore/issues/847
            #logger.warning("Unsupported solc version %s", installed_version)
            pass

        #shorten the path size so library placeholders wont fail.
        #solc path search is a mess #fixme
        #https://solidity.readthedocs.io/en/latest/layout-of-source-files.html
        current_folder = os.getcwd()
        abs_filename = os.path.abspath(source_file.name)
        working_folder, filename = os.path.split(abs_filename)

        solc_invocation = [solc] + list(solc_remaps) + [
            '--combined-json', 'abi,srcmap,srcmap-runtime,bin,hashes,bin-runtime',
            '--allow-paths', '.',
            filename
        ]

        p = Popen(solc_invocation, stdout=PIPE, stderr=PIPE, cwd=working_folder)
        stdout, stderr = p.communicate()

        stdout, stderr = stdout.decode(), stderr.decode()

        # See #1123 - solc fails when run within snap
        # and https://forum.snapcraft.io/t/interfaces-allow-access-tmp-directory/5129
        if stdout == '' and '""%s"" is not found' % filename in stderr:
            raise EthereumError(
                'Solidity compilation failed with error: {}\n'
                'Did you install solc from snap Linux universal packages?\n'
                "If so, the problem is likely due to snap's sandbox restricting access to /tmp\n"
                '\n'
                'Here are some potential solutions:\n'
                ' 1) Remove solc from snap and install it different way\n'
                ' 2) Reinstall solc from snap in developer mode, so there is no sandbox\n'
                " 3) Find a way to add /tmp to the solc's sandbox. If you do, "
                "send us a PR so we could add it here!".format(stderr)
            )

        try:
            return json.loads(stdout), stderr
        except ValueError:
            raise EthereumError('Solidity compilation error:\n\n{}'.format(stderr))

    @staticmethod
    def _compile(source_code, contract_name, libraries=None, solc_bin=None, solc_remaps=[]):
        """ Compile a Solidity contract, used internally

            :param source_code: solidity source as either a string or a file handle
            :param contract_name: a string with the name of the contract to analyze
            :param libraries: an itemizable of pairs (library_name, address)
            :param solc_bin: path to solc binary
            :param solc_remaps: solc import remaps
            :return: name, source_code, bytecode, srcmap, srcmap_runtime, hashes
            :return: name, source_code, bytecode, runtime, srcmap, srcmap_runtime, hashes, abi, warnings
        """

        if isinstance(source_code, str):
            with tempfile.NamedTemporaryFile('w+') as temp:
                temp.write(source_code)
                temp.flush()
                output, warnings = ManticoreEVM._run_solc(temp, solc_bin, solc_remaps)
        elif isinstance(source_code, io.IOBase):
            output, warnings = ManticoreEVM._run_solc(source_code, solc_bin, solc_remaps)
            source_code.seek(0)
            source_code = source_code.read()
        else:
            raise TypeError(f'source code bad type: {type(source_code).__name__}')

        contracts = output.get('contracts', [])
        if len(contracts) != 1 and contract_name is None:
            raise EthereumError('Solidity file must contain exactly one contract or you must use a contract parameter to specify one.')

        name, contract = None, None
        if contract_name is None:
            name, contract = list(contracts.items())[0]
        else:
            for n, c in contracts.items():
                if n.split(":")[1] == contract_name:
                    name, contract = n, c
                    break

        if name is None:
            raise ValueError('Specified contract not found')

        name = name.split(':')[1]

        if contract['bin'] == '':
            raise EthereumError('Solidity failed to compile your contract.')

        bytecode = ManticoreEVM._link(contract['bin'], libraries)
        srcmap = contract['srcmap'].split(';')
        srcmap_runtime = contract['srcmap-runtime'].split(';')
        hashes = {str(x): str(y) for x, y in contract['hashes'].items()}
        abi = json.loads(contract['abi'])
        runtime = ManticoreEVM._link(contract['bin-runtime'], libraries)
        return name, source_code, bytecode, runtime, srcmap, srcmap_runtime, hashes, abi, warnings

    @property
    def accounts(self):
        return dict(self._accounts)

    def account_name(self, address):
        for name, account in self._accounts.items():
            if account.address == address:
                return name
        return '0x{:x}'.format(address)

    @property
    def normal_accounts(self):
        return {name: account for name, account in self._accounts.items() if not isinstance(account, EVMContract)}

    @property
    def contract_accounts(self):
        return {name: account for name, account in self._accounts.items() if isinstance(account, EVMContract)}

    def get_account(self, name):
        return self._accounts[name]

    def __init__(self, procs=10, **kwargs):
        """ A Manticore EVM manager
            :param int procs: number of workers to use in the exploration
        """
        self._accounts = dict()
        self._serializer = PickleSerializer()

        self._config_procs = procs
        # Make the constraint store
        constraints = ConstraintSet()
        # make the ethereum world state
        world = evm.EVMWorld(constraints, initial_timestamp=1524785992)
        initial_state = State(constraints, world)
        super().__init__(initial_state, **kwargs)

        self.constraints = ConstraintSet()
        self.detectors = {}
        self.metadata = {}

        # The following should go to manticore.context so we can use multiprocessing
        self.context['ethereum'] = {}
        self.context['ethereum']['_saved_states'] = set()
        self.context['ethereum']['_final_states'] = set()
        self.context['ethereum']['_completed_transactions'] = 0
        self.context['ethereum']['_sha3_states'] = dict()
        self.context['ethereum']['_known_sha3'] = set()

        self._executor.subscribe('did_load_state', self._load_state_callback)
        self._executor.subscribe('will_terminate_state', self._terminate_state_callback)
        self._executor.subscribe('did_evm_execute_instruction', self._did_evm_execute_instruction_callback)
        self._executor.subscribe('did_read_code', self._did_evm_read_code)
        self._executor.subscribe('on_symbolic_sha3', self._on_symbolic_sha3_callback)
        self._executor.subscribe('on_concrete_sha3', self._on_concrete_sha3_callback)

    @property
    def world(self):
        """ The world instance or None if there is more than one state """
        return self.get_world(None)

    @property
    def completed_transactions(self):
        with self.locked_context('ethereum') as context:
            return context['_completed_transactions']

    @property
    def _running_state_ids(self):
        """ IDs of the running states"""
        with self.locked_context('ethereum') as context:
            if self.initial_state is not None:
                return (-1,) + tuple(context['_saved_states'])
            else:
                return tuple(context['_saved_states'])

    @property
    def _terminated_state_ids(self):
        """ IDs of the terminated states """
        with self.locked_context('ethereum') as context:
            return tuple(context['_final_states'])

    @property
    def _all_state_ids(self):
        """ IDs of the all states

            Note: state with id -1 is already in memory and it is not backed on the storage
        """
        return self._running_state_ids + self._terminated_state_ids

    @property
    def running_states(self):
        """ Iterates over the running states"""
        for state_id in self._running_state_ids:
            state = self.load(state_id)
            yield state
            self.save(state, state_id=state_id)  # overwrite old

    @property
    def terminated_states(self):
        """ Iterates over the terminated states"""
        for state_id in self._terminated_state_ids:
            state = self.load(state_id)
            yield state
            self.save(state, state_id=state_id)  # overwrite old

    @property
    def all_states(self):
        """ Iterates over the all states (terminated and alive)"""
        for state_id in self._all_state_ids:
            state = self.load(state_id)
            yield state
            self.save(state, state_id=state_id)  # overwrite old

    def count_states(self):
        """ Total states count """
        return len(self._all_state_ids)

    def count_running_states(self):
        """ Running states count """
        return len(self._running_state_ids)

    def count_terminated_states(self):
        """ Terminated states count """
        return len(self._terminated_state_ids)

    def _terminate_state_id(self, state_id):
        """ Manually terminates a states by state_id.
            Moves the state from the running list into the terminated list
        """

        if state_id != -1:
            # Move state from running to final
            with self.locked_context('ethereum') as eth_context:
                saved_states = eth_context['_saved_states']
                final_states = eth_context['_final_states']
                if state_id in saved_states:
                    saved_states.remove(state_id)
                    final_states.add(state_id)
                    eth_context['_saved_states'] = saved_states  # TODO This two may be not needed in py3?
                    eth_context['_final_states'] = final_states
        else:
            assert state_id == -1
            state_id = self.save(self._initial_state, final=True)
            self._initial_state = None
        return state_id

    def _revive_state_id(self, state_id):
        """ Manually revive a state by state_id.
            Moves the state from the final list into the running list
        """

        # Move state from final to running
        if state_id != -1:
            with self.locked_context('ethereum') as eth_context:
                saved_states = eth_context['_saved_states']
                final_states = eth_context['_final_states']
                if state_id in final_states:
                    final_states.remove(state_id)
                    saved_states.add(state_id)
                    eth_context['_saved_states'] = saved_states
                    eth_context['_final_states'] = final_states
        return state_id

    # deprecate this 5 in favor of for sta in m.all_states: do stuff?

    def get_world(self, state_id=None):
        """ Returns the evm world of `state_id` state. """
        state = self.load(state_id)
        if state is None:
            return None
        else:
            return state.platform

    def get_balance(self, address, state_id=None):
        """ Balance for account `address` on state `state_id` """
        if isinstance(address, EVMAccount):
            address = int(address)
        return self.get_world(state_id).get_balance(address)

    def get_storage_data(self, address, offset, state_id=None):
        """ Storage data for `offset` on account `address` on state `state_id` """
        if isinstance(address, EVMAccount):
            address = int(address)
        return self.get_world(state_id).get_storage_data(address, offset)

    def get_code(self, address, state_id=None):
        """ Storage data for `offset` on account `address` on state `state_id` """
        if isinstance(address, EVMAccount):
            address = int(address)
        return self.get_world(state_id).get_code(address)

    def last_return(self, state_id=None):
        """ Last returned buffer for state `state_id` """
        state = self.load(state_id)
        return state.platform.last_return_data

    def transactions(self, state_id=None):
        """ Transactions list for state `state_id` """
        state = self.load(state_id)
        return state.platform.transactions

    def make_symbolic_arguments(self, types):
        """
            Make a reasonable serialization of the symbolic argument types
        """
        # FIXME this is more naive than reasonable.
        return ABI.deserialize(types, self.make_symbolic_buffer(32, name="INITARGS"))

    def solidity_create_contract(self, source_code, owner, name=None, contract_name=None, libraries=None, balance=0, address=None, args=(), solc_bin=None, solc_remaps=[]):
        """ Creates a solidity contract and library dependencies

            :param str source_code: solidity source code
            :param owner: owner account (will be default caller in any transactions)
            :type owner: int or EVMAccount
            :param contract_name: Name of the contract to analyze (optional if there is a single one in the source code)
            :type contract_name: str
            :param balance: balance to be transferred on creation
            :type balance: int or SValue
            :param address: the address for the new contract (optional)
            :type address: int or EVMAccount
            :param tuple args: constructor arguments
            :param solc_bin: path to solc binary
            :type solc_bin: str
            :param solc_remaps: solc import remaps
            :type solc_remaps: list of str
            :rtype: EVMAccount
        """
        if libraries is None:
            deps = {}
        else:
            deps = dict(libraries)

        contract_names = [contract_name]
        while contract_names:
            contract_name_i = contract_names.pop()
            try:
                compile_results = self._compile(source_code, contract_name_i, libraries=deps, solc_bin=solc_bin, solc_remaps=solc_remaps)
                md = SolidityMetadata(*compile_results)
                if contract_name_i == contract_name:
                    constructor_types = md.get_constructor_arguments()
                    if args is None:
                        args = self.make_symbolic_arguments(constructor_types)
                    contract_account = self.create_contract(owner=owner,
                                                            balance=balance,
                                                            address=address,
                                                            init=md._init_bytecode + ABI.serialize(constructor_types, *args),
                                                            name=name)
                else:
                    contract_account = self.create_contract(owner=owner, init=md._init_bytecode)

                if contract_account is None:
                    raise EthereumError("Failed to build contract %s" % contract_name_i)
                self.metadata[int(contract_account)] = md

                deps[contract_name_i] = contract_account
            except DependencyError as e:
                contract_names.append(contract_name_i)
                for lib_name in e.lib_names:
                    if lib_name not in deps:
                        contract_names.append(lib_name)

        if not self.count_running_states() or len(self.get_code(contract_account)) == 0:
            return None
        return contract_account

    def create_contract(self, owner, balance=0, address=None, init=None, name=None, gas=21000):
        """ Creates a contract

            :param owner: owner account (will be default caller in any transactions)
            :type owner: int or EVMAccount
            :param balance: balance to be transferred on creation
            :type balance: int or SValue
            :param int address: the address for the new contract (optional)
            :param str init: initializing evm bytecode and arguments
            :param str name: a unique name for reference
            :param gas: gas budget for the creation/initialization of the contract
            :rtype: EVMAccount
        """
        if not self.count_running_states():
            raise NoAliveStates

        if address is not None and address in map(int, self.accounts.values()):
            # Address already used
            raise EthereumError("Address already used")

        # Let's just choose the address ourself. This is not yellow paper material
        if address is None:
            address = self.new_address()

        # Name check
        if name is None:
            name = self._get_uniq_name("contract")
        if name in self._accounts:
            # Account name already used
            raise EthereumError("Name already used")

        self._transaction('CREATE', owner, balance, address, data=init, gaslimit=gas)
        # TODO detect failure in the constructor

        self._accounts[name] = EVMContract(address=address, manticore=self, default_caller=owner, name=name)
        return self.accounts[name]

    def _get_uniq_name(self, stem):
        count = 0
        for name_i in self.accounts.keys():
            if name_i.startswith(stem):
                try:
                    count = max(count, int(name_i[len(stem):]) + 1)
                except:
                    pass
        name = "{:s}{:d}".format(stem, count)
        assert name not in self.accounts
        return name

    def new_address(self):
        """ Create a fresh 160bit address """
        new_address = random.randint(100, pow(2, 160))
        if new_address in map(int, self.accounts.values()):
            return self.new_address()
        return new_address

    def transaction(self, caller, address, value, data, gas=21000):
        """ Issue a symbolic transaction in all running states

            :param caller: the address of the account sending the transaction
            :type caller: int or EVMAccount
            :param address: the address of the contract to call
            :type address: int or EVMAccount
            :param value: balance to be transfered on creation
            :type value: int or SValue
            :param data: initial data
            :param gas: gas budget
            :raises NoAliveStates: if there are no alive states to execute
        """
        self._transaction('CALL', caller, value=value, address=address, data=data, gaslimit=gas)

    def create_account(self, balance=0, address=None, code=None, name=None):
        """ Low level creates an account. This won't generate a transaction.

            :param balance: balance to be set on creation (optional)
            :type balance: int or SValue
            :param address: the address for the new account (optional)
            :type address: int
            :param code: the runtime code for the new account (None means normal account) (optional)
            :param name: a global account name eg. for use as reference in the reports (optional)
            :return: an EVMAccount
        """
        # Need at least one state where to apply this
        if not self.count_running_states():
            raise NoAliveStates

        # Name check
        if name is None:
            if code is None:
                name = self._get_uniq_name("normal")
            else:
                name = self._get_uniq_name("contract")
        if name in self._accounts:
            # Account name already used
            raise EthereumError("Name already used")

        #Balance check
        if not isinstance(balance, int):
            raise EthereumError("Balance invalid type")

        if isinstance(code, str):
            code = bytearray(code)
        if code is not None and not isinstance(code, (bytearray, Array)):
            raise EthereumError("code bad type")

        # Address check
        # Let's just choose the address ourself. This is not yellow paper material
        if address is None:
            address = self.new_address()
        if not isinstance(address, int):
            raise EthereumError("A concrete address is needed")
        assert address is not None
        if address in map(int, self.accounts.values()):
            # Address already used
            raise EthereumError("Address already used")

        # To avoid going full crazy we maintain a global list of addresses
        # Different states may CREATE a different set of accounts.
        # Accounts created by a human have the same address in all states.
        for state in self.running_states:
            world = state.platform

            if '_pending_transaction' in state.context:
                raise EthereumError("This is bad. There should not be a pending transaction")

            if address in world.accounts:
                # Address already used
                raise EthereumError("This is bad. Same address is used for different contracts in different states")
            world.create_account(address, balance, code=code, storage=None)

        self._accounts[name] = EVMAccount(address, manticore=self, name=name)
        return self.accounts[name]

    def _migrate_tx_expressions(self, state, caller, address, value, data):
            # Copy global constraints into each state.
            # We should somehow remember what has been copied to each state
            # In a second transaction we should only add new constraints.
            # And actually only constraints related to whatever we are using in
            # the tx. This is a FIXME
            global_constraints = self.constraints

            # Normally users will be making these symbolic expressions by creating
            # global symbolic variables via ManticoreEVM.make_.... and those
            # global expressions need to be imported into each state when a tx
            # actually happens

            if issymbolic(caller):
                caller = state.migrate_expression(caller)

            if issymbolic(address):
                address = state.migrate_expression(address)

            if issymbolic(value):
                value = state.migrate_expression(value)

            if issymbolic(data):
                if isinstance(data, ArrayProxy):  # FIXME is this necessary here?
                    data = data.array
                data = state.migrate_expression(data)
                if isinstance(data, Array):
                    data = ArrayProxy(data)

            for c in global_constraints:
                state.constrain(c)

            return caller, address, value, data

    def _transaction(self, sort, caller, value=0, address=None, data=None, gaslimit=0, price=1):
        """ Initiates a transaction

            :param caller: caller account
            :type caller: int or EVMAccount
            :param int address: the address for the transaction (optional)
            :param value: value to be transferred
            :param price: the price of gas for this transaction. Mostly unused.
            :type value: int or SValue
            :param str data: initializing evm bytecode and arguments or transaction call data
            :param gaslimit: gas budget
            :rtype: EVMAccount
        """
        #Type Forgiveness
        if isinstance(address, EVMAccount):
            address = int(address)
        if isinstance(caller, EVMAccount):
            caller = int(caller)
        #Defaults, call data is empty
        if data is None:
            data = bytearray(b"")
        if isinstance(data, (str, bytes)):
            data = bytearray(data)
        if not isinstance(data, (bytearray, Array)):
            raise EthereumError("code bad type")

        # Check types
        if not isinstance(address, (int, BitVec)):
            raise EthereumError("Caller invalid type")

        if not isinstance(value, (int, BitVec)):
            raise EthereumError("Value invalid type")

        if not isinstance(address, (int, BitVec)):
            raise EthereumError("address invalid type")

        if not isinstance(price, int):
            raise EthereumError("Price invalid type")

        # Check argument consistency and set defaults ...
        if sort not in ('CREATE', 'CALL'):
            raise ValueError('unsupported transaction type')

        if sort == 'CREATE':
            #let's choose an address here for now #NOTYELLOW
            if address is None:
                address = self.new_address()

            # When creating data is the init_bytecode + arguments
            if len(data) == 0:
                raise EthereumError("An initialization bytecode is needed for a CREATE")

        assert address is not None
        assert caller is not None

        # Transactions (like everything else) need at least one running state
        if not self.count_running_states():
            raise NoAliveStates

        # To avoid going full crazy, we maintain a global list of addresses
        for state in self.running_states:
            world = state.platform

            if '_pending_transaction' in state.context:
                raise EthereumError("This is bad. It should not be a pending transaction")

            # Migrate any expression to state specific constraint set
            caller, address, value, data = self._migrate_tx_expressions(state, caller, address, value, data)

            # Different states may CREATE a different set of accounts. Accounts
            # that were crated by a human have the same address in all states.
            # This diverges from the yellow paper but at least we check that we
            # are not trying to create an already used address here
            if sort == 'CREATE':
                if address in world.accounts:
                    # Address already used
                    raise EthereumError("This is bad. Same address is used for different contracts in different states")

            state.context['_pending_transaction'] = (sort, caller, address, value, data, gaslimit, price)

        # run over potentially several states and
        # generating potentially several others
        self.run(procs=self._config_procs)

        return address

    def multi_tx_analysis(self, solidity_filename, contract_name=None, tx_limit=None, tx_use_coverage=True, tx_send_ether=True, tx_account="attacker", args=None):
        owner_account = self.create_account(balance=1000, name='owner')
        attacker_account = self.create_account(balance=1000, name='attacker')

        # Pretty print
        logger.info("Starting symbolic create contract")

        with open(solidity_filename) as f:
            contract_account = self.solidity_create_contract(f, contract_name=contract_name, owner=owner_account, args=args)

        if tx_account == "attacker":
            tx_account = [attacker_account]
        elif tx_account == "owner":
            tx_account = [owner_account]
        elif tx_account == "combo1":
            tx_account = [owner_account, attacker_account]
        else:
            raise EthereumError('The account to perform the symbolic exploration of the contract should be "attacker", "owner" or "combo1"')

        if contract_account is None:
            logger.info("Failed to create contract: exception in constructor")
            self.finalize()
            return

        prev_coverage = 0
        current_coverage = 0
        tx_no = 0
        while (current_coverage < 100 or not tx_use_coverage) and not self.is_shutdown():
            try:
                logger.info("Starting symbolic transaction: %d", tx_no)

                # run_symbolic_tx
                symbolic_data = self.make_symbolic_buffer(320)
                if tx_send_ether:
                    value = self.make_symbolic_value()
                else:
                    value = 0
                self.transaction(caller=tx_account[min(tx_no, len(tx_account) - 1)],
                                 address=contract_account,
                                 data=symbolic_data,
                                 value=value,
                                 gas=2100000)
                logger.info("%d alive states, %d terminated states", self.count_running_states(), self.count_terminated_states())
            except NoAliveStates:
                break

            # Check if the maximum number of tx was reached
            if tx_limit is not None and tx_no + 1 == tx_limit:
                break

            # Check if coverage has improved or not
            if tx_use_coverage:
                prev_coverage = current_coverage
                current_coverage = self.global_coverage(contract_account)
                found_new_coverage = prev_coverage < current_coverage

                if not found_new_coverage:
                    break

            tx_no += 1

    def run(self, **kwargs):
        """ Run any pending transaction on any running state """
        # Check if there is a pending transaction
        with self.locked_context('ethereum') as context:
            # there are no states added to the executor queue
            assert len(self._executor.list()) == 0
            for state_id in context['_saved_states']:
                self._executor.put(state_id)
            context['_saved_states'] = set()

        # A callback will use _pending_transaction and issue the transaction
        # in each state (see load_state_callback)
        super().run(**kwargs)

        with self.locked_context('ethereum') as context:
            if len(context['_saved_states']) == 1:
                self._initial_state = self._executor._workspace.load_state(context['_saved_states'].pop(), delete=True)
                context['_saved_states'] = set()
                assert self._running_state_ids == (-1,)

    def save(self, state, state_id=None, final=False):
        """ Save a state in secondary storage and add it to running or final lists

            :param state: A manticore State
            :param state_id: if not None force state_id (overwrite)
            :param final: True if state is final
            :returns: a state id
        """
        # If overwriting then the state_id must be known
        if state_id is not None:
            if state_id not in self._all_state_ids:
                raise EthereumError("Trying to overwrite unknown state_id")
            with self.locked_context('ethereum') as context:
                context['_final_states'].discard(state_id)
                context['_saved_states'].discard(state_id)

        if state_id != -1:
            # save the state to secondary storage
            state_id = self._executor._workspace.save_state(state, state_id=state_id)

            with self.locked_context('ethereum') as context:
                if final:
                    # Keep it on a private list
                    context['_final_states'].add(state_id)
                else:
                    # Keep it on a private list
                    context['_saved_states'].add(state_id)
        return state_id

    def load(self, state_id=None):
        """ Load one of the running or final states.

            :param state_id: If None it assumes there is a single running state
            :type state_id: int or None
        """
        state = None
        if state_id is None:
            #a single state was assumed
            if self.count_running_states() == 1:
                #Get the ID of the single running state
                state_id = self._running_state_ids[0]
            else:
                raise EthereumError("More than one state running; you must specify a state id.")

        if state_id == -1:
            state = self.initial_state
        else:
            state = self._executor._workspace.load_state(state_id, delete=False)
            #froward events from newly loaded object
            self._executor.forward_events_from(state, True)
        return state

    # Callbacks
    def _on_symbolic_sha3_callback(self, state, data, known_hashes):
        """ INTERNAL USE """
        assert issymbolic(data), 'Data should be symbolic here!'

        with self.locked_context('ethereum') as context:
            known_sha3 = context.get('_known_sha3', None)
            if known_sha3 is None:
                known_sha3 = set()

            sha3_states = context.get('_sha3_states', [])
            results = []
            # If know_hashes is true then there is a _known_ solution for the hash
            known_hashes_cond = False
            for key, value in known_sha3:
                assert not issymbolic(key), "Saved sha3 data,hash pairs should be concrete"
                cond = key == data

                #TODO consider disabling this solver query.
                if not state.can_be_true(cond):
                    continue

                results.append((key, value))
                known_hashes_cond = Operators.OR(cond, known_hashes_cond)

            # adding a single random example so we can explore further in case
            # there are not known sha3 pairs that match yet
            if not results:
                data_concrete = state.solve_one(data)
                s = sha3.keccak_256(data_concrete)
                data_hash = int(s.hexdigest(), 16)
                results.append((data_concrete, data_hash))
                known_hashes_cond = data_concrete == data
                known_sha3.append((data_concrete, data_hash))
            not_known_hashes_cond = Operators.NOT(known_hashes_cond)

            # We need to fork/save the state
            #################################
            # save the state to secondary storage
            # Build and enqueue a state for each solution
            with state as temp_state:
                if temp_state.can_be_true(not_known_hashes_cond):
                    temp_state.constrain(not_known_hashes_cond)
                    state_id = self._executor._workspace.save_state(temp_state)
                    sha3_states[state_id] = [hsh for buf, hsh in known_sha3]
            context['_sha3_states'] = sha3_states

            if not state.can_be_true(known_hashes_cond):
                raise TerminateState("There is no matching sha3 pair, bailing out")

            #send known hashes to evm
            known_hashes.update(results)

    def _on_concrete_sha3_callback(self, state, buf, value):
        """ INTERNAL USE """
        with self.locked_context('ethereum', dict) as ethereum_context:
            known_sha3 = ethereum_context.get('_known_sha3', None)
            if known_sha3 is None:
                known_sha3 = set()
            known_sha3.add((buf, value))
            ethereum_context['_known_sha3'] = known_sha3

    def _terminate_state_callback(self, state, state_id, e):
        """ INTERNAL USE
            Every time a state finishes executing the last transaction, we save it in
            our private list
        """
        if str(e) == 'Abandoned state':
            #do nothing
            return
        world = state.platform
        state.context['last_exception'] = e
        e.testcase = False  # Do not generate a testcase file

        if not world.all_transactions:
            logger.debug("Something went wrong: search terminated in the middle of an ongoing tx")
            self.save(state, final=True)
            return

        tx = world.all_transactions[-1]

        #we initiated the Tx; we need process the outcome for now.
        #Fixme incomplete.
        if tx.is_human():
            if tx.sort == 'CREATE':
                if tx.result == 'RETURN':
                    world.set_code(tx.address, tx.return_data)
                else:
                    world.delete_account(tx.address)
        else:
            logger.info("Manticore exception: state should be terminated only at the end of the human transaction")

        #Human tx that ends in this wont modify the storage so finalize and
        # generate a testcase. FIXME This should be configurable as REVERT and
        # THROW; it actually changes the balance and nonce? of some accounts
        if tx.result in {'SELFDESTRUCT', 'REVERT', 'THROW', 'TXERROR'}:
            self.save(state, final=True)
        elif tx.result in {'RETURN', 'STOP'}:
            # if not a revert, we save the state for further transactions
            self.save(state)  # Add to running states
        else:
            logger.debug("Exception in state. Discarding it")

    #Callbacks
    def _load_state_callback(self, state, state_id):
        """ INTERNAL USE
            If a state was just loaded from storage, we do the pending transaction
        """
        if '_pending_transaction' not in state.context:
            return
        world = state.platform
        ty, caller, address, value, data, gaslimit, price = state.context['_pending_transaction']
        del state.context['_pending_transaction']

        if ty == 'CALL':
            world.transaction(address=address, caller=caller, data=data, value=value, price=price, gas=gaslimit)
        else:
            assert ty == 'CREATE'
            world.create_contract(caller=caller, address=address, balance=value, init=data, price=price, gas=gaslimit)

    def _did_evm_execute_instruction_callback(self, state, instruction, arguments, result):
        """ INTERNAL USE """
        #logger.debug("%s", state.platform.current_vm)
        #TODO move to a plugin
        at_init = state.platform.current_transaction.sort == 'CREATE'
        if at_init:
            coverage_context_name = 'init_coverage'
        else:
            coverage_context_name = 'runtime_coverage'

        with self.locked_context(coverage_context_name, set) as coverage:
            coverage.add((state.platform.current_vm.address, instruction.pc))

        state.context.setdefault('evm.trace', []).append((state.platform.current_vm.address, instruction.pc, at_init))

    def _did_evm_read_code(self, state, offset, size):
        """ INTERNAL USE """
        with self.locked_context('code_data', set) as code_data:
            for i in range(offset, offset + size):
                code_data.add((state.platform.current_vm.address, i))

    def get_metadata(self, address):
        """ Gets the solidity metadata for address.
            This is available only if address is a contract created from solidity
        """
        return self.metadata.get(int(address))

    def register_detector(self, d):
        if not isinstance(d, Detector):
            raise EthereumError("Not a Detector")
        if d.name in self.detectors:
            raise EthereumError("Detector already registered")
        self.detectors[d.name] = d
        self.register_plugin(d)
        return d.name

    def unregister_detector(self, d):
        if not isinstance(d, (Detector, str)):
            raise EthereumError("Not a Detector")
        name = d
        if isinstance(d, Detector):
            name = d.name
        if name not in self.detectors:
            raise EthereumError("Detector not registered")
        d = self.detectors[name]
        del self.detectors[name]
        self.unregister_plugin(d)

    @property
    def workspace(self):
        return self._executor._workspace._store.uri

    def generate_testcase(self, state, name, message=''):
        self._generate_testcase_callback(state, name, message)

    def current_location(self, state):
        world = state.platform
        address = world.current_vm.address
        pc = world.current_vm.pc
        at_init = world.current_transaction.sort == 'CREATE'
        output = io.StringIO()
        output.write('Contract: 0x{:x}\n'.format(address))
        output.write('EVM Program counter: 0x{:x}{:s}\n'.format(pc, at_init and " (at constructor)" or ""))
        md = self.get_metadata(address)
        if md is not None:
            src = md.get_source_for(pc, runtime=not at_init)
            output.write('Snippet:\n')
            output.write(src.replace('\n', '\n  ').strip())
            output.write('\n')
        return output.getvalue()

    def _emit_testcase_summary(self, stream, state, message, flagged):
        blockchain = state.platform
        last_tx = blockchain.last_transaction

        stream.write("Message: %s\n" % message)
        stream.write("Last exception: %s\n" % state.context.get('last_exception', 'None'))

        if last_tx:
            at_runtime = last_tx.sort != 'CREATE'
            address, offset, at_init = state.context['evm.trace'][-1]
            assert at_runtime != at_init

            #Last instruction if last tx was valid
            if str(state.context['last_exception']) != 'TXERROR':
                metadata = self.get_metadata(blockchain.last_transaction.address)
                if metadata is not None:
                    stream.write('Last instruction at contract %x offset %x\n' % (address, offset))
                    source_code_snippet = metadata.get_source_for(offset, at_runtime)
                    if source_code_snippet:
                        stream.write('    '.join(source_code_snippet.splitlines(True)))
                    stream.write('\n')

        # Accounts summary
        is_something_symbolic = False
        stream.write("%d accounts.\n" % len(blockchain.accounts))
        for account_address in blockchain.accounts:
            is_account_address_symbolic = issymbolic(account_address)
            account_address = state.solve_one(account_address)

            stream.write("* %s::\n" % self.account_name(account_address))
            stream.write("Address: 0x%x %s\n" % (account_address, flagged(is_account_address_symbolic)))
            balance = blockchain.get_balance(account_address)
            is_balance_symbolic = issymbolic(balance)
            is_something_symbolic = is_something_symbolic or is_balance_symbolic
            balance = state.solve_one(balance)
            stream.write("Balance: %d %s\n" % (balance, flagged(is_balance_symbolic)))
            from ..core.smtlib.visitors import translate_to_smtlib

            storage = blockchain.get_storage(account_address)
            stream.write("Storage: %s\n" % translate_to_smtlib(storage, use_bindings=True))

            all_used_indexes = []
            with state.constraints as temp_cs:
                index = temp_cs.new_bitvec(256)
                storage = blockchain.get_storage(account_address)
                temp_cs.add(storage.get(index) != 0)

                try:
                    while True:
                        a_index = solver.get_value(temp_cs, index)
                        all_used_indexes.append(a_index)

                        temp_cs.add(storage.get(a_index) != 0)
                        temp_cs.add(index != a_index)
                except:
                    pass

            if all_used_indexes:
                stream.write("Storage:\n")
                for i in all_used_indexes:
                    value = storage.get(i)
                    is_storage_symbolic = issymbolic(value)
                    stream.write("storage[%x] = %x %s\n" % (state.solve_one(i), state.solve_one(value), flagged(is_storage_symbolic)))
            """if blockchain.has_storage(account_address):
                stream.write("Storage:\n")
                for offset, value in blockchain.get_storage_items(account_address):
                    is_storage_symbolic = issymbolic(offset) or issymbolic(value)
                    offset = state.solve_one(offset)
                    value = state.solve_one(value)
                    stream.write("\t%032x -> %032x %s\n" % (offset, value, flagged(is_storage_symbolic)))
                    is_something_symbolic = is_something_symbolic or is_storage_symbolic
            """

            runtime_code = state.solve_one(blockchain.get_code(account_address))
            if runtime_code:
                stream.write("Code:\n")
                fcode = io.BytesIO(runtime_code)
                for chunk in iter(lambda: fcode.read(32), b''):
                    stream.write('\t%s\n' % binascii.hexlify(chunk))
                runtime_trace = set((pc for contract, pc, at_init in state.context['evm.trace'] if address == contract and not at_init))
                stream.write("Coverage %d%% (on this state)\n" % calculate_coverage(runtime_code, runtime_trace))  # coverage % for address in this account/state
            stream.write("\n")

        with self.locked_context('ethereum') as context:
            known_sha3 = context.get('_known_sha3', None)
            if known_sha3:
                stream.write("Known hashes:\n")
                for key, value in known_sha3:
                    stream.write('%s::%x\n' % (binascii.hexlify(key), value))

        if is_something_symbolic:
            stream.write('\n\n(*) Example solution given. Value is symbolic and may take other values\n')

<<<<<<< HEAD
=======
    def _emit_testcase_tx(self, stream, state, flagged):
        blockchain = state.platform

        is_something_symbolic = False
        for tx in blockchain.human_transactions:  # external transactions
            stream.write("Transactions No. %d\n" % blockchain.transactions.index(tx))

            # The result if any RETURN or REVERT
            stream.write("Type: %s (%d)\n" % (tx.sort, tx.depth))
            caller_solution = state.solve_one(tx.caller)
            caller_name = self.account_name(caller_solution)
            stream.write("From: %s(0x%x) %s\n" % (caller_name, caller_solution, flagged(issymbolic(tx.caller))))
            address_solution = state.solve_one(tx.address)
            address_name = self.account_name(address_solution)
            stream.write("To: %s(0x%x) %s\n" % (address_name, address_solution, flagged(issymbolic(tx.address))))
            stream.write("Value: %d %s\n" % (state.solve_one(tx.value), flagged(issymbolic(tx.value))))
            stream.write("Gas used: %d %s\n" % (state.solve_one(tx.gas), flagged(issymbolic(tx.gas))))
            tx_data = state.solve_one(tx.data)
            stream.write("Data: 0x{} {}\n".format(binascii.hexlify(tx_data).decode(), flagged(issymbolic(tx.data))))
            if tx.return_data is not None:
                return_data = state.solve_one(tx.return_data)
                stream.write("Return_data: 0x{} {}\n".format(binascii.hexlify(return_data).decode(), flagged(issymbolic(tx.return_data))))
            metadata = self.get_metadata(tx.address)
            if tx.sort == 'CREATE':
                if metadata is not None:
                    args_data = tx.data[len(metadata._init_bytecode):]
                    arguments = ABI.deserialize(metadata.get_constructor_arguments(), state.solve_one(args_data))
                    is_argument_symbolic = any(map(issymbolic, arguments))
                    stream.write('Function call:\n')
                    stream.write("Constructor(")
                    stream.write(','.join(map(repr, map(state.solve_one, arguments))))
                    stream.write(') -> %s %s\n' % (tx.result, flagged(is_argument_symbolic)))

            if tx.sort == 'CALL':
                if metadata is not None:
                    calldata = state.solve_one(tx.data)
                    is_calldata_symbolic = issymbolic(tx.data)

                    function_id = calldata[:4]  # hope there is enough data
                    signature = metadata.get_func_signature(function_id)
                    function_name = metadata.get_func_name(function_id)
                    if signature:
                        _, arguments = ABI.deserialize(signature, calldata)
                    else:
                        arguments = (calldata,)

                    return_data = None
                    if tx.result == 'RETURN':
                        ret_types = metadata.get_func_return_types(function_id)
                        return_data = state.solve_one(tx.return_data)
                        return_values = ABI.deserialize(ret_types, return_data)  # function return

                    is_return_symbolic = issymbolic(tx.return_data)

                    stream.write('\n')
                    stream.write("Function call:\n")
                    stream.write("%s(" % function_name)
                    stream.write(','.join(map(repr, arguments)))
                    stream.write(') -> %s %s\n' % (tx.result, flagged(is_calldata_symbolic)))

                    if return_data is not None:
                        if len(return_values) == 1:
                            return_values = return_values[0]

                        stream.write('return: %r %s\n' % (return_values, flagged(is_return_symbolic)))
                    is_something_symbolic = is_calldata_symbolic or is_return_symbolic

            stream.write('\n\n')

        if is_something_symbolic:
            stream.write('\n\n(*) Example solution given. Value is symbolic and may take other values\n')

>>>>>>> b700239b
    def _generate_testcase_callback(self, state, name, message=''):
        """
        Create a serialized description of a given state.
        :param state: The state to generate information about
        :param message: Accompanying message
        """
        # workspace should not be responsible for formating the output
        # each object knows its secrets, and each class should be able to report its
        # final state
        #super()._generate_testcase_callback(state, name, message)
        # TODO(mark): Refactor ManticoreOutput to let the platform be more in control
        #  so this function can be fully ported to EVMWorld.generate_workspace_files.
        blockchain = state.platform

        def flagged(flag):
            return '(*)' if flag else ''
        testcase = self._output.testcase(name.replace(' ', '_'))
        last_tx = blockchain.last_transaction
        if last_tx:
            message = message + last_tx.result
        logger.info("Generated testcase No. {} - {}".format(testcase.num, message))

        local_findings = set()
        for detector in self.detectors.values():
            for address, pc, finding, at_init, constraint in detector.get_findings(state):
                if (address, pc, finding, at_init) not in local_findings:
                    local_findings.add((address, pc, finding, at_init, constraint))

        if len(local_findings):
            with testcase.open_stream('findings') as findings:
                for address, pc, finding, at_init, constraint in local_findings:
                    findings.write('- %s -\n' % finding)
                    findings.write('  Contract: 0x%x\n' % address)
                    findings.write('  EVM Program counter: 0x%x%s\n' % (pc, at_init and " (at constructor)" or ""))
                    md = self.get_metadata(address)
                    if md is not None:
                        src = md.get_source_for(pc, runtime=not at_init)
                        findings.write('  Snippet:\n')
                        findings.write(src.replace('\n', '\n    ').strip())
                        findings.write('\n')

        with testcase.open_stream('summary') as summary:
            self._emit_testcase_summary(summary, state, message, flagged)

        # Transactions

        with testcase.open_stream('tx') as tx_summary:
<<<<<<< HEAD
            is_something_symbolic = False
            for sym_tx in blockchain.human_transactions:  # external transactions
                tx_summary.write("Transactions No. %d\n" % blockchain.transactions.index(sym_tx))

                is_something_symbolic = sym_tx.dump(tx_summary, state, self, flagged)

            if is_something_symbolic:
                tx_summary.write('\n\n(*) Example solution given. Value is symbolic and may take other values\n')
=======
            self._emit_testcase_tx(tx_summary, state, flagged)
>>>>>>> b700239b

        # logs
        with testcase.open_stream('logs') as logs_summary:
            is_something_symbolic = False
            for log_item in blockchain.logs:
                is_log_symbolic = issymbolic(log_item.memlog)
                is_something_symbolic = is_log_symbolic or is_something_symbolic
                solved_memlog = state.solve_one(log_item.memlog)
                printable_bytes = ''.join([c for c in map(chr, solved_memlog) if c in string.printable])

                logs_summary.write("Address: %x\n" % log_item.address)
                logs_summary.write("Memlog: %s (%s) %s\n" % (binascii.hexlify(solved_memlog).decode(), printable_bytes, flagged(is_log_symbolic)))
                logs_summary.write("Topics:\n")
                for i, topic in enumerate(log_item.topics):
                    logs_summary.write("\t%d) %x %s" % (i, state.solve_one(topic), flagged(issymbolic(topic))))

        with testcase.open_stream('constraints') as smt_summary:
            smt_summary.write(str(state.constraints))

        with testcase.open_stream('pkl', binary=True) as statef:
            self._serializer.serialize(state, statef)

        trace = state.context.get('evm.trace')
        if trace:
            with testcase.open_stream('trace') as f:
                self._emit_trace_file(f, trace)
        return testcase

    @staticmethod
    def _emit_trace_file(filestream, trace):
        """
        :param filestream: file object for the workspace trace file
        :param trace: list of (contract address, pc) tuples
        :type trace: list[tuple(int, int)]
        """
        for contract, pc, at_init in trace:
            if pc == 0:
                filestream.write('---\n')
            ln = '0x{:x}:0x{:x} {}\n'.format(contract, pc, '*' if at_init else '')
            filestream.write(ln)

    @property
    def global_findings(self):
        global_findings = set()
        for detector in self.detectors.values():
            for address, pc, finding, at_init in detector.global_findings:
                if (address, pc, finding, at_init) not in global_findings:
                    global_findings.add((address, pc, finding, at_init))
        return global_findings

    def finalize(self):
        """
        Terminate and generate testcases for all currently alive states (contract states that cleanly executed
        to a STOP or RETURN in the last symbolic transaction).
        """
        logger.debug("Finalizing %d states.", self.count_states())

        def finalizer(state_id):
            state_id = self._terminate_state_id(state_id)
            st = self.load(state_id)
            logger.debug("Generating testcase for state_id %d", state_id)
            self._generate_testcase_callback(st, 'test', '')

        def worker_finalize(q):
            try:
                while True:
                    finalizer(q.get_nowait())
            except EmptyQueue:
                pass

        q = Queue()
        for state_id in self._all_state_ids:
            #we need to remove -1 state before forking because it may be in memory
            if state_id == -1:
                finalizer(-1)
            else:
                q.put(state_id)

        report_workers = []
        for _ in range(self._config_procs):
            proc = Process(target=worker_finalize, args=(q,))
            proc.start()
            report_workers.append(proc)

        for proc in report_workers:
            proc.join()

        #global summary
        if len(self.global_findings):
            with self._output.save_stream('global.findings') as global_findings:
                for address, pc, finding, at_init in self.global_findings:
                    global_findings.write('- %s -\n' % finding)
                    global_findings.write('  Contract: %s\n' % address)
                    global_findings.write('  EVM Program counter: 0x%x%s\n' % (pc, at_init and " (at constructor)" or ""))

                    md = self.get_metadata(address)
                    if md is not None:
                        source_code_snippet = md.get_source_for(pc, runtime=not at_init)
                        global_findings.write('  Solidity snippet:\n')
                        global_findings.write('    '.join(source_code_snippet.splitlines(True)))
                        global_findings.write('\n')

        with self._output.save_stream('global.summary') as global_summary:
            # (accounts created by contract code are not in this list )
            global_summary.write("Global runtime coverage:\n")
            for address in self.contract_accounts.values():
                global_summary.write("{:x}: {:2.2f}%\n".format(int(address), self.global_coverage(address)))

                md = self.get_metadata(address)
                if md is not None and len(md.warnings) > 0:
                    global_summary.write('\n\nCompiler warnings for %s:\n' % md.name)
                    global_summary.write(md.warnings)

        for address, md in self.metadata.items():
            with self._output.save_stream('global_%s.sol' % md.name) as global_src:
                global_src.write(md.source_code)
            with self._output.save_stream('global_%s_runtime.bytecode' % md.name, binary=True) as global_runtime_bytecode:
                global_runtime_bytecode.write(md.runtime_bytecode)
            with self._output.save_stream('global_%s_init.bytecode' % md.name, binary=True) as global_init_bytecode:
                global_init_bytecode.write(md.init_bytecode)

            with self._output.save_stream('global_%s.runtime_asm' % md.name) as global_runtime_asm:
                runtime_bytecode = md.runtime_bytecode

                with self.locked_context('runtime_coverage') as seen:

                    count, total = 0, 0
                    for i in EVMAsm.disassemble_all(runtime_bytecode):
                        if (address, i.pc) in seen:
                            count += 1
                            global_runtime_asm.write('*')
                        else:
                            global_runtime_asm.write(' ')

                        global_runtime_asm.write('%4x: %s\n' % (i.pc, i))
                        total += 1

            with self._output.save_stream('global_%s.init_asm' % md.name) as global_init_asm:
                with self.locked_context('init_coverage') as seen:
                    count, total = 0, 0
                    for i in EVMAsm.disassemble_all(md.init_bytecode):
                        if (address, i.pc) in seen:
                            count += 1
                            global_init_asm.write('*')
                        else:
                            global_init_asm.write(' ')

                        global_init_asm.write('%4x: %s\n' % (i.pc, i))
                        total += 1

            with self._output.save_stream('global_%s.init_visited' % md.name) as f:
                with self.locked_context('init_coverage') as seen:
                    visited = set((o for (a, o) in seen if a == address))
                    for o in sorted(visited):
                        f.write('0x%x\n' % o)

            with self._output.save_stream('global_%s.runtime_visited' % md.name) as f:
                with self.locked_context('runtime_coverage') as seen:
                    visited = set()
                    for (a, o) in seen:
                        if a == address:
                            visited.add(o)
                    for o in sorted(visited):
                        f.write('0x%x\n' % o)

        # delete actual streams from storage
        for state_id in self._all_state_ids:
            # state_id -1 is always only on memory
            if state_id != -1:
                self._executor._workspace.rm_state(state_id)

        # clean up lists
        with self.locked_context('ethereum') as eth_context:
            eth_context['_saved_states'] = set()
            eth_context['_final_states'] = set()

        logger.info("Results in %s", self.workspace)

    def global_coverage(self, account):
        """ Returns code coverage for the contract on `account_address`.
            This sums up all the visited code lines from any of the explored
            states.
        """
        account_address = int(account)
        runtime_bytecode = None
        #Search one state in which the account_address exists
        for state in self.all_states:
            world = state.platform
            if account_address in world:
                code = world.get_code(account_address)
                runtime_bytecode = state.solve_one(code)
                break
        else:
            return 0.0
        with self.locked_context('runtime_coverage') as coverage:
            seen = {off for addr, off in coverage if addr == account_address}
        return calculate_coverage(runtime_bytecode, seen)

    # TODO: Find a better way to suppress execution of Manticore._did_finish_run_callback
    # We suppress because otherwise we log it many times and it looks weird.
    def _did_finish_run_callback(self):
        pass<|MERGE_RESOLUTION|>--- conflicted
+++ resolved
@@ -1343,81 +1343,6 @@
         if is_something_symbolic:
             stream.write('\n\n(*) Example solution given. Value is symbolic and may take other values\n')
 
-<<<<<<< HEAD
-=======
-    def _emit_testcase_tx(self, stream, state, flagged):
-        blockchain = state.platform
-
-        is_something_symbolic = False
-        for tx in blockchain.human_transactions:  # external transactions
-            stream.write("Transactions No. %d\n" % blockchain.transactions.index(tx))
-
-            # The result if any RETURN or REVERT
-            stream.write("Type: %s (%d)\n" % (tx.sort, tx.depth))
-            caller_solution = state.solve_one(tx.caller)
-            caller_name = self.account_name(caller_solution)
-            stream.write("From: %s(0x%x) %s\n" % (caller_name, caller_solution, flagged(issymbolic(tx.caller))))
-            address_solution = state.solve_one(tx.address)
-            address_name = self.account_name(address_solution)
-            stream.write("To: %s(0x%x) %s\n" % (address_name, address_solution, flagged(issymbolic(tx.address))))
-            stream.write("Value: %d %s\n" % (state.solve_one(tx.value), flagged(issymbolic(tx.value))))
-            stream.write("Gas used: %d %s\n" % (state.solve_one(tx.gas), flagged(issymbolic(tx.gas))))
-            tx_data = state.solve_one(tx.data)
-            stream.write("Data: 0x{} {}\n".format(binascii.hexlify(tx_data).decode(), flagged(issymbolic(tx.data))))
-            if tx.return_data is not None:
-                return_data = state.solve_one(tx.return_data)
-                stream.write("Return_data: 0x{} {}\n".format(binascii.hexlify(return_data).decode(), flagged(issymbolic(tx.return_data))))
-            metadata = self.get_metadata(tx.address)
-            if tx.sort == 'CREATE':
-                if metadata is not None:
-                    args_data = tx.data[len(metadata._init_bytecode):]
-                    arguments = ABI.deserialize(metadata.get_constructor_arguments(), state.solve_one(args_data))
-                    is_argument_symbolic = any(map(issymbolic, arguments))
-                    stream.write('Function call:\n')
-                    stream.write("Constructor(")
-                    stream.write(','.join(map(repr, map(state.solve_one, arguments))))
-                    stream.write(') -> %s %s\n' % (tx.result, flagged(is_argument_symbolic)))
-
-            if tx.sort == 'CALL':
-                if metadata is not None:
-                    calldata = state.solve_one(tx.data)
-                    is_calldata_symbolic = issymbolic(tx.data)
-
-                    function_id = calldata[:4]  # hope there is enough data
-                    signature = metadata.get_func_signature(function_id)
-                    function_name = metadata.get_func_name(function_id)
-                    if signature:
-                        _, arguments = ABI.deserialize(signature, calldata)
-                    else:
-                        arguments = (calldata,)
-
-                    return_data = None
-                    if tx.result == 'RETURN':
-                        ret_types = metadata.get_func_return_types(function_id)
-                        return_data = state.solve_one(tx.return_data)
-                        return_values = ABI.deserialize(ret_types, return_data)  # function return
-
-                    is_return_symbolic = issymbolic(tx.return_data)
-
-                    stream.write('\n')
-                    stream.write("Function call:\n")
-                    stream.write("%s(" % function_name)
-                    stream.write(','.join(map(repr, arguments)))
-                    stream.write(') -> %s %s\n' % (tx.result, flagged(is_calldata_symbolic)))
-
-                    if return_data is not None:
-                        if len(return_values) == 1:
-                            return_values = return_values[0]
-
-                        stream.write('return: %r %s\n' % (return_values, flagged(is_return_symbolic)))
-                    is_something_symbolic = is_calldata_symbolic or is_return_symbolic
-
-            stream.write('\n\n')
-
-        if is_something_symbolic:
-            stream.write('\n\n(*) Example solution given. Value is symbolic and may take other values\n')
-
->>>>>>> b700239b
     def _generate_testcase_callback(self, state, name, message=''):
         """
         Create a serialized description of a given state.
@@ -1465,7 +1390,6 @@
         # Transactions
 
         with testcase.open_stream('tx') as tx_summary:
-<<<<<<< HEAD
             is_something_symbolic = False
             for sym_tx in blockchain.human_transactions:  # external transactions
                 tx_summary.write("Transactions No. %d\n" % blockchain.transactions.index(sym_tx))
@@ -1474,9 +1398,6 @@
 
             if is_something_symbolic:
                 tx_summary.write('\n\n(*) Example solution given. Value is symbolic and may take other values\n')
-=======
-            self._emit_testcase_tx(tx_summary, state, flagged)
->>>>>>> b700239b
 
         # logs
         with testcase.open_stream('logs') as logs_summary:
