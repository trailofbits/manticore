import random
import binascii
import string
import re
import os
import pyevmasm as EVMAsm

from .. import Manticore
from ..exceptions import EthereumError, DependencyError, NoAliveStates
from ..core.smtlib import ConstraintSet, Operators, solver, BitVec, Array, ArrayProxy
from ..platforms import evm
from ..core.state import State, TerminateState
from ..utils.helpers import issymbolic, PickleSerializer
<<<<<<< HEAD
from ..utils import config
=======
from ..utils.log import init_logging
>>>>>>> 12d783a7
import tempfile
from subprocess import Popen, PIPE, check_output
from multiprocessing import Process, Queue
from queue import Empty as EmptyQueue
import sha3
import json
import logging
import io
from ..core.plugin import Plugin
from functools import reduce

# exported externally
from .detectors import Detector, DetectEnvInstruction, DetectExternalCallAndLeak, DetectReentrancySimple, DetectSelfdestruct, DetectUnusedRetVal, DetectDelegatecall, DetectIntegerOverflow, DetectInvalid, DetectReentrancyAdvanced, DetectUninitializedMemory, DetectUninitializedStorage
from .account import EVMAccount, EVMContract
from .abi import ABI
from .solidity import SolidityMetadata


logger = logging.getLogger(__name__)

init_logging()  # FIXME(mark): emitting a warning in abi.py does not work unless this is called a second time here


def flagged(flag):
    """
    Return special character denoting concretization happened.
    """
    return '(*)' if flag else ''

#
# Plugins
#


class FilterFunctions(Plugin):
    def __init__(self, regexp=r'.*', mutability='both', depth='both', fallback=False, include=True, **kwargs):
        """
            Constrain input based on function metadata. Include or avoid functions selected by the specified criteria.

            Examples:
            #Do not explore any human transactions that end up calling a constant function
            no_human_constant = FilterFunctions(depth='human', mutability='constant', include=False)

            #At human tx depth only accept synthetic check functions
            only_tests = FilterFunctions(regexp=r'mcore_.*', depth='human', include=False)

            :param regexp: a regular expression over the name of the function '.*' will match all functions
            :param mutability: mutable, constant or both will match functions declared in the abi to be of such class
            :param depth: match functions in internal transactions, in human initiated transactions or in both types
            :param fallback: if True include the fallback function. Hash will be 00000000 for it
            :param include: if False exclude the selected functions, if True include them
        """
        super().__init__(**kwargs)
        depth = depth.lower()
        if depth not in ('human', 'internal', 'both'):
            raise ValueError
        mutability = mutability.lower()
        if mutability not in ('mutable', 'constant', 'both'):
            raise ValueError

        #fixme better names for member variables
        self._regexp = regexp
        self._mutability = mutability
        self._depth = depth
        self._fallback = fallback
        self._include = include

    def will_open_transaction_callback(self, state, tx):
        world = state.platform
        tx_cnt = len(world.all_transactions)
        # Constrain input only once per tx, per plugin
        if state.context.get('constrained%d' % id(self), 0) != tx_cnt:
            state.context['constrained%d' % id(self)] = tx_cnt

            if self._depth == 'human' and not tx.is_human:
                return
            if self._depth == 'internal' and tx.is_human:
                return

            #Get metadata if any for the target address of current tx
            md = self.manticore.get_metadata(tx.address)
            if md is None:
                return
            #Let's compile  the list of interesting hashes
            selected_functions = []

            for func_hsh in md.hashes:
                if func_hsh == '00000000':
                    continue
                abi = md.get_abi(func_hsh)
                func_name = md.get_func_name(func_hsh)
                if self._mutability == 'constant' and not abi.get('constant', False):
                    continue
                if self._mutability == 'mutable' and abi.get('constant', False):
                    continue
                if not re.match(self._regexp, func_name):
                    continue
                selected_functions.append(func_hsh)

            if self._fallback:
                selected_functions.append('00000000')

            if self._include:
                # constrain the input so it can take only the interesting values
                constraint = reduce(Operators.OR, (tx.data[:4] == x for x in selected_functions))
                state.constrain(constraint)
            else:
                #Avoid all not selected hashes
                for func_hsh in md.hashes:
                    if func_hsh in selected_functions:
                        constraint = tx.data[:4] != func_hsh
                        state.constrain(constraint)


class LoopDepthLimiter(Plugin):
    ''' This just aborts explorations that are too deep '''

    def __init__(self, loop_count_threshold=5, **kwargs):
        super().__init__(**kwargs)
        self.loop_count_threshold = loop_count_threshold

    def will_start_run_callback(self, *args):
        with self.manticore.locked_context('seen_rep', dict) as reps:
            reps.clear()

    def will_execute_instruction_callback(self, state, pc, insn):
        world = state.platform
        with self.manticore.locked_context('seen_rep', dict) as reps:
            item = (world.current_transaction.sort == 'CREATE', world.current_transaction.address, pc)
            if item not in reps:
                reps[item] = 0
            reps[item] += 1
            if reps[item] > self.loop_count_threshold:
                state.abandon()


class VerboseTrace(Plugin):
    def will_evm_execute_instruction_callback(self, state, instruction, arguments):
        current_vm = state.platform.current_vm
        state.setdefault('str_trace', []).append(str(current_vm))

    def on_finalize(self, state, testcase):
        with testcase.open_stream('str_trace') as str_trace_f:
            str_trace_f.write('\n'.join(state.context.get('str_trace', [])))


def calculate_coverage(runtime_bytecode, seen):
    """ Calculates what percentage of runtime_bytecode has been seen """
    count, total = 0, 0
    bytecode = SolidityMetadata._without_metadata(runtime_bytecode)
    for i in EVMAsm.disassemble_all(bytecode):
        if i.pc in seen:
            count += 1
        total += 1

    if total == 0:
        #No runtime_bytecode
        return 0
    return count * 100.0 / total


class ManticoreEVM(Manticore):
    """ Manticore EVM manager

        Usage Ex::

            from manticore.ethereum import ManticoreEVM, ABI
            m = ManticoreEVM()
            #And now make the contract account to analyze
            source_code = '''
                pragma solidity ^0.4.15;
                contract AnInt {
                    uint private i=0;
                    function set(uint value){
                        i=value
                    }
                }
            '''
            #Initialize user and contracts
            user_account = m.create_account(balance=1000)
            contract_account = m.solidity_create_contract(source_code, owner=user_account, balance=0)
            contract_account.set(12345, value=100)

            m.finalize()
    """

    def make_symbolic_buffer(self, size, name=None):
        """ Creates a symbolic buffer of size bytes to be used in transactions.
            You can operate on it normally and add constraints to manticore.constraints
            via manticore.constrain(constraint_expression)

            Example use::

                symbolic_data = m.make_symbolic_buffer(320)
                m.constrain(symbolic_data[0] == 0x65)
                m.transaction(caller=attacker_account,
                                address=contract_account,
                                data=symbolic_data,
                                value=100000 )
        """
        avoid_collisions = False
        if name is None:
            name = 'TXBUFFER'
            avoid_collisions = True
        return self.constraints.new_array(index_bits=256, name=name, index_max=size, value_bits=8, taint=frozenset(), avoid_collisions=avoid_collisions)

    def make_symbolic_value(self, nbits=256, name=None):
        """ Creates a symbolic value, normally a uint256, to be used in transactions.
            You can operate on it normally and add constraints to manticore.constraints
            via manticore.constrain(constraint_expression)

            Example use::

                symbolic_value = m.make_symbolic_value()
                m.constrain(symbolic_value > 100)
                m.constrain(symbolic_value < 1000)
                m.transaction(caller=attacker_account,
                                address=contract_account,
                                data=data,
                                value=symbolic_value )

        """
        avoid_collisions = False
        if name is None:
            name = 'TXVALUE'
            avoid_collisions = True
        return self.constraints.new_bitvec(nbits, name=name, avoid_collisions=avoid_collisions)

    def make_symbolic_address(self, name=None, select='both'):
        if select not in ('both', 'normal', 'contract'):
            raise EthereumError('Wrong selection type')
        if select in ('normal', 'contract'):
            # FIXME need to select contracts or normal accounts
            raise NotImplemented
        avoid_collisions = False
        if name is None:
            name = 'TXADDR'
            avoid_collisions = True
        return self.constraints.new_bitvec(160, name=name, avoid_collisions=avoid_collisions)

        constraint = symbolic_address == 0
        for contract_account_i in map(int, self._accounts.values()):
            constraint = Operators.OR(symbolic_address == contract_account_i, constraint)
        self.constrain(constraint)
        return symbolic_address

    def constrain(self, constraint):
        if self.count_states() == 0:
            self.constraints.add(constraint)
        else:
            for state in self.all_states:
                state.constrain(constraint)

    @staticmethod
    def compile(source_code, contract_name=None, libraries=None, runtime=False, solc_bin=None, solc_remaps=[]):
        """ Get initialization bytecode from a Solidity source code """
        name, source_code, init_bytecode, runtime_bytecode, srcmap, srcmap_runtime, hashes, abi, warnings = ManticoreEVM._compile(source_code, contract_name, libraries, solc_bin, solc_remaps)
        if runtime:
            return runtime_bytecode
        return init_bytecode

    @staticmethod
    def _link(bytecode, libraries=None):
        has_dependencies = '_' in bytecode
        hex_contract = bytecode
        if has_dependencies:
            deps = {}
            pos = 0
            while pos < len(hex_contract):
                if hex_contract[pos] == '_':
                    # __/tmp/tmp_9k7_l:Manticore______________
                    lib_placeholder = hex_contract[pos:pos + 40]
                    lib_name = lib_placeholder.split(':')[1].split('_')[0]
                    deps.setdefault(lib_name, []).append(pos)
                    pos += 40
                else:
                    pos += 2

            if libraries is None:
                raise DependencyError(deps.keys())
            libraries = dict(libraries)
            hex_contract_lst = list(hex_contract)
            for lib_name, pos_lst in deps.items():
                try:
                    lib_address = libraries[lib_name]
                except KeyError:
                    raise DependencyError([lib_name])
                for pos in pos_lst:
                    hex_contract_lst[pos:pos + 40] = '%040x' % int(lib_address)
            hex_contract = ''.join(hex_contract_lst)
        return bytearray(binascii.unhexlify(hex_contract))

    @staticmethod
    def _run_solc(source_file, solc_bin=None, solc_remaps=[]):
        """ Compile a source file with the Solidity compiler

            :param source_file: a file object for the source file
            :param solc_bin: path to solc binary
            :param solc_remaps: solc import remaps
            :return: output, warnings
        """
        if solc_bin is not None:
            solc = solc_bin
        else:
            solc = "solc"

        #check solc version
        supported_versions = ('0.4.18', '0.4.21')

        try:
            installed_version_output = check_output([solc, "--version"])
        except OSError:
            raise EthereumError("Solidity compiler not installed.")

        m = re.match(r".*Version: (?P<version>(?P<major>\d+)\.(?P<minor>\d+)\.(?P<build>\d+)).*\+(?P<commit>[^\s]+).*", installed_version_output.decode(), re.DOTALL | re.IGNORECASE)

        if not m or m.groupdict()['version'] not in supported_versions:
            #Fixme https://github.com/trailofbits/manticore/issues/847
            #logger.warning("Unsupported solc version %s", installed_version)
            pass

        #shorten the path size so library placeholders wont fail.
        #solc path search is a mess #fixme
        #https://solidity.readthedocs.io/en/latest/layout-of-source-files.html
        current_folder = os.getcwd()
        abs_filename = os.path.abspath(source_file.name)
        working_folder, filename = os.path.split(abs_filename)

        solc_invocation = [solc] + list(solc_remaps) + [
            '--combined-json', 'abi,srcmap,srcmap-runtime,bin,hashes,bin-runtime',
            '--allow-paths', '.',
            filename
        ]

        p = Popen(solc_invocation, stdout=PIPE, stderr=PIPE, cwd=working_folder)
        stdout, stderr = p.communicate()

        stdout, stderr = stdout.decode(), stderr.decode()

        # See #1123 - solc fails when run within snap
        # and https://forum.snapcraft.io/t/interfaces-allow-access-tmp-directory/5129
        if stdout == '' and '""%s"" is not found' % filename in stderr:
            raise EthereumError(
                'Solidity compilation failed with error: {}\n'
                'Did you install solc from snap Linux universal packages?\n'
                "If so, the problem is likely due to snap's sandbox restricting access to /tmp\n"
                '\n'
                'Here are some potential solutions:\n'
                ' 1) Remove solc from snap and install it different way\n'
                ' 2) Reinstall solc from snap in developer mode, so there is no sandbox\n'
                " 3) Find a way to add /tmp to the solc's sandbox. If you do, "
                "send us a PR so we could add it here!".format(stderr)
            )

        try:
            return json.loads(stdout), stderr
        except ValueError:
            raise EthereumError('Solidity compilation error:\n\n{}'.format(stderr))

    @staticmethod
    def _compile(source_code, contract_name, libraries=None, solc_bin=None, solc_remaps=[]):
        """ Compile a Solidity contract, used internally

            :param source_code: solidity source as either a string or a file handle
            :param contract_name: a string with the name of the contract to analyze
            :param libraries: an itemizable of pairs (library_name, address)
            :param solc_bin: path to solc binary
            :param solc_remaps: solc import remaps
            :return: name, source_code, bytecode, srcmap, srcmap_runtime, hashes
            :return: name, source_code, bytecode, runtime, srcmap, srcmap_runtime, hashes, abi, warnings
        """

        if isinstance(source_code, str):
            with tempfile.NamedTemporaryFile('w+') as temp:
                temp.write(source_code)
                temp.flush()
                output, warnings = ManticoreEVM._run_solc(temp, solc_bin, solc_remaps)
        elif isinstance(source_code, io.IOBase):
            output, warnings = ManticoreEVM._run_solc(source_code, solc_bin, solc_remaps)
            source_code.seek(0)
            source_code = source_code.read()
        else:
            raise TypeError(f'source code bad type: {type(source_code).__name__}')

        contracts = output.get('contracts', [])
        if len(contracts) != 1 and contract_name is None:
            raise EthereumError('Solidity file must contain exactly one contract or you must use a contract parameter to specify one.')

        name, contract = None, None
        if contract_name is None:
            name, contract = list(contracts.items())[0]
        else:
            for n, c in contracts.items():
                if n.split(":")[1] == contract_name:
                    name, contract = n, c
                    break

        if name is None:
            raise ValueError('Specified contract not found')

        name = name.split(':')[1]

        if contract['bin'] == '':
            raise EthereumError('Solidity failed to compile your contract.')

        bytecode = ManticoreEVM._link(contract['bin'], libraries)
        srcmap = contract['srcmap'].split(';')
        srcmap_runtime = contract['srcmap-runtime'].split(';')
        hashes = {str(x): str(y) for x, y in contract['hashes'].items()}
        abi = json.loads(contract['abi'])
        runtime = ManticoreEVM._link(contract['bin-runtime'], libraries)
        return name, source_code, bytecode, runtime, srcmap, srcmap_runtime, hashes, abi, warnings

    @property
    def accounts(self):
        return dict(self._accounts)

    def account_name(self, address):
        for name, account in self._accounts.items():
            if account.address == address:
                return name
        return '0x{:x}'.format(address)

    @property
    def normal_accounts(self):
        return {name: account for name, account in self._accounts.items() if not isinstance(account, EVMContract)}

    @property
    def contract_accounts(self):
        return {name: account for name, account in self._accounts.items() if isinstance(account, EVMContract)}

    def get_account(self, name):
        return self._accounts[name]

    def __init__(self, procs=10, **kwargs):
        """ A Manticore EVM manager
            :param int procs: number of workers to use in the exploration
        """
        self._accounts = dict()
        self._serializer = PickleSerializer()

        self._config_procs = procs
        # Make the constraint store
        constraints = ConstraintSet()
        # make the ethereum world state
        world = evm.EVMWorld(constraints, initial_timestamp=1524785992)
        initial_state = State(constraints, world)
        super().__init__(initial_state, **kwargs)

        self.constraints = ConstraintSet()
        self.detectors = {}
        self.metadata = {}

        # The following should go to manticore.context so we can use multiprocessing
        self.context['ethereum'] = {}
        self.context['ethereum']['_saved_states'] = set()
        self.context['ethereum']['_final_states'] = set()
        self.context['ethereum']['_completed_transactions'] = 0
        self.context['ethereum']['_sha3_states'] = dict()
        self.context['ethereum']['_known_sha3'] = set()

        self._executor.subscribe('did_load_state', self._load_state_callback)
        self._executor.subscribe('will_terminate_state', self._terminate_state_callback)
        self._executor.subscribe('did_evm_execute_instruction', self._did_evm_execute_instruction_callback)
        self._executor.subscribe('did_read_code', self._did_evm_read_code)
        self._executor.subscribe('on_symbolic_sha3', self._on_symbolic_sha3_callback)
        self._executor.subscribe('on_concrete_sha3', self._on_concrete_sha3_callback)

    @property
    def world(self):
        """ The world instance or None if there is more than one state """
        return self.get_world(None)

    @property
    def completed_transactions(self):
        with self.locked_context('ethereum') as context:
            return context['_completed_transactions']

    @property
    def _running_state_ids(self):
        """ IDs of the running states"""
        with self.locked_context('ethereum') as context:
            if self.initial_state is not None:
                return (-1,) + tuple(context['_saved_states'])
            else:
                return tuple(context['_saved_states'])

    @property
    def _terminated_state_ids(self):
        """ IDs of the terminated states """
        with self.locked_context('ethereum') as context:
            return tuple(context['_final_states'])

    @property
    def _all_state_ids(self):
        """ IDs of the all states

            Note: state with id -1 is already in memory and it is not backed on the storage
        """
        return self._running_state_ids + self._terminated_state_ids

    @property
    def running_states(self):
        """ Iterates over the running states"""
        for state_id in self._running_state_ids:
            state = self.load(state_id)
            yield state
            self.save(state, state_id=state_id)  # overwrite old

    @property
    def terminated_states(self):
        """ Iterates over the terminated states"""
        for state_id in self._terminated_state_ids:
            state = self.load(state_id)
            yield state
            self.save(state, state_id=state_id)  # overwrite old

    @property
    def all_states(self):
        """ Iterates over the all states (terminated and alive)"""
        for state_id in self._all_state_ids:
            state = self.load(state_id)
            yield state
            self.save(state, state_id=state_id)  # overwrite old

    def count_states(self):
        """ Total states count """
        return len(self._all_state_ids)

    def count_running_states(self):
        """ Running states count """
        return len(self._running_state_ids)

    def count_terminated_states(self):
        """ Terminated states count """
        return len(self._terminated_state_ids)

    def _terminate_state_id(self, state_id):
        """ Manually terminates a states by state_id.
            Moves the state from the running list into the terminated list
        """

        if state_id != -1:
            # Move state from running to final
            with self.locked_context('ethereum') as eth_context:
                saved_states = eth_context['_saved_states']
                final_states = eth_context['_final_states']
                if state_id in saved_states:
                    saved_states.remove(state_id)
                    final_states.add(state_id)
                    eth_context['_saved_states'] = saved_states  # TODO This two may be not needed in py3?
                    eth_context['_final_states'] = final_states
        else:
            assert state_id == -1
            state_id = self.save(self._initial_state, final=True)
            self._initial_state = None
        return state_id

    def _revive_state_id(self, state_id):
        """ Manually revive a state by state_id.
            Moves the state from the final list into the running list
        """

        # Move state from final to running
        if state_id != -1:
            with self.locked_context('ethereum') as eth_context:
                saved_states = eth_context['_saved_states']
                final_states = eth_context['_final_states']
                if state_id in final_states:
                    final_states.remove(state_id)
                    saved_states.add(state_id)
                    eth_context['_saved_states'] = saved_states
                    eth_context['_final_states'] = final_states
        return state_id

    # deprecate this 5 in favor of for sta in m.all_states: do stuff?

    def get_world(self, state_id=None):
        """ Returns the evm world of `state_id` state. """
        state = self.load(state_id)
        if state is None:
            return None
        else:
            return state.platform

    def get_balance(self, address, state_id=None):
        """ Balance for account `address` on state `state_id` """
        if isinstance(address, EVMAccount):
            address = int(address)
        return self.get_world(state_id).get_balance(address)

    def get_storage_data(self, address, offset, state_id=None):
        """ Storage data for `offset` on account `address` on state `state_id` """
        if isinstance(address, EVMAccount):
            address = int(address)
        return self.get_world(state_id).get_storage_data(address, offset)

    def get_code(self, address, state_id=None):
        """ Storage data for `offset` on account `address` on state `state_id` """
        if isinstance(address, EVMAccount):
            address = int(address)
        return self.get_world(state_id).get_code(address)

    def last_return(self, state_id=None):
        """ Last returned buffer for state `state_id` """
        state = self.load(state_id)
        return state.platform.last_return_data

    def transactions(self, state_id=None):
        """ Transactions list for state `state_id` """
        state = self.load(state_id)
        return state.platform.transactions

    def make_symbolic_arguments(self, types):
        """
            Make a reasonable serialization of the symbolic argument types
        """
        # FIXME this is more naive than reasonable.
        return ABI.deserialize(types, self.make_symbolic_buffer(32, name="INITARGS"))

    def solidity_create_contract(self, source_code, owner, name=None, contract_name=None, libraries=None, balance=0, address=None, args=(), solc_bin=None, solc_remaps=[]):
        """ Creates a solidity contract and library dependencies

            :param str source_code: solidity source code
            :param owner: owner account (will be default caller in any transactions)
            :type owner: int or EVMAccount
            :param contract_name: Name of the contract to analyze (optional if there is a single one in the source code)
            :type contract_name: str
            :param balance: balance to be transferred on creation
            :type balance: int or SValue
            :param address: the address for the new contract (optional)
            :type address: int or EVMAccount
            :param tuple args: constructor arguments
            :param solc_bin: path to solc binary
            :type solc_bin: str
            :param solc_remaps: solc import remaps
            :type solc_remaps: list of str
            :rtype: EVMAccount
        """
        if libraries is None:
            deps = {}
        else:
            deps = dict(libraries)

        contract_names = [contract_name]
        while contract_names:
            contract_name_i = contract_names.pop()
            try:
                compile_results = self._compile(source_code, contract_name_i, libraries=deps, solc_bin=solc_bin, solc_remaps=solc_remaps)
                md = SolidityMetadata(*compile_results)
                if contract_name_i == contract_name:
                    constructor_types = md.get_constructor_arguments()
                    if args is None:
                        args = self.make_symbolic_arguments(constructor_types)
                    contract_account = self.create_contract(owner=owner,
                                                            balance=balance,
                                                            address=address,
                                                            init=md._init_bytecode + ABI.serialize(constructor_types, *args),
                                                            name=name)
                else:
                    contract_account = self.create_contract(owner=owner, init=md._init_bytecode)

                if contract_account is None:
                    raise EthereumError("Failed to build contract %s" % contract_name_i)
                self.metadata[int(contract_account)] = md

                deps[contract_name_i] = contract_account
            except DependencyError as e:
                contract_names.append(contract_name_i)
                for lib_name in e.lib_names:
                    if lib_name not in deps:
                        contract_names.append(lib_name)

        if not self.count_running_states() or len(self.get_code(contract_account)) == 0:
            return None
        return contract_account

    def create_contract(self, owner, balance=0, address=None, init=None, name=None, gas=21000):
        """ Creates a contract

            :param owner: owner account (will be default caller in any transactions)
            :type owner: int or EVMAccount
            :param balance: balance to be transferred on creation
            :type balance: int or SValue
            :param int address: the address for the new contract (optional)
            :param str init: initializing evm bytecode and arguments
            :param str name: a unique name for reference
            :param gas: gas budget for the creation/initialization of the contract
            :rtype: EVMAccount
        """
        if not self.count_running_states():
            raise NoAliveStates

        if address is not None and address in map(int, self.accounts.values()):
            # Address already used
            raise EthereumError("Address already used")

        # Let's just choose the address ourself. This is not yellow paper material
        if address is None:
            address = self.new_address()

        # Name check
        if name is None:
            name = self._get_uniq_name("contract")
        if name in self._accounts:
            # Account name already used
            raise EthereumError("Name already used")

        self._transaction('CREATE', owner, balance, address, data=init, gaslimit=gas)
        # TODO detect failure in the constructor

        self._accounts[name] = EVMContract(address=address, manticore=self, default_caller=owner, name=name)
        return self.accounts[name]

    def _get_uniq_name(self, stem):
        count = 0
        for name_i in self.accounts.keys():
            if name_i.startswith(stem):
                try:
                    count = max(count, int(name_i[len(stem):]) + 1)
                except:
                    pass
        name = "{:s}{:d}".format(stem, count)
        assert name not in self.accounts
        return name

    def new_address(self):
        """ Create a fresh 160bit address """
        new_address = random.randint(100, pow(2, 160))
        if new_address in map(int, self.accounts.values()):
            return self.new_address()
        return new_address

    def transaction(self, caller, address, value, data, gas=21000):
        """ Issue a symbolic transaction in all running states

            :param caller: the address of the account sending the transaction
            :type caller: int or EVMAccount
            :param address: the address of the contract to call
            :type address: int or EVMAccount
            :param value: balance to be transfered on creation
            :type value: int or SValue
            :param data: initial data
            :param gas: gas budget
            :raises NoAliveStates: if there are no alive states to execute
        """
        self._transaction('CALL', caller, value=value, address=address, data=data, gaslimit=gas)

    def create_account(self, balance=0, address=None, code=None, name=None):
        """ Low level creates an account. This won't generate a transaction.

            :param balance: balance to be set on creation (optional)
            :type balance: int or SValue
            :param address: the address for the new account (optional)
            :type address: int
            :param code: the runtime code for the new account (None means normal account) (optional)
            :param name: a global account name eg. for use as reference in the reports (optional)
            :return: an EVMAccount
        """
        # Need at least one state where to apply this
        if not self.count_running_states():
            raise NoAliveStates

        # Name check
        if name is None:
            if code is None:
                name = self._get_uniq_name("normal")
            else:
                name = self._get_uniq_name("contract")
        if name in self._accounts:
            # Account name already used
            raise EthereumError("Name already used")

        #Balance check
        if not isinstance(balance, int):
            raise EthereumError("Balance invalid type")

        if isinstance(code, str):
            code = bytearray(code)
        if code is not None and not isinstance(code, (bytearray, Array)):
            raise EthereumError("code bad type")

        # Address check
        # Let's just choose the address ourself. This is not yellow paper material
        if address is None:
            address = self.new_address()
        if not isinstance(address, int):
            raise EthereumError("A concrete address is needed")
        assert address is not None
        if address in map(int, self.accounts.values()):
            # Address already used
            raise EthereumError("Address already used")

        # To avoid going full crazy we maintain a global list of addresses
        # Different states may CREATE a different set of accounts.
        # Accounts created by a human have the same address in all states.
        for state in self.running_states:
            world = state.platform

            if '_pending_transaction' in state.context:
                raise EthereumError("This is bad. There should not be a pending transaction")

            if address in world.accounts:
                # Address already used
                raise EthereumError("This is bad. Same address is used for different contracts in different states")
            world.create_account(address, balance, code=code, storage=None)

        self._accounts[name] = EVMAccount(address, manticore=self, name=name)
        return self.accounts[name]

    def _migrate_tx_expressions(self, state, caller, address, value, data):
            # Copy global constraints into each state.
            # We should somehow remember what has been copied to each state
            # In a second transaction we should only add new constraints.
            # And actually only constraints related to whatever we are using in
            # the tx. This is a FIXME
            global_constraints = self.constraints

            # Normally users will be making these symbolic expressions by creating
            # global symbolic variables via ManticoreEVM.make_.... and those
            # global expressions need to be imported into each state when a tx
            # actually happens

            if issymbolic(caller):
                caller = state.migrate_expression(caller)

            if issymbolic(address):
                address = state.migrate_expression(address)

            if issymbolic(value):
                value = state.migrate_expression(value)

            if issymbolic(data):
                if isinstance(data, ArrayProxy):  # FIXME is this necessary here?
                    data = data.array
                data = state.migrate_expression(data)
                if isinstance(data, Array):
                    data = ArrayProxy(data)

            for c in global_constraints:
                state.constrain(c)

            return caller, address, value, data

    def _transaction(self, sort, caller, value=0, address=None, data=None, gaslimit=0, price=1):
        """ Initiates a transaction

            :param caller: caller account
            :type caller: int or EVMAccount
            :param int address: the address for the transaction (optional)
            :param value: value to be transferred
            :param price: the price of gas for this transaction. Mostly unused.
            :type value: int or SValue
            :param str data: initializing evm bytecode and arguments or transaction call data
            :param gaslimit: gas budget
            :rtype: EVMAccount
        """
        #Type Forgiveness
        if isinstance(address, EVMAccount):
            address = int(address)
        if isinstance(caller, EVMAccount):
            caller = int(caller)
        #Defaults, call data is empty
        if data is None:
            data = bytearray(b"")
        if isinstance(data, (str, bytes)):
            data = bytearray(data)
        if not isinstance(data, (bytearray, Array)):
            raise EthereumError("code bad type")

        # Check types
        if not isinstance(address, (int, BitVec)):
            raise EthereumError("Caller invalid type")

        if not isinstance(value, (int, BitVec)):
            raise EthereumError("Value invalid type")

        if not isinstance(address, (int, BitVec)):
            raise EthereumError("address invalid type")

        if not isinstance(price, int):
            raise EthereumError("Price invalid type")

        # Check argument consistency and set defaults ...
        if sort not in ('CREATE', 'CALL'):
            raise ValueError('unsupported transaction type')

        if sort == 'CREATE':
            #let's choose an address here for now #NOTYELLOW
            if address is None:
                address = self.new_address()

            # When creating data is the init_bytecode + arguments
            if len(data) == 0:
                raise EthereumError("An initialization bytecode is needed for a CREATE")

        assert address is not None
        assert caller is not None

        # Transactions (like everything else) need at least one running state
        if not self.count_running_states():
            raise NoAliveStates

        # To avoid going full crazy, we maintain a global list of addresses
        for state in self.running_states:
            world = state.platform

            if '_pending_transaction' in state.context:
                raise EthereumError("This is bad. It should not be a pending transaction")

            # Migrate any expression to state specific constraint set
            caller, address, value, data = self._migrate_tx_expressions(state, caller, address, value, data)

            # Different states may CREATE a different set of accounts. Accounts
            # that were crated by a human have the same address in all states.
            # This diverges from the yellow paper but at least we check that we
            # are not trying to create an already used address here
            if sort == 'CREATE':
                if address in world.accounts:
                    # Address already used
                    raise EthereumError("This is bad. Same address is used for different contracts in different states")

            state.context['_pending_transaction'] = (sort, caller, address, value, data, gaslimit, price)

        # run over potentially several states and
        # generating potentially several others
        self.run(procs=self._config_procs)

        return address

    def multi_tx_analysis(self, solidity_filename, contract_name=None, tx_limit=None, tx_use_coverage=True, tx_send_ether=True, tx_account="attacker", args=None):
        owner_account = self.create_account(balance=1000, name='owner')
        attacker_account = self.create_account(balance=1000, name='attacker')

        # Pretty print
        logger.info("Starting symbolic create contract")

        with open(solidity_filename) as f:
            contract_account = self.solidity_create_contract(f, contract_name=contract_name, owner=owner_account, args=args)

        if tx_account == "attacker":
            tx_account = [attacker_account]
        elif tx_account == "owner":
            tx_account = [owner_account]
        elif tx_account == "combo1":
            tx_account = [owner_account, attacker_account]
        else:
            raise EthereumError('The account to perform the symbolic exploration of the contract should be "attacker", "owner" or "combo1"')

        if contract_account is None:
            logger.info("Failed to create contract: exception in constructor")
            return

        prev_coverage = 0
        current_coverage = 0
        tx_no = 0
        while (current_coverage < 100 or not tx_use_coverage) and not self.is_shutdown():
            try:
                logger.info("Starting symbolic transaction: %d", tx_no)

                # run_symbolic_tx
                symbolic_data = self.make_symbolic_buffer(320)
                if tx_send_ether:
                    value = self.make_symbolic_value()
                else:
                    value = 0
                self.transaction(caller=tx_account[min(tx_no, len(tx_account) - 1)],
                                 address=contract_account,
                                 data=symbolic_data,
                                 value=value,
                                 gas=2100000)
                logger.info("%d alive states, %d terminated states", self.count_running_states(), self.count_terminated_states())
            except NoAliveStates:
                break

            # Check if the maximum number of tx was reached
            if tx_limit is not None and tx_no + 1 == tx_limit:
                break

            # Check if coverage has improved or not
            if tx_use_coverage:
                prev_coverage = current_coverage
                current_coverage = self.global_coverage(contract_account)
                found_new_coverage = prev_coverage < current_coverage

                if not found_new_coverage:
                    break

            tx_no += 1

    def run(self, **kwargs):
        """ Run any pending transaction on any running state """
        # Check if there is a pending transaction
        with self.locked_context('ethereum') as context:
            # there are no states added to the executor queue
            assert len(self._executor.list()) == 0
            for state_id in context['_saved_states']:
                self._executor.put(state_id)
            context['_saved_states'] = set()

        # A callback will use _pending_transaction and issue the transaction
        # in each state (see load_state_callback)
        super().run(**kwargs)

        with self.locked_context('ethereum') as context:
            if len(context['_saved_states']) == 1:
                self._initial_state = self._executor._workspace.load_state(context['_saved_states'].pop(), delete=True)
                context['_saved_states'] = set()
                assert self._running_state_ids == (-1,)

    def save(self, state, state_id=None, final=False):
        """ Save a state in secondary storage and add it to running or final lists

            :param state: A manticore State
            :param state_id: if not None force state_id (overwrite)
            :param final: True if state is final
            :returns: a state id
        """
        # If overwriting then the state_id must be known
        if state_id is not None:
            if state_id not in self._all_state_ids:
                raise EthereumError("Trying to overwrite unknown state_id")
            with self.locked_context('ethereum') as context:
                context['_final_states'].discard(state_id)
                context['_saved_states'].discard(state_id)

        if state_id != -1:
            # save the state to secondary storage
            state_id = self._executor._workspace.save_state(state, state_id=state_id)

            with self.locked_context('ethereum') as context:
                if final:
                    # Keep it on a private list
                    context['_final_states'].add(state_id)
                else:
                    # Keep it on a private list
                    context['_saved_states'].add(state_id)
        return state_id

    def load(self, state_id=None):
        """ Load one of the running or final states.

            :param state_id: If None it assumes there is a single running state
            :type state_id: int or None
        """
        state = None
        if state_id is None:
            #a single state was assumed
            if self.count_running_states() == 1:
                #Get the ID of the single running state
                state_id = self._running_state_ids[0]
            else:
                raise EthereumError("More than one state running; you must specify a state id.")

        if state_id == -1:
            state = self.initial_state
        else:
            state = self._executor._workspace.load_state(state_id, delete=False)
            #froward events from newly loaded object
            self._executor.forward_events_from(state, True)
        return state

    # Callbacks
    def _on_symbolic_sha3_callback(self, state, data, known_hashes):
        """ INTERNAL USE """
        assert issymbolic(data), 'Data should be symbolic here!'

        with self.locked_context('ethereum') as context:
            known_sha3 = context.get('_known_sha3', None)
            if known_sha3 is None:
                known_sha3 = set()

            sha3_states = context.get('_sha3_states', [])
            results = []
            # If know_hashes is true then there is a _known_ solution for the hash
            known_hashes_cond = False
            for key, value in known_sha3:
                assert not issymbolic(key), "Saved sha3 data,hash pairs should be concrete"
                cond = key == data

                #TODO consider disabling this solver query.
                if not state.can_be_true(cond):
                    continue

                results.append((key, value))
                known_hashes_cond = Operators.OR(cond, known_hashes_cond)

            # adding a single random example so we can explore further in case
            # there are not known sha3 pairs that match yet
            if not results:
                data_concrete = state.solve_one(data)
                s = sha3.keccak_256(data_concrete)
                data_hash = int(s.hexdigest(), 16)
                results.append((data_concrete, data_hash))
                known_hashes_cond = data_concrete == data
                known_sha3.add((data_concrete, data_hash))
            not_known_hashes_cond = Operators.NOT(known_hashes_cond)

            # We need to fork/save the state
            #################################
            # save the state to secondary storage
            # Build and enqueue a state for each solution
            with state as temp_state:
                if temp_state.can_be_true(not_known_hashes_cond):
                    temp_state.constrain(not_known_hashes_cond)
                    state_id = self._executor._workspace.save_state(temp_state)
                    sha3_states[state_id] = [hsh for buf, hsh in known_sha3]
            context['_sha3_states'] = sha3_states

            if not state.can_be_true(known_hashes_cond):
                raise TerminateState("There is no matching sha3 pair, bailing out")
            state.constrain(known_hashes_cond)

            #send known hashes to evm
            known_hashes.update(results)

    def _on_concrete_sha3_callback(self, state, buf, value):
        """ INTERNAL USE """
        with self.locked_context('ethereum', dict) as ethereum_context:
            known_sha3 = ethereum_context.get('_known_sha3', None)
            if known_sha3 is None:
                known_sha3 = set()
            known_sha3.add((buf, value))
            ethereum_context['_known_sha3'] = known_sha3

    def _terminate_state_callback(self, state, state_id, e):
        """ INTERNAL USE
            Every time a state finishes executing the last transaction, we save it in
            our private list
        """
        if str(e) == 'Abandoned state':
            #do nothing
            return
        world = state.platform
        state.context['last_exception'] = e
        e.testcase = False  # Do not generate a testcase file

        if not world.all_transactions:
            logger.debug("Something went wrong: search terminated in the middle of an ongoing tx")
            self.save(state, final=True)
            return

        tx = world.all_transactions[-1]

        #we initiated the Tx; we need process the outcome for now.
        #Fixme incomplete.
        if tx.is_human():
            if tx.sort == 'CREATE':
                if tx.result == 'RETURN':
                    world.set_code(tx.address, tx.return_data)
                else:
                    world.delete_account(tx.address)
        else:
            logger.info("Manticore exception: state should be terminated only at the end of the human transaction")

        #Human tx that ends in this wont modify the storage so finalize and
        # generate a testcase. FIXME This should be configurable as REVERT and
        # THROW; it actually changes the balance and nonce? of some accounts
        if tx.result in {'SELFDESTRUCT', 'REVERT', 'THROW', 'TXERROR'}:
            self.save(state, final=True)
        elif tx.result in {'RETURN', 'STOP'}:
            # if not a revert, we save the state for further transactions
            self.save(state)  # Add to running states
        else:
            logger.debug("Exception in state. Discarding it")

    #Callbacks
    def _load_state_callback(self, state, state_id):
        """ INTERNAL USE
            If a state was just loaded from storage, we do the pending transaction
        """
        if '_pending_transaction' not in state.context:
            return
        world = state.platform
        ty, caller, address, value, data, gaslimit, price = state.context['_pending_transaction']
        del state.context['_pending_transaction']

        if ty == 'CALL':
            world.transaction(address=address, caller=caller, data=data, value=value, price=price, gas=gaslimit)
        else:
            assert ty == 'CREATE'
            world.create_contract(caller=caller, address=address, balance=value, init=data, price=price, gas=gaslimit)

    def _did_evm_execute_instruction_callback(self, state, instruction, arguments, result):
        """ INTERNAL USE """
        #logger.debug("%s", state.platform.current_vm)
        #TODO move to a plugin
        at_init = state.platform.current_transaction.sort == 'CREATE'
        if at_init:
            coverage_context_name = 'init_coverage'
        else:
            coverage_context_name = 'runtime_coverage'

        with self.locked_context(coverage_context_name, set) as coverage:
            coverage.add((state.platform.current_vm.address, instruction.pc))

        state.context.setdefault('evm.trace', []).append((state.platform.current_vm.address, instruction.pc, at_init))

    def _did_evm_read_code(self, state, offset, size):
        """ INTERNAL USE """
        with self.locked_context('code_data', set) as code_data:
            for i in range(offset, offset + size):
                code_data.add((state.platform.current_vm.address, i))

    def get_metadata(self, address):
        """ Gets the solidity metadata for address.
            This is available only if address is a contract created from solidity
        """
        return self.metadata.get(int(address))

    def register_detector(self, d):
        if not isinstance(d, Detector):
            raise EthereumError("Not a Detector")
        if d.name in self.detectors:
            raise EthereumError("Detector already registered")
        self.detectors[d.name] = d
        self.register_plugin(d)
        return d.name

    def unregister_detector(self, d):
        if not isinstance(d, (Detector, str)):
            raise EthereumError("Not a Detector")
        name = d
        if isinstance(d, Detector):
            name = d.name
        if name not in self.detectors:
            raise EthereumError("Detector not registered")
        d = self.detectors[name]
        del self.detectors[name]
        self.unregister_plugin(d)

    @property
    def workspace(self):
        return self._executor._workspace._store.uri

    def generate_testcase(self, state, name, message=''):
        self._generate_testcase_callback(state, name, message)

    def current_location(self, state):
        world = state.platform
        address = world.current_vm.address
        pc = world.current_vm.pc
        at_init = world.current_transaction.sort == 'CREATE'
        output = io.StringIO()
        output.write('Contract: 0x{:x}\n'.format(address))
        output.write('EVM Program counter: 0x{:x}{:s}\n'.format(pc, at_init and " (at constructor)" or ""))
        md = self.get_metadata(address)
        if md is not None:
            src = md.get_source_for(pc, runtime=not at_init)
            output.write('Snippet:\n')
            output.write(src.replace('\n', '\n  ').strip())
            output.write('\n')
        return output.getvalue()

    def _generate_testcase_callback(self, state, name, message=''):
        """
        Create a serialized description of a given state.
        :param state: The state to generate information about
        :param message: Accompanying message
        """
        # workspace should not be responsible for formating the output
        # each object knows its secrets, and each class should be able to report its
        # final state
        #super()._generate_testcase_callback(state, name, message)
        # TODO(mark): Refactor ManticoreOutput to let the platform be more in control
        #  so this function can be fully ported to EVMWorld.generate_workspace_files.
        blockchain = state.platform

        testcase = self._output.testcase(name.replace(' ', '_'))
        last_tx = blockchain.last_transaction
        if last_tx:
            message = message + last_tx.result
        logger.info("Generated testcase No. {} - {}".format(testcase.num, message))

        local_findings = set()
        for detector in self.detectors.values():
            for address, pc, finding, at_init, constraint in detector.get_findings(state):
                if (address, pc, finding, at_init) not in local_findings:
                    local_findings.add((address, pc, finding, at_init, constraint))

        if len(local_findings):
            with testcase.open_stream('findings') as findings:
                for address, pc, finding, at_init, constraint in local_findings:
                    findings.write('- %s -\n' % finding)
                    findings.write('  Contract: 0x%x\n' % address)
                    findings.write('  EVM Program counter: 0x%x%s\n' % (pc, at_init and " (at constructor)" or ""))
                    md = self.get_metadata(address)
                    if md is not None:
                        src = md.get_source_for(pc, runtime=not at_init)
                        findings.write('  Snippet:\n')
                        findings.write(src.replace('\n', '\n    ').strip())
                        findings.write('\n')

        with testcase.open_stream('summary') as stream:
            is_something_symbolic = state.platform.dump(stream, state, self, message)

            with self.locked_context('ethereum') as context:
                known_sha3 = context.get('_known_sha3', None)
                if known_sha3:
                    stream.write("Known hashes:\n")
                    for key, value in known_sha3:
                        stream.write('%s::%x\n' % (binascii.hexlify(key), value))

            if is_something_symbolic:
                stream.write('\n\n(*) Example solution given. Value is symbolic and may take other values\n')

        # Transactions

        with testcase.open_stream('tx') as tx_summary:
            with testcase.open_stream('tx.json') as txjson:
                txlist = []
                is_something_symbolic = False

                for sym_tx in blockchain.human_transactions:  # external transactions
                    tx_summary.write("Transactions No. %d\n" % blockchain.transactions.index(sym_tx))

                    conc_tx = sym_tx.concretize(state)
                    txlist.append(conc_tx.to_dict(self))

                    is_something_symbolic = sym_tx.dump(tx_summary, state, self, conc_tx=conc_tx)

                if is_something_symbolic:
                    tx_summary.write('\n\n(*) Example solution given. Value is symbolic and may take other values\n')

                json.dump(txlist, txjson)

        # logs
        with testcase.open_stream('logs') as logs_summary:
            is_something_symbolic = False
            for log_item in blockchain.logs:
                is_log_symbolic = issymbolic(log_item.memlog)
                is_something_symbolic = is_log_symbolic or is_something_symbolic
                solved_memlog = state.solve_one(log_item.memlog)
                printable_bytes = ''.join([c for c in map(chr, solved_memlog) if c in string.printable])

                logs_summary.write("Address: %x\n" % log_item.address)
                logs_summary.write("Memlog: %s (%s) %s\n" % (binascii.hexlify(solved_memlog).decode(), printable_bytes, flagged(is_log_symbolic)))
                logs_summary.write("Topics:\n")
                for i, topic in enumerate(log_item.topics):
                    logs_summary.write("\t%d) %x %s" % (i, state.solve_one(topic), flagged(issymbolic(topic))))

        with testcase.open_stream('constraints') as smt_summary:
            smt_summary.write(str(state.constraints))

        with testcase.open_stream('pkl', binary=True) as statef:
            self._serializer.serialize(state, statef)

        trace = state.context.get('evm.trace')
        if trace:
            with testcase.open_stream('trace') as f:
                self._emit_trace_file(f, trace)
        return testcase

    @staticmethod
    def _emit_trace_file(filestream, trace):
        """
        :param filestream: file object for the workspace trace file
        :param trace: list of (contract address, pc) tuples
        :type trace: list[tuple(int, int)]
        """
        for contract, pc, at_init in trace:
            if pc == 0:
                filestream.write('---\n')
            ln = '0x{:x}:0x{:x} {}\n'.format(contract, pc, '*' if at_init else '')
            filestream.write(ln)

    @property
    def global_findings(self):
        global_findings = set()
        for detector in self.detectors.values():
            for address, pc, finding, at_init in detector.global_findings:
                if (address, pc, finding, at_init) not in global_findings:
                    global_findings.add((address, pc, finding, at_init))
        return global_findings

    def finalize(self):
        """
        Terminate and generate testcases for all currently alive states (contract states that cleanly executed
        to a STOP or RETURN in the last symbolic transaction).
        """
        logger.debug("Finalizing %d states.", self.count_states())

        def finalizer(state_id):
            state_id = self._terminate_state_id(state_id)
            st = self.load(state_id)
            logger.debug("Generating testcase for state_id %d", state_id)
            self._generate_testcase_callback(st, 'test', '')

        def worker_finalize(q):
            try:
                while True:
                    finalizer(q.get_nowait())
            except EmptyQueue:
                pass

        q = Queue()
        for state_id in self._all_state_ids:
            #we need to remove -1 state before forking because it may be in memory
            if state_id == -1:
                finalizer(-1)
            else:
                q.put(state_id)

        report_workers = []
        for _ in range(self._config_procs):
            proc = Process(target=worker_finalize, args=(q,))
            proc.start()
            report_workers.append(proc)

        for proc in report_workers:
            proc.join()

        #global summary
        if len(self.global_findings):
            with self._output.save_stream('global.findings') as global_findings:
                for address, pc, finding, at_init in self.global_findings:
                    global_findings.write('- %s -\n' % finding)
                    global_findings.write('  Contract: %s\n' % address)
                    global_findings.write('  EVM Program counter: 0x%x%s\n' % (pc, at_init and " (at constructor)" or ""))

                    md = self.get_metadata(address)
                    if md is not None:
                        source_code_snippet = md.get_source_for(pc, runtime=not at_init)
                        global_findings.write('  Solidity snippet:\n')
                        global_findings.write('    '.join(source_code_snippet.splitlines(True)))
                        global_findings.write('\n')

        with self._output.save_stream('manticore.yml') as f:
            config.save(f)

        with self._output.save_stream('global.summary') as global_summary:
            # (accounts created by contract code are not in this list )
            global_summary.write("Global runtime coverage:\n")
            for address in self.contract_accounts.values():
                global_summary.write("{:x}: {:2.2f}%\n".format(int(address), self.global_coverage(address)))

                md = self.get_metadata(address)
                if md is not None and len(md.warnings) > 0:
                    global_summary.write('\n\nCompiler warnings for %s:\n' % md.name)
                    global_summary.write(md.warnings)

        for address, md in self.metadata.items():
            with self._output.save_stream('global_%s.sol' % md.name) as global_src:
                global_src.write(md.source_code)
            with self._output.save_stream('global_%s_runtime.bytecode' % md.name, binary=True) as global_runtime_bytecode:
                global_runtime_bytecode.write(md.runtime_bytecode)
            with self._output.save_stream('global_%s_init.bytecode' % md.name, binary=True) as global_init_bytecode:
                global_init_bytecode.write(md.init_bytecode)

            with self._output.save_stream('global_%s.runtime_asm' % md.name) as global_runtime_asm:
                runtime_bytecode = md.runtime_bytecode

                with self.locked_context('runtime_coverage') as seen:

                    count, total = 0, 0
                    for i in EVMAsm.disassemble_all(runtime_bytecode):
                        if (address, i.pc) in seen:
                            count += 1
                            global_runtime_asm.write('*')
                        else:
                            global_runtime_asm.write(' ')

                        global_runtime_asm.write('%4x: %s\n' % (i.pc, i))
                        total += 1

            with self._output.save_stream('global_%s.init_asm' % md.name) as global_init_asm:
                with self.locked_context('init_coverage') as seen:
                    count, total = 0, 0
                    for i in EVMAsm.disassemble_all(md.init_bytecode):
                        if (address, i.pc) in seen:
                            count += 1
                            global_init_asm.write('*')
                        else:
                            global_init_asm.write(' ')

                        global_init_asm.write('%4x: %s\n' % (i.pc, i))
                        total += 1

            with self._output.save_stream('global_%s.init_visited' % md.name) as f:
                with self.locked_context('init_coverage') as seen:
                    visited = set((o for (a, o) in seen if a == address))
                    for o in sorted(visited):
                        f.write('0x%x\n' % o)

            with self._output.save_stream('global_%s.runtime_visited' % md.name) as f:
                with self.locked_context('runtime_coverage') as seen:
                    visited = set()
                    for (a, o) in seen:
                        if a == address:
                            visited.add(o)
                    for o in sorted(visited):
                        f.write('0x%x\n' % o)

        # delete actual streams from storage
        for state_id in self._all_state_ids:
            # state_id -1 is always only on memory
            if state_id != -1:
                self._executor._workspace.rm_state(state_id)

        # clean up lists
        with self.locked_context('ethereum') as eth_context:
            eth_context['_saved_states'] = set()
            eth_context['_final_states'] = set()

        logger.info("Results in %s", self.workspace)

    def global_coverage(self, account):
        """ Returns code coverage for the contract on `account_address`.
            This sums up all the visited code lines from any of the explored
            states.
        """
        account_address = int(account)
        runtime_bytecode = None
        #Search one state in which the account_address exists
        for state in self.all_states:
            world = state.platform
            if account_address in world:
                code = world.get_code(account_address)
                runtime_bytecode = state.solve_one(code)
                break
        else:
            return 0.0
        with self.locked_context('runtime_coverage') as coverage:
            seen = {off for addr, off in coverage if addr == account_address}
        return calculate_coverage(runtime_bytecode, seen)

    # TODO: Find a better way to suppress execution of Manticore._did_finish_run_callback
    # We suppress because otherwise we log it many times and it looks weird.
    def _did_finish_run_callback(self):
        pass<|MERGE_RESOLUTION|>--- conflicted
+++ resolved
@@ -11,11 +11,8 @@
 from ..platforms import evm
 from ..core.state import State, TerminateState
 from ..utils.helpers import issymbolic, PickleSerializer
-<<<<<<< HEAD
 from ..utils import config
-=======
 from ..utils.log import init_logging
->>>>>>> 12d783a7
 import tempfile
 from subprocess import Popen, PIPE, check_output
 from multiprocessing import Process, Queue
