import sys

from functools import reduce
import re
import logging

from ..core.plugin import Plugin
from ..core.smtlib import Operators, to_constant
import pyevmasm as EVMAsm
logger = logging.getLogger(__name__)


class FilterFunctions(Plugin):
    def __init__(
        self, regexp=r".*", mutability="both", depth="both", fallback=False, include=True, **kwargs
    ):
        """
            Constrain input based on function metadata. Include or avoid functions
            selected by the specified criteria.

            Examples:
            #Do not explore any human transactions that end up calling a constant function
            no_human_constant = FilterFunctions(depth='human', mutability='constant', include=False)

            #At human tx depth only accept synthetic check functions
            only_tests = FilterFunctions(regexp=r'mcore_.*', depth='human', include=False)

            :param regexp: a regular expression over the name of the function '.*' will match all functions
            :param mutability: mutable, constant or both will match functions declared in the abi to be of such class
            :param depth: match functions in internal transactions, in human initiated transactions or in both types
            :param fallback: if True include the fallback function. Hash will be 00000000 for it
            :param include: if False exclude the selected functions, if True include them
        """
        super().__init__(**kwargs)
        depth = depth.lower()
        if depth not in ("human", "internal", "both"):
            raise ValueError
        mutability = mutability.lower()
        if mutability not in ("mutable", "constant", "both"):
            raise ValueError

        # fixme better names for member variables
        self._regexp = regexp
        self._mutability = mutability
        self._depth = depth
        self._fallback = fallback
        self._include = include

    def will_open_transaction_callback(self, state, tx):
        world = state.platform
        tx_cnt = len(world.all_transactions)
        # Constrain input only once per tx, per plugin
        if state.context.get("constrained%d" % id(self), 0) != tx_cnt:
            state.context["constrained%d" % id(self)] = tx_cnt

            if self._depth == "human" and not tx.is_human:
                return
            if self._depth == "internal" and tx.is_human:
                return

            # Get metadata if any for the target address of current tx
            md = self.manticore.get_metadata(tx.address)
            if md is None:
                return
            # Let's compile  the list of interesting hashes
            selected_functions = []

            for func_hsh in md.function_selectors:
                abi = md.get_abi(func_hsh)
                if abi["type"] == "fallback":
                    continue
                if self._mutability == "constant" and not abi.get("constant", False):
                    continue
                if self._mutability == "mutable" and abi.get("constant", False):
                    continue
                if not re.match(self._regexp, abi["name"]):
                    continue
                selected_functions.append(func_hsh)

            if self._fallback and md.has_non_default_fallback_function:
                selected_functions.append(md.fallback_function_selector)

            if self._include:
                if not selected_functions:
                    logger.warning("No functions selected, adding False to path constraint.")
                # constrain the input so it can take only the interesting values
                constraint = reduce(Operators.OR, (tx.data[:4] == x for x in selected_functions), False)
                state.constrain(constraint)
            else:
                # Avoid all not selected hashes
                constraint = True
                for func_hsh in md.function_selectors:
                    constraint = True
                    if func_hsh in selected_functions:
                        constraint = Operators.AND(tx.data[:4] != func_hsh, constraint)
<<<<<<< HEAD
                    state.constrain(constraint)
=======
                state.constrain(constraint)
>>>>>>> 1aa341ac


class LoopDepthLimiter(Plugin):
    """ This just aborts explorations that are too deep """

    def __init__(self, loop_count_threshold=5, **kwargs):
        super().__init__(**kwargs)
        self.loop_count_threshold = loop_count_threshold

    def will_start_run_callback(self, *args):
        with self.manticore.locked_context("seen_rep", dict) as reps:
            reps.clear()

    def will_execute_instruction_callback(self, state, pc, insn):
        world = state.platform
        with self.manticore.locked_context("seen_rep", dict) as reps:
            item = (
                world.current_transaction.sort == "CREATE",
                world.current_transaction.address,
                pc,
            )
            if item not in reps:
                reps[item] = 0
            reps[item] += 1
            if reps[item] > self.loop_count_threshold:
                state.abandon()


class VerboseTrace(Plugin):
    """
    Generates a verbose trace of EVM execution and saves in workspace into `state<id>.trace`.

    Example output can be seen in test_eth_plugins.
    """

    def will_evm_execute_instruction_callback(self, state, instruction, arguments):
        current_vm = state.platform.current_vm
        state.context.setdefault("str_trace", []).append(str(current_vm))

    def generate_testcase(self, state, testcase, message):
        trace = state.context.get("str_trace", [])

        with testcase.open_stream("verbose_trace") as vt:
            for t in trace:
                vt.write(t + "\n")


class VerboseTraceStdout(Plugin):
    """
    Same as VerboseTrace but prints to stdout. Note that you should use it only if Manticore
    is run with procs=1 as otherwise, the output will be clobbered.
    """

    def will_evm_execute_instruction_callback(self, state, instruction, arguments):
        print(state.platform.current_vm)


class KeepOnlyIfStorageChanges(Plugin):
    """ This plugin discards all transactions that results in states where
        the underlying EVM storage did not change or in other words,
        there were no writes to it.

        This allows to speed-up EVM engine exploration as we don't
        explore states that have the same storage (contract data).

        However, keep in mind that if the (contract) code relies on
        account balance and the balance is not a symbolic value
        it might be that a certain state will not be covered by the
        execution when this plugin is used.
    """

    def did_open_transaction_callback(self, state, tx, *args):
        """ We need a stack. Each tx (internal or not) starts with a "False" flag
            denoting that it did not write anything to the storage
        """
        state.context["written"].append(False)

    def did_close_transaction_callback(self, state, tx, *args):
        """ When a tx (internal or not) is closed a value is popped out from the
        flag stack. Depending on the result if the storage is not rolled back the
        next flag in the stack is updated. Not that if the a tx is reverted the
        changes it may have done on the storage will not affect the final result.

        """
        flag = state.context["written"].pop()
        if tx.result in {"RETURN", "STOP"}:
            code_written = (tx.result == "RETURN") and (tx.sort == "CREATE")
            flag = flag or code_written
            # As the ether balance of any account can be manipulated beforehand
            # it does not matter if a state can affect the balances or not.
            # The same reachability should be obtained as the account original
            # balances must be symbolic and free-ish
            if not flag:
                ether_sent = state.can_be_true(tx.value != 0)
                flag = flag or ether_sent
            state.context["written"][-1] = state.context["written"][-1] or flag

    def did_evm_write_storage_callback(self, state, *args):
        """ Turn on the corresponding flag is the storage has been modified.
        Note: subject to change if the current transaction is reverted"""
        state.context["written"][-1] = True

    def will_run_callback(self, *args):
        """Initialize the flag stack at each human tx/run()"""
        for st in self.manticore.ready_states:
            st.context["written"] = [False]

    def did_run_callback(self):
        """When  human tx/run just ended remove the states that have not changed
         the storage"""
        with self.manticore.locked_context("ethereum.saved_states", list) as saved_states:
            # Normally the ready states are consumed and forked, eth save the
            # states that finished ok in a special context list. This list will
            # compose the ready states for the next human transaction.
            # The actual "ready_states" list at this point contain the states
            # that have not finished the previous TX due to a timeout. Those will
            # be ignored.
            for state_id in list(saved_states):
                st = self.manticore._load(state_id)
                if not st.context["written"][-1]:
                    if st.id in self.manticore._ready_states:
                        self.manticore._ready_states.remove(st.id)
                        self.manticore._terminated_states.append(st.id)
                    saved_states.remove(st.id)

    def generate_testcase(self, state, testcase, message):
        with testcase.open_stream("summary") as stream:
            if not state.context.get("written", (False,))[-1]:
                stream.write(
                    "State was removed from ready list because the last tx did not write to the storage"
                )


class SkipRevertBasicBlocks(Plugin):
    def _is_revert_bb(self, state, pc):
        world = state.platform

        def read_code(_pc=None):
            while True:
                yield to_constant(world.current_vm.read_code(_pc)[0])
                _pc += 1

        for inst in EVMAsm.disassemble_all(read_code(pc), pc):
            if inst.name == "REVERT":
                return True
            if inst.is_terminator:
                return False

    def will_evm_execute_instruction_callback(self, state, instruction, arguments):
        world = state.platform
        if state.platform.current_transaction.sort != "CREATE":
            if instruction.semantics == "JUMPI":

                # if the bb after the jumpi ends ina revert do not explore it.
                if self._is_revert_bb(state, world.current_vm.pc + instruction.size):
                    state.constrain(arguments[1] == True)

                # if the target of the jumpi ends up in a revert avoid it
                if self._is_revert_bb(state, arguments[0]):
                    state.constrain(arguments[1] == False)

                # This may have added an impossible constraint.<|MERGE_RESOLUTION|>--- conflicted
+++ resolved
@@ -90,14 +90,9 @@
                 # Avoid all not selected hashes
                 constraint = True
                 for func_hsh in md.function_selectors:
-                    constraint = True
                     if func_hsh in selected_functions:
                         constraint = Operators.AND(tx.data[:4] != func_hsh, constraint)
-<<<<<<< HEAD
-                    state.constrain(constraint)
-=======
                 state.constrain(constraint)
->>>>>>> 1aa341ac
 
 
 class LoopDepthLimiter(Plugin):
