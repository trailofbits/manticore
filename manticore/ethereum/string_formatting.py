--- conflicted
+++ resolved
@@ -10,8 +10,4 @@
     Return string indicating EVM program counter and whether counter was read
     at constructor
     """
-<<<<<<< HEAD
-    return f'EVM Program counter: 0x{pc}{at_init and " (at constructor)" or ""}\n'
-=======
-    return f'EVM Program counter: 0x{pc}{" (at constructor)" if at_init else ""}\n'
->>>>>>> 3d9e9afa
+    return f'EVM Program counter: 0x{pc}{" (at constructor)" if at_init else ""}\n'