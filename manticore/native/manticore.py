--- conflicted
+++ resolved
@@ -189,15 +189,8 @@
         """
         A decorator used to register a hook function to run before analysis begins. Hook
         function takes one :class:`~manticore.core.state.State` argument.
-<<<<<<< HEAD
-        '''
+        """
         self.subscribe('will_run', f)
-=======
-        """
-        def callback(manticore_obj, state):
-            f(state)
-        self.subscribe('will_start_run', types.MethodType(callback, self))
->>>>>>> 220b9499
         return f
 
     def hook(self, pc):
