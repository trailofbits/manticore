from abc import ABCMeta, abstractmethod
from weakref import WeakValueDictionary
from dataclasses import dataclass, field
from ..core.smtlib import (
    Operators,
    ConstraintSet,
    arithmetic_simplify,
    SelectedSolver,
    TooManySolutions,
    BitVec,
    BitVecConstant,
    expression,
    issymbolic,
    Expression,
)
from ..native.mappings import mmap, munmap
from ..utils.helpers import interval_intersection
from ..utils import config

import functools
import logging

from typing import Dict, Generator, Iterable, List, MutableMapping, Optional, Set, Union

logger = logging.getLogger(__name__)

consts = config.get_group("native")
consts.add(
    "fast_crash",
    default=False,
    description="If True, throws a memory safety error if ANY concretization of a pointer is"
    " out of bounds. Otherwise, forks into valid and invalid memory access states.",
)


class MemoryException(Exception):
    """
    Memory exceptions
    """

    def __init__(self, message: str, address=None):
        """
        Builds a memory exception.

        :param message: exception message.
        :param address: memory address where the exception occurred.
        """
        self.address = address
        self.message = message
        if address is not None and not issymbolic(address):
            self.message += f" <{address:x}>"

    def __str__(self):
        return self.message


class ConcretizeMemory(MemoryException):
    """
    Raised when a symbolic memory cell needs to be concretized.
    """

    def __init__(
        self,
        mem: "Memory",
        address: Union[int, Expression],
        size: int,
        message: Optional[str] = None,
        policy: str = "MINMAX",
    ):
        if message is None:
            self.message = f"Concretizing memory address {address} size {size}"
        else:
            self.message = message
        super().__init__(self.message, address)
        self.mem = mem
        self.address = address
        self.size = size
        self.policy = policy


class InvalidMemoryAccess(MemoryException):
    _message = "Invalid memory access"

    def __init__(self, address, mode: str):
        assert mode in "rwx"
        message = f"{self._message} (mode:{mode})"
        super(InvalidMemoryAccess, self).__init__(message, address)
        self.mode = mode


class InvalidSymbolicMemoryAccess(InvalidMemoryAccess):
    _message = "Invalid symbolic memory access"

    def __init__(self, address, mode: str, size, constraint):
        super(InvalidSymbolicMemoryAccess, self).__init__(address, mode)
        # the crashing constraint you need to assert
        self.constraint = constraint
        self.size = size


def _normalize(c):
    """
    Convert a byte-like value into a canonical byte (a value of type 'bytes' of len 1)

    :param c:
    :return:
    """
    if isinstance(c, int):
        return bytes([c])
    elif isinstance(c, str):
        return bytes([ord(c)])
    else:
        return c


class Map(object, metaclass=ABCMeta):
    """
    A memory map.

    It represents a convex chunk of memory with a start and an end address.
    It may be implemented as an actual file mapping or as a StringIO/bytearray.

    >>>           ######################################
                  ^                                    ^
                start                                 end

    """

    def __init__(self, start: int, size: int, perms: str, name=None):
        """
        Abstract memory map.

        :param start: the first valid address.
        :param size: the size of the map.
        :param perms: the access permissions of the map (rwx).
        """
        assert isinstance(start, int) and start >= 0, "Invalid start address"
        assert isinstance(size, int) and size > 0, "Invalid end address"

        super().__init__()
        self._start = start
        self._end = start + size
        self._set_perms(perms)
        self._name = name

    def _get_perms(self) -> str:
        """ Gets the access permissions of the map. """
        return self._perms

    def _set_perms(self, perms: str) -> None:
        """
        Sets the access permissions of the map.

        :param perms: the new permissions.
        """
        assert (
            isinstance(perms, str)
            and len(perms) <= 3
            and perms.strip() in ["", "r", "w", "x", "rw", "r x", "rx", "rwx", "wx"]
        )
        self._perms = perms

    # Property
    perms = property(_get_perms, _set_perms)

    def access_ok(self, access) -> bool:
        """ Check if there is enough permissions for access """
        for c in access:
            if c not in self.perms:
                return False
        return True

    @property
    def start(self) -> int:
        return self._start

    @property
    def end(self) -> int:
        return self._end

    @property
    def name(self):
        return self._name

    def __len__(self):
        """Returns the current size in bytes. """
        return self._end - self._start

    def __repr__(self):
        """
        Returns the string representation of the map mapping.

        :rtype: str
        """
        return f"<{self.__class__.__name__} 0x{self.start:016x}-0x{self.end:016x} {self.perms}>"

    def __iter__(self):
        """
        Iterate all valid addresses
        """
        return iter(range(self._start, self._end))

    def __eq__(self, other) -> bool:
        return (
            self.start == other.start
            and self.end == other.end
            and self.perms == other.perms
            and self.name == other.name
        )

    def __lt__(self, other):
        if self.start != other.start:
            return self.start < other.start
        if self.end != other.end:
            return self.end < other.end
        # go by each char permission
        if self.perms != other.perms:
            return self.perms < other.perms
        return self.name < other.name

    def __hash__(self) -> int:
        return object.__hash__(self)

    def _in_range(self, index) -> bool:
        """ Returns True if index is in range """
        if isinstance(index, slice):
            in_range = (
                index.start < index.stop and index.start >= self.start and index.stop <= self.end
            )
        else:
            in_range = index >= self.start and index <= self.end
        return in_range

    def _get_offset(self, index):
        """
        Translates the index to the internal offsets.

        self.start   -> 0
        self.start+1 -> 1
        ...
        self.end     -> len(self)
        """
        if not self._in_range(index):
            raise IndexError("Map index out of range")
        if isinstance(index, slice):
            index = slice(index.start - self.start, index.stop - self.start)
        else:
            index -= self.start
        return index

    @abstractmethod
    def __getitem__(self, index):
        """
        Reads a byte from an address or a sequence of bytes from a range of addresses

        :param index: the address or slice where to obtain the bytes from.
        :return: the character or sequence at the specified address.
        :rtype: byte or array
        """

    @abstractmethod
    def __setitem__(self, index, value):
        """
        Writes a byte to an address or a sequence of bytes to a range of addresses

        :param index: the address or slice where to put the data.
        :param value: byte or sequence of bytes to put in this map.
        """

    @abstractmethod
    def split(self, address):
        """
        Split the current map into two mappings

        :param address: The address at which to split the Map.
        """


class AnonMap(Map):
    """ A concrete anonymous memory map """

    def __init__(self, start: int, size: int, perms: str, data_init=None, name=None):
        """
        Builds a concrete anonymous memory map.

        :param start: the first valid address of the map.
        :param size: the size of the map.
        :param perms: the access permissions of the map.
        :param data_init: the data to initialize the map.
        """
        super().__init__(start, size, perms, name)
        self._data = bytearray(size)
        if data_init is not None:
            assert len(data_init) <= size, "More initial data than reserved memory"
            # check that the values this slice points to are ints
            if isinstance(data_init[0], int):
                self._data[0 : len(data_init)] = data_init
            else:
                self._data[0 : len(data_init)] = [ord(s) for s in data_init]

    def __reduce__(self):
        return (self.__class__, (self.start, len(self), self.perms, self._data, self.name))

    def split(self, address):
        if address <= self.start:
            return None, self
        if address >= self.end:
            return self, None

        assert address > self.start and address < self.end
        head = AnonMap(self.start, address - self.start, self.perms, self[self.start : address])
        tail = AnonMap(address, self.end - address, self.perms, self[address : self.end])
        return head, tail

    def __setitem__(self, index, value):
        assert not isinstance(index, slice) or len(value) == index.stop - index.start
        index = self._get_offset(index)

        if issymbolic(value[0]) and isinstance(self._data, bytearray):
            self._data = [
                Operators.ORD(b) for b in self._data
            ]  # completely convert everything to a list if we need to store some symbolic data, just copying fpse

        if isinstance(index, slice):
            if not isinstance(value[0], int):
                value = [Operators.ORD(n) for n in value]
            self._data[index] = value
        else:
            self._data[index] = Operators.ORD(value)

    def __getitem__(self, index):
        index = self._get_offset(index)
        if isinstance(index, slice):
            return [Operators.CHR(i) for i in self._data[index]]
        return Operators.CHR(self._data[index])


class ArrayMap(Map):
    def __init__(
        self, start: int, size: int, perms: str, index_bits, backing_array=None, name=None
    ):
        super().__init__(start, size, perms, name)
        if name is None:
            name = "ArrayMap_{:x}".format(start)
        if backing_array is not None:
            self._array = backing_array
        else:
            self._array = expression.ArrayProxy(
                expression.ArrayVariable(index_bits, index_max=size, value_bits=8, name=name)
            )

    def __reduce__(self):
        return (
            self.__class__,
            (
                self.start,
                len(self),
                self._perms,
                self._array.index_bits,
                self._array,
                self._array.name,
            ),
        )

    def __setitem__(self, key, value):
        self._array[key] = value

    def __getitem__(self, key):
        return self._array[key]

    def split(self, address: int):
        if address <= self.start:
            return None, self
        if address >= self.end:
            return self, None

        assert self.start < address < self.end
        index_bits, value_bits = self._array.index_bits, self._array.value_bits

        left_size, right_size = address - self.start, self.end - address
        left_name, right_name = ["{}_{:d}".format(self._array.name, i) for i in range(2)]

        head_arr = expression.ArrayProxy(
            expression.ArrayVariable(index_bits, left_size, value_bits, name=left_name)
        )
        tail_arr = expression.ArrayProxy(
            expression.ArrayVariable(index_bits, right_size, value_bits, name=right_name)
        )

        head = ArrayMap(self.start, left_size, self.perms, index_bits, head_arr, left_name)
        tail = ArrayMap(address, right_size, self.perms, index_bits, tail_arr, right_name)

        return head, tail


class FileMap(Map):
    """
    A file map.

    A  file is mapped in multiples of the page size.  For a file that is not a
    multiple of the page size, the remaining memory is zeroed when mapped, and
    writes to that region are not written out to the file. The effect of
    changing the size of the underlying file of a mapping on the pages that
    correspond to added or removed regions of the file is unspecified.
    """

    def __init__(
        self, addr: int, size: int, perms: str, filename: str, offset: int = 0, overlay=None
    ):
        """
        Builds a map of memory  initialized with the content of filename.

        :param addr: the first valid address of the file map.
        :param size: the size of the file map.
        :param perms: the access permissions of the file map.
        :param filename: the file to map in memory.
        :param offset: the offset into the file where to start the mapping. \
                This offset must be a multiple of pagebitsize.
        """
        super().__init__(addr, size, perms)
        assert isinstance(offset, int)
        assert offset >= 0
        self._filename = filename
        self._offset = offset
        with open(filename, "r") as fileobject:
            fileobject.seek(0, 2)
            file_size = fileobject.tell()
            self._mapped_size = min(size, file_size - offset)
            self._data = mmap(fileobject.fileno(), offset, self._mapped_size)
        if overlay is not None:
            self._overlay = dict(overlay)
        else:
            self._overlay = dict()

    def __reduce__(self):
        return (
            self.__class__,
            (self.start, len(self), self.perms, self._filename, self._offset, self._overlay),
        )

    def __del__(self):
        if hasattr(self, "_data"):
            munmap(self._data, self._mapped_size)

    def __repr__(self):
        return f"<{self.__class__.__name__} [{self._filename}+{self._offset:x}] 0x{self.start:016x}-0x{self.end:016x} {self.perms}>"

    def __setitem__(self, index, value):
        assert not isinstance(index, slice) or len(value) == index.stop - index.start
        index = self._get_offset(index)
        if isinstance(index, slice):
            for i in range(index.stop - index.start):
                self._overlay[index.start + i] = value[i]
        else:
            self._overlay[index] = value

    def __getitem__(self, index):
        def get_byte_at_offset(offset):
            if offset in self._overlay:
                return _normalize(self._overlay[offset])
            else:
                if offset >= self._mapped_size:
                    return b"\x00"  # , 'Extra data must initially be zero'
                return _normalize(self._data[offset])

        index = self._get_offset(index)
        if isinstance(index, slice):
            result = []
            for i in range(index.start, index.stop):
                result.append(get_byte_at_offset(i))
            return result
        else:
            return get_byte_at_offset(index)

    def split(self, address: int):
        if address <= self.start:
            return None, self
        if address >= self.end:
            return self, None

        assert self.start < address <= self.end
        head = COWMap(self, size=address - self.start)
        tail = COWMap(self, offset=address - self.start)
        return head, tail


class COWMap(Map):
    """
    Copy-on-write based map.
    """

    def __init__(
        self, parent: Map, offset: int = 0, perms: Optional[str] = None, size=None, **kwargs
    ):
        """
        A copy on write copy of parent. Writes to the parent after a copy on
        write are unspecified.

        :param parent: the parent map.
        :param offset: an offset within the parent map from where to create the new map.
        :param perms: Permissions on new mapping, or None if inheriting.
        :param size: the size of the new map or max.
        """
        assert isinstance(parent, Map)
        assert offset >= 0 and offset < len(parent)
        if size is None:
            size = len(parent) - offset
        assert parent.start + offset + size <= parent.end
        if perms is None:
            perms = parent.perms

        super().__init__(parent.start + offset, size, perms, **kwargs)
        self._parent = parent
        # See (https://github.com/python/mypy/issues/2427)
        self._parent.__setitem__ = False  # type: ignore
        self._cow: Dict = {}

    def __setitem__(self, index, value):
        assert self._in_range(index)
        if isinstance(index, slice):
            for i in range(index.stop - index.start):
                self._cow[index.start + i] = _normalize(value[i])
        else:
            self._cow[index] = _normalize(value)

    def __getitem__(self, index):
        assert self._in_range(index)

        if isinstance(index, slice):
            result = []
            for i in range(index.start, index.stop):
                c = self._cow.get(i, self._parent[i])
                result.append(_normalize(c))
            return result
        else:
            return _normalize(self._cow.get(index, self._parent[index]))

    def split(self, address: int):
        if address <= self.start:
            return None, self
        if address >= self.end:
            return self, None

        assert address > self.start and address < self.end
        head = COWMap(self, size=address - self.start)
        tail = COWMap(self, offset=address - self.start)
        return head, tail


class StubCPU:
    def _publish(self, *args, **kwargs):
        return None


@dataclass
class ProcSelfMapInfo:
    start: int
    end: int
    rwx_perms: str
    shared_perms: str = "-"
    offset: int = 0
    device: str = "00:00"
    inode: int = 0
    pathname: str = ""

    perms: str = field(init=False)

    def __post_init__(self):
        self.perms = self.rwx_perms.replace(" ", "-") + self.shared_perms
        if self.pathname == "stack":
            self.pathname = "[" + self.pathname + "]"

    def __str__(self):
        return f"{self.address} {self.perms:>4s} {self.offset:08x} {self.device} {self.inode:9} {self.pathname}"

    @property
    def address(self):
        return f"{self.start:016x}-{self.end:016x}"


class Memory(object, metaclass=ABCMeta):
    """
    The memory manager.
    This class handles all virtual memory mappings and symbolic chunks.
    """

    def __init__(self, maps: Optional[Iterable[Map]] = None, cpu=StubCPU()):
        """
        Builds a memory manager.
        """
        super().__init__()
        if maps is None:
            self._maps: Set[Map] = set()
        else:
            self._maps = set(maps)
        self.cpu = cpu
        self._page2map: MutableMapping[int, Map] = WeakValueDictionary()  # {page -> ref{MAP}}
        self._recording_stack: List = []
        for m in self._maps:
            for i in range(self._page(m.start), self._page(m.end)):
                assert i not in self._page2map
                self._page2map[i] = m

    def __reduce__(self):
        return (self.__class__, (self._maps, self.cpu))

    @property
    @abstractmethod
    def memory_bit_size(self) -> int:
        return 32

    @property
    @abstractmethod
    def page_bit_size(self) -> int:
        return 12

    @property
    def memory_size(self) -> int:
        return 1 << self.memory_bit_size

    @property
    def page_size(self) -> int:
        return 1 << self.page_bit_size

    @property
    def memory_mask(self) -> int:
        return self.memory_size - 1

    @property
    def page_mask(self) -> int:
        return self.page_size - 1

    @property
    def maps(self) -> Set[Map]:
        return self._maps

    def _ceil(self, address) -> int:
        """
        Returns the smallest page boundary value not less than the address.
        :param address: the address to calculate its ceil.
        :return: the ceil of C{address}.
        """
        return (((address - 1) + self.page_size) & ~self.page_mask) & self.memory_mask

    def _floor(self, address) -> int:
        """
        Returns largest page boundary value not greater than the address.

        :param address: the address to calculate its floor.
        :return: the floor of C{address}.
        """
        return address & ~self.page_mask

    def _page(self, address) -> int:
        """
        Calculates the page number of an address.

        :param address: the address to calculate its page number.
        :return: the page number of address.
        """
        return address >> self.page_bit_size

    def _search(self, size, start=None, counter=0) -> int:
        """
        Recursively searches the address space for enough free space to allocate C{size} bytes.

        :param size: the size in bytes to allocate.
        :param start: an address from where to start the search.
        :param counter: internal parameter to know if all the memory was already scanned.
        :return: the address of an available space to map C{size} bytes.
        :raises MemoryException: if there is no space available to allocate the desired memory.


        todo: Document what happens when you try to allocate something that goes round the address 32/64 bit representation.
        """
        assert size & self.page_mask == 0
        if start is None:
            end = {32: 0xF8000000, 64: 0x0000800000000000}[self.memory_bit_size]
            start = end - size
        else:
            if start > self.memory_size - size:
                start = self.memory_size - size
            end = start + size

        consecutive_free = 0
        for p in range(self._page(end - 1), -1, -1):
            if p not in self._page2map:
                consecutive_free += 0x1000
            else:
                consecutive_free = 0
            if consecutive_free >= size:
                return p << self.page_bit_size
            counter += 1
            if counter >= self.memory_size // self.page_size:
                raise MemoryException("Not enough memory")

        return self._search(size, self.memory_size - size, counter)

    def mmapFile(self, addr, size, perms, filename, offset=0):
        """
        Creates a new file mapping in the memory address space.

        :param addr: the starting address (took as hint). If C{addr} is C{0} the first big enough
                     chunk of memory will be selected as starting address.
        :param size: the contents of a file mapping are initialized using C{size} bytes starting
                     at offset C{offset} in the file C{filename}.
        :param perms: the access permissions to this memory.
        :param filename: the pathname to the file to map.
        :param offset: the contents of a file mapping are initialized using C{size} bytes starting
                      at offset C{offset} in the file C{filename}.
        :return: the starting address where the file was mapped.
        :rtype: int
        :raises error:
                   - 'Address shall be concrete' if C{addr} is not an integer number.
                   - 'Address too big' if C{addr} goes beyond the limit of the memory.
                   - 'Map already used' if the piece of memory starting in C{addr} and with length C{size} isn't free.
        """
        # If addr is NULL, the system determines where to allocate the region.
        assert addr is None or isinstance(addr, int), "Address shall be concrete"
        assert size > 0

        self.cpu._publish("will_map_memory", addr, size, perms, filename, offset)

        # address is rounded down to the nearest multiple of the allocation granularity
        if addr is not None:
            assert addr < self.memory_size, "Address too big"
            addr = self._floor(addr)

        # size value is rounded up to the next page boundary
        size = self._ceil(size)

        # If zero search for a spot
        addr = self._search(size, addr)

        # It should not be allocated
        for i in range(self._page(addr), self._page(addr + size)):
            assert i not in self._page2map, "Map already used"

        # Create the map
        m = FileMap(addr, size, perms, filename, offset)

        # Okay, ready to alloc
        self._add(m)

        logger.debug("New file-memory map @%x size:%x", addr, size)
        self.cpu._publish("did_map_memory", addr, size, perms, filename, offset, addr)
        return addr

    def mmap(self, addr, size, perms, data_init=None, name=None):
        """
        Creates a new mapping in the memory address space.

        :param addr: the starting address (took as hint). If C{addr} is C{0} the first big enough
                     chunk of memory will be selected as starting address.
        :param size: the length of the mapping.
        :param perms: the access permissions to this memory.
        :param data_init: optional data to initialize this memory.
        :param name: optional name to give to this mapping
        :return: the starting address where the memory was mapped.
        :raises error:
                   - 'Address shall be concrete' if C{addr} is not an integer number.
                   - 'Address too big' if C{addr} goes beyond the limit of the memory.
                   - 'Map already used' if the piece of memory starting in C{addr} and with length C{size} isn't free.
        :rtype: int

        """
        # If addr is NULL, the system determines where to allocate the region.
        assert addr is None or isinstance(addr, int), "Address shall be concrete"

        self.cpu._publish("will_map_memory", addr, size, perms, None, None)

        # address is rounded down to the nearest multiple of the allocation granularity
        if addr is not None:
            assert addr < self.memory_size, "Address too big"
            addr = self._floor(addr)

        # size value is rounded up to the next page boundary
        size = self._ceil(size)

        # If zero search for a spot
        addr = self._search(size, addr)

        # It should not be allocated
        for i in range(self._page(addr), self._page(addr + size)):
            assert i not in self._page2map, "Map already used"

        # Create the anonymous map
        m = AnonMap(start=addr, size=size, perms=perms, data_init=data_init, name=name)

        # Okay, ready to alloc
        self._add(m)

        logger.debug("New memory map @%x size:%x", addr, size)

        self.cpu._publish("did_map_memory", addr, size, perms, None, None, addr)
        return addr

    def _add(self, m: Map) -> None:
        assert isinstance(m, Map)
        assert m not in self._maps
        assert m.start & self.page_mask == 0
        assert m.end & self.page_mask == 0
        self._maps.add(m)
        # updating the page to map translation
        for i in range(self._page(m.start), self._page(m.end)):
            self._page2map[i] = m

    def _del(self, m: Map) -> None:
        assert isinstance(m, Map)
        assert m in self._maps
        # remove m pages from the page2maps..
        for p in range(self._page(m.start), self._page(m.end)):
            del self._page2map[p]
        # remove m from the maps set
        self._maps.remove(m)

    def map_containing(self, address: int) -> Map:
        """
        Returns the L{MMap} object containing the address.

        :param address: the address to obtain its mapping.
        :rtype: L{MMap}

        @todo: symbolic address
        """
        page_offset = self._page(address)
        if page_offset not in self._page2map:
            raise MemoryException("Page not mapped", address)
        return self._page2map[page_offset]

    def mappings(self):
        """
        Returns a sorted list of all the mappings for this memory.

        :return: a list of mappings.
        :rtype: list
        """
        result = []
        for m in self.maps:
            if isinstance(m, AnonMap):
                result.append((m.start, m.end, m.perms, 0, ""))
            elif isinstance(m, FileMap):
                result.append((m.start, m.end, m.perms, m._offset, m._filename))
            else:
                result.append((m.start, m.end, m.perms, 0, m.name))

        return sorted(result)

    def __str__(self) -> str:
        return "\n".join(
            [
                f'{start:016x}-{end:016x} {p:>4s} {offset:08x} {name or ""}'
                for start, end, p, offset, name in self.mappings()
            ]
        )

    def proc_self_mappings(self) -> List[ProcSelfMapInfo]:
        """
        Returns a sorted list of all the mappings for this memory for /proc/self/maps.
        Device, inode, and private/shared permissions are unsupported.
        Stack is the only memory section supported in the memory map (heap, vdso, etc.)
        are unsupported.
        Pathname is substituted by filename

        :return: a list of mappings.
        """
        result = []
        # TODO: Device, inode, and private/shared permissions are unsupported
        # TODO: Add complete paths
        for m in self.maps:
            if isinstance(m, AnonMap):
                if m.name is not None:
                    result.append(
                        ProcSelfMapInfo(m.start, m.end, rwx_perms=m.perms, pathname=m.name)
                    )
                else:
                    result.append(ProcSelfMapInfo(m.start, m.end, rwx_perms=m.perms))
            elif isinstance(m, FileMap):
                result.append(
                    ProcSelfMapInfo(
                        m.start, m.end, rwx_perms=m.perms, offset=m._offset, pathname=m._filename
                    )
                )
            else:
                result.append(ProcSelfMapInfo(m.start, m.end, rwx_perms=m.perms, pathname=m.name))
        return sorted(result, key=lambda m: m.start)

    @property
    def __proc_self__(self):
        self.proc_self_mappings()
        return "\n".join([f"{m}" for m in self.proc_self_mappings()])

    def _maps_in_range(self, start: int, end: int) -> Generator[Map, None, None]:
        """
        Generates the list of maps that overlaps with the range [start:end]
        """

        # Search for the first matching map
        addr = start
        while addr < end:
            if addr not in self:
                addr += self.page_size
            else:
                m = self._page2map[self._page(addr)]
                yield m
                addr = m.end

    def munmap(self, start, size):
        """
        Deletes the mappings for the specified address range and causes further
        references to addresses within the range to generate invalid memory
        references.

        :param start: the starting address to delete.
        :param size: the length of the unmapping.
        """
        start = self._floor(start)
        end = self._ceil(start + size)

        self.cpu._publish("will_unmap_memory", start, size)

        for m in self._maps_in_range(start, end):
            self._del(m)
            head, tail = m.split(start)
            middle, tail = tail.split(end)
            assert middle is not None
            if head:
                self._add(head)
            if tail:
                self._add(tail)

        self.cpu._publish("did_unmap_memory", start, size)
        logger.debug(f"Unmap memory @{start:x} size:{size:x}")

    def mprotect(self, start, size, perms):
        assert size > 0
        start = self._floor(start)
        end = self._ceil(start + size)

        self.cpu._publish("will_protect_memory", start, size, perms)

        for m in self._maps_in_range(start, end):
            self._del(m)

            head, tail = m.split(start)
            middle, tail = tail.split(end)

            assert middle is not None
            middle.perms = perms
            self._add(middle)

            if head:
                self._add(head)
            if tail:
                self._add(tail)

        self.cpu._publish("did_protect_memory", start, size, perms)

    # Permissions
    def __contains__(self, address):
        return self._page(address) in self._page2map

    def perms(self, index):
        # not happy with this interface.
        if isinstance(index, slice):
            # get the more restrictive set of perms for the range
            raise NotImplementedError("No perms for slices")
        else:
            return self.map_containing(index).perms

    def max_exec_size(self, addr, max_size):
        """
        Finds maximum executable memory size
        starting from addr and up to max_size.

        :param addr: the starting address.
        :param size: the maximum size.
        :param access: the wished access.
        """
        size = 0
        max_addr = addr + max_size
        while addr < max_addr:
            if addr not in self:
                return size
            m = self.map_containing(addr)
            # could it be ? if access in m.perm
            if not m.access_ok("x"):
                return size
            size += m.end - addr
            addr = m.end
        return max_size

    def access_ok(self, index, access, force=False):
        if isinstance(index, slice):
            assert index.stop - index.start >= 0
            addr = index.start
            while addr < index.stop:
                if addr not in self:
                    return False
                m = self.map_containing(addr)

                if not force and not m.access_ok(access):
                    return False

                until_next_page = min(m.end - addr, index.stop - addr)
                addr += until_next_page
            assert addr == index.stop
            return True
        else:
            if index not in self:
                return False
            m = self.map_containing(index)
            return force or m.access_ok(access)

    # write and read potentially symbolic bytes at symbolic indexes
    def read(self, addr, size, force: bool = False) -> List[bytes]:
        if not self.access_ok(slice(addr, addr + size), "r", force):
            raise InvalidMemoryAccess(addr, "r")

        assert size > 0
        result: List[bytes] = []
        stop = addr + size
        p = addr
        while p < stop:
            m = self.map_containing(p)

            _size = min(m.end - p, stop - p)
            result += m[p : p + _size]
            p += _size
        assert p == stop

        return result

    def push_record_writes(self):
        """
        Begin recording all writes. Retrieve all writes with `pop_record_writes()`
        """
        self._recording_stack.append([])

    def pop_record_writes(self):
        """
        Stop recording trace and return a `list[(address, value)]` of all the writes
        that occurred, where `value` is of type list[str]. Can be called without
        intermediate `pop_record_writes()`.

        For example::

            mem.push_record_writes()
                mem.write(1, 'a')
                mem.push_record_writes()
                    mem.write(2, 'b')
                mem.pop_record_writes()  # Will return [(2, 'b')]
            mem.pop_record_writes()  # Will return [(1, 'a'), (2, 'b')]

        Multiple writes to the same address will all be included in the trace in the
        same order they occurred.

        :return: list[tuple]
        """

        lst = self._recording_stack.pop()
        # Append the current list to a previously-started trace.
        if self._recording_stack:
            self._recording_stack[-1].extend(lst)
        return lst

    def write(self, addr, buf, force=False):
        size = len(buf)
        if not self.access_ok(slice(addr, addr + size), "w", force):
            raise InvalidMemoryAccess(addr, "w")
        assert size > 0
        stop = addr + size
        start = addr

        if self._recording_stack:
            self._recording_stack[-1].append((addr, buf))

        while addr < stop:
            m = self.map_containing(addr)
            size = min(m.end - addr, stop - addr)
            m[addr : addr + size] = buf[addr - start : addr - start + size]
            addr += size
        assert addr == stop

    def _get_size(self, size):
        return size

    def __setitem__(self, index, value):
        if isinstance(index, slice):
            size = self._get_size(index.stop - index.start)
            assert len(value) == size  # raise proper Error?
            self.write(index.start, value)
        else:
            self.write(index, (value,))

    def __getitem__(self, index):
        if isinstance(index, slice):
            result = self.read(index.start, index.stop - index.start)
        else:
            result = self.read(index, 1)[0]
        return result

    def __iter__(self):
        """
        Iterate all valid addresses
        """
        for page_addr in sorted(self._page2map.keys()):
            start = page_addr * self.page_size
            end = start + self.page_size
            for addr in range(start, end):
                yield addr


class SMemory(Memory):
    """
    The symbolic memory manager.
    This class handles all virtual memory mappings and symbolic chunks.

    :todo: improve comments
    """

    def __init__(self, constraints: ConstraintSet, symbols=None, *args, **kwargs):
        """
        Builds a memory.

        :param constraints:  a set of initial constraints
        :param symbols: Symbolic chunks in format: {chunk_start_addr: (condition, value), ...}

        `symbols` or `self._symbols` is a mapping of symbolic chunks/memory cells starting addresses
        to their condition and value.

        The condition of a symbolic chunk can be concrete (True/False) or symbolic. The value should
        always be symbolic (e.g. a BitVecVariable).
        """
        super().__init__(*args, **kwargs)
        assert isinstance(constraints, ConstraintSet)
        self._constraints = constraints
        self._symbols: Dict
        if symbols is None:
            self._symbols = {}
        else:
            self._symbols = dict(symbols)

    def __reduce__(self):
        return (self.__class__, (self.constraints, self._symbols, self._maps), {"cpu": self.cpu})

    @property
    def constraints(self):
        return self._constraints

    @constraints.setter
    def constraints(self, constraints):
        self._constraints = constraints

    def _get_size(self, size):
        if isinstance(size, BitVec):
            size = arithmetic_simplify(size)
        else:
            size = BitVecConstant(self.memory_bit_size, size)
        assert isinstance(size, BitVecConstant)
        return size.value

    def munmap(self, start, size):
        """
        Deletes the mappings for the specified address range and causes further
        references to addresses within the range to generate invalid memory
        references.

        :param start: the starting address to delete.
        :param size: the length of the unmapping.
        """
        for addr in range(start, start + size):
            if len(self._symbols) == 0:
                break
            if addr in self._symbols:
                del self._symbols[addr]
        super().munmap(start, size)

    def read(self, address, size, force=False):
        """
        Read a stream of potentially symbolic bytes from a potentially symbolic
        address

        :param address: Where to read from
        :param size: How many bytes
        :param force: Whether to ignore permissions
        :rtype: list
        """
        size = self._get_size(size)
        assert not issymbolic(size)
        if issymbolic(address):
            logger.debug(f"Reading {size} bytes from symbolic address {address}")
            try:
                solutions = self._try_get_solutions(address, size, "r", force=force)
                assert len(solutions) > 0
            except TooManySolutions as e:
                solver = SelectedSolver.instance()
                m, M = solver.minmax(self.constraints, address)
                logger.debug(
                    f"Got TooManySolutions on a symbolic read. Range [{m:x}, {M:x}]. Not crashing!"
                )

                # The force param shouldn't affect this, as this is checking for unmapped reads, not bad perms
                crashing_condition = True
                for start, end, perms, offset, name in self.mappings():
                    if start <= M + size and end >= m:
                        if "r" in perms:
                            crashing_condition = Operators.AND(
                                Operators.OR((address + size).ult(start), address.uge(end)),
                                crashing_condition,
                            )

                if solver.can_be_true(self.constraints, crashing_condition):
                    raise InvalidSymbolicMemoryAccess(address, "r", size, crashing_condition)

                # INCOMPLETE Result! We could also fork once for every map
                logger.info("INCOMPLETE Result! Using the sampled solutions we have as result")
                condition = False
                for base in e.solutions:
                    condition = Operators.OR(address == base, condition)
                from ..core.state import ForkState

                raise ForkState("Forking state on incomplete result", condition)

            # So here we have all potential solutions to address

            condition = False
            for base in solutions:
                condition = Operators.OR(address == base, condition)

            result = []
            # consider size ==1 to read following code
            for offset in range(size):
                # Given ALL solutions for the symbolic address
                for base in solutions:
                    addr_value = base + offset
                    byte = Operators.ORD(self.map_containing(addr_value)[addr_value])
                    if addr_value in self._symbols:
                        for condition, value in self._symbols[addr_value]:
                            byte = Operators.ITEBV(8, condition, Operators.ORD(value), byte)
                    if len(result) > offset:
                        result[offset] = Operators.ITEBV(8, address == base, byte, result[offset])
                    else:
                        result.append(byte)
                    assert len(result) == offset + 1
            return list(map(Operators.CHR, result))
        else:
            result = list(map(Operators.ORD, super().read(address, size, force)))
            for offset in range(size):
                if address + offset in self._symbols:
                    for condition, value in self._symbols[address + offset]:
                        if condition is True:
                            result[offset] = Operators.ORD(value)
                        else:
                            result[offset] = Operators.ITEBV(
                                8, condition, Operators.ORD(value), result[offset]
                            )
            return list(map(Operators.CHR, result))

    def write(self, address, value, force: bool = False) -> None:
        """
        Write a value at address.

        :param address: The address at which to write
        :type address: int or long or Expression
        :param value: Bytes to write
        :type value: str or list
        :param force: Whether to ignore permissions

        """
        size = len(value)
        if issymbolic(address):

            solutions = self._try_get_solutions(address, size, "w", force=force)

            for offset in range(size):
                for base in solutions:
                    condition = base == address
                    self._symbols.setdefault(base + offset, []).append((condition, value[offset]))
        else:

            # Symbolic writes are stored in self._symbols and concrete writes are offloaded to super().write(...)
            #
            # Symbolic values are written one by one and concrete are written in chunks
            # To do this, the logic below tracks start index of the part where concrete values are
            # and commits/triggers writes of those concrete values when a symbolic value is hit or after the loop
            #
            concrete_start = None

            for offset in range(size):
                ea = address + offset

                if issymbolic(value[offset]):
                    # Commit (offload) concrete write
                    if concrete_start is not None:
                        super().write(address + concrete_start, value[concrete_start:offset], force)
                        concrete_start = None

                    # Commit symbolic write if access is okay
                    if not self.access_ok(ea, "w", force):
                        raise InvalidMemoryAccess(ea, "w")
                    self._symbols[ea] = [(True, value[offset])]

                else:
                    # For concrete value, remove symbolic chunks that were stored there
                    # (Note: there might be many because of conditions later leading to different program paths)
                    if ea in self._symbols:
                        del self._symbols[ea]

                    # Set concrete part start index if previous values weren't concrete
                    if concrete_start is None:
                        concrete_start = offset

            # Commit (offload) the last concrete write
            if concrete_start is not None:
                super().write(address + concrete_start, value[concrete_start:], force)

    def _try_get_solutions(self, address, size, access, max_solutions=0x1000, force=False):
        """
        Try to solve for a symbolic address, checking permissions when reading/writing size bytes.

        :param Expression address: The address to solve for
        :param int size: How many bytes to check permissions for
        :param str access: 'r' or 'w'
        :param int max_solutions: Will raise if more solutions are found
        :param force: Whether to ignore permission failure
        :rtype: list
        """
        assert issymbolic(address)
<<<<<<< HEAD
        solver = Z3Solver.instance()
        solutions = solver.get_all_values(self.constraints, address, maxcnt=max_solutions, silent=True)
=======
        solver = SelectedSolver.instance()
        solutions = solver.get_all_values(self.constraints, address, maxcnt=max_solutions)
>>>>>>> 3e68a854

        crashing_condition = False
        for base in solutions:
            if not self.access_ok(slice(base, base + size), access, force):
                crashing_condition = Operators.OR(address == base, crashing_condition)

        crash_or_not = solver.get_all_values(self.constraints, crashing_condition, maxcnt=2, silent=True)

        if not consts.fast_crash and len(crash_or_not) == 2:
            from ..core.state import Concretize

            def setstate(state, _value):
                """ Roll back PC to redo last instruction """
                state.cpu.PC = state.cpu._last_pc

            raise Concretize(
                "Forking on memory safety", expression=crashing_condition, setstate=setstate
            )
        elif any(crash_or_not):
            raise InvalidSymbolicMemoryAccess(address, access, size, crashing_condition)

        return solutions


class LazySMemory(SMemory):
    """
    A fully symbolic memory.

    Currently does not support cross-page reads/writes.
    """

    def __init__(self, constraints, *args, **kwargs):
        super(LazySMemory, self).__init__(constraints, *args, **kwargs)
        self.backing_array = constraints.new_array(index_bits=self.memory_bit_size)
        self.backed_by_symbolic_store = set()

    def __reduce__(self):
        return (
            self.__class__,
            (self.constraints, self._symbols, self._maps),
            {
                "backing_array": self.backing_array,
                "backed_by_symbolic_store": self.backed_by_symbolic_store,
                "cpu": self.cpu,
            },
        )

    def __setstate__(self, state):
        self.backing_array = state["backing_array"]
        self.backed_by_symbolic_store = state["backed_by_symbolic_store"]

    def mmapFile(self, addr, size, perms, filename, offset=0):
        """
        Creates a new file mapping in the memory address space.

        :param addr: the starting address (took as hint). If C{addr} is C{0} the first big enough
                     chunk of memory will be selected as starting address.
        :param size: the contents of a file mapping are initialized using C{size} bytes starting
                     at offset C{offset} in the file C{filename}.
        :param perms: the access permissions to this memory.
        :param filename: the pathname to the file to map.
        :param offset: the contents of a file mapping are initialized using C{size} bytes starting
                      at offset C{offset} in the file C{filename}.
        :return: the starting address where the file was mapped.
        :rtype: int
        :raises error:
                   - 'Address shall be concrete' if C{addr} is not an integer number.
                   - 'Address too big' if C{addr} goes beyond the limit of the memory.
                   - 'Map already used' if the piece of memory starting in C{addr} and with length C{size} isn't free.
        """
        # If addr is NULL, the system determines where to allocate the region.
        assert addr is None or isinstance(addr, int), "Address shall be concrete"
        assert addr < self.memory_size, "Address too big"
        assert size > 0

        self.cpu._publish("will_map_memory", addr, size, perms, filename, offset)

        map = AnonMap(addr, size, perms)
        self._add(map)

        # address is rounded down to the nearest multiple of the allocation granularity
        if addr is not None:
            addr = self._floor(addr)

        # size value is rounded up to the next page boundary
        size = self._ceil(size)

        with open(filename, "rb") as f:
            fdata = f.read()  # fdata is a bytes now

        # this worked
        fdata = fdata[offset:]
        fdata = fdata.ljust(size, b"\0")

        for i in range(size):
            Memory.write(self, addr + i, chr(fdata[i]), force=True)

        logger.debug("New file-memory map @%x size:%x", addr, size)
        self.cpu._publish("did_map_memory", addr, size, perms, filename, offset, addr)

        return addr

    def _deref_can_succeed(self, mapping, address, size):
        if not issymbolic(address):
            return address >= mapping.start and address + size < mapping.end
        else:
            solver = SelectedSolver.instance()
            constraint = Operators.AND(address >= mapping.start, address + size < mapping.end)
            return solver.can_be_true(self.constraints, constraint)

    def _import_concrete_memory(self, from_addr, to_addr):
        """
        for each address in this range need to read from concrete and write to symbolic
        it's possible that there will be invalid/unmapped addresses in this range. need to skip to next map if so
        also need to mark all of these addresses as now in the symbolic store

        :param int from_addr:
        :param int to_addr:
        :return:
        """
        logger.debug(
            "Importing concrete memory: {:x} - {:x} ({} bytes)".format(
                from_addr, to_addr, to_addr - from_addr
            )
        )

        for m in self.maps:
            span = interval_intersection(m.start, m.end, from_addr, to_addr)
            if span is None:
                continue

            start, stop = span

            for addr in range(start, stop):
                if addr in self.backed_by_symbolic_store:
                    continue

                self.backing_array[addr] = Memory.read(self, addr, 1)[0]
                self.backed_by_symbolic_store.add(addr)

    def _map_deref_expr(self, map, address):
        return Operators.AND(Operators.UGE(address, map.start), Operators.ULT(address, map.end))

    def _reachable_range(self, sym_address, size):
        solver = SelectedSolver.instance()
        addr_min, addr_max = solver.minmax(self.constraints, sym_address)
        return addr_min, addr_max + size - 1

    def valid_ptr(self, address):
        assert issymbolic(address)

        expressions = [self._map_deref_expr(m, address) for m in self._maps]
        valid = functools.reduce(Operators.OR, expressions)

        return valid

    def invalid_ptr(self, address):
        return Operators.NOT(self.valid_ptr(address))

    def read(self, address, size, force=False):

        access_min, access_max = self._reachable_range(address, size)

        if issymbolic(address):
            self._import_concrete_memory(access_min, access_max)

        retvals = []
        # Not range() because `address` can be symbolic.
        addrs_to_access = [address + i for i in range(size)]
        for addr in addrs_to_access:

            # If the deref is symbolic, or it's backed by a symbolic store on a page
            # that is writeable, go from backing_array. (if page is r-- or r-x, it would
            # not have had symbolic data written to it.)
            if issymbolic(addr):
                from_array = True
            elif addr in self.backed_by_symbolic_store:
                m = self.map_containing(addr)
                from_array = not m or "w" in m.perms
            else:
                from_array = False

            if from_array:
                val = self.backing_array[addr]
            else:
                val = Memory.read(self, addr, 1)[0]

            retvals.append(val)

        return retvals

    def write(self, address, value, force=False):

        size = len(value)

        addrs_to_access = [address + i for i in range(size)]

        if issymbolic(address):
            access_min, access_max = self._reachable_range(address, size)

            self._import_concrete_memory(access_min, access_max)

            for addr, byte in zip(addrs_to_access, value):
                self.backing_array[addr] = Operators.ORD(byte)
        else:
            self.backed_by_symbolic_store -= set(addrs_to_access)
            Memory.write(self, address, value)

    def scan_mem(self, data_to_find):
        """
        Scan for concrete bytes in all mapped memory. Successively yield addresses of all matches.

        :param bytes data_to_find: String to locate
        :return:
        """

        # TODO: for the moment we just treat symbolic bytes as bytes that don't match.
        # for our simple test cases right now, the bytes we're interested in scanning
        # for will all just be there concretely
        # TODO: Can probably do something smarter here like Boyer-Moore, but unnecessary
        # if we're looking for short strings.

        # Querying mem with an index returns [bytes]
        if isinstance(data_to_find, bytes):
            data_to_find = [bytes([c]) for c in data_to_find]

        for mapping in sorted(self.maps):
            for ptr in mapping:
                if ptr + len(data_to_find) >= mapping.end:
                    break

                candidate = mapping[ptr : ptr + len(data_to_find)]

                # TODO: treat symbolic bytes as bytes that don't match. for our simple tests right now, the
                # bytes will be there concretely
                if issymbolic(candidate[0]):
                    break

                if candidate == data_to_find:
                    yield ptr


class Memory32(Memory):
    memory_bit_size: int = 32
    page_bit_size: int = 12


class Memory64(Memory):
    memory_bit_size: int = 64
    page_bit_size: int = 12


class SMemory32(SMemory):
    memory_bit_size: int = 32
    page_bit_size: int = 12


class SMemory32L(SMemory):
    memory_bit_size: int = 32
    page_bit_size: int = 13


class SMemory64(SMemory):
    memory_bit_size: int = 64
    page_bit_size: int = 12


class LazySMemory32(LazySMemory):
    memory_bit_size: int = 32
    page_bit_size: int = 12


class LazySMemory64(LazySMemory):
    memory_bit_size: int = 64
    page_bit_size: int = 12<|MERGE_RESOLUTION|>--- conflicted
+++ resolved
@@ -1327,13 +1327,8 @@
         :rtype: list
         """
         assert issymbolic(address)
-<<<<<<< HEAD
-        solver = Z3Solver.instance()
+        solver = SelectedSolver.instance()
         solutions = solver.get_all_values(self.constraints, address, maxcnt=max_solutions, silent=True)
-=======
-        solver = SelectedSolver.instance()
-        solutions = solver.get_all_values(self.constraints, address, maxcnt=max_solutions)
->>>>>>> 3e68a854
 
         crashing_condition = False
         for base in solutions:
