from abc import ABCMeta, abstractmethod
from weakref import WeakValueDictionary
from dataclasses import dataclass, field
from ..core.smtlib import (
    Operators,
    ConstraintSet,
    arithmetic_simplify,
    SelectedSolver,
    TooManySolutions,
    BitVec,
    BitVecConstant,
    expression,
    issymbolic,
    Expression,
)
from ..native.mappings import mmap, munmap
from ..utils.helpers import interval_intersection
from ..utils import config

import functools
import logging

from typing import Dict, Generator, Iterable, List, MutableMapping, Optional, Set, Union

logger = logging.getLogger(__name__)

consts = config.get_group("native")
consts.add(
    "fast_crash",
    default=False,
    description="If True, throws a memory safety error if ANY concretization of a pointer is"
    " out of bounds. Otherwise, forks into valid and invalid memory access states.",
)


class MemoryException(Exception):
    """
    Memory exceptions
    """

    def __init__(self, message: str, address=None):
        """
        Builds a memory exception.

        :param message: exception message.
        :param address: memory address where the exception occurred.
        """
        self.address = address
        self.message = message
        if address is not None and not issymbolic(address):
            self.message += f" <{address:x}>"

    def __str__(self):
        return self.message


class ConcretizeMemory(MemoryException):
    """
    Raised when a symbolic memory cell needs to be concretized.
    """

    def __init__(
        self,
        mem: "Memory",
        address: Union[int, Expression],
        size: int,
        message: Optional[str] = None,
        policy: str = "MINMAX",
    ):
        if message is None:
            self.message = f"Concretizing memory address {address} size {size}"
        else:
            self.message = message
        super().__init__(self.message, address)
        self.mem = mem
        self.address = address
        self.size = size
        self.policy = policy


class InvalidMemoryAccess(MemoryException):
    _message = "Invalid memory access"

    def __init__(self, address, mode: str):
        assert mode in "rwx"
        message = f"{self._message} (mode:{mode})"
        super(InvalidMemoryAccess, self).__init__(message, address)
        self.mode = mode


class InvalidSymbolicMemoryAccess(InvalidMemoryAccess):
    _message = "Invalid symbolic memory access"

    def __init__(self, address, mode: str, size, constraint):
        super(InvalidSymbolicMemoryAccess, self).__init__(address, mode)
        # the crashing constraint you need to assert
        self.constraint = constraint
        self.size = size


def _normalize(c):
    """
    Convert a byte-like value into a canonical byte (a value of type 'bytes' of len 1)

    :param c:
    :return:
    """
    if isinstance(c, int):
        return bytes([c])
    elif isinstance(c, str):
        return bytes([ord(c)])
    else:
        return c


class Map(object, metaclass=ABCMeta):
    """
    A memory map.

    It represents a convex chunk of memory with a start and an end address.
    It may be implemented as an actual file mapping or as a StringIO/bytearray.

    >>>           ######################################
                  ^                                    ^
                start                                 end

    """

    def __init__(self, start: int, size: int, perms: str, name=None):
        """
        Abstract memory map.

        :param start: the first valid address.
        :param size: the size of the map.
        :param perms: the access permissions of the map (rwx).
        """
        assert isinstance(start, int) and start >= 0, "Invalid start address"
        assert isinstance(size, int) and size > 0, "Invalid end address"

        super().__init__()
        self._start = start
        self._end = start + size
        self._set_perms(perms)
        self._name = name

    def _get_perms(self) -> str:
        """ Gets the access permissions of the map. """
        return self._perms

    def _set_perms(self, perms: str) -> None:
        """
        Sets the access permissions of the map.

        :param perms: the new permissions.
        """
        assert (
            isinstance(perms, str)
            and len(perms) <= 3
            and perms.strip() in ["", "r", "w", "x", "rw", "r x", "rx", "rwx", "wx"]
        )
        self._perms = perms

    # Property
    perms = property(_get_perms, _set_perms)

    def access_ok(self, access) -> bool:
        """ Check if there is enough permissions for access """
        for c in access:
            if c not in self.perms:
                return False
        return True

    @property
    def start(self) -> int:
        return self._start

    @property
    def end(self) -> int:
        return self._end

    @property
    def name(self):
        return self._name

    def __len__(self):
        """Returns the current size in bytes. """
        return self._end - self._start

    def __repr__(self):
        """
        Returns the string representation of the map mapping.

        :rtype: str
        """
        return f"<{self.__class__.__name__} 0x{self.start:016x}-0x{self.end:016x} {self.perms}>"

    def __iter__(self):
        """
        Iterate all valid addresses
        """
        return iter(range(self._start, self._end))

    def __eq__(self, other) -> bool:
        return (
            self.start == other.start
            and self.end == other.end
            and self.perms == other.perms
            and self.name == other.name
        )

    def __lt__(self, other):
        if self.start != other.start:
            return self.start < other.start
        if self.end != other.end:
            return self.end < other.end
        # go by each char permission
        if self.perms != other.perms:
            return self.perms < other.perms
        return self.name < other.name

    def __hash__(self) -> int:
        return object.__hash__(self)

    def _in_range(self, index) -> bool:
        """ Returns True if index is in range """
        if isinstance(index, slice):
            in_range = (
                index.start < index.stop and index.start >= self.start and index.stop <= self.end
            )
        else:
            in_range = index >= self.start and index <= self.end
        return in_range

    def _get_offset(self, index):
        """
        Translates the index to the internal offsets.

        self.start   -> 0
        self.start+1 -> 1
        ...
        self.end     -> len(self)
        """
        if not self._in_range(index):
            raise IndexError("Map index out of range")
        if isinstance(index, slice):
            index = slice(index.start - self.start, index.stop - self.start)
        else:
            index -= self.start
        return index

    @abstractmethod
    def __getitem__(self, index):
        """
        Reads a byte from an address or a sequence of bytes from a range of addresses

        :param index: the address or slice where to obtain the bytes from.
        :return: the character or sequence at the specified address.
        :rtype: byte or array
        """

    @abstractmethod
    def __setitem__(self, index, value):
        """
        Writes a byte to an address or a sequence of bytes to a range of addresses

        :param index: the address or slice where to put the data.
        :param value: byte or sequence of bytes to put in this map.
        """

    @abstractmethod
    def split(self, address):
        """
        Split the current map into two mappings

        :param address: The address at which to split the Map.
        """


class AnonMap(Map):
    """ A concrete anonymous memory map """

    def __init__(self, start: int, size: int, perms: str, data_init=None, name=None):
        """
        Builds a concrete anonymous memory map.

        :param start: the first valid address of the map.
        :param size: the size of the map.
        :param perms: the access permissions of the map.
        :param data_init: the data to initialize the map.
        """
        super().__init__(start, size, perms, name)
        self._data = bytearray(size)
        if data_init is not None:
            assert len(data_init) <= size, "More initial data than reserved memory"
            # check that the values this slice points to are ints
            if isinstance(data_init[0], int):
                self._data[0 : len(data_init)] = data_init
            else:
                self._data[0 : len(data_init)] = [ord(s) for s in data_init]

    def __reduce__(self):
        return (self.__class__, (self.start, len(self), self.perms, self._data, self.name))

    def split(self, address):
        if address <= self.start:
            return None, self
        if address >= self.end:
            return self, None

        assert address > self.start and address < self.end
        head = AnonMap(self.start, address - self.start, self.perms, self[self.start : address])
        tail = AnonMap(address, self.end - address, self.perms, self[address : self.end])
        return head, tail

    def __setitem__(self, index, value):
        assert not isinstance(index, slice) or len(value) == index.stop - index.start
        index = self._get_offset(index)

        if issymbolic(value[0]) and isinstance(self._data, bytearray):
            self._data = [
                Operators.ORD(b) for b in self._data
            ]  # completely convert everything to a list if we need to store some symbolic data, just copying fpse

        if isinstance(index, slice):
            if not isinstance(value[0], int):
                value = [Operators.ORD(n) for n in value]
            self._data[index] = value
        else:
            self._data[index] = Operators.ORD(value)

    def __getitem__(self, index):
        index = self._get_offset(index)
        if isinstance(index, slice):
            return [Operators.CHR(i) for i in self._data[index]]
        return Operators.CHR(self._data[index])


class ArrayMap(Map):
    def __init__(
        self, start: int, size: int, perms: str, index_bits, backing_array=None, name=None
    ):
        super().__init__(start, size, perms, name)
        if name is None:
            name = "ArrayMap_{:x}".format(start)
        if backing_array is not None:
            self._array = backing_array
        else:
            self._array = expression.ArrayProxy(
                expression.ArrayVariable(index_bits, index_max=size, value_bits=8, name=name)
            )

    def __reduce__(self):
        return (
            self.__class__,
            (
                self.start,
                len(self),
                self._perms,
                self._array.index_bits,
                self._array,
                self._array.name,
            ),
        )

    def __setitem__(self, key, value):
        self._array[key] = value

    def __getitem__(self, key):
        return self._array[key]

    def split(self, address: int):
        if address <= self.start:
            return None, self
        if address >= self.end:
            return self, None

        assert self.start < address < self.end
        index_bits, value_bits = self._array.index_bits, self._array.value_bits

        left_size, right_size = address - self.start, self.end - address
        left_name, right_name = ["{}_{:d}".format(self._array.name, i) for i in range(2)]

        head_arr = expression.ArrayProxy(
            expression.ArrayVariable(index_bits, left_size, value_bits, name=left_name)
        )
        tail_arr = expression.ArrayProxy(
            expression.ArrayVariable(index_bits, right_size, value_bits, name=right_name)
        )

        head = ArrayMap(self.start, left_size, self.perms, index_bits, head_arr, left_name)
        tail = ArrayMap(address, right_size, self.perms, index_bits, tail_arr, right_name)

        return head, tail


class FileMap(Map):
    """
    A file map.

    A  file is mapped in multiples of the page size.  For a file that is not a
    multiple of the page size, the remaining memory is zeroed when mapped, and
    writes to that region are not written out to the file. The effect of
    changing the size of the underlying file of a mapping on the pages that
    correspond to added or removed regions of the file is unspecified.
    """

    def __init__(
        self, addr: int, size: int, perms: str, filename: str, offset: int = 0, overlay=None
    ):
        """
        Builds a map of memory  initialized with the content of filename.

        :param addr: the first valid address of the file map.
        :param size: the size of the file map.
        :param perms: the access permissions of the file map.
        :param filename: the file to map in memory.
        :param offset: the offset into the file where to start the mapping. \
                This offset must be a multiple of pagebitsize.
        """
        super().__init__(addr, size, perms)
        assert isinstance(offset, int)
        assert offset >= 0
        self._filename = filename
        self._offset = offset
        with open(filename, "r") as fileobject:
            fileobject.seek(0, 2)
            file_size = fileobject.tell()
            self._mapped_size = min(size, file_size - offset)
            self._data = mmap(fileobject.fileno(), offset, self._mapped_size)
        if overlay is not None:
            self._overlay = dict(overlay)
        else:
            self._overlay = dict()

    def __reduce__(self):
        return (
            self.__class__,
            (self.start, len(self), self.perms, self._filename, self._offset, self._overlay),
        )

    def __del__(self):
        if hasattr(self, "_data"):
            munmap(self._data, self._mapped_size)

    def __repr__(self):
        return f"<{self.__class__.__name__} [{self._filename}+{self._offset:x}] 0x{self.start:016x}-0x{self.end:016x} {self.perms}>"

    def __setitem__(self, index, value):
        assert not isinstance(index, slice) or len(value) == index.stop - index.start
        index = self._get_offset(index)
        if isinstance(index, slice):
            for i in range(index.stop - index.start):
                self._overlay[index.start + i] = value[i]
        else:
            self._overlay[index] = value

    def __getitem__(self, index):
        def get_byte_at_offset(offset):
            if offset in self._overlay:
                return _normalize(self._overlay[offset])
            else:
                if offset >= self._mapped_size:
                    return b"\x00"  # , 'Extra data must initially be zero'
                return _normalize(self._data[offset])

        index = self._get_offset(index)
        if isinstance(index, slice):
            result = []
            for i in range(index.start, index.stop):
                result.append(get_byte_at_offset(i))
            return result
        else:
            return get_byte_at_offset(index)

    def split(self, address: int):
        if address <= self.start:
            return None, self
        if address >= self.end:
            return self, None

        assert self.start < address <= self.end
        head = COWMap(self, size=address - self.start)
        tail = COWMap(self, offset=address - self.start)
        return head, tail


class COWMap(Map):
    """
    Copy-on-write based map.
    """

    def __init__(
        self, parent: Map, offset: int = 0, perms: Optional[str] = None, size=None, **kwargs
    ):
        """
        A copy on write copy of parent. Writes to the parent after a copy on
        write are unspecified.

        :param parent: the parent map.
        :param offset: an offset within the parent map from where to create the new map.
        :param perms: Permissions on new mapping, or None if inheriting.
        :param size: the size of the new map or max.
        """
        assert isinstance(parent, Map)
        assert offset >= 0 and offset < len(parent)
        if size is None:
            size = len(parent) - offset
        assert parent.start + offset + size <= parent.end
        if perms is None:
            perms = parent.perms

        super().__init__(parent.start + offset, size, perms, **kwargs)
        self._parent = parent
        # See (https://github.com/python/mypy/issues/2427)
        self._parent.__setitem__ = False  # type: ignore
        self._cow: Dict = {}

    def __setitem__(self, index, value):
        assert self._in_range(index)
        if isinstance(index, slice):
            for i in range(index.stop - index.start):
                self._cow[index.start + i] = _normalize(value[i])
        else:
            self._cow[index] = _normalize(value)

    def __getitem__(self, index):
        assert self._in_range(index)

        if isinstance(index, slice):
            result = []
            for i in range(index.start, index.stop):
                c = self._cow.get(i, self._parent[i])
                result.append(_normalize(c))
            return result
        else:
            return _normalize(self._cow.get(index, self._parent[index]))

    def split(self, address: int):
        if address <= self.start:
            return None, self
        if address >= self.end:
            return self, None

        assert address > self.start and address < self.end
        head = COWMap(self, size=address - self.start)
        tail = COWMap(self, offset=address - self.start)
        return head, tail


class StubCPU:
    def _publish(self, *args, **kwargs):
        return None


@dataclass
class ProcSelfMapInfo:
    start: int
    end: int
    rwx_perms: str
    shared_perms: str = "-"
    offset: int = 0
    device: str = "00:00"
    inode: int = 0
    pathname: str = ""

    perms: str = field(init=False)

    def __post_init__(self):
        self.perms = self.rwx_perms.replace(" ", "-") + self.shared_perms
        if self.pathname == "stack":
            self.pathname = "[" + self.pathname + "]"

    def __str__(self):
        return f"{self.address} {self.perms:>4s} {self.offset:08x} {self.device} {self.inode:9} {self.pathname}"

    @property
    def address(self):
        return f"{self.start:016x}-{self.end:016x}"


class Memory(object, metaclass=ABCMeta):
    """
    The memory manager.
    This class handles all virtual memory mappings and symbolic chunks.
    """

    def __init__(self, maps: Optional[Iterable[Map]] = None, cpu=StubCPU()):
        """
        Builds a memory manager.
        """
        super().__init__()
        if maps is None:
            self._maps: Set[Map] = set()
        else:
            self._maps = set(maps)
        self.cpu = cpu
        self._page2map: MutableMapping[int, Map] = WeakValueDictionary()  # {page -> ref{MAP}}
        self._recording_stack: List = []
        for m in self._maps:
            for i in range(self._page(m.start), self._page(m.end)):
                assert i not in self._page2map
                self._page2map[i] = m

    def __reduce__(self):
        return (self.__class__, (self._maps, self.cpu))

    @property
    @abstractmethod
    def memory_bit_size(self) -> int:
        return 32

    @property
    @abstractmethod
    def page_bit_size(self) -> int:
        return 12

    @property
    def memory_size(self) -> int:
        return 1 << self.memory_bit_size

    @property
    def page_size(self) -> int:
        return 1 << self.page_bit_size

    @property
    def memory_mask(self) -> int:
        return self.memory_size - 1

    @property
    def page_mask(self) -> int:
        return self.page_size - 1

    @property
    def maps(self) -> Set[Map]:
        return self._maps

    def _ceil(self, address) -> int:
        """
        Returns the smallest page boundary value not less than the address.
        :param address: the address to calculate its ceil.
        :return: the ceil of C{address}.
        """
        return (((address - 1) + self.page_size) & ~self.page_mask) & self.memory_mask

    def _floor(self, address) -> int:
        """
        Returns largest page boundary value not greater than the address.

        :param address: the address to calculate its floor.
        :return: the floor of C{address}.
        """
        return address & ~self.page_mask

    def _page(self, address) -> int:
        """
        Calculates the page number of an address.

        :param address: the address to calculate its page number.
        :return: the page number of address.
        """
        return address >> self.page_bit_size

    def _search(self, size, start=None, counter=0) -> int:
        """
        Recursively searches the address space for enough free space to allocate C{size} bytes.

        :param size: the size in bytes to allocate.
        :param start: an address from where to start the search.
        :param counter: internal parameter to know if all the memory was already scanned.
        :return: the address of an available space to map C{size} bytes.
        :raises MemoryException: if there is no space available to allocate the desired memory.


        todo: Document what happens when you try to allocate something that goes round the address 32/64 bit representation.
        """
        assert size & self.page_mask == 0
        if start is None:
            end = {32: 0xF8000000, 64: 0x0000800000000000}[self.memory_bit_size]
            start = end - size
        else:
            if start > self.memory_size - size:
                start = self.memory_size - size
            end = start + size

        consecutive_free = 0
        for p in range(self._page(end - 1), -1, -1):
            if p not in self._page2map:
                consecutive_free += 0x1000
            else:
                consecutive_free = 0
            if consecutive_free >= size:
                return p << self.page_bit_size
            counter += 1
            if counter >= self.memory_size // self.page_size:
                raise MemoryException("Not enough memory")

        return self._search(size, self.memory_size - size, counter)

    def mmapFile(self, addr, size, perms, filename, offset=0):
        """
        Creates a new file mapping in the memory address space.

        :param addr: the starting address (took as hint). If C{addr} is C{0} the first big enough
                     chunk of memory will be selected as starting address.
        :param size: the contents of a file mapping are initialized using C{size} bytes starting
                     at offset C{offset} in the file C{filename}.
        :param perms: the access permissions to this memory.
        :param filename: the pathname to the file to map.
        :param offset: the contents of a file mapping are initialized using C{size} bytes starting
                      at offset C{offset} in the file C{filename}.
        :return: the starting address where the file was mapped.
        :rtype: int
        :raises error:
                   - 'Address shall be concrete' if C{addr} is not an integer number.
                   - 'Address too big' if C{addr} goes beyond the limit of the memory.
                   - 'Map already used' if the piece of memory starting in C{addr} and with length C{size} isn't free.
        """
        # If addr is NULL, the system determines where to allocate the region.
        assert addr is None or isinstance(addr, int), "Address shall be concrete"
        assert size > 0

        self.cpu._publish("will_map_memory", addr, size, perms, filename, offset)

        # address is rounded down to the nearest multiple of the allocation granularity
        if addr is not None:
            assert addr < self.memory_size, "Address too big"
            addr = self._floor(addr)

        # size value is rounded up to the next page boundary
        size = self._ceil(size)

        # If zero search for a spot
        addr = self._search(size, addr)

        # It should not be allocated
        for i in range(self._page(addr), self._page(addr + size)):
            assert i not in self._page2map, "Map already used"

        # Create the map
        m = FileMap(addr, size, perms, filename, offset)

        # Okay, ready to alloc
        self._add(m)

        logger.debug("New file-memory map @%x size:%x", addr, size)
        self.cpu._publish("did_map_memory", addr, size, perms, filename, offset, addr)
        return addr

    def mmap(self, addr, size, perms, data_init=None, name=None):
        """
        Creates a new mapping in the memory address space.

        :param addr: the starting address (took as hint). If C{addr} is C{0} the first big enough
                     chunk of memory will be selected as starting address.
        :param size: the length of the mapping.
        :param perms: the access permissions to this memory.
        :param data_init: optional data to initialize this memory.
        :param name: optional name to give to this mapping
        :return: the starting address where the memory was mapped.
        :raises error:
                   - 'Address shall be concrete' if C{addr} is not an integer number.
                   - 'Address too big' if C{addr} goes beyond the limit of the memory.
                   - 'Map already used' if the piece of memory starting in C{addr} and with length C{size} isn't free.
        :rtype: int

        """
        # If addr is NULL, the system determines where to allocate the region.
        assert addr is None or isinstance(addr, int), "Address shall be concrete"

        self.cpu._publish("will_map_memory", addr, size, perms, None, None)

        # address is rounded down to the nearest multiple of the allocation granularity
        if addr is not None:
            assert addr < self.memory_size, "Address too big"
            addr = self._floor(addr)

        # size value is rounded up to the next page boundary
        size = self._ceil(size)

        # If zero search for a spot
        addr = self._search(size, addr)

        # It should not be allocated
        for i in range(self._page(addr), self._page(addr + size)):
            assert i not in self._page2map, "Map already used"

        # Create the anonymous map
        m = AnonMap(start=addr, size=size, perms=perms, data_init=data_init, name=name)

        # Okay, ready to alloc
        self._add(m)

        logger.debug("New memory map @%x size:%x", addr, size)

        self.cpu._publish("did_map_memory", addr, size, perms, None, None, addr)
        return addr

    def _add(self, m: Map) -> None:
        assert isinstance(m, Map)
        assert m not in self._maps
        assert m.start & self.page_mask == 0
        assert m.end & self.page_mask == 0
        self._maps.add(m)
        # updating the page to map translation
        for i in range(self._page(m.start), self._page(m.end)):
            self._page2map[i] = m

    def _del(self, m: Map) -> None:
        assert isinstance(m, Map)
        assert m in self._maps
        # remove m pages from the page2maps..
        for p in range(self._page(m.start), self._page(m.end)):
            del self._page2map[p]
        # remove m from the maps set
        self._maps.remove(m)

    def map_containing(self, address: int) -> Map:
        """
        Returns the L{MMap} object containing the address.

        :param address: the address to obtain its mapping.
        :rtype: L{MMap}

        @todo: symbolic address
        """
        page_offset = self._page(address)
        if page_offset not in self._page2map:
            raise MemoryException("Page not mapped", address)
        return self._page2map[page_offset]

    def mappings(self):
        """
        Returns a sorted list of all the mappings for this memory.

        :return: a list of mappings.
        :rtype: list
        """
        result = []
        for m in self.maps:
            if isinstance(m, AnonMap):
                result.append((m.start, m.end, m.perms, 0, ""))
            elif isinstance(m, FileMap):
                result.append((m.start, m.end, m.perms, m._offset, m._filename))
            else:
                result.append((m.start, m.end, m.perms, 0, m.name))

        return sorted(result)

    def __str__(self) -> str:
        return "\n".join(
            [
                f'{start:016x}-{end:016x} {p:>4s} {offset:08x} {name or ""}'
                for start, end, p, offset, name in self.mappings()
            ]
        )

    def proc_self_mappings(self) -> List[ProcSelfMapInfo]:
        """
        Returns a sorted list of all the mappings for this memory for /proc/self/maps.
        Device, inode, and private/shared permissions are unsupported.
        Stack is the only memory section supported in the memory map (heap, vdso, etc.)
        are unsupported.
        Pathname is substituted by filename

        :return: a list of mappings.
        """
        result = []
        # TODO: Device, inode, and private/shared permissions are unsupported
        # TODO: Add complete paths
        for m in self.maps:
            if isinstance(m, AnonMap):
                if m.name is not None:
                    result.append(
                        ProcSelfMapInfo(m.start, m.end, rwx_perms=m.perms, pathname=m.name)
                    )
                else:
                    result.append(ProcSelfMapInfo(m.start, m.end, rwx_perms=m.perms))
            elif isinstance(m, FileMap):
                result.append(
                    ProcSelfMapInfo(
                        m.start, m.end, rwx_perms=m.perms, offset=m._offset, pathname=m._filename
                    )
                )
            else:
                result.append(ProcSelfMapInfo(m.start, m.end, rwx_perms=m.perms, pathname=m.name))
        return sorted(result, key=lambda m: m.start)

    @property
    def __proc_self__(self):
        self.proc_self_mappings()
        return "\n".join([f"{m}" for m in self.proc_self_mappings()])

    def _maps_in_range(self, start: int, end: int) -> Generator[Map, None, None]:
        """
        Generates the list of maps that overlaps with the range [start:end]
        """

        # Search for the first matching map
        addr = start
        while addr < end:
            if addr not in self:
                addr += self.page_size
            else:
                m = self._page2map[self._page(addr)]
                yield m
                addr = m.end

    def munmap(self, start, size):
        """
        Deletes the mappings for the specified address range and causes further
        references to addresses within the range to generate invalid memory
        references.

        :param start: the starting address to delete.
        :param size: the length of the unmapping.
        """
        start = self._floor(start)
        end = self._ceil(start + size)

        self.cpu._publish("will_unmap_memory", start, size)

        for m in self._maps_in_range(start, end):
            self._del(m)
            head, tail = m.split(start)
            middle, tail = tail.split(end)
            assert middle is not None
            if head:
                self._add(head)
            if tail:
                self._add(tail)

        self.cpu._publish("did_unmap_memory", start, size)
        logger.debug(f"Unmap memory @{start:x} size:{size:x}")

    def mprotect(self, start, size, perms):
        assert size > 0
        start = self._floor(start)
        end = self._ceil(start + size)

        self.cpu._publish("will_protect_memory", start, size, perms)

        for m in self._maps_in_range(start, end):
            self._del(m)

            head, tail = m.split(start)
            middle, tail = tail.split(end)

            assert middle is not None
            middle.perms = perms
            self._add(middle)

            if head:
                self._add(head)
            if tail:
                self._add(tail)

        self.cpu._publish("did_protect_memory", start, size, perms)

    # Permissions
    def __contains__(self, address):
        return self._page(address) in self._page2map

    def perms(self, index):
        # not happy with this interface.
        if isinstance(index, slice):
            # get the more restrictive set of perms for the range
            raise NotImplementedError("No perms for slices")
        else:
            return self.map_containing(index).perms

    def max_exec_size(self, addr, max_size):
        """
        Finds maximum executable memory size
        starting from addr and up to max_size.

        :param addr: the starting address.
        :param size: the maximum size.
        :param access: the wished access.
        """
        size = 0
        max_addr = addr + max_size
        while addr < max_addr:
            if addr not in self:
                return size
            m = self.map_containing(addr)
            # could it be ? if access in m.perm
            if not m.access_ok("x"):
                return size
            size += m.end - addr
            addr = m.end
        return max_size

    def access_ok(self, index, access, force=False):
        if isinstance(index, slice):
            assert index.stop - index.start >= 0
            addr = index.start
            while addr < index.stop:
                if addr not in self:
                    return False
                m = self.map_containing(addr)

                if not force and not m.access_ok(access):
                    return False

                until_next_page = min(m.end - addr, index.stop - addr)
                addr += until_next_page
            assert addr == index.stop
            return True
        else:
            if index not in self:
                return False
            m = self.map_containing(index)
            return force or m.access_ok(access)

    # write and read potentially symbolic bytes at symbolic indexes
    def read(self, addr, size, force: bool = False) -> List[bytes]:
        if not self.access_ok(slice(addr, addr + size), "r", force):
            raise InvalidMemoryAccess(addr, "r")

        assert size > 0
        result: List[bytes] = []
        stop = addr + size
        p = addr
        while p < stop:
            m = self.map_containing(p)

            _size = min(m.end - p, stop - p)
            result += m[p : p + _size]
            p += _size
        assert p == stop

        return result

    def push_record_writes(self):
        """
        Begin recording all writes. Retrieve all writes with `pop_record_writes()`
        """
        self._recording_stack.append([])

    def pop_record_writes(self):
        """
        Stop recording trace and return a `list[(address, value)]` of all the writes
        that occurred, where `value` is of type list[str]. Can be called without
        intermediate `pop_record_writes()`.

        For example::

            mem.push_record_writes()
                mem.write(1, 'a')
                mem.push_record_writes()
                    mem.write(2, 'b')
                mem.pop_record_writes()  # Will return [(2, 'b')]
            mem.pop_record_writes()  # Will return [(1, 'a'), (2, 'b')]

        Multiple writes to the same address will all be included in the trace in the
        same order they occurred.

        :return: list[tuple]
        """

        lst = self._recording_stack.pop()
        # Append the current list to a previously-started trace.
        if self._recording_stack:
            self._recording_stack[-1].extend(lst)
        return lst

    def write(self, addr, buf, force=False):
        size = len(buf)
        if not self.access_ok(slice(addr, addr + size), "w", force):
            raise InvalidMemoryAccess(addr, "w")
        assert size > 0
        stop = addr + size
        start = addr

        if self._recording_stack:
            self._recording_stack[-1].append((addr, buf))

        while addr < stop:
            m = self.map_containing(addr)
            size = min(m.end - addr, stop - addr)
            m[addr : addr + size] = buf[addr - start : addr - start + size]
            addr += size
        assert addr == stop

    def _get_size(self, size):
        return size

    def __setitem__(self, index, value):
        if isinstance(index, slice):
            size = self._get_size(index.stop - index.start)
            assert len(value) == size  # raise proper Error?
            self.write(index.start, value)
        else:
            self.write(index, (value,))

    def __getitem__(self, index):
        if isinstance(index, slice):
            result = self.read(index.start, index.stop - index.start)
        else:
            result = self.read(index, 1)[0]
        return result

    def __iter__(self):
        """
        Iterate all valid addresses
        """
        for page_addr in sorted(self._page2map.keys()):
            start = page_addr * self.page_size
            end = start + self.page_size
            for addr in range(start, end):
                yield addr


class SMemory(Memory):
    """
    The symbolic memory manager.
    This class handles all virtual memory mappings and symbolic chunks.

    :todo: improve comments
    """

    def __init__(self, constraints: ConstraintSet, symbols=None, *args, **kwargs):
        """
        Builds a memory.

        :param constraints:  a set of initial constraints
        :param symbols: Symbolic chunks in format: {chunk_start_addr: (condition, value), ...}

        `symbols` or `self._symbols` is a mapping of symbolic chunks/memory cells starting addresses
        to their condition and value.

        The condition of a symbolic chunk can be concrete (True/False) or symbolic. The value should
        always be symbolic (e.g. a BitVecVariable).
        """
        super().__init__(*args, **kwargs)
        assert isinstance(constraints, ConstraintSet)
        self._constraints = constraints
        self._symbols: Dict
        if symbols is None:
            self._symbols = {}
        else:
            self._symbols = dict(symbols)

    def __reduce__(self):
        return (self.__class__, (self.constraints, self._symbols, self._maps), {"cpu": self.cpu})

    @property
    def constraints(self):
        return self._constraints

    @constraints.setter
    def constraints(self, constraints):
        self._constraints = constraints

    def _get_size(self, size):
        if isinstance(size, BitVec):
            size = arithmetic_simplify(size)
        else:
            size = BitVecConstant(self.memory_bit_size, size)
        assert isinstance(size, BitVecConstant)
        return size.value

    def munmap(self, start, size):
        """
        Deletes the mappings for the specified address range and causes further
        references to addresses within the range to generate invalid memory
        references.

        :param start: the starting address to delete.
        :param size: the length of the unmapping.
        """
        for addr in range(start, start + size):
            if len(self._symbols) == 0:
                break
            if addr in self._symbols:
                del self._symbols[addr]
        super().munmap(start, size)

    def read(self, address, size, force=False):
        """
        Read a stream of potentially symbolic bytes from a potentially symbolic
        address

        :param address: Where to read from
        :param size: How many bytes
        :param force: Whether to ignore permissions
        :rtype: list
        """
        size = self._get_size(size)
        assert not issymbolic(size)
        if issymbolic(address):
            logger.debug(f"Reading {size} bytes from symbolic address {address}")
            try:
                solutions = self._try_get_solutions(address, size, "r", force=force)
                assert len(solutions) > 0
            except TooManySolutions as e:
                solver = SelectedSolver.instance()
                m, M = solver.minmax(self.constraints, address)
                logger.debug(
                    f"Got TooManySolutions on a symbolic read. Range [{m:x}, {M:x}]. Not crashing!"
                )

                # The force param shouldn't affect this, as this is checking for unmapped reads, not bad perms
                crashing_condition = True
                for start, end, perms, offset, name in self.mappings():
                    if start <= M + size and end >= m:
                        if "r" in perms:
                            crashing_condition = Operators.AND(
                                Operators.OR((address + size).ult(start), address.uge(end)),
                                crashing_condition,
                            )

                if solver.can_be_true(self.constraints, crashing_condition):
                    raise InvalidSymbolicMemoryAccess(address, "r", size, crashing_condition)

                # INCOMPLETE Result! We could also fork once for every map
                logger.info("INCOMPLETE Result! Using the sampled solutions we have as result")
                condition = False
                for base in e.solutions:
                    condition = Operators.OR(address == base, condition)
                from ..core.state import ForkState

                raise ForkState("Forking state on incomplete result", condition)

            # So here we have all potential solutions to address

            condition = False
            for base in solutions:
                condition = Operators.OR(address == base, condition)

            result = []
            # consider size ==1 to read following code
            for offset in range(size):
                # Given ALL solutions for the symbolic address
                for base in solutions:
                    addr_value = base + offset
                    byte = Operators.ORD(self.map_containing(addr_value)[addr_value])
                    if addr_value in self._symbols:
                        for condition, value in self._symbols[addr_value]:
                            byte = Operators.ITEBV(8, condition, Operators.ORD(value), byte)
                    if len(result) > offset:
                        result[offset] = Operators.ITEBV(8, address == base, byte, result[offset])
                    else:
                        result.append(byte)
                    assert len(result) == offset + 1
            return list(map(Operators.CHR, result))
        else:
            result = list(map(Operators.ORD, super().read(address, size, force)))
            for offset in range(size):
                if address + offset in self._symbols:
                    for condition, value in self._symbols[address + offset]:
                        if condition is True:
                            result[offset] = Operators.ORD(value)
                        else:
                            result[offset] = Operators.ITEBV(
                                8, condition, Operators.ORD(value), result[offset]
                            )
            return list(map(Operators.CHR, result))

    def write(self, address, value, force: bool = False) -> None:
        """
        Write a value at address.

        :param address: The address at which to write
        :type address: int or long or Expression
        :param value: Bytes to write
        :type value: str or list
        :param force: Whether to ignore permissions

        """
        size = len(value)
        if issymbolic(address):

            solutions = self._try_get_solutions(address, size, "w", force=force)

            for offset in range(size):
                for base in solutions:
                    condition = base == address
                    self._symbols.setdefault(base + offset, []).append((condition, value[offset]))
        else:

            # Symbolic writes are stored in self._symbols and concrete writes are offloaded to super().write(...)
            #
            # Symbolic values are written one by one and concrete are written in chunks
            # To do this, the logic below tracks start index of the part where concrete values are
            # and commits/triggers writes of those concrete values when a symbolic value is hit or after the loop
            #
            concrete_start = None

            for offset in range(size):
                ea = address + offset

                if issymbolic(value[offset]):
                    # Commit (offload) concrete write
                    if concrete_start is not None:
                        super().write(address + concrete_start, value[concrete_start:offset], force)
                        concrete_start = None

                    # Commit symbolic write if access is okay
                    if not self.access_ok(ea, "w", force):
                        raise InvalidMemoryAccess(ea, "w")
                    self._symbols[ea] = [(True, value[offset])]

                else:
                    # For concrete value, remove symbolic chunks that were stored there
                    # (Note: there might be many because of conditions later leading to different program paths)
                    if ea in self._symbols:
                        del self._symbols[ea]

                    # Set concrete part start index if previous values weren't concrete
                    if concrete_start is None:
                        concrete_start = offset

            # Commit (offload) the last concrete write
            if concrete_start is not None:
                super().write(address + concrete_start, value[concrete_start:], force)

    def _try_get_solutions(self, address, size, access, max_solutions=0x1000, force=False):
        """
        Try to solve for a symbolic address, checking permissions when reading/writing size bytes.

        :param Expression address: The address to solve for
        :param int size: How many bytes to check permissions for
        :param str access: 'r' or 'w'
        :param int max_solutions: Will raise if more solutions are found
        :param force: Whether to ignore permission failure
        :rtype: list
        """
        assert issymbolic(address)
<<<<<<< HEAD
        solver = SelectedSolver.instance()
        solutions = solver.get_all_values(self.constraints, address, maxcnt=max_solutions)
=======
        solver = Z3Solver.instance()
        solutions = solver.get_all_values(
            self.constraints, address, maxcnt=max_solutions, silent=True
        )
>>>>>>> 4495b6f0

        crashing_condition = False
        for base in solutions:
            if not self.access_ok(slice(base, base + size), access, force):
                crashing_condition = Operators.OR(address == base, crashing_condition)

        crash_or_not = solver.get_all_values(self.constraints, crashing_condition, maxcnt=3)

        if not consts.fast_crash and len(crash_or_not) == 2:
            from ..core.state import Concretize

            def setstate(state, _value):
                """ Roll back PC to redo last instruction """
                state.cpu.PC = state.cpu._last_pc

            raise Concretize(
                "Forking on memory safety", expression=crashing_condition, setstate=setstate
            )
        elif any(crash_or_not):
            raise InvalidSymbolicMemoryAccess(address, access, size, crashing_condition)

        return solutions


class LazySMemory(SMemory):
    """
    A fully symbolic memory.

    Currently does not support cross-page reads/writes.
    """

    def __init__(self, constraints, *args, **kwargs):
        super(LazySMemory, self).__init__(constraints, *args, **kwargs)
        self.backing_array = constraints.new_array(index_bits=self.memory_bit_size)
        self.backed_by_symbolic_store = set()

    def __reduce__(self):
        return (
            self.__class__,
            (self.constraints, self._symbols, self._maps),
            {
                "backing_array": self.backing_array,
                "backed_by_symbolic_store": self.backed_by_symbolic_store,
                "cpu": self.cpu,
            },
        )

    def __setstate__(self, state):
        self.backing_array = state["backing_array"]
        self.backed_by_symbolic_store = state["backed_by_symbolic_store"]

    def mmapFile(self, addr, size, perms, filename, offset=0):
        """
        Creates a new file mapping in the memory address space.

        :param addr: the starting address (took as hint). If C{addr} is C{0} the first big enough
                     chunk of memory will be selected as starting address.
        :param size: the contents of a file mapping are initialized using C{size} bytes starting
                     at offset C{offset} in the file C{filename}.
        :param perms: the access permissions to this memory.
        :param filename: the pathname to the file to map.
        :param offset: the contents of a file mapping are initialized using C{size} bytes starting
                      at offset C{offset} in the file C{filename}.
        :return: the starting address where the file was mapped.
        :rtype: int
        :raises error:
                   - 'Address shall be concrete' if C{addr} is not an integer number.
                   - 'Address too big' if C{addr} goes beyond the limit of the memory.
                   - 'Map already used' if the piece of memory starting in C{addr} and with length C{size} isn't free.
        """
        # If addr is NULL, the system determines where to allocate the region.
        assert addr is None or isinstance(addr, int), "Address shall be concrete"
        assert addr < self.memory_size, "Address too big"
        assert size > 0

        self.cpu._publish("will_map_memory", addr, size, perms, filename, offset)

        map = AnonMap(addr, size, perms)
        self._add(map)

        # address is rounded down to the nearest multiple of the allocation granularity
        if addr is not None:
            addr = self._floor(addr)

        # size value is rounded up to the next page boundary
        size = self._ceil(size)

        with open(filename, "rb") as f:
            fdata = f.read()  # fdata is a bytes now

        # this worked
        fdata = fdata[offset:]
        fdata = fdata.ljust(size, b"\0")

        for i in range(size):
            Memory.write(self, addr + i, chr(fdata[i]), force=True)

        logger.debug("New file-memory map @%x size:%x", addr, size)
        self.cpu._publish("did_map_memory", addr, size, perms, filename, offset, addr)

        return addr

    def _deref_can_succeed(self, mapping, address, size):
        if not issymbolic(address):
            return address >= mapping.start and address + size < mapping.end
        else:
            solver = SelectedSolver.instance()
            constraint = Operators.AND(address >= mapping.start, address + size < mapping.end)
            return solver.can_be_true(self.constraints, constraint)

    def _import_concrete_memory(self, from_addr, to_addr):
        """
        for each address in this range need to read from concrete and write to symbolic
        it's possible that there will be invalid/unmapped addresses in this range. need to skip to next map if so
        also need to mark all of these addresses as now in the symbolic store

        :param int from_addr:
        :param int to_addr:
        :return:
        """
        logger.debug(
            "Importing concrete memory: {:x} - {:x} ({} bytes)".format(
                from_addr, to_addr, to_addr - from_addr
            )
        )

        for m in self.maps:
            span = interval_intersection(m.start, m.end, from_addr, to_addr)
            if span is None:
                continue

            start, stop = span

            for addr in range(start, stop):
                if addr in self.backed_by_symbolic_store:
                    continue

                self.backing_array[addr] = Memory.read(self, addr, 1)[0]
                self.backed_by_symbolic_store.add(addr)

    def _map_deref_expr(self, map, address):
        return Operators.AND(Operators.UGE(address, map.start), Operators.ULT(address, map.end))

    def _reachable_range(self, sym_address, size):
        solver = SelectedSolver.instance()
        addr_min, addr_max = solver.minmax(self.constraints, sym_address)
        return addr_min, addr_max + size - 1

    def valid_ptr(self, address):
        assert issymbolic(address)

        expressions = [self._map_deref_expr(m, address) for m in self._maps]
        valid = functools.reduce(Operators.OR, expressions)

        return valid

    def invalid_ptr(self, address):
        return Operators.NOT(self.valid_ptr(address))

    def read(self, address, size, force=False):

        access_min, access_max = self._reachable_range(address, size)

        if issymbolic(address):
            self._import_concrete_memory(access_min, access_max)

        retvals = []
        # Not range() because `address` can be symbolic.
        addrs_to_access = [address + i for i in range(size)]
        for addr in addrs_to_access:

            # If the deref is symbolic, or it's backed by a symbolic store on a page
            # that is writeable, go from backing_array. (if page is r-- or r-x, it would
            # not have had symbolic data written to it.)
            if issymbolic(addr):
                from_array = True
            elif addr in self.backed_by_symbolic_store:
                m = self.map_containing(addr)
                from_array = not m or "w" in m.perms
            else:
                from_array = False

            if from_array:
                val = self.backing_array[addr]
            else:
                val = Memory.read(self, addr, 1)[0]

            retvals.append(val)

        return retvals

    def write(self, address, value, force=False):

        size = len(value)

        addrs_to_access = [address + i for i in range(size)]

        if issymbolic(address):
            access_min, access_max = self._reachable_range(address, size)

            self._import_concrete_memory(access_min, access_max)

            for addr, byte in zip(addrs_to_access, value):
                self.backing_array[addr] = Operators.ORD(byte)
        else:
            self.backed_by_symbolic_store -= set(addrs_to_access)
            Memory.write(self, address, value)

    def scan_mem(self, data_to_find):
        """
        Scan for concrete bytes in all mapped memory. Successively yield addresses of all matches.

        :param bytes data_to_find: String to locate
        :return:
        """

        # TODO: for the moment we just treat symbolic bytes as bytes that don't match.
        # for our simple test cases right now, the bytes we're interested in scanning
        # for will all just be there concretely
        # TODO: Can probably do something smarter here like Boyer-Moore, but unnecessary
        # if we're looking for short strings.

        # Querying mem with an index returns [bytes]
        if isinstance(data_to_find, bytes):
            data_to_find = [bytes([c]) for c in data_to_find]

        for mapping in sorted(self.maps):
            for ptr in mapping:
                if ptr + len(data_to_find) >= mapping.end:
                    break

                candidate = mapping[ptr : ptr + len(data_to_find)]

                # TODO: treat symbolic bytes as bytes that don't match. for our simple tests right now, the
                # bytes will be there concretely
                if issymbolic(candidate[0]):
                    break

                if candidate == data_to_find:
                    yield ptr


class Memory32(Memory):
    memory_bit_size: int = 32
    page_bit_size: int = 12


class Memory64(Memory):
    memory_bit_size: int = 64
    page_bit_size: int = 12


class SMemory32(SMemory):
    memory_bit_size: int = 32
    page_bit_size: int = 12


class SMemory32L(SMemory):
    memory_bit_size: int = 32
    page_bit_size: int = 13


class SMemory64(SMemory):
    memory_bit_size: int = 64
    page_bit_size: int = 12


class LazySMemory32(LazySMemory):
    memory_bit_size: int = 32
    page_bit_size: int = 12


class LazySMemory64(LazySMemory):
    memory_bit_size: int = 64
    page_bit_size: int = 12<|MERGE_RESOLUTION|>--- conflicted
+++ resolved
@@ -1327,15 +1327,10 @@
         :rtype: list
         """
         assert issymbolic(address)
-<<<<<<< HEAD
         solver = SelectedSolver.instance()
-        solutions = solver.get_all_values(self.constraints, address, maxcnt=max_solutions)
-=======
-        solver = Z3Solver.instance()
         solutions = solver.get_all_values(
             self.constraints, address, maxcnt=max_solutions, silent=True
         )
->>>>>>> 4495b6f0
 
         crashing_condition = False
         for base in solutions:
