"""
Models here are intended to be passed to :meth:`~manticore.native.state.State.invoke_model`, not invoked directly.
"""

from .cpu.abstractcpu import Cpu, ConcretizeArgument
from .state import State
from ..core.smtlib import issymbolic, BitVec
from ..core.smtlib.solver import Z3Solver
from ..core.smtlib.operators import ITEBV, ZEXTEND
from typing import Union, Deque
from collections import deque

VARIADIC_FUNC_ATTR = "_variadic"


def isvariadic(model):
    """
    :param callable model: Function model
    :return: Whether `model` models a variadic function
    :rtype: bool
    """
    return getattr(model, VARIADIC_FUNC_ATTR, False)


def variadic(func):
    """
    A decorator used to mark a function model as variadic. This function should
    take two parameters: a :class:`~manticore.native.state.State` object, and
    a generator object for the arguments.

    :param callable func: Function model
    """
    setattr(func, VARIADIC_FUNC_ATTR, True)
    return func


def _find_zero(cpu, constrs, ptr):
    """
    Helper for finding the closest NULL or, effectively NULL byte from a starting address.

    :param Cpu cpu:
    :param ConstraintSet constrs: Constraints for current `State`
    :param int ptr: Address to start searching for a zero from
    :return: Offset from `ptr` to first byte that is 0 or an `Expression` that must be zero
    """

    offset = 0
    while True:
        byt = cpu.read_int(ptr + offset, 8)

        if issymbolic(byt):
            if not Z3Solver.instance().can_be_true(constrs, byt != 0):
                break
        else:
            if byt == 0:
                break

        offset += 1

    return offset


def strcmp(state: State, s1: Union[int, BitVec], s2: Union[int, BitVec]):
    """
    strcmp symbolic model.

    Algorithm: Walks from end of string (minimum offset to NULL in either string)
    to beginning building tree of ITEs each time either of the
    bytes at current offset is symbolic.

    Points of Interest:
    - We've been building up a symbolic tree but then encounter two
    concrete bytes that differ. We can throw away the entire symbolic
    tree!
    - If we've been encountering concrete bytes that match
    at the end of the string as we walk forward, and then we encounter
    a pair where one is symbolic, we can forget about that 0 `ret` we've
    been tracking and just replace it with the symbolic subtraction of
    the two

    :param State state: Current program state
    :param int s1: Address of string 1
    :param int s2: Address of string 2
    :return: Symbolic strcmp result
    :rtype: Expression or int
    """

    cpu = state.cpu

    if issymbolic(s1):
        raise ConcretizeArgument(state.cpu, 1)
    if issymbolic(s2):
        raise ConcretizeArgument(state.cpu, 2)

    s1_zero_idx = _find_zero(cpu, state.constraints, s1)
    s2_zero_idx = _find_zero(cpu, state.constraints, s2)
    min_zero_idx = min(s1_zero_idx, s2_zero_idx)

    ret = None

    for offset in range(min_zero_idx, -1, -1):
        s1char = ZEXTEND(cpu.read_int(s1 + offset, 8), cpu.address_bit_size)
        s2char = ZEXTEND(cpu.read_int(s2 + offset, 8), cpu.address_bit_size)

        if issymbolic(s1char) or issymbolic(s2char):
            if ret is None or (not issymbolic(ret) and ret == 0):
                ret = s1char - s2char
            else:
                ret = ITEBV(cpu.address_bit_size, s1char != s2char, s1char - s2char, ret)
        else:
            if s1char != s2char:
                ret = s1char - s2char
            elif ret is None:
                ret = 0

    return ret


def strlen(state: State, s: Union[int, BitVec]):
    """
    strlen symbolic model.

    Algorithm: Walks from end of string not including NULL building ITE tree when current byte is symbolic.

    :param State state: current program state
    :param int s: Address of string
    :return: Symbolic strlen result
    :rtype: Expression or int
    """

    cpu = state.cpu

    if issymbolic(s):
        raise ConcretizeArgument(state.cpu, 1)

    zero_idx = _find_zero(cpu, state.constraints, s)

    ret = zero_idx

    for offset in range(zero_idx - 1, -1, -1):
        byt = cpu.read_int(s + offset, 8)
        if issymbolic(byt):
            ret = ITEBV(cpu.address_bit_size, byt == 0, offset, ret)

    return ret


def is_definitely_NULL(byte, constrs) -> bool:
    """
    Checks if a given byte read from memory is NULL.
    This supports both concrete & symbolic byte values.

    :param byte: byte read from memory to be examined
    :param constrs: state constraints
    :return: whether a given byte is NULL or constrained to NULL
    """
    if issymbolic(byte):
        return not Z3Solver.instance().can_be_true(constrs, byte != 0)
    else:
        return byte == 0


def cant_be_NULL(byte, constrs) -> bool:
    """
    Checks if a given byte read from memory is not NULL or cannot be NULL

    :param byte: byte read from memory to be examined
    :param constrs: state constraints
    :return: whether a given byte is not NULL or cannot be NULL
    """
    if issymbolic(byte):
        return not Z3Solver.instance().can_be_true(constrs, byte == 0)
    else:
        return byte != 0


def can_be_NULL(byte, constrs) -> bool:
    """
    Checks if a given byte read from memory can be NULL

    :param byte: byte read from memory to be examined
    :param constrs: state constraints
    :return: whether a given byte is NULL or can be NULL
    """
    if issymbolic(byte):
        return Z3Solver.instance().can_be_true(constrs, byte == 0)
    else:
        return byte == 0


def strcpy(state: State, dst: Union[int, BitVec], src: Union[int, BitVec]) -> Union[int, BitVec]:
    """
    strcpy symbolic model

    Algorithm: Copy every byte from the src to dst until finding a byte that can be or is NULL.
    If the byte is NULL or is constrained to only the NULL value, append the NULL value to dst
    and return. If the value can be NULL or another value write an `Expression` for every following
    byte that sets a value to the src or dst byte according to the preceding bytes until a NULL
    byte or effectively NULL byte is found.

    :param state: current program state
    :param dst: destination string address
    :param src: source string address
    :return: pointer to the dst
    """
    if issymbolic(src):
        raise ConcretizeArgument(state.cpu, 1)

    if issymbolic(dst):
        raise ConcretizeArgument(state.cpu, 2)

    cpu = state.cpu
    constrs = state.constraints
    ret = dst

    # Copy until '\000' is reached or symbolic memory that can be '\000'
    c = cpu.read_int(src, 8)
    while cant_be_NULL(c, constrs):
        cpu.write_int(dst, c, 8)
        src += 1
        dst += 1
        c = cpu.read_int(src, 8)

<<<<<<< HEAD
    # If the byte is symbolic and constrained to '\000' or is '\000' write concrete val and return
    if is_definitely_NULL(c, constrs):
=======
    # If the byte is symbolic and constrained to '\000', or is concrete and '\000', write concrete val and return
    if is_NULL(c, constrs):
>>>>>>> edb721d0
        cpu.write_int(dst, 0, 8)
        return ret

    offset = 0
    zeros: Deque[int] = deque([])
    src_val = cpu.read_int(src, 8)
    while not is_definitely_NULL(src_val, constrs):
        if can_be_NULL(c, constrs):
            # If a byte can be NULL set the src_val for NULL, build the ITE, & add to the list of nulls
            src_val = ITEBV(8, src_val != 0, src_val, 0)
            _build_ITE(zeros, cpu, src, dst, offset, src_val)
            zeros.appendleft(offset)
        else:
            # If it can't be NULL just build the ITE
            _build_ITE(zeros, cpu, src, dst, offset, src_val)
        offset += 1
        src_val = cpu.read_int(src + offset, 8)

    # Build ITE Tree for NULL byte
    src_val = 0
    _build_ITE(zeros, cpu, src, dst, offset, src_val)

    return ret


def _build_ITE(
    zeros: Deque[int],
    cpu: Cpu,
    src: Union[int, BitVec],
    dst: Union[int, BitVec],
    offset: int,
    src_val: Union[int, BitVec],
) -> None:
    """
    Builds ITE tree for each symbolic dst byte
    """
    dst_val = cpu.read_int(dst + offset, 8)
    for zero in zeros:
        c = cpu.read_int(src + zero, 8)
        src_val = ITEBV(8, c != 0, src_val, dst_val)
    cpu.write_int(dst + offset, src_val, 8)<|MERGE_RESOLUTION|>--- conflicted
+++ resolved
@@ -221,13 +221,8 @@
         dst += 1
         c = cpu.read_int(src, 8)
 
-<<<<<<< HEAD
-    # If the byte is symbolic and constrained to '\000' or is '\000' write concrete val and return
+    # If the byte is symbolic and constrained to '\000', or is concrete and '\000', write concrete val and return
     if is_definitely_NULL(c, constrs):
-=======
-    # If the byte is symbolic and constrained to '\000', or is concrete and '\000', write concrete val and return
-    if is_NULL(c, constrs):
->>>>>>> edb721d0
         cpu.write_int(dst, 0, 8)
         return ret
 
