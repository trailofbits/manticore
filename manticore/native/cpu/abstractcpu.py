--- conflicted
+++ resolved
@@ -539,11 +539,8 @@
         # might not have been due to user hooks, exceptions, etc. You probably
         # want last_executed_pc() or last_executed_insn()
         self._last_pc = None
-<<<<<<< HEAD
-=======
         # _last_executed_pc represents the last PC that was executed and
         # affected the state of the program
->>>>>>> bf2fba39
         self._last_executed_pc = None
         self._concrete = kwargs.pop("concrete", False)
         self.emu = None
@@ -591,12 +588,6 @@
 
     @property
     def last_executed_pc(self) -> Optional[int]:
-<<<<<<< HEAD
-        return self._last_executed_pc
-
-    @property
-    def last_executed_insn(self):
-=======
         """The last PC that was executed."""
         return self._last_executed_pc
 
@@ -605,7 +596,6 @@
         """The last instruction that was executed."""
         if not self.last_executed_pc:
             return None
->>>>>>> bf2fba39
         return self.decode_instruction(self.last_executed_pc)
 
     ##############################
@@ -768,11 +758,7 @@
         assert len(data) == size, "Raw read resulted in wrong data read which should never happen"
         return data
 
-<<<<<<< HEAD
-    def read_int(self, where, size=None, force=False, publish=True):
-=======
     def read_int(self, where: int, size: int = None, force: bool = False, publish: bool = True):
->>>>>>> bf2fba39
         """
         Reads int from memory
 
@@ -828,11 +814,7 @@
             for i in range(len(data)):
                 self.write_int(where + i, Operators.ORD(data[i]), 8, force)
 
-<<<<<<< HEAD
-    def read_bytes(self, where: int, size: int, force: bool = False, publish=True):
-=======
     def read_bytes(self, where: int, size: int, force: bool = False, publish: bool = True):
->>>>>>> bf2fba39
         """
         Read from memory.
 
@@ -1031,18 +1013,7 @@
         """
         curpc = self.PC
         if self._delayed_event:
-<<<<<<< HEAD
-            self._last_executed_pc = self._last_pc
-            self._icount += 1
-            self._publish(
-                "did_execute_instruction",
-                self._last_pc,
-                curpc,
-                self.decode_instruction(self._last_pc),
-            )
-=======
             self._publish_instruction_as_executed(self.decode_instruction(self._last_pc))
->>>>>>> bf2fba39
             self._delayed_event = False
 
         if issymbolic(curpc):
@@ -1060,11 +1031,7 @@
         # FIXME (theo) why just return here?
         # hook changed PC, so we trust that there is nothing more to do
         if insn.address != self.PC:
-<<<<<<< HEAD
-            self._last_executed_pc = self.PC
-=======
             self._last_executed_pc = insn.address
->>>>>>> bf2fba39
             return
 
         name = self.canonicalize_instruction_name(insn)
