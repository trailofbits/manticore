--- conflicted
+++ resolved
@@ -953,22 +953,18 @@
         """
         Decode, and execute one instruction pointed by register PC
         """
-<<<<<<< HEAD
+        curpc = self.PC
         if self._delayed_event:
             self._icount += 1
             self._publish(
                 "did_execute_instruction",
                 self._last_pc,
-                self.PC,
+                curpc,
                 self.decode_instruction(self._last_pc),
             )
             self._delayed_event = False
 
-        if issymbolic(self.PC):
-=======
-        curpc = self.PC
         if issymbolic(curpc):
->>>>>>> 5e5f5bd0
             raise ConcretizeRegister(self, "PC", policy="ALL")
         if not self.memory.access_ok(curpc, "x"):
             raise InvalidMemoryAccess(curpc, "x")
