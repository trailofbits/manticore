import inspect
import io
import logging
import struct
import types
from functools import wraps, partial
from itertools import islice

import unicorn

from .disasm import init_disassembler, Instruction
from ..memory import ConcretizeMemory, InvalidMemoryAccess, FileMap, AnonMap
from ..memory import LazySMemory, Memory
from ...core.smtlib import Operators, Constant, issymbolic, BitVec, Expression
from ...core.smtlib import visitors
from ...core.smtlib.solver import SelectedSolver
from ...utils.emulate import ConcreteUnicornEmulator
from ...utils.event import Eventful
from ...utils.fallback_emulator import UnicornEmulator

from capstone import CS_ARCH_ARM64, CS_ARCH_X86, CS_ARCH_ARM
from capstone.arm64 import ARM64_REG_ENDING
from capstone.x86 import X86_REG_ENDING
from capstone.arm import ARM_REG_ENDING

from typing import Any, Callable, Dict, Optional, Tuple

logger = logging.getLogger(__name__)
register_logger = logging.getLogger(f"{__name__}.registers")


def _sig_is_varargs(sig: inspect.Signature) -> bool:
    VAR_POSITIONAL = inspect.Parameter.VAR_POSITIONAL
    return any(p.kind == VAR_POSITIONAL for p in sig.parameters.values())


###################################################################################
# Exceptions


class CpuException(Exception):
    """ Base cpu exception """


class DecodeException(CpuException):
    """
    Raised when trying to decode an unknown or invalid instruction"""

    def __init__(self, pc, bytes):
        super().__init__("Error decoding instruction @ 0x{:x}".format(pc))
        self.pc = pc
        self.bytes = bytes


class InstructionNotImplementedError(CpuException):
    """
    Exception raised when you try to execute an instruction that is not yet
    implemented in the emulator. Add it to the Cpu-specific implementation.
    """


class InstructionEmulationError(CpuException):
    """
    Exception raised when failing to emulate an instruction outside of Manticore.
    """


class DivideByZeroError(CpuException):
    """ A division by zero """


class Interruption(CpuException):
    """ A software interrupt. """

    def __init__(self, N):
        super().__init__("CPU Software Interruption %08x" % N)
        self.N = N


class Syscall(CpuException):
    """ """

    def __init__(self):
        super().__init__("CPU Syscall")


class ConcretizeRegister(CpuException):
    """
    Raised when a symbolic register needs to be concretized.
    """

    def __init__(
        self,
        cpu: "Cpu",
        reg_name: str,
        message: Optional[str] = None,
        policy: str = "MINMAX",
    ):
        self.message = message if message else f"Concretizing {reg_name}"

        self.cpu = cpu
        self.reg_name = reg_name
        self.policy = policy


class ConcretizeArgument(CpuException):
    """
    Raised when a symbolic argument needs to be concretized.
    """

    def __init__(self, cpu, argnum, policy="MINMAX"):
        self.message = f"Concretizing argument #{argnum}."
        self.cpu = cpu
        self.policy = policy
        self.argnum = argnum


SANE_SIZES = {8, 16, 32, 64, 80, 128, 256}


class Operand:
    """This class encapsulates how to access operands (regs/mem/immediates) for
    different CPUs
    """

    class MemSpec:
        """
        Auxiliary class wraps capstone operand 'mem' attribute. This will
        return register names instead of Ids
        """

        def __init__(self, parent):
            self.parent = parent

        segment = property(lambda self: self.parent._reg_name(self.parent.op.mem.segment))
        base = property(lambda self: self.parent._reg_name(self.parent.op.mem.base))
        index = property(lambda self: self.parent._reg_name(self.parent.op.mem.index))
        scale = property(lambda self: self.parent.op.mem.scale)
        disp = property(lambda self: self.parent.op.mem.disp)

    def __init__(self, cpu: "Cpu", op):
        """
        This encapsulates the arch-independent way to access instruction
        operands and immediates based on the disassembler operand descriptor in
        use. This class knows how to browse an operand and get its details.

        It also knows how to access the specific Cpu to get the actual values
        from memory and registers.

        :param Cpu cpu: A Cpu instance
        :param Operand op: An wrapped Instruction Operand
        :type op: X86Op or ArmOp
        """
        assert isinstance(cpu, Cpu)
        self.cpu = cpu
        self.op = op
        self.mem = Operand.MemSpec(self)

    def _reg_name(self, reg_id: int):
        """
        Translates a register ID from the disassembler object into the
        register name based on manticore's alias in the register file

        :param reg_id: Register ID
        """
        # XXX: Support other architectures.
        if (
            (self.cpu.arch == CS_ARCH_ARM64 and reg_id >= ARM64_REG_ENDING)
            or (self.cpu.arch == CS_ARCH_X86 and reg_id >= X86_REG_ENDING)
            or (self.cpu.arch == CS_ARCH_ARM and reg_id >= ARM_REG_ENDING)
        ):
            logger.warning("Trying to get register name for a non-register")
            return None
        cs_reg_name = self.cpu.instruction.reg_name(reg_id)
        if cs_reg_name is None or cs_reg_name.lower() == "(invalid)":
            return None
        return self.cpu._regfile._alias(cs_reg_name.upper())

    def __getattr__(self, name):
        return getattr(self.op, name)

    @property
    def type(self):
        """This property encapsulates the operand type.
        It may be one of the following:
            register
            memory
            immediate
        """
        raise NotImplementedError

    @property
    def size(self):
        """ Return bit size of operand """
        raise NotImplementedError

    @property
    def reg(self):
        return self._reg_name(self.op.reg)

    def address(self):
        """ On a memory operand it returns the effective address """
        raise NotImplementedError

    def read(self):
        """ It reads the operand value from the registers or memory """
        raise NotImplementedError

    def write(self, value):
        """ It writes the value of specific type to the registers or memory """
        raise NotImplementedError


#  Basic register file structure not actually need to abstract as it's used
#  only from the cpu implementation


class RegisterFile:
    def __init__(self, aliases=None):
        # dict mapping from alias register name ('PC') to actual register
        # name ('RIP')
        self._aliases = aliases if aliases is not None else {}
        self._registers = {}

    def _alias(self, register):
        """
        Get register canonical alias. ex. PC->RIP or PC->R15

        :param str register: The register name
        """
        return self._aliases.get(register, register)

    def write(self, register, value):
        """
        Write value to the specified register

        :param str register: a register id. Must be listed on all_registers
        :param value: a value of the expected type
        :type value: int or long or Expression
        :return: the value actually written to the register
        """
        raise NotImplementedError

    def read(self, register):
        """
        Read value from specified register

        :param str register: a register name. Must be listed on all_registers
        :return: the register value
        """
        raise NotImplementedError

    @property
    def all_registers(self):
        """ Lists all possible register names (Including aliases) """
        return tuple(self._aliases)

    @property
    def canonical_registers(self):
        """ List the minimal most beautiful set of registers needed """
        raise NotImplementedError

    def __contains__(self, register):
        """
        Check for register validity

        :param register: a register name
        """
        return self._alias(register) in self.all_registers

    def __copy__(self) -> "RegisterFile":
        """Custom shallow copy to create a snapshot of the register state.
        Should be used as read-only"""
        ...


class Abi:
    """
    Represents the ability to extract arguments from the environment and write
    back a result.

    Used for function call and system call models.
    """

    def __init__(self, cpu: "Cpu"):
        """
        :param CPU to initialize with
        """
        self._cpu = cpu

    def get_arguments(self):
        """
        Extract model arguments conforming to `convention`. Produces an iterable
        of argument descriptors following the calling convention. A descriptor
        is either a string describing a register, or an address (concrete or
        symbolic).

        :return: iterable returning syscall arguments.
        :rtype: iterable
        """
        raise NotImplementedError

    def get_result_reg(self) -> str:
        """
        Extract the location a return value will be written to. Produces
        a string describing a register where the return value is written to.
        :return: return register name
        :rtype: string
        """
        raise NotImplementedError

    def write_result(self, result):
        """
        Write the result of a model back to the environment.

        :param result: result of the model implementation
        """
        raise NotImplementedError

    def ret(self):
        """
        Handle the "ret" semantics of the ABI, i.e. reclaiming stack space,
        popping PC, etc.

        A null operation by default.
        """
        return

    def values_from(self, base):
        """
        A reusable generator for increasing pointer-sized values from an address
        (usually the stack).
        """
        word_bytes = self._cpu.address_bit_size // 8
        while True:
            yield base
            base += word_bytes

    def get_argument_values(self, model: Callable, prefix_args: Tuple) -> Tuple:
        """
        Extract arguments for model from the environment and return as a tuple that
        is ready to be passed to the model.

        :param model: Python model of the function
        :param prefix_args: Parameters to pass to model before actual ones
        :return: Arguments to be passed to the model
        """
        if type(model) is partial:
            # mypy issue with partial types https://github.com/python/mypy/issues/1484
            model = model.args[0]  # type: ignore
        sig = inspect.signature(model)
        if _sig_is_varargs(sig):
            model_name = getattr(model, "__qualname__", "<no name>")
            logger.warning("ABI: %s: a vararg model must be a unary function.", model_name)

        nargs = len(sig.parameters) - len(prefix_args)

        def resolve_argument(arg):
            if isinstance(arg, str):
                return self._cpu.read_register(arg)
            else:
                return self._cpu.read_int(arg)

        # Create a stream of resolved arguments from argument descriptors
        descriptors = self.get_arguments()
        argument_iter = map(resolve_argument, descriptors)

        from ..models import isvariadic  # prevent circular imports

        if isvariadic(model):
            return prefix_args + (argument_iter,)
        else:
            return prefix_args + tuple(islice(argument_iter, nargs))

    def invoke(self, model, prefix_args=None):
        """
        Invoke a callable `model` as if it was a native function. If
        :func:`~manticore.models.isvariadic` returns true for `model`, `model` receives a single
        argument that is a generator for function arguments. Pass a tuple of
        arguments for `prefix_args` you'd like to precede the actual
        arguments.

        :param callable model: Python model of the function
        :param tuple prefix_args: Parameters to pass to model before actual ones
        :return: The result of calling `model`
        """
        prefix_args = prefix_args or ()

        arguments = self.get_argument_values(model, prefix_args)

        try:
            result = model(*arguments)
        except ConcretizeArgument as e:
            assert e.argnum >= len(prefix_args), "Can't concretize a constant arg"
            idx = e.argnum - len(prefix_args)

            # Arguments were lazily computed in case of variadic, so recompute here
            descriptors = self.get_arguments()
            src = next(islice(descriptors, idx, idx + 1))

            msg = "Concretizing due to model invocation"
            if isinstance(src, str):
                raise ConcretizeRegister(self._cpu, src, msg)
            else:
                raise ConcretizeMemory(self._cpu.memory, src, self._cpu.address_bit_size, msg)
        else:
            if result is not None:
                self.write_result(result)

            self.ret()

        return result


platform_logger = logging.getLogger("manticore.platforms.platform")


def unsigned_hexlify(i: Any) -> Any:
    if type(i) is int:
        if i < 0:
            return hex((1 << 64) + i)
        return hex(i)
    return i


class SyscallAbi(Abi):
    """
    A system-call specific ABI.

    Captures model arguments and return values for centralized logging.
    """

    def syscall_number(self):
        """
        Extract the index of the invoked syscall.

        :return: int
        """
        raise NotImplementedError

    def get_argument_values(self, model, prefix_args):
        self._last_arguments = super().get_argument_values(model, prefix_args)
        return self._last_arguments

    def invoke(self, model, prefix_args=None):
        # invoke() will call get_argument_values()
        self._last_arguments = ()

        if type(model) is partial:
            self._cpu._publish("will_execute_syscall", model.args[0])
        else:
            self._cpu._publish("will_execute_syscall", model)
        ret = super().invoke(model, prefix_args)
        if type(model) is partial:
            model = model.args[0]
        self._cpu._publish(
            "did_execute_syscall",
            model.__func__.__name__ if isinstance(model, types.MethodType) else model.__name__,
            self._last_arguments,
            ret,
        )

        if platform_logger.isEnabledFor(logging.DEBUG):
            # Try to expand strings up to max_arg_expansion
            max_arg_expansion = 32
            # Add a hex representation to return if greater than min_hex_expansion
            min_hex_expansion = 0x80

            args = []
            for arg in self._last_arguments:
                arg_s = (
                    unsigned_hexlify(arg)
                    if not issymbolic(arg) and abs(arg) > min_hex_expansion
                    else f"{arg}"
                )
                if self._cpu.memory.access_ok(arg, "r") and model.__func__.__name__ not in {
                    "sys_mprotect",
                    "sys_mmap",
                }:
                    try:
                        s = self._cpu.read_string(arg, max_arg_expansion)
                        s = s.rstrip().replace("\n", "\\n") if s else s
                        arg_s = f'"{s}"' if s else arg_s
                    except Exception:
                        pass
                args.append(arg_s)

            args_s = ", ".join(args)
            ret_s = f"{unsigned_hexlify(ret)}" if abs(ret) > min_hex_expansion else f"{ret}"

            platform_logger.debug("%s(%s) = %s", model.__func__.__name__, args_s, ret_s)


############################################################################
# Abstract cpu encapsulating common cpu methods used by platforms and executor.


class Cpu(Eventful):
    """
    Base class for all Cpu architectures. Functionality common to all
    architectures (and expected from users of a Cpu) should be here. Commonly
    used by platforms and py:class:manticore.core.Executor

    The following attributes need to be defined in any derived class

    - arch
    - mode
    - max_instr_width
    - address_bit_size
    - pc_alias
    - stack_alias
    """

    _published_events = {
        "write_register",
        "read_register",
        "write_memory",
        "read_memory",
        "decode_instruction",
        "execute_instruction",
        "invoke_syscall",
        "set_descriptor",
        "map_memory",
        "protect_memory",
        "unmap_memory",
        "execute_syscall",
        "solve",
    }

    def __init__(self, regfile: RegisterFile, memory: Memory, **kwargs):
        assert isinstance(regfile, RegisterFile)
        self._disasm = kwargs.pop("disasm", "capstone")
        super().__init__(**kwargs)
        self._regfile = regfile
        self._memory = memory
        self._instruction_cache: Dict[int, Instruction] = {}
        self._icount = 0
        # _last_pc represents the last PC that was going to be executed, but it
        # might not have been due to user hooks, exceptions, etc. You probably
        # want last_executed_pc() or last_executed_insn()
        self._last_pc = None
<<<<<<< HEAD
=======
        # _last_executed_pc represents the last PC that was executed and
        # affected the state of the program
>>>>>>> 522f8ba3
        self._last_executed_pc = None
        self._concrete = kwargs.pop("concrete", False)
        self.emu = None
        self._break_unicorn_at: Optional[int] = None
        self._delayed_event = False
        if not hasattr(self, "disasm"):
            self.disasm = init_disassembler(self._disasm, self.arch, self.mode)
        # Ensure that regfile created STACK/PC aliases
        assert "STACK" in self._regfile
        assert "PC" in self._regfile

    def __getstate__(self):
        state = super().__getstate__()
        state["regfile"] = self._regfile
        state["memory"] = self._memory
        state["icount"] = self._icount
        state["last_pc"] = self._last_pc
        state["last_executed_pc"] = self._last_executed_pc
        state["disassembler"] = self._disasm
        state["concrete"] = self._concrete
        state["break_unicorn_at"] = self._break_unicorn_at
        state["delayed_event"] = self._delayed_event
        return state

    def __setstate__(self, state):
        Cpu.__init__(
            self,
            state["regfile"],
            state["memory"],
            disasm=state["disassembler"],
            concrete=state["concrete"],
        )
        self._icount = state["icount"]
        self._last_pc = state["last_pc"]
        self._last_executed_pc = state["last_executed_pc"]
        self._disasm = state["disassembler"]
        self._concrete = state["concrete"]
        self._break_unicorn_at = state["break_unicorn_at"]
        self._delayed_event = state["delayed_event"]
        super().__setstate__(state)

    @property
    def icount(self):
        return self._icount

    @property
    def last_executed_pc(self) -> Optional[int]:
<<<<<<< HEAD
        return self._last_executed_pc

    @property
    def last_executed_insn(self):
=======
        """The last PC that was executed."""
        return self._last_executed_pc

    @property
    def last_executed_insn(self) -> Optional[Instruction]:
        """The last instruction that was executed."""
        if not self.last_executed_pc:
            return None
>>>>>>> 522f8ba3
        return self.decode_instruction(self.last_executed_pc)

    ##############################
    # Register access
    @property
    def regfile(self):
        """ The RegisterFile of this cpu """
        return self._regfile

    @property
    def all_registers(self):
        """
        Returns all register names for this CPU. Any register returned can be
        accessed via a `cpu.REG` convenience interface (e.g. `cpu.EAX`) for both
        reading and writing.

        :return: valid register names
        :rtype: tuple[str]
        """
        return self._regfile.all_registers

    @property
    def canonical_registers(self):
        """
        Returns the list of all register names  for this CPU.

        :rtype: tuple
        :return: the list of register names for this CPU.
        """
        return self._regfile.canonical_registers

    def write_register(self, register, value):
        """
        Dynamic interface for writing cpu registers

        :param str register: register name (as listed in `self.all_registers`)
        :param value: register value
        :type value: int or long or Expression
        """
        self._publish("will_write_register", register, value)
        value = self._regfile.write(register, value)
        self._publish("did_write_register", register, value)
        return value

    def read_register(self, register):
        """
        Dynamic interface for reading cpu registers

        :param str register: register name (as listed in `self.all_registers`)
        :return: register value
        :rtype: int or long or Expression
        """
        self._publish("will_read_register", register)
        value = self._regfile.read(register)
        self._publish("did_read_register", register, value)
        return value

    # Pythonic access to registers and aliases
    def __getattr__(self, name):
        """
        A Pythonic version of read_register

        :param str name: Name of the register
        """
        if name != "_regfile":
            if name in self._regfile:
                return self.read_register(name)
        raise AttributeError(name)

    def __setattr__(self, name, value):
        """
        A Pythonic version of write_register

        :param str name: Name of the register to set
        :param value: The value to set the register to
        :type param: int or long or Expression
        """
        try:
            if name in self._regfile:
                return self.write_register(name, value)
            object.__setattr__(self, name, value)
        except AttributeError:
            object.__setattr__(self, name, value)

    def emulate_until(self, target: int):
        """
        Tells the CPU to set up a concrete unicorn emulator and use it to execute instructions
        until target is reached.

        :param target: Where Unicorn should hand control back to Manticore. Set to 0 for all instructions.
        """
        self._concrete = True
        self._break_unicorn_at = target
        if self.emu:
            self.emu.write_backs_disabled = False
            self.emu.load_state_from_manticore()
            self.emu._stop_at = target

    #############################
    # Memory access
    @property
    def memory(self) -> Memory:
        return self._memory

    def write_int(self, where, expression, size=None, force=False):
        """
        Writes int to memory

        :param int where: address to write to
        :param expr: value to write
        :type expr: int or BitVec
        :param size: bit size of `expr`
        :param force: whether to ignore memory permissions
        """
        if size is None:
            size = self.address_bit_size
        assert size in SANE_SIZES
        self._publish("will_write_memory", where, expression, size)

        data = [
            Operators.CHR(Operators.EXTRACT(expression, offset, 8)) for offset in range(0, size, 8)
        ]
        self._memory.write(where, data, force)

        self._publish("did_write_memory", where, expression, size)

    def _raw_read(self, where: int, size: int = 1, force: bool = False) -> bytes:
        """
        Selects bytes from memory. Attempts to do so faster than via read_bytes.

        :param where: address to read from
        :param size: number of bytes to read
        :param force: whether to ignore memory permissions
        :return: the bytes in memory
        """
        map = self.memory.map_containing(where)
        start = map._get_offset(where)
        if isinstance(map, FileMap):
            end = map._get_offset(where + size)

            if end > map._mapped_size:
                logger.warning(
                    f"Missing {end - map._mapped_size} bytes at the end of {map._filename}"
                )

            raw_data = map._data[map._get_offset(where) : min(end, map._mapped_size)]
            if len(raw_data) < end:
                raw_data += b"\x00" * (end - len(raw_data))

            data = b""
            for offset in sorted(map._overlay.keys()):
                data += raw_data[len(data) : offset]
                data += map._overlay[offset]
            data += raw_data[len(data) :]

        elif isinstance(map, AnonMap):
            data = bytes(map._data[start : start + size])
        else:
            data = b"".join(self.memory.read(where, size, force=force))
        assert len(data) == size, "Raw read resulted in wrong data read which should never happen"
        return data

    def read_int(self, where: int, size: int = None, force: bool = False, publish: bool = True):
        """
        Reads int from memory

        :param where: address to read from
        :param size: number of bits to read
        :param force: whether to ignore memory permissions
        :param publish: whether to publish an event
        :return: the value read
        """
        if size is None:
            size = self.address_bit_size
        assert size in SANE_SIZES
        if publish:
            self._publish("will_read_memory", where, size)

        data = self._memory.read(where, size // 8, force)
        assert (8 * len(data)) == size
        value = Operators.CONCAT(size, *map(Operators.ORD, reversed(data)))

        if publish:
            self._publish("did_read_memory", where, value, size)
        return value

    def write_bytes(self, where: int, data, force: bool = False) -> None:
        """
        Write a concrete or symbolic (or mixed) buffer to memory

        :param where: address to write to
        :param data: data to write
        :param force: whether to ignore memory permissions
        """

        mp = self.memory.map_containing(where)
        # TODO (ehennenfent) - fast write can have some yet-unstudied unintended side effects.
        # At the very least, using it in non-concrete mode will break the symbolic strcmp/strlen models. The 1024 byte
        # minimum is intended to minimize the potential effects of this by ensuring that if there _are_ any other
        # issues, they'll only crop up when we're doing very large writes, which are fairly uncommon.
        if (
            isinstance(mp, AnonMap)
            and isinstance(data, (str, bytes))
            and (mp.end - mp.start + 1) >= len(data) >= 1024
            and not issymbolic(data)
            and self._concrete
        ):
            logger.debug("Using fast write")
            offset = mp._get_offset(where)
            if isinstance(data, str):
                data = bytes(data.encode("utf-8"))
            self._publish("will_write_memory", where, data, 8 * len(data))
            mp._data[offset : offset + len(data)] = data
            self._publish("did_write_memory", where, data, 8 * len(data))
        else:
            for i in range(len(data)):
                self.write_int(where + i, Operators.ORD(data[i]), 8, force)

    def read_bytes(self, where: int, size: int, force: bool = False, publish: bool = True):
        """
        Read from memory.

        :param where: address to read data from
        :param size: number of bytes
        :param force: whether to ignore memory permissions
        :param publish: whether to publish events
        :return: data
        """
        result = []
        for i in range(size):
            result.append(Operators.CHR(self.read_int(where + i, 8, force, publish=publish)))
        return result

    def write_string(
        self, where: int, string: str, max_length: Optional[int] = None, force: bool = False
    ) -> None:
        """
        Writes a string to memory, appending a NULL-terminator at the end.

        :param where: Address to write the string to
        :param string: The string to write to memory
        :param max_length:

        The size in bytes to cap the string at, or None [default] for no
        limit. This includes the NULL terminator.

        :param force: whether to ignore memory permissions
        """

        if max_length is not None:
            string = string[: max_length - 1]

        self.write_bytes(where, string + "\x00", force)

    def read_string(self, where: int, max_length: Optional[int] = None, force: bool = False) -> str:
        """
        Read a NUL-terminated concrete buffer from memory. Stops reading at first symbolic byte.

        :param where: Address to read string from
        :param max_length:
            The size in bytes to cap the string at, or None [default] for no
            limit.
        :param force: whether to ignore memory permissions
        :return: string read
        """
        s = io.BytesIO()
        while True:
            c = self.read_int(where, 8, force)

            if issymbolic(c) or c == 0:
                break

            if max_length is not None:
                if max_length == 0:
                    break
                max_length = max_length - 1
            s.write(Operators.CHR(c))
            where += 1
        return s.getvalue().decode()

    def push_bytes(self, data, force: bool = False):
        """
        Write `data` to the stack and decrement the stack pointer accordingly.

        :param data: Data to write
        :param force: whether to ignore memory permissions
        """
        self.STACK -= len(data)
        self.write_bytes(self.STACK, data, force)
        return self.STACK

    def pop_bytes(self, nbytes: int, force: bool = False):
        """
        Read `nbytes` from the stack, increment the stack pointer, and return
        data.

        :param nbytes: How many bytes to read
        :param force: whether to ignore memory permissions
        :return: Data read from the stack
        """
        data = self.read_bytes(self.STACK, nbytes, force=force)
        self.STACK += nbytes
        return data

    def push_int(self, value: int, force: bool = False):
        """
        Decrement the stack pointer and write `value` to the stack.

        :param value: The value to write
        :param force: whether to ignore memory permissions
        :return: New stack pointer
        """
        self.STACK -= self.address_bit_size // 8
        self.write_int(self.STACK, value, force=force)
        return self.STACK

    def pop_int(self, force: bool = False):
        """
        Read a value from the stack and increment the stack pointer.

        :param force: whether to ignore memory permissions
        :return: Value read
        """
        value = self.read_int(self.STACK, force=force)
        self.STACK += self.address_bit_size // 8
        return value

    #######################################
    # Decoder
    def _wrap_operands(self, operands):
        """
        Private method to decorate an Operand to our needs based on the
        underlying architecture.
        See :class:`~manticore.core.cpu.abstractcpu.Operand` class
        """
        raise NotImplementedError

    def decode_instruction(self, pc: int) -> Instruction:
        """
        This will decode an instruction from memory pointed by `pc`

        :param pc: address of the instruction
        """
        # No dynamic code!!! #TODO!
        # Check if instruction was already decoded
        if pc in self._instruction_cache:
            return self._instruction_cache[pc]

        text = b""

        # Read Instruction from memory
        exec_size = self.memory.max_exec_size(pc, self.max_instr_width)
        instr_memory = self.memory[pc : pc + exec_size]
        for i in range(exec_size):
            # This reads a byte from memory ignoring permissions
            # and concretize it if symbolic

            c = instr_memory[i]
            if issymbolic(c):
                # In case of fully symbolic memory, eagerly get a valid ptr
                if isinstance(self.memory, LazySMemory):
                    try:
                        vals = visitors.simplify_array_select(c)
                        c = bytes([vals[0]])
                    except visitors.ArraySelectSimplifier.ExpressionNotSimple:
                        self._publish("will_solve", self.memory.constraints, c, "get_value")
                        solved = SelectedSolver.instance().get_value(self.memory.constraints, c)
                        self._publish("did_solve", self.memory.constraints, c, "get_value", solved)
                        c = struct.pack("B", solved)
                elif isinstance(c, Constant):
                    c = bytes([c.value])
                else:
                    logger.error("Concretize executable memory %r %r", c, text)
                    raise ConcretizeMemory(
                        self.memory, address=pc, size=8 * self.max_instr_width, policy="INSTRUCTION"
                    )
            text += c

        # Pad potentially incomplete instruction with zeroes
        code = text.ljust(self.max_instr_width, b"\x00")

        try:
            # decode the instruction from code
            insn = self.disasm.disassemble_instruction(code, pc)
        except StopIteration as e:
            raise DecodeException(pc, code)

        # Check that the decoded instruction is contained in executable memory
        if insn.size > exec_size:
            logger.info("Trying to execute instructions from non-executable memory")
            raise InvalidMemoryAccess(pc, "x")

        insn.operands = self._wrap_operands(insn.operands)
        self._instruction_cache[pc] = insn
        return insn

    @property
    def instruction(self):
        if self._last_pc is None:
            return self.decode_instruction(self.PC)
        else:
            return self.decode_instruction(self._last_pc)

    #######################################
    # Execute
    def canonicalize_instruction_name(self, instruction):
        """
        Get the semantic name of an instruction.
        """
        raise NotImplementedError

    def execute(self):
        """
        Decode, and execute one instruction pointed by register PC
        """
        curpc = self.PC
        if self._delayed_event:
<<<<<<< HEAD
            self._last_executed_pc = self._last_pc
            self._icount += 1
            self._publish(
                "did_execute_instruction",
                self._last_pc,
                curpc,
                self.decode_instruction(self._last_pc),
            )
=======
            self._publish_instruction_as_executed(self.decode_instruction(self._last_pc))
>>>>>>> 522f8ba3
            self._delayed_event = False

        if issymbolic(curpc):
            raise ConcretizeRegister(self, "PC", policy="ALL")
        if not self.memory.access_ok(curpc, "x"):
            raise InvalidMemoryAccess(curpc, "x")

        self._publish("will_decode_instruction", curpc)

        insn = self.decode_instruction(curpc)
        self._last_pc = self.PC

        self._publish("will_execute_instruction", self._last_pc, insn)

        # FIXME (theo) why just return here?
        # hook changed PC, so we trust that there is nothing more to do
        if insn.address != self.PC:
<<<<<<< HEAD
            self._last_executed_pc = self.PC
=======
            self._last_executed_pc = insn.address
>>>>>>> 522f8ba3
            return

        name = self.canonicalize_instruction_name(insn)

        if logger.level == logging.DEBUG:
            logger.debug(self.render_instruction(insn))
            for l in self.render_registers():
                register_logger.debug(l)

        try:
            if self._concrete and "SYSCALL" in name:
                self.emu.sync_unicorn_to_manticore()
            if self._concrete and "SYSCALL" not in name:
                self.emulate(insn)
                if self.PC == self._break_unicorn_at:
                    logger.debug("Switching from Unicorn to Manticore")
                    self._break_unicorn_at = None
                    self._concrete = False
            else:
                implementation = getattr(self, name, None)

                if implementation is not None:
                    implementation(*insn.operands)

                else:
                    text_bytes = " ".join("%02x" % x for x in insn.bytes)
                    logger.warning(
                        "Unimplemented instruction: 0x%016x:\t%s\t%s\t%s",
                        insn.address,
                        text_bytes,
                        insn.mnemonic,
                        insn.op_str,
                    )
                    self.backup_emulate(insn)
        except (Interruption, Syscall) as e:
            self._delayed_event = True
            raise e
        else:
            self._publish_instruction_as_executed(insn)

    # FIXME(yan): In the case the instruction implementation invokes a system call, we would not be able to
    # publish the did_execute_instruction event from here, so we capture and attach it to the syscall
    # exception for the platform to emit it for us once the syscall has successfully been executed.
    def _publish_instruction_as_executed(self, insn):
        """
        Notify listeners that an instruction has been executed.
        """
        self._last_executed_pc = self._last_pc
        self._icount += 1
        self._publish("did_execute_instruction", self._last_pc, self.PC, insn)

    def emulate(self, insn):
        """
        Pick the right emulate function (maintains API compatiblity)

        :param insn: single instruction to emulate/start emulation from
        """

        if self._concrete:
            self.concrete_emulate(insn)
        else:
            self.backup_emulate(insn)

    def concrete_emulate(self, insn):
        """
        Start executing in Unicorn from this point until we hit a syscall or reach break_unicorn_at

        :param capstone.CsInsn insn: The instruction object to emulate
        """

        if not self.emu:
            self.emu = ConcreteUnicornEmulator(self)
        if self.emu._stop_at is None:
            self.emu.write_backs_disabled = False
            self.emu._stop_at = self._break_unicorn_at
            self.emu.load_state_from_manticore()
        try:
            self.emu.emulate(insn)
        except unicorn.UcError as e:
            if e.errno == unicorn.UC_ERR_INSN_INVALID:
                text_bytes = " ".join("%02x" % x for x in insn.bytes)
                logger.error(
                    "Unimplemented instruction: 0x%016x:\t%s\t%s\t%s",
                    insn.address,
                    text_bytes,
                    insn.mnemonic,
                    insn.op_str,
                )
            raise InstructionEmulationError(str(e))

    def backup_emulate(self, insn):
        """
        If we could not handle emulating an instruction, use Unicorn to emulate
        it.

        :param capstone.CsInsn instruction: The instruction object to emulate
        """

        if not hasattr(self, "backup_emu"):
            self.backup_emu = UnicornEmulator(self)
        try:
            self.backup_emu.emulate(insn)
        except unicorn.UcError as e:
            if e.errno == unicorn.UC_ERR_INSN_INVALID:
                text_bytes = " ".join("%02x" % x for x in insn.bytes)
                logger.error(
                    "Unimplemented instruction: 0x%016x:\t%s\t%s\t%s",
                    insn.address,
                    text_bytes,
                    insn.mnemonic,
                    insn.op_str,
                )
            raise InstructionEmulationError(str(e))
        finally:
            # We have been seeing occasional Unicorn issues with it not clearing
            # the backing unicorn instance. Saw fewer issues with the following
            # line present.
            del self.backup_emu

    def render_instruction(self, insn=None):
        try:
            insn = self.instruction
            return f"INSTRUCTION: 0x{insn.address:016x}:\t{insn.mnemonic}\t{insn.op_str}"
        except Exception as e:
            return "{can't decode instruction}"

    def render_register(self, reg_name):
        result = ""

        value = self.read_register(reg_name)

        if issymbolic(value):
            value = str(value)  # coerce the value into a string
            aux = f"{reg_name:3s}: {value:16s}"
            result += aux
        elif isinstance(value, int):
            result += f"{reg_name:3s}: 0x{value:016x}"
        else:
            result += f"{reg_name:3s}: {value!r}"
        return result

    def render_registers(self):
        # FIXME add a context manager at utils that look for all Signal
        # backup, null, use, then restore the list.
        # will disabled_signals(self):
        #    return map(self.render_register, self._regfile.canonical_registers)
        return map(self.render_register, sorted(self._regfile.canonical_registers))

    # Generic string representation
    def __str__(self):
        """
        Returns a string representation of cpu state

        :rtype: str
        :return: name and current value for all the registers.
        """
        result = f"{self.render_instruction()}\n"
        result += "\n".join(self.render_registers())
        return result


# Instruction decorators


def instruction(old_method):
    # This should decorate every instruction implementation
    @wraps(old_method)
    def new_method(cpu, *args, **kw_args):
        cpu.PC += cpu.instruction.size
        return old_method(cpu, *args, **kw_args)

    new_method.old_method = old_method
    return new_method<|MERGE_RESOLUTION|>--- conflicted
+++ resolved
@@ -539,11 +539,8 @@
         # might not have been due to user hooks, exceptions, etc. You probably
         # want last_executed_pc() or last_executed_insn()
         self._last_pc = None
-<<<<<<< HEAD
-=======
         # _last_executed_pc represents the last PC that was executed and
         # affected the state of the program
->>>>>>> 522f8ba3
         self._last_executed_pc = None
         self._concrete = kwargs.pop("concrete", False)
         self.emu = None
@@ -591,12 +588,6 @@
 
     @property
     def last_executed_pc(self) -> Optional[int]:
-<<<<<<< HEAD
-        return self._last_executed_pc
-
-    @property
-    def last_executed_insn(self):
-=======
         """The last PC that was executed."""
         return self._last_executed_pc
 
@@ -605,7 +596,6 @@
         """The last instruction that was executed."""
         if not self.last_executed_pc:
             return None
->>>>>>> 522f8ba3
         return self.decode_instruction(self.last_executed_pc)
 
     ##############################
@@ -1023,18 +1013,7 @@
         """
         curpc = self.PC
         if self._delayed_event:
-<<<<<<< HEAD
-            self._last_executed_pc = self._last_pc
-            self._icount += 1
-            self._publish(
-                "did_execute_instruction",
-                self._last_pc,
-                curpc,
-                self.decode_instruction(self._last_pc),
-            )
-=======
             self._publish_instruction_as_executed(self.decode_instruction(self._last_pc))
->>>>>>> 522f8ba3
             self._delayed_event = False
 
         if issymbolic(curpc):
@@ -1052,11 +1031,7 @@
         # FIXME (theo) why just return here?
         # hook changed PC, so we trust that there is nothing more to do
         if insn.address != self.PC:
-<<<<<<< HEAD
-            self._last_executed_pc = self.PC
-=======
             self._last_executed_pc = insn.address
->>>>>>> 522f8ba3
             return
 
         name = self.canonicalize_instruction_name(insn)
