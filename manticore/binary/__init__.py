''' Common binary formats interface
Ideally you should be able to do something like

        from binary import Binary
        binary = Binary(filename)
        assert cpu.machine == binary.arch, "Not matching cpu"
        logger.info("Loading %s as a %s elf"%(filename, binary.arch))
        for mm in binary.maps():
            cpu.mem.mmapFile( mm )
        for th in binary.threads():
            setup(th)

But there are difference between format that makes it difficult to find a simple
and common API.  interpreters? linkers? linked DLLs?

'''

<<<<<<< HEAD
from __future__ import print_function
from future import standard_library
standard_library.install_aliases()
from elftools.elf.elffile import ELFFile
import io
=======
>>>>>>> a21c8b60

class Binary(object):
    magics = {}

    def __new__(cls, path):
        if cls is Binary:
            cl = cls.magics[file(path).read(4)]
            return cl(path)
        else:
            return super(Binary, cls).__new__(cls, path)

    def __init__(self, path):
        self.path = path
        self.magic = Binary.magics[file(path).read(4)]

    def arch(self):
        pass

    def maps(self):
        pass

    def threads(self):
        pass


<<<<<<< HEAD
=======
from elftools.elf.elffile import ELFFile
import StringIO


>>>>>>> a21c8b60
class CGCElf(Binary):
    @staticmethod
    def _cgc2elf(filename):
        # hack begin so we can use upstream Elftool
        with open(filename, 'rb') as fd:
            stream = io.BytesIO(fd.read())
            stream.write('\x7fELF')
            stream.name = fd.name
            return stream

    def __init__(self, filename):
        super(CGCElf, self).__init__(filename)
        stream = self._cgc2elf(filename)
        self.elf = ELFFile(stream)
        self.arch = {'x86': 'i386', 'x64': 'amd64'}[self.elf.get_machine_arch()]

        assert 'i386' == self.arch
        assert self.elf.header.e_type in ['ET_EXEC']

    def maps(self):
        for elf_segment in self.elf.iter_segments():
            if elf_segment.header.p_type not in ['PT_LOAD', 'PT_NULL', 'PT_PHDR', 'PT_CGCPOV2']:
                raise Exception("Not Supported Section")

            if elf_segment.header.p_type != 'PT_LOAD' or elf_segment.header.p_memsz == 0:
                continue

            flags = elf_segment.header.p_flags
            # PF_X 0x1 Execute - PF_W 0x2 Write - PF_R 0x4 Read
            perms = ['   ', '  x', ' w ', ' wx', 'r  ', 'r x', 'rw ', 'rwx'][flags & 7]
            if 'r' not in perms:
                raise Exception("Not readable map from cgc elf not supported")

            # CGCMAP--
            assert elf_segment.header.p_filesz != 0 or elf_segment.header.p_memsz != 0
            yield((elf_segment.header.p_vaddr,
                   elf_segment.header.p_memsz,
                   perms,
                   elf_segment.stream.name, elf_segment.header.p_offset, elf_segment.header.p_filesz))

    def threads(self):
        yield(('Running', {'EIP': self.elf.header.e_entry}))


class Elf(Binary):
    def __init__(self, filename):
        super(Elf, self).__init__(filename)
        self.elf = ELFFile(file(filename))
        self.arch = {'x86': 'i386', 'x64': 'amd64'}[self.elf.get_machine_arch()]
        assert self.elf.header.e_type in ['ET_DYN', 'ET_EXEC', 'ET_CORE']

        # Get interpreter elf
        self.interpreter = None
        for elf_segment in self.elf.iter_segments():
            if elf_segment.header.p_type != 'PT_INTERP':
                continue
            self.interpreter = Elf(elf_segment.data()[:-1])
            break
        if self.interpreter is not None:
            assert self.interpreter.arch == self.arch
            assert self.interpreter.elf.header.e_type in ['ET_DYN', 'ET_EXEC']

    def maps(self):
        for elf_segment in self.elf.iter_segments():
            if elf_segment.header.p_type != 'PT_LOAD' or elf_segment.header.p_memsz == 0:
                continue

            flags = elf_segment.header.p_flags
            # PF_X 0x1 Execute - PF_W 0x2 Write - PF_R 0x4 Read
            perms = ['   ', '  x', ' w ', ' wx', 'r  ', 'r x', 'rw ', 'rwx'][flags & 7]
            if 'r' not in perms:
                raise Exception("Not readable map from cgc elf not supported")

            # CGCMAP--
            assert elf_segment.header.p_filesz != 0 or elf_segment.header.p_memsz != 0
            yield((elf_segment.header.p_vaddr,
                   elf_segment.header.p_memsz,
                   perms,
                   elf_segment.stream.name, elf_segment.header.p_offset, elf_segment.header.p_filesz))

    def getInterpreter(self):
        return self.interpreter

    def threads(self):
        yield(('Running', {'EIP': self.elf.header.e_entry}))


Binary.magics = {'\x7fCGC': CGCElf,
                 '\x7fELF': Elf}


if __name__ == '__main__':
    import sys
<<<<<<< HEAD
    print(list(Binary(sys.argv[1]).threads()))
    print(list(Binary(sys.argv[1]).maps()))

=======
    print list(Binary(sys.argv[1]).threads())
    print list(Binary(sys.argv[1]).maps())
>>>>>>> a21c8b60
<|MERGE_RESOLUTION|>--- conflicted
+++ resolved
@@ -15,14 +15,11 @@
 
 '''
 
-<<<<<<< HEAD
 from __future__ import print_function
 from future import standard_library
 standard_library.install_aliases()
 from elftools.elf.elffile import ELFFile
 import io
-=======
->>>>>>> a21c8b60
 
 class Binary(object):
     magics = {}
@@ -48,13 +45,6 @@
         pass
 
 
-<<<<<<< HEAD
-=======
-from elftools.elf.elffile import ELFFile
-import StringIO
-
-
->>>>>>> a21c8b60
 class CGCElf(Binary):
     @staticmethod
     def _cgc2elf(filename):
@@ -148,11 +138,5 @@
 
 if __name__ == '__main__':
     import sys
-<<<<<<< HEAD
     print(list(Binary(sys.argv[1]).threads()))
-    print(list(Binary(sys.argv[1]).maps()))
-
-=======
-    print list(Binary(sys.argv[1]).threads())
-    print list(Binary(sys.argv[1]).maps())
->>>>>>> a21c8b60
+    print(list(Binary(sys.argv[1]).maps()))