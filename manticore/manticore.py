import os
import sys
import time
import types
import logging
import binascii
import tempfile
import functools
import cProfile
import pstats

from multiprocessing import Process
from contextlib import contextmanager

from threading import Timer

from elftools.elf.elffile import ELFFile
from elftools.elf.sections import SymbolTableSection

from .core.executor import Executor
from .core.state import State, TerminateState
from .core.parser import parse
from .core.smtlib import solver, Expression, Operators, SolverException, Array, ConstraintSet
from core.smtlib import BitVec, Bool
from .platforms import linux, decree, windows, binja
from .utils.helpers import issymbolic
from .utils.nointerrupt import WithKeyboardInterruptAs
logger = logging.getLogger('MANTICORE')

<<<<<<< HEAD
def makeBinja(program):
    constraints = ConstraintSet()
    logger.info('Loading binary ninja IL from %s', program)
    platform = binja.Binja(program)
    initial_state = State(constraints, platform)

    return initial_state
=======


>>>>>>> 7c00b446

def makeDecree(args):
    constraints = ConstraintSet()
    platform = decree.SDecree(constraints, ','.join(args.programs))
    initial_state = State(constraints, platform)
    logger.info('Loading program %s (platform: Decree)', args.programs)

    platform.input.transmit(args.data)
    platform.input.transmit(initial_state.symbolicate_buffer('+'*14, label='RECEIVE'))
    return initial_state

def makeLinux(program, disasm, argv, env, symbolic_files, concrete_start=''):
    logger.info('Loading program %s (platform: Linux)', program)

    constraints = ConstraintSet()

    platform = linux.SLinux(program, argv=argv, envp=env,
                            symbolic_files=symbolic_files,
                            disasm=disasm)
    initial_state = State(constraints, platform)

    if concrete_start != '':
        logger.info('Starting with concrete input: %s', concrete_start)

    for i, arg in enumerate(argv):
        argv[i] = initial_state.symbolicate_buffer(arg, label='ARGV%d' % (i+1))

    for i, evar in enumerate(env):
        env[i] = initial_state.symbolicate_buffer(evar, label='ENV%d' % (i+1))

    # If any of the arguments or environment refer to symbolic values, re-
    # initialize the stack
    if any(issymbolic(x) for val in argv + env for x in val):
        platform.setup_stack([program] + argv, env)

    platform.input.write(concrete_start)

    #set stdin input...
    platform.input.write(initial_state.symbolicate_buffer('+' * 256,
                                                          label='STDIN'))

    return initial_state


def makeWindows(args):
    assert args.size is not None, "Need to specify buffer size"
    assert args.buffer is not None, "Need to specify buffer base address"
    logger.debug('Loading program %s (platform: Windows)', args.programs)
    additional_context = None
    if args.context:
        with open(args.context, "r") as addl_context_file:
            additional_context = cPickle.loads(addl_context_file.read())
            logger.debug('Additional context loaded with contents {}'.format(additional_context)) #DEBUG

    constraints = ConstraintSet()
    platform = windows.SWindows(constraints, args.programs[0], additional_context, snapshot_folder=args.workspace)

    #This will interpret the buffer specification written in INTEL ASM. (It may dereference pointers)
    data_size = parse(args.size, platform.current.read_bytes, platform.current.read_register)
    data_ptr  = parse(args.buffer, platform.current.read_bytes, platform.current.read_register)

    logger.debug('Buffer at %x size %d bytes)', data_ptr, data_size)
    buf_str = "".join(platform.current.read_bytes(data_ptr, data_size))
    logger.debug('Original buffer: %s', buf_str.encode('hex'))

    offset = args.offset
    concrete_data = args.data.decode('hex')
    assert data_size >= offset + len(concrete_data)
    size = min(args.maxsymb, data_size - offset - len(concrete_data))
    symb = constraints.new_array(name='RAWMSG', index_max=size)

    platform.current.write_bytes(data_ptr + offset, concrete_data)
    platform.current.write_bytes(data_ptr + offset + len(concrete_data), [symb[i] for i in xrange(size)] )

    logger.debug('First %d bytes are left concrete', offset)
    logger.debug('followed by %d bytes of concrete start', len(concrete_data))
    hex_head = "".join(platform.current.read_bytes(data_ptr, offset+len(concrete_data)))
    logger.debug('Hexdump head: %s', hex_head.encode('hex'))
    logger.debug('Total symbolic characters inserted: %d', size)
    logger.debug('followed by %d bytes of unmodified concrete bytes at end.', (data_size-offset-len(concrete_data))-size )
    hex_tail = "".join(map(chr, platform.current.read_bytes(data_ptr+offset+len(concrete_data)+size, data_size-(offset+len(concrete_data)+size))))
    logger.debug('Hexdump tail: %s', hex_tail.encode('hex'))
    logger.info("Starting PC is: {:08x}".format(platform.current.PC))

    return State(constraints, platform)

def binary_type(path):
    '''
    Given a path to a binary, return a string representation of its type.
      i.e. ELF, PE, DECREE, QNX
    '''
    magic = None
    with open(path) as f:
        magic = f.read(4)

    if magic == '\x7fELF':
        return 'ELF'
    elif magic == 'MDMP':
        return 'PE'
    elif magic == '\x7fCGC':
        return 'DECREE'
    # FIXME (theo) magic for file containing Binja IL.
    # For now we just load the binary, this is to be implemented
    elif magic == 'BNJA':
        return 'BinaryNinjaIL'
    else:
        raise NotImplementedError("Binary {} not supported. Magic bytes: 0x{}".format(path, binascii.hexlify(magic)))

class Manticore(object):
    '''
    The central analysis object.

    :param str binary_path: Path to binary to analyze
    :param args: Arguments to provide to binary
    :type args: list[str]
    :ivar dict context: Global context for arbitrary data storage
    '''
    def __init__(self, binary_path, args=None, disasm='capstone'):
        assert os.path.isfile(binary_path)

        args = [] if args is None else args

        self._disasm = disasm
        self._binary = binary_path
        self._binary_type = binary_type(binary_path)
        # yan's comment
        self._argv = args # args.programs[1:]
        self._env = {}
        # Will be set to a temporary directory if not set before running start()
        self._workspace_path = None
        self._policy = 'random'
        self._coverage_file = None
        self._memory_errors = None
        self._should_profile = False
        self._workers = []
        # XXX(yan) '_args' will be removed soon; exists currently to ease porting
        self._args = args
        self._time_started = 0
        self._begun_trace = False
        self._assertions = {}
        self._model_hooks = {}
        self._hooks = {}
        self._running = False
        self._arch = None
        self._concrete_data = ''
        self._dumpafter = 0
        self._maxstates = 0
        self._maxstorage = 0
        self._verbosity = 0
        self._symbolic_files = [] # list of string
        self._executor = None
        #Executor wide shared context
        self._context = {}



        # XXX(yan) This is a bit obtuse; once PE support is updated this should
        # be refactored out
        if self._binary_type == 'ELF':
            self._binary_obj = ELFFile(file(self._binary))

        self._init_logging()

<<<<<<< HEAD
    def _init_logging(self):
=======
    @property
    def context(self):
        ''' Convenient access to shared context '''
        if self._executor is None:
            return self._context
        else:
            logger.warning("Using shared context without a lock")
            return self._executor._shared_context
        

    @contextmanager
    def locked_context(self, key=None, default=list):
        ''' It refers to the manticore shared context 
            It needs a lock. Its used like this:

            with m.context() as context:
                vsited = context['visited']
                visited.append(state.cpu.PC)
                context['visited'] = visited
        '''
        @contextmanager
        def _real_context():
            if self._executor is None:
                yield self._context
            else:
                with self._executor.locked_context() as context:
                    yield context

        with _real_context() as context:
            if key is None:
                yield context
            else:
                assert default in (list, dict, set)
                ctx = context.get(key, default())
                yield ctx
                context[key] = ctx

    def _init_logging(self): 
>>>>>>> 7c00b446

        def loggerSetState(logger, stateid):
            logger.filters[0].stateid = stateid

        class ContextFilter(logging.Filter):
            '''
            This is a filter which injects contextual information into the log.
            '''
            def filter(self, record):
                if hasattr(self, 'stateid') and isinstance(self.stateid, int):
                    record.stateid = '[%d]' % self.stateid
                else:
                    record.stateid = ''
                return True

        ctxfilter = ContextFilter()

        logging.basicConfig(format='%(asctime)s: [%(process)d]%(stateid)s %(name)s:%(levelname)s: %(message)s', stream=sys.stdout)

        for loggername in ['MANTICORE', 'VISITOR', 'EXECUTOR', 'CPU', 'REGISTERS', 'SMT', 'MEMORY', 'MAIN', 'PLATFORM']:
            logging.getLogger(loggername).addFilter(ctxfilter)
            logging.getLogger(loggername).setState = types.MethodType(loggerSetState, logging.getLogger(loggername))

        logging.getLogger('SMT').setLevel(logging.INFO)
        logging.getLogger('MEMORY').setLevel(logging.INFO)
        logging.getLogger('LIBC').setLevel(logging.INFO)
        logging.getLogger('MANTICORE').setLevel(logging.INFO)

    # XXX(yan): args is a temporary hack to include while we continue moving
    # non-Linux platforms to new-style arg handling.
    @property
    def args(self):
        return self._args

    @args.setter
    def args(self, args):
        self._args = args

    @property
    def should_profile(self):
        return self._should_profile

    @should_profile.setter
    def should_profile(self, enable_profiling):
        self._should_profile = enable_profiling

    @property
    def concrete_data(self):
        return self._concrete_data

    @concrete_data.setter
    def concrete_data(self, data):
        self._concrete_data = data

    @property
    def maxstates(self):
        return self._maxstates

    @maxstates.setter
    def maxstates(self, max_states):
        self._maxstates = max_states

    @property
    def dumpafter(self):
        return self._dumpafter

    @dumpafter.setter
    def dumpafter(self, dump_after):
        self._dumpafter = dump_after

    @property
    def maxstorage(self):
        return self._maxstorage

    @maxstorage.setter
    def maxstorage(self, max_storage):
        self._maxstorage = max_storage

    @property
    def verbosity(self):
        '''
        Convenience interface for setting logging verbosity to one of several predefined
        logging presets. Valid values: 0-5
        '''
        return self._verbosity

    @verbosity.setter
    def verbosity(self, setting):
        levels = [[],
                  [('MAIN', logging.INFO), ('EXECUTOR', logging.INFO)],
                  [('PLATFORM', logging.DEBUG)],
                  [('MEMORY', logging.DEBUG), ('CPU', logging.DEBUG)],
                  [('REGISTERS', logging.DEBUG)],
                  [('SMT', logging.DEBUG)]]

        # Takes a value and ensures it's in a certain range
        def clamp(val, minimum, maximum):
            return sorted((minimum, val, maximum))[1]

        clamped = clamp(setting, 0, len(levels) - 1)
        if clamped != setting:
            logger.debug("%s not between 0 and %d, forcing to %d", setting, len(levels) - 1, clamped)
        for level in range(clamped + 1):
            for log_type, log_level in levels[level]:
                logging.getLogger(log_type).setLevel(log_level)
        self._verbosity = clamped

    def hook(self, pc):
        '''
        A decorator used to register a hook function for a given instruction address.
        Equivalent to calling :func:`~add_hook`.

        :param pc: Address of instruction to hook
        :type pc: int or None
        '''
        def decorator(f):
            self.add_hook(pc, f)
            return f
        return decorator

    def add_hook(self, pc, callback):
        '''
        Add a callback to be invoked on executing a program counter. Pass `None`
        for pc to invoke callback on every instruction. `callback` should be a callable
        that takes one :class:`~manticore.core.state.State` argument.

        :param pc: Address of instruction to hook
        :type pc: int or None
        :param callable callback: Hook function
        '''
        if not (isinstance(pc, (int, long)) or pc is None):
            raise TypeError("pc must be either an int or None, not {}".format(pc.__class__.__name__))
        else:
            self._hooks.setdefault(pc, set()).add(callback)

    def add_symbolic_file(self, symbolic_file):
        '''
        Add a symbolic file. Each '+' in the file will be considered
        as symbolic, other char are concretized.
        Symbolic files must have been defined before the call to `run()`.

        :param str symbolic_file: the name of the symbolic file
        '''
        self._symbolic_files.append(symbolic_file)

    def _get_symbol_address(self, symbol):
        '''
        Return the address of |symbol| within the binary
        '''
        if self._binary_obj is None:
            return NotImplementedError("Symbols aren't supported")

        for section in self._binary_obj.iter_sections():
            if not isinstance(section, SymbolTableSection):
                continue

            symbols = section.get_symbol_by_name(symbol)
            if len(symbols) == 0:
                continue

            return symbols[0].entry['st_value']

    def _make_state(self, path):
        if self._binary_type == 'BinaryNinjaIL' or self._disasm == "binja-il":
            # Binary Ninja
            state = makeBinja(self._binary)
        elif self._binary_type == 'ELF':
            # Linux
            env = ['%s=%s' % (k, v) for k, v in self._env.items()]
            state = makeLinux(self._binary, self._disasm, self._argv, env,
                              self._symbolic_files, self._concrete_data)
        elif self._binary_type == 'PE':
            # Windows
            state = makeWindows(self._args)
        elif self._binary_type == 'DECREE':
            # Decree
            state = makeDecree(self._args)
        else:
            raise NotImplementedError("Binary {} not supported.".format(path))

        return state

    @property
    def workspace(self):
        if self._workspace_path is None:
            self._workspace_path = self._make_workspace()

        return self._workspace_path

    @workspace.setter
    def workspace(self, path):
        assert not self._running, "Can't set workspace if Manticore is running."

        if os.path.exists(path):
            assert os.path.isdir(path)
        else:
            os.mkdir(path)

        self._workspace_path = os.path.abspath(path)

    def _make_workspace(self):
        ''' Make working directory '''
        return os.path.abspath(tempfile.mkdtemp(prefix="mcore_", dir='./'))

    @property
    def policy(self):
        return self._policy

    @policy.setter
    def policy(self, policy):
        assert not self._running, "Can't set policy if Manticore is running."
        self._policy = policy

    #  @property
    #  def disasm(self):
        #  return self._disasm

    #  @disasm.setter
    #  def disasm(self, disassembler):
        #  assert not self._running, "Can't set disassembler if Manticore is running."
        #  self._disasm = disassembler

    @property
    def coverage_file(self):
        return self._coverage_file

    @coverage_file.setter
    def coverage_file(self, path):
        assert not self._running, "Can't set coverage file if Manticore is running."
        self._coverage_file = path

    @property
    def memory_errors_file(self):
        return self._memory_errors

    @memory_errors_file.setter
    def memory_errors_file(self, path):
        assert not self._running, "Can't set memory errors if Manticore is running."
        self._memory_errors = path

    @property
    def env(self):
        return self._env

    @env.setter
    def env(self, env):
        '''
        Update environment variables from |env|. Use repeated '+' chars for
        symbolic values.
        '''
        assert isinstance(env, dict)
        assert not self._running, "Can't set process env if Manticore is running."

        self._env.update(env)
        return self._env

    def env_add(self, key, value, overwrite=True):
        if key in self._env:
            if overwrite:
                self._env[key] = value
        else:
            self._env[key] = value

    @property
    def arch(self):
        assert self._binary is not None

        if self._arch is not None:
            return self._arch

        arch = self._binary_obj.get_machine_arch()
        if   arch == 'x86': self._arch = 'i386'
        elif arch == 'x64': self._arch = 'x86_64'
        elif arch == 'ARM': self._arch = 'arm'
        else: raise "Unsupported architecture: %s"%(arch, )

        return self._arch


    def _start_workers(self, num_processes, profiling=False):
        assert num_processes > 0, "Must have more than 0 worker processes"

        logger.info("Starting %d processes.", num_processes)

        if profiling:
            def profile_this(func):
                @functools.wraps(func)
                def wrapper(*args, **kwargs):
                    profile = cProfile.Profile()
                    profile.enable()
                    result = func(*args, **kwargs)
                    profile.disable()
                    profile.create_stats()
                    with self.locked_context('profiling_stats', list) as profiling_stats:
                        profiling_stats.append(profile.stats.items())
                    return result
                return wrapper

            target = profile_this(self._executor.run)
        else:
            target = self._executor.run

        for _ in range(num_processes):
            p = Process(target=target, args=())
            self._workers.append(p)
            p.start()

    def _join_workers(self):
        with WithKeyboardInterruptAs(self._executor.shutdown):    
            while len(self._workers) > 0:
                w = self._workers.pop().join()


    ############################################################################
    # Model hooks + callback
    ############################################################################

    def apply_model_hooks(self, path):
        #TODO(yan): Simplify the partial function application

        # Imported straight from __main__.py; this will be re-written once the new
        # event code is in place.
        import core.cpu
        import importlib
        import platforms

        with open(path, 'r') as fnames:
            for line in fnames.readlines():
                address, cc_name, name = line.strip().split(' ')
                fmodel = platforms
                name_parts = name.split('.')
                importlib.import_module(".platforms.{}".format(name_parts[0]), 'manticore')
                for n in name_parts:
                    fmodel = getattr(fmodel,n)
                assert fmodel != platforms
                def cb_function(state):
                    state.platform.invoke_model(fmodel, prefix_args=(state.platform,))
                self._model_hooks.setdefault(int(address,0), set()).add(cb_function)

    def _model_hook_callback(self, state):
        pc = state.cpu.PC
        if pc not in self._model_hooks:
            return

        for cb in self._model_hooks[pc]:
            cb(state)


    ############################################################################
    # Assertion hooks + callback
    ############################################################################

    def load_assertions(self, path):
        with open(path, 'r') as f:
            for line in f.readlines():
                pc = int(line.split(' ')[0], 16)
                if pc in self._assertions:
                    logger.debug("Repeated PC in assertions file %s", path)
                self._assertions[pc] = ' '.join(line.split(' ')[1:])

    def _store_state_callback(self, state, state_id):
        logger.debug("store state %r", state_id)

    def _load_state_callback(self, state, state_id):
        logger.debug("load state %r", state_id)

    def _terminate_state_callback(self, state, state_id, ex):
        #aggregates state statistics into exceutor statistics. FIXME split
        logger.debug("Terminate state %r %r ", state, state_id)
        state_visited = state.context.get('visited_since_last_fork', set())
        state_instructions_count = state.context.get('instructions_count', 0)
        with self.locked_context() as manticore_context:
            manticore_visited = manticore_context.get('visited', set())
            manticore_context['visited'] = manticore_visited.union(state_visited)

            manticore_instructions_count = manticore_context.get('instructions_count', 0)
            manticore_context['instructions_count'] = manticore_instructions_count + state_instructions_count 

    def _fork_state_callback(self, state, expression, values, policy):
        state_visited = state.context.get('visited_since_last_fork', set())
        with self.locked_context() as manticore_context:
            manticore_visited = manticore_context.get('visited', set())
            manticore_context['visited'] = manticore_visited.union(state_visited)
        state.context['visited_since_last_fork'] = set()

        logger.debug("About to store state %r %r %r", state, expression, values, policy)

    def _read_register_callback(self, state, reg_name, value):
        logger.debug("Read Register %r %r", reg_name, value)

    def _write_register_callback(self, state, reg_name, value):
        logger.debug("Write Register %r %r", reg_name, value)

    def _read_memory_callback(self, state,  address, value, size):
        logger.debug("Read Memory %r %r %r", address, value, size)

    def _write_memory_callback(self, state, address, value, size):
        logger.debug("Write Memory %r %r %r", address, value, size)

    def _decode_instruction_callback(self, state):
        logger.debug("Decoding stuff instruction not available")


    def _emulate_instruction_callback(self, state, instruction):
        logger.debug("About to emulate instruction")

    def _did_execute_instruction_callback(self, state, instruction):
        logger.debug("Did execute an instruction")

    def _execute_instruction_callback(self, state, instruction):
        address = state.cpu.PC
        if not issymbolic(address):
            state.context.setdefault('visited_since_last_fork', set()).add(address)
            state.context.setdefault('visited', set()).add(address)
            count = state.context.get('instructions_count', 0)
            state.context['instructions_count'] = count + 1


    def _generate_testcase_callback(self, state, testcase_id, message = 'Testcase generated'):
        #Fixme split this!
        '''
        Create a serialized description of a given state.
        :param state: The state to generate information about
        :param message: Accompanying message
        '''
        import StringIO
        _getFilename = self._executor._workspace_filename
        test_number = testcase_id
        logger.debug("Generating testcase No. %d - %s",
                test_number, message)

        # Summarize state
        output = StringIO.StringIO()
        memories = set()

        output.write("Command line:\n  " + ' '.join(sys.argv) + '\n')
        output.write('Status:\n  {}\n'.format(message))
        output.write('\n')

        for cpu in filter(None, state.platform.procs):
            idx = state.platform.procs.index(cpu)
            output.write("================ PROC: %02d ================\n"%idx)

            output.write("Memory:\n")
            if hash(cpu.memory) not in memories:
                for m in str(cpu.memory).split('\n'):
                    output.write("  %s\n"%m)
                memories.add(hash(cpu.memory))

            output.write("CPU:\n{}".format(cpu))

            if hasattr(cpu, "instruction") and cpu.instruction is not None:
                i = cpu.instruction
                output.write("  Instruction: 0x%x\t(%s %s)\n" %(i.address, i.mnemonic, i.op_str))
            else:
                output.write("  Instruction: {symbolic}\n")

        with open(_getFilename('test_%08x.messages'%test_number),'a') as f:
            f.write(output.getvalue())
            output.close()

        tracefile = 'test_{:08x}.trace'.format(test_number)
        with open(_getFilename(tracefile), 'w') as f:
            for pc in state.context['visited']:
                f.write('0x{:08x}\n'.format(pc))

        # Save constraints formula
        smtfile = 'test_{:08x}.smt'.format(test_number)
        with open(_getFilename(smtfile), 'wb') as f:
            f.write(str(state.constraints))
        
        assert solver.check(state.constraints)
        for symbol in state.input_symbols:
            buf = solver.get_value(state.constraints, symbol)
            file(_getFilename('test_%08x.txt'%test_number),'a').write("%s: %s\n"%(symbol.name, repr(buf)))
        
        file(_getFilename('test_%08x.syscalls'%test_number),'a').write(repr(state.platform.syscall_trace))

        stdout = ''
        stderr = ''
        for sysname, fd, data in state.platform.syscall_trace:
            if sysname in ('_transmit', '_write') and fd == 1:
                stdout += ''.join(map(str, data))
            if sysname in ('_transmit', '_write') and fd == 2:
                stderr += ''.join(map(str, data))
        file(_getFilename('test_%08x.stdout'%test_number),'a').write(stdout)
        file(_getFilename('test_%08x.stderr'%test_number),'a').write(stderr)

        # Save STDIN solution
        stdin_file = 'test_{:08x}.stdin'.format(test_number)
        with open(_getFilename(stdin_file), 'wb') as f:
            try:
                for sysname, fd, data in state.platform.syscall_trace:
                    if sysname not in ('_receive', '_read') or fd != 0:
                        continue
                    for c in data:
                        f.write(chr(solver.get_value(state.constraints, c)))
            except SolverException, e:
                f.seek(0)
                f.write("{SolverException}\n")
                f.truncate()

        return test_number


    def finish_run(self):
        if self.should_profile:
            class PstatsFormatted:
                def __init__(self, d):
                    self.stats = dict(d)
                def create_stats(self):
                    pass
            with self.locked_context('profiling_stats') as profiling_stats:
                ps = None
                for item in profiling_stats:
                    try:
                        stat = PstatsFormatted(item)
                        if ps is None:
                            ps = pstats.Stats(stat)
                        else:
                            ps.add(stat)
                    except TypeError:
                        logger.debug("Incorrectly formatted profiling information in _stats, skipping")

                if ps is None:
                    logger.info("Profiling failed")
                else:
                    filename = self._executor._workspace_filename('profiling.bin')
                    logger.info("Dumping profiling info at %s", filename)
                    ps.dump_stats(filename)



        _shared_context = self.context
        executor_visited = _shared_context.get('visited', set())

        #Fixme this is duplicated?
        if self.coverage_file is not None:

            with open(self.coverage_file, "w") as f:
                fmt = "0x{:016x}\n"
                for m in executor_visited:
                    f.write(fmt.format(m[1]))

        visited = ['%d:%08x'%(0,site) for site in executor_visited]
        with file(os.path.join(self.workspace,'visited.txt'),'w') as f:
            for entry in sorted(visited):
                f.write(entry + '\n')

                    
        #if self.memory_errors_file is not None:
        #    with open(self._args.errorfile, "w") as f:
        #        fmt = "0x{:016x}\n"
        #        for m in self._executor.errors:
        #            f.write(fmt.format(m))


        instructions_count = _shared_context.get('instructions_count',0)
        elapsed = time.time()-self._time_started
        logger.info('Results in %s', self.workspace)
        logger.info('Instructions executed: %d', instructions_count)
        logger.info('Coverage: %d different instructions executed', len(executor_visited))
        #logger.info('Number of paths covered %r', State.state_count())
        logger.info('Total time: %s', elapsed)
        logger.info('IPS: %d', instructions_count/elapsed)


        with file(os.path.join(self.workspace,'command.sh'),'w') as f:
            f.write(' '.join(sys.argv))
        
    def run(self, procs=1, timeout=0):
        '''
        Runs analysis.

        :param int procs: Number of parallel worker processes
        :param timeout: Analysis timeout, in seconds
        '''
        assert not self._running, "Manticore is already running."
        args = self._args

        replay = None
        if hasattr(args, 'replay') and args.replay is not None:
            with open(args.replay, 'r') as freplay:
                replay = map(lambda x: int(x, 16), freplay.readlines())

        initial_state = self._make_state(self._binary)

<<<<<<< HEAD
        self._executor = Executor(state,
                                  workspace=self.workspace,
                                  policy=self._policy,
                                  dumpafter=self.dumpafter,
                                  maxstates=self.maxstates,
                                  maxstorage=self.maxstorage,
                                  replay=replay,
                                  dumpstats=self.should_profile)

=======
        self._executor = Executor(initial_state,
                                  workspace=self.workspace, 
                                  policy=self._policy, 
                                  dumpafter=self.dumpafter, 
                                  maxstates=self.maxstates,
                                  maxstorage=self.maxstorage,
                                  replay=replay,
                                  dumpstats=self.should_profile,
                                  context=self.context)
        
>>>>>>> 7c00b446


        #Link Executor events to default callbacks in manticore object
        self._executor.did_read_register += self._read_register_callback
        self._executor.will_write_register += self._write_register_callback
        self._executor.did_read_memory += self._read_memory_callback
        self._executor.will_write_memory += self._write_memory_callback
        self._executor.will_execute_instruction += self._execute_instruction_callback
        self._executor.will_decode_instruction += self._decode_instruction_callback
        self._executor.will_store_state += self._store_state_callback
        self._executor.will_load_state += self._load_state_callback
        self._executor.will_fork_state += self._fork_state_callback
        self._executor.will_terminate_state += self._terminate_state_callback
        self._executor.will_generate_testcase += self._generate_testcase_callback

        if self._hooks:
            self._executor.will_execute_instruction += self._hook_callback

        if self._model_hooks:
            self._executor.will_execute_instruction += self._model_hook_callback

        if self._assertions:
            self._executor.will_execute_instruction += self._assertions_callback

        self._time_started = time.time()

        self._running = True

        if timeout > 0:
            t = Timer(timeout, self.terminate)
            t.start()
        try:
            self._start_workers(procs, profiling=self.should_profile)

            self._join_workers()
        finally:
            self._running = False
            if timeout > 0:
                t.cancel()
        #Copy back the shared conext
        self._context = dict(self._executor._shared_context)
        self.finish_run()
        self._executor = None


    def terminate(self):
        '''
        Gracefully terminate the currently-executing run. Typically called from within
        a :func:`~hook`.
        '''
        self._executor.shutdown()

    def _assertions_callback(self, state):
        pc = state.cpu.PC
        if pc not in self._assertions:
            return

        from core.parser import parse

        program = self._assertions[pc]

        #This will interpret the buffer specification written in INTEL ASM.
        # (It may dereference pointers)
        assertion = parse(program, state.cpu.read, state.cpu.read_register)
        if not solver.can_be_true(state.constraints, assertion):
            logger.info(str(state.cpu))
            logger.info("Assertion %x -> {%s} does not hold. Aborting state.",
                    state.cpu.pc, program)
            raise TerminateState()

        #Everything is good add it.
        state.constraints.add(assertion)

    def _hook_callback(self, state, instruction):
        pc = state.cpu.PC
        'Invoke all registered generic hooks'

        # Ignore symbolic pc.
        # TODO(yan): Should we ask the solver if any of the hooks are possible,
        # and execute those that are?
        if not isinstance(pc, (int, long)):
            return

        # Invoke all pc-specific hooks
        for cb in self._hooks.get(pc, []):
            cb(state)

        # Invoke all pc-agnostic hooks
        for cb in self._hooks.get(None, []):
            cb(state)

<<<<<<< HEAD
    def dump_stats(self):
        if self.coverage_file is not None:
            with open(self.coverage_file, "w") as f:
                fmt = "0x{:016x}\n"
                for m in self._executor.visited:
                    f.write(fmt.format(m[1]))

        if self.memory_errors_file is not None:
            with open(self._args.errorfile, "w") as f:
                fmt = "0x{:016x}\n"
                for m in self._executor.errors:
                    f.write(fmt.format(m))

        self._executor.dump_stats()

        logger.info('Results dumped in %s', self.workspace)
        logger.info('Instructions executed: %d', self._executor.count)
        logger.info('Coverage: %d different instructions executed', len(self._executor.visited))
        logger.info('Number of paths covered %r', State.state_count())
        logger.info('Total time: %s', time.time()-self._time_started)
        logger.info('IPS: %d', self._executor.count/(time.time()-self._time_started))

        visited = ['%d:%08x'%site for site in self._executor.visited]
        with file(os.path.join(self.workspace,'visited.txt'),'w') as f:
            for entry in sorted(visited):
                f.write(entry + '\n')

        with file(os.path.join(self.workspace,'command.sh'),'w') as f:
            f.write(' '.join(sys.argv))
=======
>>>>>>> 7c00b446
<|MERGE_RESOLUTION|>--- conflicted
+++ resolved
@@ -27,7 +27,6 @@
 from .utils.nointerrupt import WithKeyboardInterruptAs
 logger = logging.getLogger('MANTICORE')
 
-<<<<<<< HEAD
 def makeBinja(program):
     constraints = ConstraintSet()
     logger.info('Loading binary ninja IL from %s', program)
@@ -35,10 +34,6 @@
     initial_state = State(constraints, platform)
 
     return initial_state
-=======
-
-
->>>>>>> 7c00b446
 
 def makeDecree(args):
     constraints = ConstraintSet()
@@ -202,9 +197,6 @@
 
         self._init_logging()
 
-<<<<<<< HEAD
-    def _init_logging(self):
-=======
     @property
     def context(self):
         ''' Convenient access to shared context '''
@@ -213,11 +205,11 @@
         else:
             logger.warning("Using shared context without a lock")
             return self._executor._shared_context
-        
+
 
     @contextmanager
     def locked_context(self, key=None, default=list):
-        ''' It refers to the manticore shared context 
+        ''' It refers to the manticore shared context
             It needs a lock. Its used like this:
 
             with m.context() as context:
@@ -242,9 +234,7 @@
                 yield ctx
                 context[key] = ctx
 
-    def _init_logging(self): 
->>>>>>> 7c00b446
-
+    def _init_logging(self):
         def loggerSetState(logger, stateid):
             logger.filters[0].stateid = stateid
 
@@ -552,7 +542,7 @@
             p.start()
 
     def _join_workers(self):
-        with WithKeyboardInterruptAs(self._executor.shutdown):    
+        with WithKeyboardInterruptAs(self._executor.shutdown):
             while len(self._workers) > 0:
                 w = self._workers.pop().join()
 
@@ -620,7 +610,7 @@
             manticore_context['visited'] = manticore_visited.union(state_visited)
 
             manticore_instructions_count = manticore_context.get('instructions_count', 0)
-            manticore_context['instructions_count'] = manticore_instructions_count + state_instructions_count 
+            manticore_context['instructions_count'] = manticore_instructions_count + state_instructions_count
 
     def _fork_state_callback(self, state, expression, values, policy):
         state_visited = state.context.get('visited_since_last_fork', set())
@@ -714,12 +704,12 @@
         smtfile = 'test_{:08x}.smt'.format(test_number)
         with open(_getFilename(smtfile), 'wb') as f:
             f.write(str(state.constraints))
-        
+
         assert solver.check(state.constraints)
         for symbol in state.input_symbols:
             buf = solver.get_value(state.constraints, symbol)
             file(_getFilename('test_%08x.txt'%test_number),'a').write("%s: %s\n"%(symbol.name, repr(buf)))
-        
+
         file(_getFilename('test_%08x.syscalls'%test_number),'a').write(repr(state.platform.syscall_trace))
 
         stdout = ''
@@ -793,7 +783,7 @@
             for entry in sorted(visited):
                 f.write(entry + '\n')
 
-                    
+
         #if self.memory_errors_file is not None:
         #    with open(self._args.errorfile, "w") as f:
         #        fmt = "0x{:016x}\n"
@@ -813,7 +803,7 @@
 
         with file(os.path.join(self.workspace,'command.sh'),'w') as f:
             f.write(' '.join(sys.argv))
-        
+
     def run(self, procs=1, timeout=0):
         '''
         Runs analysis.
@@ -831,29 +821,15 @@
 
         initial_state = self._make_state(self._binary)
 
-<<<<<<< HEAD
-        self._executor = Executor(state,
+        self._executor = Executor(initial_state,
                                   workspace=self.workspace,
                                   policy=self._policy,
                                   dumpafter=self.dumpafter,
                                   maxstates=self.maxstates,
                                   maxstorage=self.maxstorage,
                                   replay=replay,
-                                  dumpstats=self.should_profile)
-
-=======
-        self._executor = Executor(initial_state,
-                                  workspace=self.workspace, 
-                                  policy=self._policy, 
-                                  dumpafter=self.dumpafter, 
-                                  maxstates=self.maxstates,
-                                  maxstorage=self.maxstorage,
-                                  replay=replay,
                                   dumpstats=self.should_profile,
                                   context=self.context)
-        
->>>>>>> 7c00b446
-
 
         #Link Executor events to default callbacks in manticore object
         self._executor.did_read_register += self._read_register_callback
@@ -942,37 +918,4 @@
 
         # Invoke all pc-agnostic hooks
         for cb in self._hooks.get(None, []):
-            cb(state)
-
-<<<<<<< HEAD
-    def dump_stats(self):
-        if self.coverage_file is not None:
-            with open(self.coverage_file, "w") as f:
-                fmt = "0x{:016x}\n"
-                for m in self._executor.visited:
-                    f.write(fmt.format(m[1]))
-
-        if self.memory_errors_file is not None:
-            with open(self._args.errorfile, "w") as f:
-                fmt = "0x{:016x}\n"
-                for m in self._executor.errors:
-                    f.write(fmt.format(m))
-
-        self._executor.dump_stats()
-
-        logger.info('Results dumped in %s', self.workspace)
-        logger.info('Instructions executed: %d', self._executor.count)
-        logger.info('Coverage: %d different instructions executed', len(self._executor.visited))
-        logger.info('Number of paths covered %r', State.state_count())
-        logger.info('Total time: %s', time.time()-self._time_started)
-        logger.info('IPS: %d', self._executor.count/(time.time()-self._time_started))
-
-        visited = ['%d:%08x'%site for site in self._executor.visited]
-        with file(os.path.join(self.workspace,'visited.txt'),'w') as f:
-            for entry in sorted(visited):
-                f.write(entry + '\n')
-
-        with file(os.path.join(self.workspace,'command.sh'),'w') as f:
-            f.write(' '.join(sys.argv))
-=======
->>>>>>> 7c00b446
+            cb(state)