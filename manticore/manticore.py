
import os
import sys
import time
import types
import functools
import cProfile
import pstats
import itertools
from multiprocessing import Process
from contextlib import contextmanager

from threading import Timer

# FIXME: remove this three
import elftools
from elftools.elf.elffile import ELFFile
from elftools.elf.sections import SymbolTableSection

from .core.executor import Executor
from .core.state import State, TerminateState
from .core.smtlib import solver, ConstraintSet
from .core.workspace import ManticoreOutput
from .platforms import linux, evm, decree
from .utils.helpers import issymbolic
from .utils.nointerrupt import WithKeyboardInterruptAs
from .utils.event import Eventful
from .core.plugin import Plugin, InstructionCounter, RecordSymbolicBranches, Visited, Tracer
import logging
from .utils import log

logger = logging.getLogger(__name__)
log.init_logging()


class ManticoreError(Exception):
    """
    Top level Exception object for custom exception hierarchy
    """
    pass


def make_decree(program, concrete_start='', **kwargs):
    constraints = ConstraintSet()
    platform = decree.SDecree(constraints, program)
    initial_state = State(constraints, platform)
    logger.info('Loading program %s', program)

    if concrete_start != '':
        logger.info('Starting with concrete input: {}'.format(concrete_start))
    platform.input.transmit(concrete_start)
    platform.input.transmit(initial_state.symbolicate_buffer('+' * 14, label='RECEIVE'))
    return initial_state


def make_linux(program, argv=None, env=None, entry_symbol=None, symbolic_files=None, concrete_start=''):
    env = {} if env is None else env
    argv = [] if argv is None else argv
    env = ['%s=%s' % (k, v) for k, v in env.items()]

    logger.info('Loading program %s', program)

    constraints = ConstraintSet()
    platform = linux.SLinux(program, argv=argv, envp=env,
                            symbolic_files=symbolic_files)
    if entry_symbol is not None:
        entry_pc = platform._find_symbol(entry_symbol)
        if entry_pc is None:
            logger.error("No symbol for '%s' in %s", entry_symbol, program)
            raise Exception("Symbol not found")
        else:
            logger.info("Found symbol '%s' (%x)", entry_symbol, entry_pc)
            #TODO: use argv as arguments for function
            platform.set_entry(entry_pc)

    initial_state = State(constraints, platform)

    if concrete_start != '':
        logger.info('Starting with concrete input: %s', concrete_start)

    for i, arg in enumerate(argv):
        argv[i] = initial_state.symbolicate_buffer(arg, label='ARGV%d' % (i + 1))

    for i, evar in enumerate(env):
        env[i] = initial_state.symbolicate_buffer(evar, label='ENV%d' % (i + 1))

    # If any of the arguments or environment refer to symbolic values, re-
    # initialize the stack
    if any(issymbolic(x) for val in argv + env for x in val):
        platform.setup_stack([program] + argv, env)

    platform.input.write(concrete_start)

    # set stdin input...
    platform.input.write(initial_state.symbolicate_buffer('+' * 256,
                                                          label='STDIN'))
    return initial_state


def make_initial_state(binary_path, **kwargs):
    with open(binary_path, 'rb') as f:
        magic = f.read(4)
    if magic == b'\x7fELF':
        # Linux
        state = make_linux(binary_path, **kwargs)
    elif magic == b'\x7fCGC':
        # Decree
        state = make_decree(binary_path, **kwargs)
    else:
        raise NotImplementedError("Binary {} not supported.".format(binary_path))
    return state


class Manticore(Eventful):
    '''
    The central analysis object.

    This should generally not be invoked directly; the various
    class method constructors should be preferred:
    :meth:`~manticore.Manticore.linux`,
    :meth:`~manticore.Manticore.decree`,
    :meth:`~manticore.Manticore.evm`.

    :param path_or_state: Path to a binary to analyze (**deprecated**) or `State` object
    :type path_or_state: str or State
    :param argv: Arguments to provide to binary (**deprecated**)
    :type argv: list[str]
    :ivar dict context: Global context for arbitrary data storage
    '''

    _published_events = {'start_run', 'finish_run'}

    def __init__(self, path_or_state, argv=None, workspace_url=None, policy='random', **kwargs):
        super().__init__()

        if isinstance(workspace_url, str):
            if ':' not in workspace_url:
                ws_path = 'fs:' + workspace_url
            else:
                ws_path = workspace_url
        else:
            if workspace_url is not None:
                raise Exception('Invalid workspace')
            ws_path = None

        self._output = ManticoreOutput(ws_path)
        self._context = {}

        # sugar for 'will_execute_instruction"
        self._hooks = {}
        self._executor = Executor(store=self._output.store, policy=policy)
        self._workers = []

        # Link Executor events to default callbacks in manticore object
        self.forward_events_from(self._executor)

        if isinstance(path_or_state, str):
            if not os.path.isfile(path_or_state):
                raise Exception('{} is not an existing regular file'.format(path_or_state))
            self._initial_state = make_initial_state(path_or_state, argv=argv, **kwargs)
        elif isinstance(path_or_state, State):
            self._initial_state = path_or_state
            #froward events from newly loaded object
            self._executor.forward_events_from(self._initial_state, True)
        else:
            raise TypeError('path_or_state must be either a str or State, not {}'.format(type(path_or_state).__name__))

        if not isinstance(self._initial_state, State):
            raise TypeError("Manticore must be intialized with either a State or a path to a binary")

        self.plugins = set()

        # Move the folowing into a linux plugin
        self._assertions = {}
        self._coverage_file = None
        self.trace = None

        # FIXME move the folowing to a plugin
        self.subscribe('will_generate_testcase', self._generate_testcase_callback)
        self.subscribe('did_finish_run', self._did_finish_run_callback)

    def register_plugin(self, plugin):
        # Global enumeration of valid events
        assert isinstance(plugin, Plugin)
        assert plugin not in self.plugins, "Plugin instance already registered"
        assert plugin.manticore is None, "Plugin instance already owned"

        plugin.manticore = self
        self.plugins.add(plugin)

        events = Eventful.all_events()
        prefix = Eventful.prefixes
        all_events = [x + y for x, y in itertools.product(prefix, events)]
        for event_name in all_events:
            callback_name = '{}_callback'.format(event_name)
            callback = getattr(plugin, callback_name, None)
            if callback is not None:
                self.subscribe(event_name, callback)

        # Safety checks
        for callback_name in dir(plugin):
            if callback_name.endswith('_callback'):
                event_name = callback_name[:-9]
                if event_name not in all_events:
                    logger.warning("There is no event named %s for callback on plugin %s", event_name, type(plugin).__name__)

        for event_name in all_events:
            for plugin_method_name in dir(plugin):
                if event_name in plugin_method_name:
                    if not plugin_method_name.endswith('_callback'):
                        if plugin_method_name.startswith('on_') or \
                           plugin_method_name.startswith('will_') or \
                           plugin_method_name.startswith('did_'):
                            logger.warning("Plugin methods named '%s()' should end with '_callback' on plugin %s", plugin_method_name, type(plugin).__name__)
                    if plugin_method_name.endswith('_callback') and \
                            not plugin_method_name.startswith('on_') and \
                            not plugin_method_name.startswith('will_') and \
                            not plugin_method_name.startswith('did_'):
                        logger.warning("Plugin methods named '%s()' should start with 'on_', 'will_' or 'did_' on plugin %s",
                                       plugin_method_name, type(plugin).__name__)

        plugin.on_register()

    def unregister_plugin(self, plugin):
        assert plugin in self.plugins, "Plugin instance not registered"
        plugin.on_unregister()
        self.plugins.remove(plugin)
        plugin.manticore = None

    def __del__(self):
        plugins = list(self.plugins)
        for plugin in plugins:
            self.unregister_plugin(plugin)

    @classmethod
    def linux(cls, path, argv=None, envp=None, entry_symbol=None, symbolic_files=None, concrete_start='', **kwargs):
        """
        Constructor for Linux binary analysis.

        :param str path: Path to binary to analyze
        :param argv: Arguments to provide to the binary
        :type argv: list[str]
        :param envp: Environment to provide to the binary
        :type envp: dict[str, str]
        :param entry_symbol: Entry symbol to resolve to start execution
        :type envp: str
        :param symbolic_files: Filenames to mark as having symbolic input
        :type symbolic_files: list[str]
        :param str concrete_start: Concrete stdin to use before symbolic inputt
        :param kwargs: Forwarded to the Manticore constructor
        :return: Manticore instance, initialized with a Linux State
        :rtype: Manticore
        """
        try:
            return cls(make_linux(path, argv, envp, entry_symbol, symbolic_files, concrete_start), **kwargs)
        except elftools.common.exceptions.ELFError:
            raise Exception('Invalid binary: {}'.format(path))

    @classmethod
    def decree(cls, path, concrete_start='', **kwargs):
        """
        Constructor for Decree binary analysis.

        :param str path: Path to binary to analyze
        :param str concrete_start: Concrete stdin to use before symbolic inputt
        :param kwargs: Forwarded to the Manticore constructor
        :return: Manticore instance, initialized with a Decree State
        :rtype: Manticore
        """
        try:
            return cls(make_decree(path, concrete_start), **kwargs)
        except KeyError:  # FIXME(mark) magic parsing for DECREE should raise better error
            raise Exception('Invalid binary: {}'.format(path))

    @classmethod
    def evm(cls, **kwargs):
        """
        Constructor for Ethereum virtual machine bytecode analysis.

        :param kwargs: Forwarded to the Manticore constructor
        :return: Manticore instance, initialized with a EVM State
        :rtype: Manticore
        """
        # Make the constraint store
        constraints = ConstraintSet()
        # make the ethereum world state
        world = evm.EVMWorld(constraints)
        return cls(State(constraints, world), **kwargs)

    @property
    def initial_state(self):
        return self._initial_state

    def subscribe(self, name, callback):
        from types import MethodType
        if not isinstance(callback, MethodType):
            callback = MethodType(callback, self)
        super().subscribe(name, callback)

    @property
    def context(self):
        ''' Convenient access to shared context '''
        if self._context is not None:
            return self._context
        else:
            logger.warning("Using shared context without a lock")
            return self._executor._shared_context

    @contextmanager
    def locked_context(self, key=None, value_type=list):
        """
        A context manager that provides safe parallel access to the global Manticore context.
        This should be used to access the global Manticore context
        when parallel analysis is activated. Code within the `with` block is executed
        atomically, so access of shared variables should occur within.

        Example use::

            with m.locked_context() as context:
                visited = context['visited']
                visited.append(state.cpu.PC)
                context['visited'] = visited

        Optionally, parameters can specify a key and type for the object paired to this key.::

            with m.locked_context('feature_list', list) as feature_list:
                feature_list.append(1)

        :param object key: Storage key
        :param value_type: type of value associated with key
        :type value_type: list or dict or set
        """

        @contextmanager
        def _real_context():
            if self._context is not None:
                yield self._context
            else:
                with self._executor.locked_context() as context:
                    yield context

        with _real_context() as context:
            if key is None:
                yield context
            else:
                assert value_type in (list, dict, set)
                ctx = context.get(key, value_type())
                yield ctx
                context[key] = ctx

    @staticmethod
    def verbosity(level):
        """Convenience interface for setting logging verbosity to one of
        several predefined logging presets. Valid values: 0-5.
        """
        log.set_verbosity(level)

    @property
    def running(self):
        return self._executor.running

    def enqueue(self, state):
        ''' Dynamically enqueue states. Users should typically not need to do this '''
        assert not self.running, "Can't add state where running. Can we?"
        self._executor.enqueue(state)

    ###########################################################################
    # Workers                                                                 #
    ###########################################################################
    def _start_workers(self, num_processes, profiling=False):
        assert num_processes > 0, "Must have more than 0 worker processes"

        logger.debug("Starting %d processes.", num_processes)

        if profiling:
            def profile_this(func):
                @functools.wraps(func)
                def wrapper(*args, **kwargs):
                    profile = cProfile.Profile()
                    profile.enable()
                    result = func(*args, **kwargs)
                    profile.disable()
                    profile.create_stats()
                    with self.locked_context('profiling_stats', list) as profiling_stats:
                        profiling_stats.append(profile.stats.items())
                    return result
                return wrapper

            target = profile_this(self._executor.run)
        else:
            target = self._executor.run

        if num_processes == 1:
            target()
        else:
            for _ in range(num_processes):
                p = Process(target=target, args=())
                self._workers.append(p)
                p.start()

    def _join_workers(self):
        with WithKeyboardInterruptAs(self._executor.shutdown):
            while len(self._workers) > 0:
                self._workers.pop().join()

    ############################################################################
    # Common hooks + callback
    ############################################################################

    def init(self, f):
        '''
        A decorator used to register a hook function to run before analysis begins. Hook
        function takes one :class:`~manticore.core.state.State` argument.
        '''
        def callback(manticore_obj, state):
            f(state)
        self.subscribe('will_start_run', types.MethodType(callback, self))
        return f

    def hook(self, pc):
        '''
        A decorator used to register a hook function for a given instruction address.
        Equivalent to calling :func:`~add_hook`.

        :param pc: Address of instruction to hook
        :type pc: int or None
        '''
        def decorator(f):
            self.add_hook(pc, f)
            return f
        return decorator

    def add_hook(self, pc, callback):
        '''
        Add a callback to be invoked on executing a program counter. Pass `None`
        for pc to invoke callback on every instruction. `callback` should be a callable
        that takes one :class:`~manticore.core.state.State` argument.

        :param pc: Address of instruction to hook
        :type pc: int or None
        :param callable callback: Hook function
        '''
        if not (isinstance(pc, int) or pc is None):
            raise TypeError("pc must be either an int or None, not {}".format(pc.__class__.__name__))
        else:
            self._hooks.setdefault(pc, set()).add(callback)
            if self._hooks:
                self._executor.subscribe('will_execute_instruction', self._hook_callback)

    def _hook_callback(self, state, pc, instruction):
        'Invoke all registered generic hooks'

        # Ignore symbolic pc.
        # TODO(yan): Should we ask the solver if any of the hooks are possible,
        # and execute those that are?

        if issymbolic(pc):
            return

        # Invoke all pc-specific hooks
        for cb in self._hooks.get(pc, []):
            cb(state)

        # Invoke all pc-agnostic hooks
        for cb in self._hooks.get(None, []):
            cb(state)

    ############################################################################
    # Model hooks + callback
    ############################################################################

    def apply_model_hooks(self, path):
        # TODO(yan): Simplify the partial function application

        # Imported straight from __main__.py; this will be re-written once the new
        # event code is in place.
        import importlib
        from . import platforms

        with open(path, 'r') as fnames:
            for line in fnames.readlines():
                address, cc_name, name = line.strip().split(' ')
                fmodel = platforms
                name_parts = name.split('.')
                importlib.import_module(".platforms.{}".format(name_parts[0]), 'manticore')
                for n in name_parts:
                    fmodel = getattr(fmodel, n)
                assert fmodel != platforms

                def cb_function(state):
                    state.platform.invoke_model(fmodel, prefix_args=(state.platform,))
                self._model_hooks.setdefault(int(address, 0), set()).add(cb_function)
                self._executor.subscribe('will_execute_instruction', self._model_hook_callback)

    def _model_hook_callback(self, state, instruction):
        pc = state.cpu.PC
        if pc not in self._model_hooks:
            return

        for cb in self._model_hooks[pc]:
            cb(state)

    ############################################################################
    # Assertion hooks + callback
    ############################################################################

    def load_assertions(self, path):
        with open(path, 'r') as f:
            for line in f.readlines():
                pc = int(line.split(' ')[0], 16)
                if pc in self._assertions:
                    logger.debug("Repeated PC in assertions file %s", path)
                self._assertions[pc] = ' '.join(line.split(' ')[1:])
                self.subscribe('will_execute_instruction', self._assertions_callback)

    def _assertions_callback(self, state, pc, instruction):
        if pc not in self._assertions:
            return

        from .core.parser.parser import parse

        program = self._assertions[pc]

        # This will interpret the buffer specification written in INTEL ASM.
        # (It may dereference pointers)
        assertion = parse(program, state.cpu.read_int, state.cpu.read_register)
        if not solver.can_be_true(state.constraints, assertion):
            logger.info(str(state.cpu))
            logger.info("Assertion %x -> {%s} does not hold. Aborting state.",
                        state.cpu.pc, program)
            raise TerminateState()

        # Everything is good add it.
        state.constraints.add(assertion)

    ##########################################################################
    # Some are placeholders Remove FIXME
    # Any platform specific callback should go to a plugin

    def _generate_testcase_callback(self, state, name, message):
        '''
        Create a serialized description of a given state.
        :param state: The state to generate information about
        :param message: Accompanying message
        '''
        testcase_id = self._output.save_testcase(state, name, message)
        logger.info("Generated testcase No. {} - {}".format(testcase_id, message))

    def _produce_profiling_data(self):
        class PstatsFormatted:
            def __init__(self, d):
                self.stats = dict(d)

            def create_stats(self):
                pass
        with self.locked_context('profiling_stats') as profiling_stats:
            with self._output.save_stream('profiling.bin', binary=True) as s:
                ps = None
                for item in profiling_stats:
                    try:
                        stat = PstatsFormatted(item)
                        if ps is None:
                            ps = pstats.Stats(stat, stream=s)
                        else:
                            ps.add(stat)
                    except TypeError:
                        logger.info("Incorrectly formatted profiling information in _stats, skipping")

                if ps is None:
                    logger.info("Profiling failed")
                else:
                    # XXX(yan): pstats does not support dumping to a file stream, only to a file
                    # name. Below is essentially the implementation of pstats.dump_stats() without
                    # the extra open().
                    import marshal
                    marshal.dump(ps.stats, s)

    def _start_run(self):
        assert not self.running and self._context is not None
        self._publish('will_start_run', self._initial_state)

        if self._initial_state is not None:
            self.enqueue(self._initial_state)
            self._initial_state = None

        # Copy the local main context to the shared conext
        self._executor._shared_context.update(self._context)
        self._context = None

    def _finish_run(self, profiling=False):
        assert not self.running
<<<<<<< HEAD
        # Copy back the shared context
        with self._executor.locked_context() as shared_context:
            self._context = dict(shared_context)

=======
>>>>>>> ec282814
        if profiling:
            self._produce_profiling_data()

        # Copy back the shared context
        self._context = dict(self._executor._shared_context)

        self._publish('did_finish_run')

    def run(self, procs=1, timeout=0, should_profile=False):
        '''
        Runs analysis.

        :param int procs: Number of parallel worker processes
        :param timeout: Analysis timeout, in seconds
        '''
        assert not self.running, "Manticore is already running."
        self._start_run()

        self._time_started = time.time()
        if timeout > 0:
            t = Timer(timeout, self.terminate)
            t.start()
        try:
            self._start_workers(procs, profiling=should_profile)

            self._join_workers()
        finally:
            if timeout > 0:
                t.cancel()
        self._finish_run(profiling=should_profile)

    #Fixme remove. terminate is used to TerminateState. May be confusing
    def terminate(self):
        '''
        Gracefully terminate the currently-executing run. Typically called from within
        a :func:`~hook`.
        '''
        self._executor.shutdown()

    def shutdown(self):
        '''
        Gracefully terminate the currently-executing run. Typically called from within
        a :func:`~hook`.
        '''
        self._executor.shutdown()

    def is_shutdown(self):
        ''' Returns True if shutdown was requested '''
        return self._executor.is_shutdown()

    #############################################################################
    #############################################################################
    #############################################################################
    # Move all the following elsewhere Not all manticores have this
    def _get_symbol_address(self, symbol):
        '''
        Return the address of |symbol| within the binary
        '''

        # XXX(yan) This is a bit obtuse; once PE support is updated this should
        # be refactored out
        if self._binary_type == 'ELF':
            self._binary_obj = ELFFile(open(self._binary))

        if self._binary_obj is None:
            return NotImplementedError("Symbols aren't supported")

        for section in self._binary_obj.iter_sections():
            if not isinstance(section, SymbolTableSection):
                continue

            symbols = section.get_symbol_by_name(symbol)
            if not symbols:
                continue

            return symbols[0].entry['st_value']

    @property
    def coverage_file(self):
        return self._coverage_file

    @property
    def workspace(self):
        return self._output.store.uri

    @coverage_file.setter
    def coverage_file(self, path):
        assert not self.running, "Can't set coverage file if Manticore is running."
        self._coverage_file = path

    def _did_finish_run_callback(self):
        with self._output.save_stream('command.sh') as f:
            f.write(' '.join(sys.argv))

        elapsed = time.time() - self._time_started
        logger.info('Results in %s', self._output.store.uri)
        logger.info('Total time: %s', elapsed)<|MERGE_RESOLUTION|>--- conflicted
+++ resolved
@@ -589,13 +589,6 @@
 
     def _finish_run(self, profiling=False):
         assert not self.running
-<<<<<<< HEAD
-        # Copy back the shared context
-        with self._executor.locked_context() as shared_context:
-            self._context = dict(shared_context)
-
-=======
->>>>>>> ec282814
         if profiling:
             self._produce_profiling_data()
 
