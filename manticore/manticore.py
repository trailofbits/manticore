import os
import sys
import time
import types
import logging
import binascii
import functools
import cProfile
import pstats

from multiprocessing import Process
from contextlib import contextmanager

from threading import Timer

from elftools.elf.elffile import ELFFile
from elftools.elf.sections import SymbolTableSection

from .core.workspace import ManticoreOutput
from .core.executor import Executor
from .core.state import State, TerminateState
from .core.parser import parse
from .core.smtlib import solver, ConstraintSet
from .platforms import linux, decree, windows
from .utils.helpers import issymbolic
from .utils.nointerrupt import WithKeyboardInterruptAs
import utils.log

logger = logging.getLogger('MANTICORE')

def makeDecree(program, concrete_data=''):
    constraints = ConstraintSet()
    platform = decree.SDecree(constraints, program)
    initial_state = State(constraints, platform)
    logger.info('Loading program %s', program)

    if concrete_data != '':
        logger.info('Starting with concrete input: {}'.format(concrete_data))
    platform.input.transmit(concrete_data)
    platform.input.transmit(initial_state.symbolicate_buffer('+'*14, label='RECEIVE'))
    return initial_state

def makeLinux(program, argv, env, symbolic_files, concrete_start = ''):
    logger.info('Loading program %s', program)

    constraints = ConstraintSet()

    platform = linux.SLinux(program, argv=argv, envp=env,
                            symbolic_files=symbolic_files)
    initial_state = State(constraints, platform)

    if concrete_start != '':
        logger.info('Starting with concrete input: {}'.format(concrete_start))

    for i, arg in enumerate(argv):
        argv[i] = initial_state.symbolicate_buffer(arg, label='ARGV%d' % (i+1))

    for i, evar in enumerate(env):
        env[i] = initial_state.symbolicate_buffer(evar, label='ENV%d' % (i+1))

    # If any of the arguments or environment refer to symbolic values, re-
    # initialize the stack
    if any(issymbolic(x) for val in argv + env for x in val):
        platform.setup_stack([program] + argv, env)

    platform.input.write(concrete_start)

    #set stdin input...
    platform.input.write(initial_state.symbolicate_buffer('+'*256, label='STDIN'))

    return initial_state


def makeWindows(args):
    assert args.size is not None, "Need to specify buffer size"
    assert args.buffer is not None, "Need to specify buffer base address"
    logger.debug('Loading program %s', args.programs)
    additional_context = None
    if args.context:
        with open(args.context, "r") as addl_context_file:
            additional_context = cPickle.loads(addl_context_file.read())
            logger.debug('Additional context loaded with contents {}'.format(additional_context)) #DEBUG

    constraints = ConstraintSet()
    platform = windows.SWindows(constraints, args.programs[0], additional_context, snapshot_folder=args.workspace)

    #This will interpret the buffer specification written in INTEL ASM. (It may dereference pointers)
    data_size = parse(args.size, platform.current.read_bytes, platform.current.read_register)
    data_ptr  = parse(args.buffer, platform.current.read_bytes, platform.current.read_register)

    logger.debug('Buffer at %x size %d bytes)', data_ptr, data_size)
    buf_str = "".join(platform.current.read_bytes(data_ptr, data_size))
    logger.debug('Original buffer: %s', buf_str.encode('hex'))

    offset = args.offset
    concrete_data = args.data.decode('hex')
    assert data_size >= offset + len(concrete_data)
    size = min(args.maxsymb, data_size - offset - len(concrete_data))
    symb = constraints.new_array(name='RAWMSG', index_max=size)

    platform.current.write_bytes(data_ptr + offset, concrete_data)
    platform.current.write_bytes(data_ptr + offset + len(concrete_data), [symb[i] for i in xrange(size)] )

    logger.debug('First %d bytes are left concrete', offset)
    logger.debug('followed by %d bytes of concrete start', len(concrete_data))
    hex_head = "".join(platform.current.read_bytes(data_ptr, offset+len(concrete_data)))
    logger.debug('Hexdump head: %s', hex_head.encode('hex'))
    logger.debug('Total symbolic characters inserted: %d', size)
    logger.debug('followed by %d bytes of unmodified concrete bytes at end.', (data_size-offset-len(concrete_data))-size )
    hex_tail = "".join(map(chr, platform.current.read_bytes(data_ptr+offset+len(concrete_data)+size, data_size-(offset+len(concrete_data)+size))))
    logger.debug('Hexdump tail: %s', hex_tail.encode('hex'))
    logger.info("Starting PC is: {:08x}".format(platform.current.PC))

    return State(constraints, platform)

def binary_type(path):
    '''
    Given a path to a binary, return a string representation of its type.
      i.e. ELF, PE, DECREE, QNX
    '''
    magic = None
    with open(path) as f:
        magic = f.read(4)

    if magic == '\x7fELF':
        return 'ELF'
    elif magic == 'MDMP':
        return 'PE'
    elif magic == '\x7fCGC':
        return 'DECREE'
    else:
        raise NotImplementedError("Binary {} not supported. Magic bytes: 0x{}".format(path, binascii.hexlify(magic)))


class Manticore(object):
    '''
    The central analysis object.

    :param str binary_path: Path to binary to analyze
    :param args: Arguments to provide to binary
    :type args: list[str]
    :ivar dict context: Global context for arbitrary data storage
    '''


    def __init__(self, binary_path, args=None):
        assert os.path.isfile(binary_path)

        args = [] if args is None else args

        self._binary = binary_path
        self._binary_type = binary_type(binary_path)
        self._argv = args # args.programs[1:]
        self._env = {}
        # Will be set to a temporary directory if not set before running start()
        self._policy = 'random'
        self._coverage_file = None
        self._memory_errors = None
        self._should_profile = False
        self._workers = []
        # XXX(yan) '_args' will be removed soon; exists currently to ease porting
        self._args = args
        self._time_started = 0
        self._begun_trace = False
        self._assertions = {}
        self._model_hooks = {}
        self._hooks = {}
        self._running = False
        self._arch = None
        self._concrete_data = ''
        self._dumpafter = 0
        self._maxstates = 0
        self._maxstorage = 0
        self._symbolic_files = [] # list of string
        self._executor = None
        #Executor wide shared context
        self._context = {}

        # XXX(yan) This is a bit obtuse; once PE support is updated this should
        # be refactored out
        if self._binary_type == 'ELF':
            self._binary_obj = ELFFile(file(self._binary))

    @property
    def context(self):
        ''' Convenient access to shared context '''
        if self._executor is None:
            return self._context
        else:
            logger.warning("Using shared context without a lock")
            return self._executor._shared_context


    @contextmanager
    def locked_context(self, key=None, default=list):
        ''' It refers to the manticore shared context
            It needs a lock. Its used like this:

            with m.context() as context:
                vsited = context['visited']
                visited.append(state.cpu.PC)
                context['visited'] = visited
        '''
        @contextmanager
        def _real_context():
            if self._executor is None:
                yield self._context
            else:
                with self._executor.locked_context() as context:
                    yield context

        with _real_context() as context:
            if key is None:
                yield context
            else:
                assert default in (list, dict, set)
                ctx = context.get(key, default())
                yield ctx
                context[key] = ctx

    # XXX(yan): args is a temporary hack to include while we continue moving
    # non-Linux platforms to new-style arg handling.
    @property
    def args(self):
        return self._args

    @args.setter
    def args(self, args):
        self._args = args

    @property
    def should_profile(self):
        return self._should_profile

    @should_profile.setter
    def should_profile(self, enable_profiling):
        self._should_profile = enable_profiling

    @property
    def concrete_data(self):
        return self._concrete_data

    @concrete_data.setter
    def concrete_data(self, data):
        self._concrete_data = data

    @property
    def maxstates(self):
        return self._maxstates

    @maxstates.setter
    def maxstates(self, max_states):
        self._maxstates = max_states

    @property
    def dumpafter(self):
        return self._dumpafter

    @dumpafter.setter
    def dumpafter(self, dump_after):
        self._dumpafter = dump_after

    @property
    def maxstorage(self):
        return self._maxstorage

    @property
    def verbosity(self):
        return utils.log.manticore_verbosity

    @verbosity.setter
    def verbosity(self, setting):
        """A call used to modify the level of output verbosity
        :param int level: the level of verbosity to be used
        """
        utils.log.set_verbosity(setting)

    @maxstorage.setter
    def maxstorage(self, max_storage):
        self._maxstorage = max_storage

    def hook(self, pc):
        '''
        A decorator used to register a hook function for a given instruction address.
        Equivalent to calling :func:`~add_hook`.

        :param pc: Address of instruction to hook
        :type pc: int or None
        '''
        def decorator(f):
            self.add_hook(pc, f)
            return f
        return decorator

    def add_hook(self, pc, callback):
        '''
        Add a callback to be invoked on executing a program counter. Pass `None`
        for pc to invoke callback on every instruction. `callback` should be a callable
        that takes one :class:`~manticore.core.state.State` argument.

        :param pc: Address of instruction to hook
        :type pc: int or None
        :param callable callback: Hook function
        '''
        if not (isinstance(pc, (int, long)) or pc is None):
            raise TypeError("pc must be either an int or None, not {}".format(pc.__class__.__name__))
        else:
            self._hooks.setdefault(pc, set()).add(callback)

    def add_symbolic_file(self, symbolic_file):
        '''
        Add a symbolic file. Each '+' in the file will be considered
        as symbolic, other char are concretized.
        Symbolic files must have been defined before the call to `run()`.

        :param str symbolic_file: the name of the symbolic file
        '''
        self._symbolic_files.append(symbolic_file)

    def _get_symbol_address(self, symbol):
        '''
        Return the address of |symbol| within the binary
        '''
        if self._binary_obj is None:
            return NotImplementedError("Symbols aren't supported")

        for section in self._binary_obj.iter_sections():
            if not isinstance(section, SymbolTableSection):
                continue

            symbols = section.get_symbol_by_name(symbol)
            if len(symbols) == 0:
                continue

            return symbols[0].entry['st_value']

    def _make_state(self, path):
        if self._binary_type == 'ELF':
            # Linux
            env = ['%s=%s'%(k,v) for k,v in self._env.items()]
            state = makeLinux(self._binary, self._argv, env, self._symbolic_files, self._concrete_data)
        elif self._binary_type == 'PE':
            # Windows
            state = makeWindows(self._args)
        elif self._binary_type == 'DECREE':
            # Decree
            state = makeDecree(self._binary, self._concrete_data)
        else:
            raise NotImplementedError("Binary {} not supported.".format(path))

        return state


    @property
    def policy(self):
        return self._policy

    @policy.setter
    def policy(self, policy):
        assert not self._running, "Can't set policy if Manticore is running."
        self._policy = policy

    @property
    def coverage_file(self):
        return self._coverage_file

    @coverage_file.setter
    def coverage_file(self, path):
        assert not self._running, "Can't set coverage file if Manticore is running."
        self._coverage_file = path

    @property
    def memory_errors_file(self):
        return self._memory_errors

    @memory_errors_file.setter
    def memory_errors_file(self, path):
        assert not self._running, "Can't set memory errors if Manticore is running."
        self._memory_errors = path

    @property
    def env(self):
        return self._env

    @env.setter
    def env(self, env):
        '''
        Update environment variables from |env|. Use repeated '+' chars for
        symbolic values.
        '''
        assert isinstance(env, dict)
        assert not self._running, "Can't set process env if Manticore is running."

        self._env.update(env)
        return self._env

    def env_add(self, key, value, overwrite=True):
        if key in self._env:
            if overwrite:
                self._env[key] = value
        else:
            self._env[key] = value

    @property
    def arch(self):
        assert self._binary is not None

        if self._arch is not None:
            return self._arch

        arch = self._binary_obj.get_machine_arch()
        if   arch == 'x86': self._arch = 'i386'
        elif arch == 'x64': self._arch = 'x86_64'
        elif arch == 'ARM': self._arch = 'arm'
        else: raise "Unsupported architecture: %s"%(arch, )

        return self._arch


    def _start_workers(self, num_processes, profiling=False):
        assert num_processes > 0, "Must have more than 0 worker processes"

        logger.info("Starting %d processes.", num_processes)

        if profiling:
            def profile_this(func):
                @functools.wraps(func)
                def wrapper(*args, **kwargs):
                    profile = cProfile.Profile()
                    profile.enable()
                    result = func(*args, **kwargs)
                    profile.disable()
                    profile.create_stats()
                    with self.locked_context('profiling_stats', list) as profiling_stats:
                        profiling_stats.append(profile.stats.items())
                    return result
                return wrapper

            target = profile_this(self._executor.run)
        else:
            target = self._executor.run

        for _ in range(num_processes):
            p = Process(target=target, args=())
            self._workers.append(p)
            p.start()

    def _join_workers(self):
        with WithKeyboardInterruptAs(self._executor.shutdown):
            while len(self._workers) > 0:
                w = self._workers.pop().join()


    ############################################################################
    # Model hooks + callback
    ############################################################################

    def apply_model_hooks(self, path):
        #TODO(yan): Simplify the partial function application

        # Imported straight from __main__.py; this will be re-written once the new
        # event code is in place.
        import core.cpu
        import importlib
        import platforms

        with open(path, 'r') as fnames:
            for line in fnames.readlines():
                address, cc_name, name = line.strip().split(' ')
                fmodel = platforms
                name_parts = name.split('.')
                importlib.import_module(".platforms.{}".format(name_parts[0]), 'manticore')
                for n in name_parts:
                    fmodel = getattr(fmodel,n)
                assert fmodel != platforms
                def cb_function(state):
                    state.platform.invoke_model(fmodel, prefix_args=(state.platform,))
                self._model_hooks.setdefault(int(address,0), set()).add(cb_function)

    def _model_hook_callback(self, state, instruction):
        pc = state.cpu.PC
        if pc not in self._model_hooks:
            return

        for cb in self._model_hooks[pc]:
            cb(state)


    ############################################################################
    # Assertion hooks + callback
    ############################################################################

    def load_assertions(self, path):
        with open(path, 'r') as f:
            for line in f.readlines():
                pc = int(line.split(' ')[0], 16)
                if pc in self._assertions:
                    logger.debug("Repeated PC in assertions file %s", path)
                self._assertions[pc] = ' '.join(line.split(' ')[1:])

    def _store_state_callback(self, state, state_id):
        logger.debug("store state %r", state_id)

    def _load_state_callback(self, state, state_id):
        logger.debug("load state %r", state_id)

    def _terminate_state_callback(self, state, state_id, ex):
        #aggregates state statistics into exceutor statistics. FIXME split
        logger.debug("Terminate state %r %r ", state, state_id)
        if state is None:
            return
        state_visited = state.context.get('visited_since_last_fork', set())
        state_instructions_count = state.context.get('instructions_count', 0)
        with self.locked_context() as manticore_context:
            manticore_visited = manticore_context.get('visited', set())
            manticore_context['visited'] = manticore_visited.union(state_visited)

            manticore_instructions_count = manticore_context.get('instructions_count', 0)
            manticore_context['instructions_count'] = manticore_instructions_count + state_instructions_count

    def _forking_state_callback(self, state, expression, value, policy):
        state.record_branch(value)

    def _fork_state_callback(self, state, expression, values, policy):
        state_visited = state.context.get('visited_since_last_fork', set())
        with self.locked_context() as manticore_context:
            manticore_visited = manticore_context.get('visited', set())
            manticore_context['visited'] = manticore_visited.union(state_visited)
        state.context['visited_since_last_fork'] = set()

        logger.debug("Forking, about to store. (policy: %s, values: %s)",
                     policy,
                     ', '.join('0x{:x}'.format(pc) for pc in values))

    def _read_register_callback(self, state, reg_name, value):
        logger.debug("Read Register %r %r", reg_name, value)

    def _write_register_callback(self, state, reg_name, value):
        logger.debug("Write Register %r %r", reg_name, value)

    def _read_memory_callback(self, state,  address, value, size):
        logger.debug("Read Memory %r %r %r", address, value, size)

    def _write_memory_callback(self, state, address, value, size):
        logger.debug("Write Memory %r %r %r", address, value, size)

    def _decode_instruction_callback(self, state, pc):
        logger.debug("Decoding stuff instruction not available")

    def _emulate_instruction_callback(self, state, instruction):
        logger.debug("About to emulate instruction")

    def _did_execute_instruction_callback(self, state, instruction):
        logger.debug("Did execute an instruction")

    def _execute_instruction_callback(self, state, instruction):
        address = state.cpu.PC
        if not issymbolic(address):
            state.context.setdefault('visited_since_last_fork', set()).add(address)
            state.context.setdefault('visited', set()).add(address)
            count = state.context.get('instructions_count', 0)
            state.context['instructions_count'] = count + 1


    def _generate_testcase_callback(self, state, name, message):
        '''
        Create a serialized description of a given state.
        :param state: The state to generate information about
        :param message: Accompanying message
        '''
        testcase_id = self._output.save_testcase(state, name, message)
        logger.info("Generated testcase No. {} - {}".format(testcase_id, message))

    def _produce_profiling_data(self):
        class PstatsFormatted:
            def __init__(self, d):
                self.stats = dict(d)
            def create_stats(self):
                pass
        with self.locked_context('profiling_stats') as profiling_stats:
            with self._output.save_stream('profiling.bin', binary=True) as s:
                ps = None
                for item in profiling_stats:
                    try:
                        stat = PstatsFormatted(item)
                        if ps is None:
                            ps = pstats.Stats(stat, stream=s)
                        else:
                            ps.add(stat)
                    except TypeError:
                        logger.info("Incorrectly formatted profiling information in _stats, skipping")

                if ps is None:
                    logger.info("Profiling failed")
                else:
                    # XXX(yan): pstats does not support dumping to a file stream, only to a file
                    # name. Below is essentially the implementation of pstats.dump_stats() without
                    # the extra open().
                    import marshal
                    marshal.dump(ps.stats, s)


    def finish_run(self):
        if self.should_profile:
            self._produce_profiling_data()

        _shared_context = self.context
        executor_visited = _shared_context.get('visited', set())

        #Fixme this is duplicated?
        if self.coverage_file is not None:
            with self._output.save_stream(self.coverage_file) as f:
                fmt = "0x{:016x}\n"
                for m in executor_visited:
                    f.write(fmt.format(m[1]))

        with self._output.save_stream('visited.txt') as f:
            for entry in sorted(executor_visited):
                f.write('0:{:08x}\n'.format(entry))

        #if self.coverage_file is not None:
        #    import shutil
        #    shutil.copyfile('visited.txt', self.coverage_file)

        with self._output.save_stream('command.sh') as f:
            f.write(' '.join(sys.argv))

        instructions_count = _shared_context.get('instructions_count',0)
        elapsed = time.time()-self._time_started
        logger.info('Results in %s', self._output.uri)
        logger.info('Instructions executed: %d', instructions_count)
        logger.info('Coverage: %d different instructions executed', len(executor_visited))
        #logger.info('Number of paths covered %r', State.state_count())
        logger.info('Total time: %s', elapsed)
        logger.info('IPS: %d', instructions_count/elapsed)


    def run(self, procs=1, timeout=0):
        '''
        Runs analysis.

        :param int procs: Number of parallel worker processes
        :param timeout: Analysis timeout, in seconds
        '''
        assert not self._running, "Manticore is already running."
        args = self._args

        replay=None
        if hasattr(args, 'replay') and args.replay is not None:
            with open(args.replay, 'r') as freplay:
                replay = map(lambda x: int(x, 16), freplay.readlines())

        initial_state = self._make_state(self._binary)

        if args is not None and hasattr(args, 'workspace') and isinstance(args.workspace, str):
            if ':' not in args.workspace:
                ws_path = 'fs:' + args.workspace
            else:
                ws_path = args.workspace
        else:
            ws_path = None

        self._output = ManticoreOutput(ws_path)

        self._executor = Executor(initial_state,
<<<<<<< HEAD
                                  workspace=ws_path,
                                  policy=self._policy,
=======
                                  workspace=self._output.descriptor,
                                  policy=self._policy, 
>>>>>>> 36a58810
                                  context=self.context)



        #Link Executor events to default callbacks in manticore object
        self._executor.subscribe('did_read_register', self._read_register_callback)
        self._executor.subscribe('will_write_register', self._write_register_callback)
        self._executor.subscribe('did_read_memory', self._read_memory_callback)
        self._executor.subscribe('will_write_memory', self._write_memory_callback)
        self._executor.subscribe('will_execute_instruction', self._execute_instruction_callback)
        self._executor.subscribe('will_decode_instruction', self._decode_instruction_callback)
        self._executor.subscribe('will_store_state', self._store_state_callback)
        self._executor.subscribe('will_load_state', self._load_state_callback)
        self._executor.subscribe('will_fork_state', self._fork_state_callback)
        self._executor.subscribe('forking_state', self._forking_state_callback)
        self._executor.subscribe('will_terminate_state', self._terminate_state_callback)
        self._executor.subscribe('will_generate_testcase', self._generate_testcase_callback)

        if self._hooks:
            self._executor.subscribe('will_execute_instruction', self._hook_callback)

        if self._model_hooks:
            self._executor.subscribe('will_execute_instruction', self._model_hook_callback)

        if self._assertions:
            self._executor.subscribe('will_execute_instruction', self._assertions_callback)

        self._time_started = time.time()

        self._running = True

        if timeout > 0:
            t = Timer(timeout, self.terminate)
            t.start()
        try:
            self._start_workers(procs, profiling=self.should_profile)

            self._join_workers()
        finally:
            self._running = False
            if timeout > 0:
                t.cancel()
        #Copy back the shared conext
        self._context = dict(self._executor._shared_context)
        self._executor = None
        self.finish_run()


    def terminate(self):
        '''
        Gracefully terminate the currently-executing run. Typically called from within
        a :func:`~hook`.
        '''
        self._executor.shutdown()

    def _assertions_callback(self, state, instruction):
        pc = state.cpu.PC
        if pc not in self._assertions:
            return

        from core.parser import parse

        program = self._assertions[pc]

        #This will interpret the buffer specification written in INTEL ASM.
        # (It may dereference pointers)
        assertion = parse(program, state.cpu.read_int, state.cpu.read_register)
        if not solver.can_be_true(state.constraints, assertion):
            logger.info(str(state.cpu))
            logger.info("Assertion %x -> {%s} does not hold. Aborting state.",
                    state.cpu.pc, program)
            raise TerminateState()

        #Everything is good add it.
        state.constraints.add(assertion)

    def _hook_callback(self, state, instruction):
        pc = state.cpu.PC
        'Invoke all registered generic hooks'

        # Ignore symbolic pc.
        # TODO(yan): Should we ask the solver if any of the hooks are possible,
        # and execute those that are?
        if not isinstance(pc, (int, long)):
            return

        # Invoke all pc-specific hooks
        for cb in self._hooks.get(pc, []):
            cb(state)

        # Invoke all pc-agnostic hooks
        for cb in self._hooks.get(None, []):
            cb(state)

<|MERGE_RESOLUTION|>--- conflicted
+++ resolved
@@ -663,13 +663,8 @@
         self._output = ManticoreOutput(ws_path)
 
         self._executor = Executor(initial_state,
-<<<<<<< HEAD
-                                  workspace=ws_path,
+                                  workspace=self._output.descriptor,
                                   policy=self._policy,
-=======
-                                  workspace=self._output.descriptor,
-                                  policy=self._policy, 
->>>>>>> 36a58810
                                   context=self.context)
 
 
