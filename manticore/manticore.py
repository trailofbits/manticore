import os
import sys
import time
import types
import logging
import binascii
import tempfile
import functools
import cProfile
import pstats

from multiprocessing import Process
from contextlib import contextmanager

from threading import Timer

from elftools.elf.elffile import ELFFile
from elftools.elf.sections import SymbolTableSection

from .core.executor import Executor
from .core.state import State, TerminateState
from .core.parser import parse
from .core.smtlib import solver, Expression, Operators, SolverException, Array, ConstraintSet
from core.smtlib import BitVec, Bool
from .platforms import linux, decree, windows
from .utils.helpers import issymbolic
from .utils.nointerrupt import WithKeyboardInterruptAs
logger = logging.getLogger('MANTICORE')




def makeDecree(args):
    constraints = ConstraintSet()
    platform = decree.SDecree(constraints, ','.join(args.programs))
    initial_state = State(constraints, platform)
    logger.info('Loading program %s', args.programs)

    #if args.data != '':
    #    logger.info('Starting with concrete input: {}'.format(args.data))
    platform.input.transmit(args.data)
    platform.input.transmit(initial_state.symbolicate_buffer('+'*14, label='RECEIVE'))
    return initial_state

def makeLinux(program, argv, env, symbolic_files, concrete_start = ''):
    logger.info('Loading program %s', program)

    constraints = ConstraintSet()

    platform = linux.SLinux(program, argv=argv, envp=env,
                            symbolic_files=symbolic_files)
    initial_state = State(constraints, platform)

    if concrete_start != '':
        logger.info('Starting with concrete input: {}'.format(concrete_start))

    for i, arg in enumerate(argv):
        argv[i] = initial_state.symbolicate_buffer(arg, label='ARGV%d' % (i+1))

    for i, evar in enumerate(env):
        env[i] = initial_state.symbolicate_buffer(evar, label='ENV%d' % (i+1))

    # If any of the arguments or environment refer to symbolic values, re-
    # initialize the stack
    if any(issymbolic(x) for val in argv + env for x in val):
        platform.setup_stack([program] + argv, env)

    platform.input.write(concrete_start)

    #set stdin input...
    platform.input.write(initial_state.symbolicate_buffer('+'*256, label='STDIN'))

    return initial_state 


def makeWindows(args):
    assert args.size is not None, "Need to specify buffer size"
    assert args.buffer is not None, "Need to specify buffer base address"
    logger.debug('Loading program %s', args.programs)
    additional_context = None
    if args.context:
        with open(args.context, "r") as addl_context_file:
            additional_context = cPickle.loads(addl_context_file.read())
            logger.debug('Additional context loaded with contents {}'.format(additional_context)) #DEBUG

    constraints = ConstraintSet()
    platform = windows.SWindows(constraints, args.programs[0], additional_context, snapshot_folder=args.workspace)

    #This will interpret the buffer specification written in INTEL ASM. (It may dereference pointers)
    data_size = parse(args.size, platform.current.read_bytes, platform.current.read_register)
    data_ptr  = parse(args.buffer, platform.current.read_bytes, platform.current.read_register)

    logger.debug('Buffer at %x size %d bytes)', data_ptr, data_size)
    buf_str = "".join(platform.current.read_bytes(data_ptr, data_size))
    logger.debug('Original buffer: %s', buf_str.encode('hex'))

    offset = args.offset 
    concrete_data = args.data.decode('hex')
    assert data_size >= offset + len(concrete_data)
    size = min(args.maxsymb, data_size - offset - len(concrete_data))
    symb = constraints.new_array(name='RAWMSG', index_max=size)

    platform.current.write_bytes(data_ptr + offset, concrete_data)
    platform.current.write_bytes(data_ptr + offset + len(concrete_data), [symb[i] for i in xrange(size)] )

    logger.debug('First %d bytes are left concrete', offset)
    logger.debug('followed by %d bytes of concrete start', len(concrete_data))
    hex_head = "".join(platform.current.read_bytes(data_ptr, offset+len(concrete_data)))
    logger.debug('Hexdump head: %s', hex_head.encode('hex'))
    logger.debug('Total symbolic characters inserted: %d', size)
    logger.debug('followed by %d bytes of unmodified concrete bytes at end.', (data_size-offset-len(concrete_data))-size )
    hex_tail = "".join(map(chr, platform.current.read_bytes(data_ptr+offset+len(concrete_data)+size, data_size-(offset+len(concrete_data)+size))))
    logger.debug('Hexdump tail: %s', hex_tail.encode('hex'))
    logger.info("Starting PC is: {:08x}".format(platform.current.PC))

    return State(constraints, platform)

def binary_type(path):
    '''
    Given a path to a binary, return a string representation of its type.
      i.e. ELF, PE, DECREE, QNX
    '''
    magic = None
    with open(path) as f:
        magic = f.read(4)

    if magic == '\x7fELF':
        return 'ELF'
    elif magic == 'MDMP':
        return 'PE'
    elif magic == '\x7fCGC':
        return 'DECREE'
    else:
        raise NotImplementedError("Binary {} not supported. Magic bytes: 0x{}".format(path, binascii.hexlify(magic)))

class Manticore(object):
    '''
    The central analysis object.

    :param str binary_path: Path to binary to analyze
    :param args: Arguments to provide to binary
    :type args: list[str]
    :ivar dict context: Global context for arbitrary data storage
    '''


    def __init__(self, binary_path, args=None):
        assert os.path.isfile(binary_path)

        args = [] if args is None else args

        self._binary = binary_path
        self._binary_type = binary_type(binary_path)
        self._argv = args # args.programs[1:]
        self._env = {}
        # Will be set to a temporary directory if not set before running start()
        self._workspace_path = None
        self._policy = 'random'
        self._coverage_file = None
        self._memory_errors = None
        self._should_profile = False
        self._workers = []
        # XXX(yan) '_args' will be removed soon; exists currently to ease porting
        self._args = args
        self._time_started = 0
        self._begun_trace = False
        self._assertions = {}
        self._model_hooks = {}
        self._hooks = {}
        self._running = False
        self._arch = None
        self._concrete_data = ''
        self._dumpafter = 0
        self._maxstates = 0
        self._maxstorage = 0
        self._verbosity = 0
        self._symbolic_files = [] # list of string
        self._executor = None
        #Executor wide shared context
        self._context = {}



        # XXX(yan) This is a bit obtuse; once PE support is updated this should
        # be refactored out
        if self._binary_type == 'ELF':
            self._binary_obj = ELFFile(file(self._binary))

        self._init_logging()

    @property
    def context(self):
        ''' Convenient access to shared context '''
        if self._executor is None:
            return self._context
        else:
            logger.warning("Using shared context without a lock")
            return self._executor._shared_context
        

    @contextmanager
    def locked_context(self, key=None, default=list):
        ''' It refers to the manticore shared context 
            It needs a lock. Its used like this:

            with m.context() as context:
                vsited = context['visited']
                visited.append(state.cpu.PC)
                context['visited'] = visited
        '''
        @contextmanager
        def _real_context():
            if self._executor is None:
                yield self._context
            else:
                with self._executor.locked_context() as context:
                    yield context

        with _real_context() as context:
            if key is None:
                yield context
            else:
                assert default in (list, dict, set)
                ctx = context.get(key, default())
                yield ctx
                context[key] = ctx

    def _init_logging(self): 

        def loggerSetState(logger, stateid):
            logger.filters[0].stateid = stateid

        class ContextFilter(logging.Filter):
            '''
            This is a filter which injects contextual information into the log.
            '''
            def filter(self, record):
                if hasattr(self, 'stateid') and isinstance(self.stateid, int):
                    record.stateid = '[%d]' % self.stateid
                else:
                    record.stateid = ''
                return True

        ctxfilter = ContextFilter()

        logging.basicConfig(format='%(asctime)s: [%(process)d]%(stateid)s %(name)s:%(levelname)s: %(message)s', stream=sys.stdout, level=logging.ERROR)

        for loggername in ['MANTICORE', 'VISITOR', 'EXECUTOR', 'CPU', 'REGISTERS', 'SMT', 'MEMORY', 'PLATFORM']:
            logging.getLogger(loggername).addFilter(ctxfilter)
            logging.getLogger(loggername).setState = types.MethodType(loggerSetState, logging.getLogger(loggername))

    # XXX(yan): args is a temporary hack to include while we continue moving
    # non-Linux platforms to new-style arg handling.
    @property
    def args(self):
        return self._args

    @args.setter
    def args(self, args):
        self._args = args

    @property
    def should_profile(self):
        return self._should_profile

    @should_profile.setter
    def should_profile(self, enable_profiling):
        self._should_profile = enable_profiling

    @property
    def concrete_data(self):
        return self._concrete_data

    @concrete_data.setter
    def concrete_data(self, data):
        self._concrete_data = data

    @property
    def maxstates(self):
        return self._maxstates

    @maxstates.setter
    def maxstates(self, max_states):
        self._maxstates = max_states

    @property
    def dumpafter(self):
        return self._dumpafter

    @dumpafter.setter
    def dumpafter(self, dump_after):
        self._dumpafter = dump_after

    @property
    def maxstorage(self):
        return self._maxstorage

    @maxstorage.setter
    def maxstorage(self, max_storage):
        self._maxstorage = max_storage

    @property
    def verbosity(self):
        '''
        Convenience interface for setting logging verbosity to one of several predefined
        logging presets. Valid values: 0-5
        '''
        return self._verbosity

    @verbosity.setter
    def verbosity(self, setting):
<<<<<<< HEAD
        levels = [[],
                  [('EXECUTOR', logging.INFO), ('MANTICORE', logging.INFO)],
=======
        zero = map(lambda x: (x, logging.ERROR),
                   ['MANTICORE', 'VISITOR', 'EXECUTOR', 'CPU', 'REGISTERS', 'SMT', 'MEMORY', 'MAIN', 'PLATFORM'])
        levels = [zero,
                  [('MAIN', logging.INFO), ('EXECUTOR', logging.INFO)],
>>>>>>> b47f0cff
                  [('PLATFORM', logging.DEBUG)],
                  [('MEMORY', logging.DEBUG), ('CPU', logging.DEBUG)],
                  [('REGISTERS', logging.DEBUG)],
                  [('SMT', logging.DEBUG)]]

        # Takes a value and ensures it's in a certain range
        def clamp(val, minimum, maximum):
            return sorted((minimum, val, maximum))[1]

        clamped = clamp(setting, 0, len(levels) - 1)
        if clamped != setting:
            logger.debug("%s not between 0 and %d, forcing to %d", setting, len(levels) - 1, clamped)
        for level in range(clamped + 1):
            for log_type, log_level in levels[level]:
                logging.getLogger(log_type).setLevel(log_level)
        self._verbosity = clamped

    def hook(self, pc):
        '''
        A decorator used to register a hook function for a given instruction address.
        Equivalent to calling :func:`~add_hook`.

        :param pc: Address of instruction to hook
        :type pc: int or None
        '''
        def decorator(f):
            self.add_hook(pc, f)
            return f
        return decorator

    def add_hook(self, pc, callback):
        '''
        Add a callback to be invoked on executing a program counter. Pass `None`
        for pc to invoke callback on every instruction. `callback` should be a callable
        that takes one :class:`~manticore.core.state.State` argument.

        :param pc: Address of instruction to hook
        :type pc: int or None
        :param callable callback: Hook function
        '''
        if not (isinstance(pc, (int, long)) or pc is None):
            raise TypeError("pc must be either an int or None, not {}".format(pc.__class__.__name__))
        else:
            self._hooks.setdefault(pc, set()).add(callback)

    def add_symbolic_file(self, symbolic_file):
        '''
        Add a symbolic file. Each '+' in the file will be considered
        as symbolic, other char are concretized.
        Symbolic files must have been defined before the call to `run()`.

        :param str symbolic_file: the name of the symbolic file
        '''
        self._symbolic_files.append(symbolic_file)

    def _get_symbol_address(self, symbol):
        '''
        Return the address of |symbol| within the binary
        '''
        if self._binary_obj is None:
            return NotImplementedError("Symbols aren't supported")

        for section in self._binary_obj.iter_sections():
            if not isinstance(section, SymbolTableSection):
                continue

            symbols = section.get_symbol_by_name(symbol)
            if len(symbols) == 0:
                continue

            return symbols[0].entry['st_value']

    def _make_state(self, path):
        if self._binary_type == 'ELF':
            # Linux
            env = ['%s=%s'%(k,v) for k,v in self._env.items()]
            state = makeLinux(self._binary, self._argv, env, self._symbolic_files, self._concrete_data)
        elif self._binary_type == 'PE':
            # Windows
            state = makeWindows(self._args)
        elif self._binary_type == 'DECREE':
            # Decree
            state = makeDecree(self._args)
        else:
            raise NotImplementedError("Binary {} not supported.".format(path))

        return state
        
    @property
    def workspace(self):
        if self._workspace_path is None:
            self._workspace_path = self._make_workspace()

        return self._workspace_path

    @workspace.setter
    def workspace(self, path):
        assert not self._running, "Can't set workspace if Manticore is running."

        if os.path.exists(path):
            assert os.path.isdir(path)
        else:
            os.mkdir(path)

        self._workspace_path = os.path.abspath(path)

    def _make_workspace(self):
        ''' Make working directory '''
        return os.path.abspath(tempfile.mkdtemp(prefix="mcore_", dir='./'))

    @property
    def policy(self):
        return self._policy

    @policy.setter
    def policy(self, policy):
        assert not self._running, "Can't set policy if Manticore is running."
        self._policy = policy

    @property
    def coverage_file(self):
        return self._coverage_file

    @coverage_file.setter
    def coverage_file(self, path):
        assert not self._running, "Can't set coverage file if Manticore is running."
        self._coverage_file = path

    @property
    def memory_errors_file(self):
        return self._memory_errors

    @memory_errors_file.setter
    def memory_errors_file(self, path):
        assert not self._running, "Can't set memory errors if Manticore is running."
        self._memory_errors = path

    @property
    def env(self):
        return self._env

    @env.setter
    def env(self, env):
        '''
        Update environment variables from |env|. Use repeated '+' chars for
        symbolic values.
        '''
        assert isinstance(env, dict)
        assert not self._running, "Can't set process env if Manticore is running."

        self._env.update(env)
        return self._env

    def env_add(self, key, value, overwrite=True):
        if key in self._env:
            if overwrite:
                self._env[key] = value
        else:
            self._env[key] = value

    @property
    def arch(self):
        assert self._binary is not None

        if self._arch is not None:
            return self._arch

        arch = self._binary_obj.get_machine_arch()
        if   arch == 'x86': self._arch = 'i386'
        elif arch == 'x64': self._arch = 'x86_64'
        elif arch == 'ARM': self._arch = 'arm'
        else: raise "Unsupported architecture: %s"%(arch, )

        return self._arch
        

    def _start_workers(self, num_processes, profiling=False):
        assert num_processes > 0, "Must have more than 0 worker processes"

        logger.info("Starting %d processes.", num_processes)

        if profiling:
            def profile_this(func):
                @functools.wraps(func)
                def wrapper(*args, **kwargs):
                    profile = cProfile.Profile()
                    profile.enable()
                    result = func(*args, **kwargs)
                    profile.disable()
                    profile.create_stats()
                    with self.locked_context('profiling_stats', list) as profiling_stats:
                        profiling_stats.append(profile.stats.items())
                    return result
                return wrapper

            target = profile_this(self._executor.run)
        else:
            target = self._executor.run

        for _ in range(num_processes):
            p = Process(target=target, args=())
            self._workers.append(p)
            p.start()

    def _join_workers(self):
        with WithKeyboardInterruptAs(self._executor.shutdown):    
            while len(self._workers) > 0:
                w = self._workers.pop().join()


    ############################################################################
    # Model hooks + callback
    ############################################################################

    def apply_model_hooks(self, path):
        #TODO(yan): Simplify the partial function application

        # Imported straight from __main__.py; this will be re-written once the new
        # event code is in place.
        import core.cpu
        import importlib
        import platforms

        with open(path, 'r') as fnames:
            for line in fnames.readlines():
                address, cc_name, name = line.strip().split(' ')
                fmodel = platforms
                name_parts = name.split('.')
                importlib.import_module(".platforms.{}".format(name_parts[0]), 'manticore')
                for n in name_parts:
                    fmodel = getattr(fmodel,n)
                assert fmodel != platforms
                def cb_function(state):
                    state.platform.invoke_model(fmodel, prefix_args=(state.platform,))
                self._model_hooks.setdefault(int(address,0), set()).add(cb_function)

    def _model_hook_callback(self, state):
        pc = state.cpu.PC
        if pc not in self._model_hooks:
            return

        for cb in self._model_hooks[pc]:
            cb(state)


    ############################################################################
    # Assertion hooks + callback
    ############################################################################

    def load_assertions(self, path):
        with open(path, 'r') as f:
            for line in f.readlines():
                pc = int(line.split(' ')[0], 16)
                if pc in self._assertions:
                    logger.debug("Repeated PC in assertions file %s", path)
                self._assertions[pc] = ' '.join(line.split(' ')[1:])

    def _store_state_callback(self, state, state_id):
        logger.debug("store state %r", state_id)

    def _load_state_callback(self, state, state_id):
        logger.debug("load state %r", state_id)

    def _terminate_state_callback(self, state, state_id, ex):
        #aggregates state statistics into exceutor statistics. FIXME split
        logger.debug("Terminate state %r %r ", state, state_id)
        state_visited = state.context.get('visited_since_last_fork', set())
        state_instructions_count = state.context.get('instructions_count', 0)
        with self.locked_context() as manticore_context:
            manticore_visited = manticore_context.get('visited', set())
            manticore_context['visited'] = manticore_visited.union(state_visited)

            manticore_instructions_count = manticore_context.get('instructions_count', 0)
            manticore_context['instructions_count'] = manticore_instructions_count + state_instructions_count 

    def _fork_state_callback(self, state, expression, values, policy):
        state_visited = state.context.get('visited_since_last_fork', set())
        with self.locked_context() as manticore_context:
            manticore_visited = manticore_context.get('visited', set())
            manticore_context['visited'] = manticore_visited.union(state_visited)
        state.context['visited_since_last_fork'] = set()

        logger.debug("About to store state %r %r %r", state, expression, values, policy)

    def _read_register_callback(self, state, reg_name, value):
        logger.debug("Read Register %r %r", reg_name, value)

    def _write_register_callback(self, state, reg_name, value):
        logger.debug("Write Register %r %r", reg_name, value)

    def _read_memory_callback(self, state,  address, value, size):
        logger.debug("Read Memory %r %r %r", address, value, size)

    def _write_memory_callback(self, state, address, value, size):
        logger.debug("Write Memory %r %r %r", address, value, size)

    def _decode_instruction_callback(self, state):
        logger.debug("Decoding stuff instruction not available")


    def _emulate_instruction_callback(self, state, instruction):
        logger.debug("About to emulate instruction")

    def _did_execute_instruction_callback(self, state, instruction):
        logger.debug("Did execute an instruction")

    def _execute_instruction_callback(self, state, instruction):
        address = state.cpu.PC
        if not issymbolic(address):
            state.context.setdefault('visited_since_last_fork', set()).add(address)
            state.context.setdefault('visited', set()).add(address)
            count = state.context.get('instructions_count', 0)
            state.context['instructions_count'] = count + 1


    def _generate_testcase_callback(self, state, testcase_id, message = 'Testcase generated'):
        #Fixme split this!
        '''
        Create a serialized description of a given state.
        :param state: The state to generate information about
        :param message: Accompanying message
        '''
        import StringIO
        _getFilename = self._executor._workspace_filename
        test_number = testcase_id
        logger.debug("Generating testcase No. %d - %s",
                test_number, message)

        # Summarize state
        output = StringIO.StringIO()
        memories = set()

        output.write("Command line:\n  " + ' '.join(sys.argv) + '\n')
        output.write('Status:\n  {}\n'.format(message))
        output.write('\n')

        for cpu in filter(None, state.platform.procs):
            idx = state.platform.procs.index(cpu)
            output.write("================ PROC: %02d ================\n"%idx)

            output.write("Memory:\n")
            if hash(cpu.memory) not in memories:
                for m in str(cpu.memory).split('\n'):
                    output.write("  %s\n"%m)
                memories.add(hash(cpu.memory))

            output.write("CPU:\n{}".format(cpu))

            if hasattr(cpu, "instruction") and cpu.instruction is not None:
                i = cpu.instruction
                output.write("  Instruction: 0x%x\t(%s %s)\n" %(i.address, i.mnemonic, i.op_str))
            else:
                output.write("  Instruction: {symbolic}\n")

        with open(_getFilename('test_%08x.messages'%test_number),'a') as f:
            f.write(output.getvalue())
            output.close()

        tracefile = 'test_{:08x}.trace'.format(test_number)
        with open(_getFilename(tracefile), 'w') as f:
            for pc in state.context['visited']:
                f.write('0x{:08x}\n'.format(pc))

        # Save constraints formula
        smtfile = 'test_{:08x}.smt'.format(test_number)
        with open(_getFilename(smtfile), 'wb') as f:
            f.write(str(state.constraints))
        
        assert solver.check(state.constraints)
        for symbol in state.input_symbols:
            buf = solver.get_value(state.constraints, symbol)
            file(_getFilename('test_%08x.txt'%test_number),'a').write("%s: %s\n"%(symbol.name, repr(buf)))
        
        file(_getFilename('test_%08x.syscalls'%test_number),'a').write(repr(state.platform.syscall_trace))

        stdout = ''
        stderr = ''
        for sysname, fd, data in state.platform.syscall_trace:
            if sysname in ('_transmit', '_write') and fd == 1:
                stdout += ''.join(map(str, data))
            if sysname in ('_transmit', '_write') and fd == 2:
                stderr += ''.join(map(str, data))
        file(_getFilename('test_%08x.stdout'%test_number),'a').write(stdout)
        file(_getFilename('test_%08x.stderr'%test_number),'a').write(stderr)

        # Save STDIN solution
        stdin_file = 'test_{:08x}.stdin'.format(test_number)
        with open(_getFilename(stdin_file), 'wb') as f:
            try:
                for sysname, fd, data in state.platform.syscall_trace:
                    if sysname not in ('_receive', '_read') or fd != 0:
                        continue
                    for c in data:
                        f.write(chr(solver.get_value(state.constraints, c)))
            except SolverException, e:
                f.seek(0)
                f.write("{SolverException}\n")
                f.truncate()

        return test_number


    def finish_run(self):
        if self.should_profile:
            class PstatsFormatted:
                def __init__(self, d):
                    self.stats = dict(d)
                def create_stats(self):
                    pass
            with self.locked_context('profiling_stats') as profiling_stats:
                ps = None
                for item in profiling_stats:
                    try:
                        stat = PstatsFormatted(item)
                        if ps is None:
                            ps = pstats.Stats(stat)
                        else:
                            ps.add(stat)
                    except TypeError:
                        logger.debug("Incorrectly formatted profiling information in _stats, skipping")

                if ps is None:
                    logger.info("Profiling failed")
                else:
                    filename = self._executor._workspace_filename('profiling.bin')
                    logger.info("Dumping profiling info at %s", filename)
                    ps.dump_stats(filename)



        _shared_context = self.context
        executor_visited = _shared_context.get('visited', set())

        #Fixme this is duplicated?
        if self.coverage_file is not None:

            with open(self.coverage_file, "w") as f:
                fmt = "0x{:016x}\n"
                for m in executor_visited:
                    f.write(fmt.format(m[1]))

        visited = ['%d:%08x'%(0,site) for site in executor_visited]
        with file(os.path.join(self.workspace,'visited.txt'),'w') as f:
            for entry in sorted(visited):
                f.write(entry + '\n')

                    
        #if self.memory_errors_file is not None:
        #    with open(self._args.errorfile, "w") as f:
        #        fmt = "0x{:016x}\n"
        #        for m in self._executor.errors:
        #            f.write(fmt.format(m))


        instructions_count = _shared_context.get('instructions_count',0)
        elapsed = time.time()-self._time_started
        logger.info('Results in %s', self.workspace)
        logger.info('Instructions executed: %d', instructions_count)
        logger.info('Coverage: %d different instructions executed', len(executor_visited))
        #logger.info('Number of paths covered %r', State.state_count())
        logger.info('Total time: %s', elapsed)
        logger.info('IPS: %d', instructions_count/elapsed)


        with file(os.path.join(self.workspace,'command.sh'),'w') as f:
            f.write(' '.join(sys.argv))
        
    def run(self, procs=1, timeout=0):
        '''
        Runs analysis.

        :param int procs: Number of parallel worker processes
        :param timeout: Analysis timeout, in seconds
        '''
        assert not self._running, "Manticore is already running."
        args = self._args

        replay=None
        if hasattr(args, 'replay') and args.replay is not None:
            with open(args.replay, 'r') as freplay:
                replay = map(lambda x: int(x, 16), freplay.readlines())

        initial_state = self._make_state(self._binary)

        self._executor = Executor(initial_state,
                                  workspace=self.workspace, 
                                  policy=self._policy, 
                                  dumpafter=self.dumpafter, 
                                  maxstates=self.maxstates,
                                  maxstorage=self.maxstorage,
                                  replay=replay,
                                  dumpstats=self.should_profile,
                                  context=self.context)
        


        #Link Executor events to default callbacks in manticore object
        self._executor.did_read_register += self._read_register_callback
        self._executor.will_write_register += self._write_register_callback
        self._executor.did_read_memory += self._read_memory_callback
        self._executor.will_write_memory += self._write_memory_callback
        self._executor.will_execute_instruction += self._execute_instruction_callback
        self._executor.will_decode_instruction += self._decode_instruction_callback
        self._executor.will_store_state += self._store_state_callback
        self._executor.will_load_state += self._load_state_callback
        self._executor.will_fork_state += self._fork_state_callback
        self._executor.will_terminate_state += self._terminate_state_callback
        self._executor.will_generate_testcase += self._generate_testcase_callback

        if self._hooks:
            self._executor.will_execute_instruction += self._hook_callback

        if self._model_hooks:
            self._executor.will_execute_instruction += self._model_hook_callback

        if self._assertions:
            self._executor.will_execute_instruction += self._assertions_callback

        self._time_started = time.time()

        self._running = True

        if timeout > 0:
            t = Timer(timeout, self.terminate)
            t.start()
        try:
            self._start_workers(procs, profiling=self.should_profile)

            self._join_workers()
        finally:
            self._running = False
            if timeout > 0:
                t.cancel()
        #Copy back the shared conext
        self._context = dict(self._executor._shared_context)
        self.finish_run()
        self._executor = None


    def terminate(self):
        '''
        Gracefully terminate the currently-executing run. Typically called from within
        a :func:`~hook`.
        '''
        self._executor.shutdown()

    def _assertions_callback(self, state, instruction):
        pc = state.cpu.PC
        if pc not in self._assertions:
            return

        from core.parser import parse

        program = self._assertions[pc]

        #This will interpret the buffer specification written in INTEL ASM.
        # (It may dereference pointers)
        assertion = parse(program, state.cpu.read_int, state.cpu.read_register)
        if not solver.can_be_true(state.constraints, assertion):
            logger.info(str(state.cpu))
            logger.info("Assertion %x -> {%s} does not hold. Aborting state.",
                    state.cpu.pc, program)
            raise TerminateState()

        #Everything is good add it.
        state.constraints.add(assertion)

    def _hook_callback(self, state, instruction):
        pc = state.cpu.PC
        'Invoke all registered generic hooks'

        # Ignore symbolic pc.
        # TODO(yan): Should we ask the solver if any of the hooks are possible,
        # and execute those that are?
        if not isinstance(pc, (int, long)):
            return

        # Invoke all pc-specific hooks
        for cb in self._hooks.get(pc, []):
            cb(state)

        # Invoke all pc-agnostic hooks
        for cb in self._hooks.get(None, []):
            cb(state)

<|MERGE_RESOLUTION|>--- conflicted
+++ resolved
@@ -309,15 +309,10 @@
 
     @verbosity.setter
     def verbosity(self, setting):
-<<<<<<< HEAD
-        levels = [[],
-                  [('EXECUTOR', logging.INFO), ('MANTICORE', logging.INFO)],
-=======
         zero = map(lambda x: (x, logging.ERROR),
-                   ['MANTICORE', 'VISITOR', 'EXECUTOR', 'CPU', 'REGISTERS', 'SMT', 'MEMORY', 'MAIN', 'PLATFORM'])
+                   ['MANTICORE', 'VISITOR', 'EXECUTOR', 'CPU', 'REGISTERS', 'SMT', 'MEMORY', 'PLATFORM'])
         levels = [zero,
-                  [('MAIN', logging.INFO), ('EXECUTOR', logging.INFO)],
->>>>>>> b47f0cff
+                  [('MANTICORE', logging.INFO), ('EXECUTOR', logging.INFO)],
                   [('PLATFORM', logging.DEBUG)],
                   [('MEMORY', logging.DEBUG), ('CPU', logging.DEBUG)],
                   [('REGISTERS', logging.DEBUG)],
