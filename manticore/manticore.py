import os
import sys
import time
import types
import functools
import cProfile
import pstats
import itertools
from multiprocessing import Process
from contextlib import contextmanager

from threading import Timer

# FIXME: remove this three
import elftools
from elftools.elf.elffile import ELFFile
from elftools.elf.sections import SymbolTableSection

from .core.executor import Executor
from .core.state import State, TerminateState
from .core.smtlib import solver, ConstraintSet
from .core.workspace import ManticoreOutput
from .platforms import linux, decree, evm
from .utils.helpers import issymbolic, is_binja_disassembler
from .utils.nointerrupt import WithKeyboardInterruptAs
from .utils.event import Eventful
from .core.plugin import Plugin, InstructionCounter, RecordSymbolicBranches, Visited, Tracer
import logging
from .utils import log


logger = logging.getLogger(__name__)
log.init_logging()


def make_binja(program, disasm, argv, env, symbolic_files, concrete_start=''):
    def _check_disassembler_present(disasm):
        if is_binja_disassembler(disasm):
            try:
                import binaryninja
            except ImportError:
                err = ("BinaryNinja not found! You MUST own a BinaryNinja version"
                       " that supports GUI-less processing for this option"
                       " to work. Please configure your PYTHONPATH appropriately or"
                       " select a different disassembler")
                raise SystemExit(err)
    _check_disassembler_present(disasm)
    constraints = ConstraintSet()
    logger.info('Loading binary ninja IL from %s', program)
    platform = linux.SLinux(program,
                            argv=argv,
                            envp=env,
                            symbolic_files=symbolic_files,
                            disasm=disasm)
    initial_state = State(constraints, platform)
    return initial_state

<<<<<<< HEAD

def make_decree(program, concrete_data='', **kwargs):
=======
def make_decree(program, concrete_start='', **kwargs):
>>>>>>> 03ecb3fd
    constraints = ConstraintSet()
    platform = decree.SDecree(constraints, program)
    initial_state = State(constraints, platform)
    logger.info('Loading program %s', program)

<<<<<<< HEAD
    if concrete_data != '':
        logger.info('Starting with concrete input: {}'.format(concrete_data))
    platform.input.transmit(concrete_data)
    platform.input.transmit(initial_state.symbolicate_buffer('+' * 14, label='RECEIVE'))
=======
    if concrete_start != '':
        logger.info('Starting with concrete input: {}'.format(concrete_start))
    platform.input.transmit(concrete_start)
    platform.input.transmit(initial_state.symbolicate_buffer('+'*14, label='RECEIVE'))
>>>>>>> 03ecb3fd
    return initial_state


def make_linux(program, argv=None, env=None, symbolic_files=None, concrete_start=''):
    env = {} if env is None else env
    argv = [] if argv is None else argv
    env = ['%s=%s' % (k, v) for k, v in env.items()]

    logger.info('Loading program %s', program)

    constraints = ConstraintSet()
    platform = linux.SLinux(program, argv=argv, envp=env,
                            symbolic_files=symbolic_files)

    initial_state = State(constraints, platform)

    if concrete_start != '':
        logger.info('Starting with concrete input: %s', concrete_start)

    for i, arg in enumerate(argv):
        argv[i] = initial_state.symbolicate_buffer(arg, label='ARGV%d' % (i + 1))

    for i, evar in enumerate(env):
        env[i] = initial_state.symbolicate_buffer(evar, label='ENV%d' % (i + 1))

    # If any of the arguments or environment refer to symbolic values, re-
    # initialize the stack
    if any(issymbolic(x) for val in argv + env for x in val):
        platform.setup_stack([program] + argv, env)

    platform.input.write(concrete_start)

    # set stdin input...
    platform.input.write(initial_state.symbolicate_buffer('+' * 256,
                                                          label='STDIN'))
    return initial_state


def make_initial_state(binary_path, **kwargs):
    if 'disasm' in kwargs:
        if kwargs.get('disasm') == "binja-il":
            return make_binja(binary_path, **kwargs)
        else:
            del kwargs['disasm']
    magic = file(binary_path).read(4)
    if magic == '\x7fELF':
        # Linux
        state = make_linux(binary_path, **kwargs)
    elif magic == '\x7fCGC':
        # Decree
        state = make_decree(binary_path, **kwargs)
    elif magic == '#EVM':
        state = make_evm(binary_path, **kwargs)
    else:
        raise NotImplementedError("Binary {} not supported.".format(binary_path))
    return state


class Manticore(Eventful):
    '''
    The central analysis object.

    This should generally not be invoked directly; the various
    class method constructors should be preferred:
    :meth:`~manticore.Manticore.linux`,
    :meth:`~manticore.Manticore.decree`,
    :meth:`~manticore.Manticore.evm`.

    :param path_or_state: Path to a binary to analyze (**deprecated**) or `State` object
    :type path_or_state: str or State
    :param argv: Arguments to provide to binary (**deprecated**)
    :type argv: list[str]
    :ivar dict context: Global context for arbitrary data storage
    '''

    _published_events = {'start_run', 'finish_run'}

    def __init__(self, path_or_state, argv=None, workspace_url=None, policy='random', **kwargs):
        super(Manticore, self).__init__()

        if isinstance(workspace_url, str):
            if ':' not in workspace_url:
                ws_path = 'fs:' + workspace_url
            else:
                ws_path = workspace_url
        else:
            if workspace_url is not None:
                raise Exception('Invalid workspace')
            ws_path = None

        self._output = ManticoreOutput(ws_path)
        self._context = {}

        # sugar for 'will_execute_instruction"
        self._hooks = {}
        self._executor = Executor(store=self._output.store, policy=policy)
        self._workers = []

        # Link Executor events to default callbacks in manticore object
        self.forward_events_from(self._executor)

        if isinstance(path_or_state, str):
            assert os.path.isfile(path_or_state)
            self._initial_state = make_initial_state(path_or_state, argv=argv, **kwargs)
        elif isinstance(path_or_state, State):
            self._initial_state = path_or_state

        if not isinstance(self._initial_state, State):
            raise TypeError("Manticore must be intialized with either a State or a path to a binary")

        self.plugins = set()

        # Move the folowing into a plugin
        self._assertions = {}
        self._coverage_file = None
        self.trace = None

        # FIXME move the folowing to aplugin
        self.subscribe('will_generate_testcase', self._generate_testcase_callback)
        self.subscribe('did_finish_run', self._did_finish_run_callback)

        # Default plugins for now.. FIXME?
        self.register_plugin(InstructionCounter())
        self.register_plugin(Visited())
        self.register_plugin(Tracer())
        self.register_plugin(RecordSymbolicBranches())

    def register_plugin(self, plugin):
        # Global enumeration of valid events
        assert isinstance(plugin, Plugin)
        assert plugin not in self.plugins, "Plugin instance already registered"
        assert plugin.manticore is None, "Plugin instance already owned"

        plugin.manticore = self
        self.plugins.add(plugin)

        events = Eventful.all_events()
        prefix = Eventful.prefixes
        all_events = [x + y for x, y in itertools.product(prefix, events)]
        for event_name in all_events:
            callback_name = '{}_callback'.format(event_name)
            callback = getattr(plugin, callback_name, None)
            if callback is not None:
                self.subscribe(event_name, callback)

        # Safety checks
        for callback_name in dir(plugin):
            if callback_name.endswith('_callback'):
                event_name = callback_name[:-9]
                if event_name not in all_events:
                    logger.warning("There is no event named %s for callback on plugin %s", event_name, type(plugin).__name__)

        for event_name in all_events:
            for plugin_method_name in dir(plugin):
                if event_name in plugin_method_name:
                    if not plugin_method_name.endswith('_callback'):
                        if plugin_method_name.startswith('on_') or \
                           plugin_method_name.startswith('will_') or \
                           plugin_method_name.startswith('did_'):
                            logger.warning("Plugin methods named '%s()' should end with '_callback' on plugin %s", plugin_method_name, type(plugin).__name__)
                    if plugin_method_name.endswith('_callback') and \
                            not plugin_method_name.startswith('on_') and \
                            not plugin_method_name.startswith('will_') and \
                            not plugin_method_name.startswith('did_'):
                        logger.warning("Plugin methods named '%s()' should start with 'on_', 'will_' or 'did_' on plugin %s",
                                       plugin_method_name, type(plugin).__name__)

    def unregister_plugin(self, plugin):
        assert plugin in self.plugins, "Plugin instance not registered"
        self.plugins.remove(plugin)
        plugin.manticore = None

    @classmethod
    def linux(cls, path, argv=None, envp=None, symbolic_files=None, concrete_start='', **kwargs):
        """
        Constructor for Linux binary analysis.

        :param str path: Path to binary to analyze
        :param argv: Arguments to provide to the binary
        :type argv: list[str]
        :param envp: Environment to provide to the binary
        :type envp: dict[str, str]
        :param symbolic_files: Filenames to mark as having symbolic input
        :type symbolic_files: list[str]
        :param str concrete_start: Concrete stdin to use before symbolic inputt
        :param kwargs: Forwarded to the Manticore constructor
        :return: Manticore instance, initialized with a Linux State
        :rtype: Manticore
        """
        try:
            return cls(make_linux(path, argv, envp, symbolic_files, concrete_start), **kwargs)
        except elftools.common.exceptions.ELFError:
            raise Exception('Invalid binary: {}'.format(path))

    @classmethod
    def decree(cls, path, concrete_start='', **kwargs):
        """
        Constructor for Decree binary analysis.

        :param str path: Path to binary to analyze
        :param str concrete_start: Concrete stdin to use before symbolic inputt
        :param kwargs: Forwarded to the Manticore constructor
        :return: Manticore instance, initialized with a Decree State
        :rtype: Manticore
        """
        try:
            return cls(make_decree(path, concrete_start), **kwargs)
        except KeyError:  # FIXME(mark) magic parsing for DECREE should raise better error
            raise Exception('Invalid binary: {}'.format(path))

    @classmethod
    def evm(cls, **kwargs):
        """
        Constructor for Ethereum virtual machine bytecode analysis.

        :param kwargs: Forwarded to the Manticore constructor
        :return: Manticore instance, initialized with a EVM State
        :rtype: Manticore
        """
        # Make the constraint store
        constraints = ConstraintSet()
        # make the ethereum world state
        world = evm.EVMWorld(constraints)
        return cls(State(constraints, world), **kwargs)

    @property
    def initial_state(self):
        return self._initial_state

    def subscribe(self, name, callback):
        from types import MethodType
        if not isinstance(callback, MethodType):
            callback = MethodType(callback, self)
        super(Manticore, self).subscribe(name, callback)

    @property
    def context(self):
        ''' Convenient access to shared context '''
        if not self.running:
            return self._context
        else:
            logger.warning("Using shared context without a lock")
            return self._executor._shared_context

    @contextmanager
    def locked_context(self, key=None, value_type=list):
        """
        A context manager that provides safe parallel access to the global Manticore context.
        This should be used to access the global Manticore context
        when parallel analysis is activated. Code within the `with` block is executed
        atomically, so access of shared variables should occur within.

        Example use::

            with m.locked_context() as context:
                visited = context['visited']
                visited.append(state.cpu.PC)
                context['visited'] = visited

        Optionally, parameters can specify a key and type for the object paired to this key.::

            with m.locked_context('feature_list', list) as feature_list:
                feature_list.append(1)

        :param object key: Storage key
        :param value_type: type of value associated with key
        :type value_type: list or dict or set
        """

        @contextmanager
        def _real_context():
            if not self.running:
                yield self._context
            else:
                with self._executor.locked_context() as context:
                    yield context

        with _real_context() as context:
            if key is None:
                yield context
            else:
                assert value_type in (list, dict, set)
                ctx = context.get(key, value_type())
                yield ctx
                context[key] = ctx

    @staticmethod
    def verbosity(level):
        """Convenience interface for setting logging verbosity to one of
        several predefined logging presets. Valid values: 0-5.
        """
        log.set_verbosity(level)

    @property
    def running(self):
        return self._executor._running.value

    @property
    def running(self):
        return self._executor.running

    def enqueue(self, state):
        ''' Dynamically enqueue states. Users should typically not need to do this '''
        assert not self.running, "Can't add state where running. Can we?"
        self._executor.enqueue(state)

    ###########################################################################
    # Workers                                                                 #
    ###########################################################################
    def _start_workers(self, num_processes, profiling=False):
        assert num_processes > 0, "Must have more than 0 worker processes"

        logger.debug("Starting %d processes.", num_processes)

        if profiling:
            def profile_this(func):
                @functools.wraps(func)
                def wrapper(*args, **kwargs):
                    profile = cProfile.Profile()
                    profile.enable()
                    result = func(*args, **kwargs)
                    profile.disable()
                    profile.create_stats()
                    with self.locked_context('profiling_stats', list) as profiling_stats:
                        profiling_stats.append(profile.stats.items())
                    return result
                return wrapper

            target = profile_this(self._executor.run)
        else:
            target = self._executor.run

        if num_processes == 1:
            target()
        else:
            for _ in range(num_processes):
                p = Process(target=target, args=())
                self._workers.append(p)
                p.start()

    def _join_workers(self):
        with WithKeyboardInterruptAs(self._executor.shutdown):
            while len(self._workers) > 0:
                self._workers.pop().join()

    ############################################################################
    # Common hooks + callback
    ############################################################################

    def init(self, f):
        '''
        A decorator used to register a hook function to run before analysis begins. Hook
        function takes one :class:`~manticore.core.state.State` argument.
        '''
        def callback(manticore_obj, state):
            f(state)
        self.subscribe('will_start_run', types.MethodType(callback, self))
        return f

    def hook(self, pc):
        '''
        A decorator used to register a hook function for a given instruction address.
        Equivalent to calling :func:`~add_hook`.

        :param pc: Address of instruction to hook
        :type pc: int or None
        '''
        def decorator(f):
            self.add_hook(pc, f)
            return f
        return decorator

    def add_hook(self, pc, callback):
        '''
        Add a callback to be invoked on executing a program counter. Pass `None`
        for pc to invoke callback on every instruction. `callback` should be a callable
        that takes one :class:`~manticore.core.state.State` argument.

        :param pc: Address of instruction to hook
        :type pc: int or None
        :param callable callback: Hook function
        '''
        if not (isinstance(pc, (int, long)) or pc is None):
            raise TypeError("pc must be either an int or None, not {}".format(pc.__class__.__name__))
        else:
            self._hooks.setdefault(pc, set()).add(callback)
            if self._hooks:
                self._executor.subscribe('will_execute_instruction', self._hook_callback)

    def _hook_callback(self, state, pc, instruction):
        'Invoke all registered generic hooks'

        # Ignore symbolic pc.
        # TODO(yan): Should we ask the solver if any of the hooks are possible,
        # and execute those that are?
        if not isinstance(pc, (int, long)):
            return

        # Invoke all pc-specific hooks
        for cb in self._hooks.get(pc, []):
            cb(state)

        # Invoke all pc-agnostic hooks
        for cb in self._hooks.get(None, []):
            cb(state)

    ############################################################################
    # Model hooks + callback
    ############################################################################

    def apply_model_hooks(self, path):
        # TODO(yan): Simplify the partial function application

        # Imported straight from __main__.py; this will be re-written once the new
        # event code is in place.
        import core.cpu
        import importlib
        import platforms

        with open(path, 'r') as fnames:
            for line in fnames.readlines():
                address, cc_name, name = line.strip().split(' ')
                fmodel = platforms
                name_parts = name.split('.')
                importlib.import_module(".platforms.{}".format(name_parts[0]), 'manticore')
                for n in name_parts:
                    fmodel = getattr(fmodel, n)
                assert fmodel != platforms

                def cb_function(state):
                    state.platform.invoke_model(fmodel, prefix_args=(state.platform,))
                self._model_hooks.setdefault(int(address, 0), set()).add(cb_function)
                self._executor.subscribe('will_execute_instruction', self._model_hook_callback)

    def _model_hook_callback(self, state, instruction):
        pc = state.cpu.PC
        if pc not in self._model_hooks:
            return

        for cb in self._model_hooks[pc]:
            cb(state)

    ############################################################################
    # Assertion hooks + callback
    ############################################################################

    def load_assertions(self, path):
        with open(path, 'r') as f:
            for line in f.readlines():
                pc = int(line.split(' ')[0], 16)
                if pc in self._assertions:
                    logger.debug("Repeated PC in assertions file %s", path)
                self._assertions[pc] = ' '.join(line.split(' ')[1:])
                self.subscribe('will_execute_instruction', self._assertions_callback)

    def _assertions_callback(self, state, pc, instruction):
        if pc not in self._assertions:
            return

        from .core.parser.parser import parse

        program = self._assertions[pc]

        # This will interpret the buffer specification written in INTEL ASM.
        # (It may dereference pointers)
        assertion = parse(program, state.cpu.read_int, state.cpu.read_register)
        if not solver.can_be_true(state.constraints, assertion):
            logger.info(str(state.cpu))
            logger.info("Assertion %x -> {%s} does not hold. Aborting state.",
                        state.cpu.pc, program)
            raise TerminateState()

        # Everything is good add it.
        state.constraints.add(assertion)

    ##########################################################################
    # Some are placeholders Remove FIXME
    # Any platform specific callback should go to a plugin

    def _generate_testcase_callback(self, state, name, message):
        '''
        Create a serialized description of a given state.
        :param state: The state to generate information about
        :param message: Accompanying message
        '''
        testcase_id = self._output.save_testcase(state, name, message)
        logger.info("Generated testcase No. {} - {}".format(testcase_id, message))

    def _produce_profiling_data(self):
        class PstatsFormatted:
            def __init__(self, d):
                self.stats = dict(d)

            def create_stats(self):
                pass
        with self.locked_context('profiling_stats') as profiling_stats:
            with self._output.save_stream('profiling.bin', binary=True) as s:
                ps = None
                for item in profiling_stats:
                    try:
                        stat = PstatsFormatted(item)
                        if ps is None:
                            ps = pstats.Stats(stat, stream=s)
                        else:
                            ps.add(stat)
                    except TypeError:
                        logger.info("Incorrectly formatted profiling information in _stats, skipping")

                if ps is None:
                    logger.info("Profiling failed")
                else:
                    # XXX(yan): pstats does not support dumping to a file stream, only to a file
                    # name. Below is essentially the implementation of pstats.dump_stats() without
                    # the extra open().
                    import marshal
                    marshal.dump(ps.stats, s)

    def _start_run(self):
        assert not self.running
        if self._initial_state is not None:
            self._publish('will_start_run', self._initial_state)

            self.enqueue(self._initial_state)
            self._initial_state = None

        # Copy the local main context to the shared conext
        self._executor._shared_context.update(self._context)

    def _finish_run(self, profiling=False):
        assert not self.running
        # Copy back the shared context
        self._context = dict(self._executor._shared_context)

        if profiling:
            self._produce_profiling_data()

        self._publish('did_finish_run')

    def run(self, procs=1, timeout=0, should_profile=False):
        '''
        Runs analysis.

        :param int procs: Number of parallel worker processes
        :param timeout: Analysis timeout, in seconds
        '''
        assert not self.running, "Manticore is already running."
        self._start_run()

        self._time_started = time.time()
        if timeout > 0:
            t = Timer(timeout, self.terminate)
            t.start()
        try:
            self._start_workers(procs, profiling=should_profile)

            self._join_workers()
        finally:
            if timeout > 0:
                t.cancel()
        self._finish_run(profiling=should_profile)

    def terminate(self):
        '''
        Gracefully terminate the currently-executing run. Typically called from within
        a :func:`~hook`.
        '''
        self._executor.shutdown()

    #############################################################################
    #############################################################################
    #############################################################################
    # Move all the following elsewhere Not all manticores have this
    def _get_symbol_address(self, symbol):
        '''
        Return the address of |symbol| within the binary
        '''

        # XXX(yan) This is a bit obtuse; once PE support is updated this should
        # be refactored out
        if self._binary_type == 'ELF':
            self._binary_obj = ELFFile(file(self._binary))

        if self._binary_obj is None:
            return NotImplementedError("Symbols aren't supported")

        for section in self._binary_obj.iter_sections():
            if not isinstance(section, SymbolTableSection):
                continue

            symbols = section.get_symbol_by_name(symbol)
            if not symbols:
                continue

            return symbols[0].entry['st_value']

    @property
    def coverage_file(self):
        return self._coverage_file

    @property
    def workspace(self):
        return self._output.store.uri

    @coverage_file.setter
    def coverage_file(self, path):
        assert not self.running, "Can't set coverage file if Manticore is running."
        self._coverage_file = path

    def _did_finish_run_callback(self):
        _shared_context = self.context

        with self._output.save_stream('command.sh') as f:
            f.write(' '.join(sys.argv))

        elapsed = time.time() - self._time_started
        logger.info('Results in %s', self._output.store.uri)
        logger.info('Total time: %s', elapsed)<|MERGE_RESOLUTION|>--- conflicted
+++ resolved
@@ -55,28 +55,17 @@
     initial_state = State(constraints, platform)
     return initial_state
 
-<<<<<<< HEAD
-
-def make_decree(program, concrete_data='', **kwargs):
-=======
+
 def make_decree(program, concrete_start='', **kwargs):
->>>>>>> 03ecb3fd
     constraints = ConstraintSet()
     platform = decree.SDecree(constraints, program)
     initial_state = State(constraints, platform)
     logger.info('Loading program %s', program)
 
-<<<<<<< HEAD
-    if concrete_data != '':
-        logger.info('Starting with concrete input: {}'.format(concrete_data))
-    platform.input.transmit(concrete_data)
-    platform.input.transmit(initial_state.symbolicate_buffer('+' * 14, label='RECEIVE'))
-=======
     if concrete_start != '':
         logger.info('Starting with concrete input: {}'.format(concrete_start))
     platform.input.transmit(concrete_start)
     platform.input.transmit(initial_state.symbolicate_buffer('+'*14, label='RECEIVE'))
->>>>>>> 03ecb3fd
     return initial_state
 
 
