--- conflicted
+++ resolved
@@ -41,13 +41,9 @@
     logger.info('Loading program %s', program)
 
     constraints = ConstraintSet()
-<<<<<<< HEAD
-    platform = linux.SLinux(constraints, program, argv=argv, envp=env,
+
+    platform = linux.SLinux(program, argv=argv, envp=env,
                             symbolic_files=symbolic_files)
-=======
-    platform = linux.SLinux(program, argv=argv, envp=env,
-            symbolic_files=('symbolic.txt'))
->>>>>>> e5aca50e
     initial_state = State(constraints, platform)
 
     if concrete_start != '':
