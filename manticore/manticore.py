--- conflicted
+++ resolved
@@ -172,12 +172,8 @@
         self.forward_events_from(self._executor)
 
         if isinstance(path_or_state, str):
-<<<<<<< HEAD
-            assert os.path.isfile(path_or_state), "The file or state %s doesn't exist" % path_or_state
-=======
             if not os.path.isfile(path_or_state):
                 raise Exception('{} is not an existing regular file'.format(path_or_state))
->>>>>>> fbf0823c
             self._initial_state = make_initial_state(path_or_state, argv=argv, **kwargs)
         elif isinstance(path_or_state, State):
             self._initial_state = path_or_state
