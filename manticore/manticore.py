--- conflicted
+++ resolved
@@ -658,7 +658,6 @@
 
     def _start_run(self):
         assert not self.running
-<<<<<<< HEAD
 
         path_or_state, argv, kwargs = self._run_args
 
@@ -672,12 +671,8 @@
             raise TypeError("Manticore must be intialized with either a State or a path to a binary")
 
         #FIXME this will be self.publish
-        self._publish('will_start_run', self._initial_state)
-=======
         if self._initial_state is not None:
             self._publish('will_start_run', self._initial_state)
->>>>>>> a9ad1833
-
             self.enqueue(self._initial_state)
             self._initial_state = None
 
