--- conflicted
+++ resolved
@@ -246,15 +246,8 @@
             if key is None:
                 yield context
             else:
-<<<<<<< HEAD
-                assert default in (list, dict, set)
-                ctx = context.get(key, None)
-                if ctx is None:
-                    ctx = default()
-=======
                 assert value_type in (list, dict, set)
                 ctx = context.get(key, value_type())
->>>>>>> ca0d7b60
                 yield ctx
                 context[key] = ctx
 
