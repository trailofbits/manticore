<<<<<<< HEAD
from __future__ import print_function
from builtins import str
from builtins import range
from builtins import int
=======
from builtins import *
>>>>>>> a85dd7b6
import os
import sys
import time
import types
import functools
import cProfile
import pstats
import itertools
from multiprocessing import Process
from contextlib import contextmanager

from threading import Timer

# FIXME: remove this three
import elftools
from elftools.elf.elffile import ELFFile
from elftools.elf.sections import SymbolTableSection

from .core.executor import Executor
from .core.state import State, TerminateState
from .core.smtlib import solver, ConstraintSet
from .core.workspace import ManticoreOutput
from .platforms import linux, decree, evm
<<<<<<< HEAD
from .utils.helpers import issymbolic, is_binja_disassembler, isstring
=======
from .utils.helpers import issymbolic, is_binja_disassembler, isstring, isint
>>>>>>> a85dd7b6
from .utils.nointerrupt import WithKeyboardInterruptAs
from .utils.event import Eventful
from .core.plugin import Plugin, InstructionCounter, RecordSymbolicBranches, Visited, Tracer
import logging
from .utils import log


logger = logging.getLogger(__name__)
log.init_logging()


def make_binja(program, disasm, argv, env, symbolic_files, concrete_start=''):
    def _check_disassembler_present(disasm):
        if is_binja_disassembler(disasm):
            try:
                import binaryninja
            except ImportError:
                err = ("BinaryNinja not found! You MUST own a BinaryNinja version"
                       " that supports GUI-less processing for this option"
                       " to work. Please configure your PYTHONPATH appropriately or"
                       " select a different disassembler")
                raise SystemExit(err)
    _check_disassembler_present(disasm)
    constraints = ConstraintSet()
    logger.info('Loading binary ninja IL from %s', program)
    platform = linux.SLinux(program,
                            argv=argv,
                            envp=env,
                            symbolic_files=symbolic_files,
                            disasm=disasm)
    initial_state = State(constraints, platform)
    return initial_state


def make_decree(program, concrete_start='', **kwargs):
    constraints = ConstraintSet()
    platform = decree.SDecree(constraints, program)
    initial_state = State(constraints, platform)
    logger.info('Loading program %s', program)

    if concrete_start != '':
        logger.info('Starting with concrete input: {}'.format(concrete_start))
    platform.input.transmit(concrete_start)
    platform.input.transmit(initial_state.symbolicate_buffer('+'*14, label='RECEIVE'))
    return initial_state


def make_linux(program, argv=None, env=None, symbolic_files=None, concrete_start=''):
    env = {} if env is None else env
    argv = [] if argv is None else argv
    env = ['%s=%s' % (k, v) for k, v in env.items()]

    logger.info('Loading program %s', program)

    constraints = ConstraintSet()
    platform = linux.SLinux(program, argv=argv, envp=env,
                            symbolic_files=symbolic_files)

    initial_state = State(constraints, platform)

    if concrete_start != '':
        logger.info('Starting with concrete input: %s', concrete_start)

    for i, arg in enumerate(argv):
        argv[i] = initial_state.symbolicate_buffer(arg, label='ARGV%d' % (i + 1))

    for i, evar in enumerate(env):
        env[i] = initial_state.symbolicate_buffer(evar, label='ENV%d' % (i + 1))

    # If any of the arguments or environment refer to symbolic values, re-
    # initialize the stack
    if any(issymbolic(x) for val in argv + env for x in val):
        platform.setup_stack([program] + argv, env)

    platform.input.write(concrete_start)

    # set stdin input...
    platform.input.write(initial_state.symbolicate_buffer('+' * 256,
                                                          label='STDIN'))
    return initial_state


def make_initial_state(binary_path, **kwargs):
    if 'disasm' in kwargs:
        if kwargs.get('disasm') == "binja-il":
            return make_binja(binary_path, **kwargs)
        else:
            del kwargs['disasm']
    with open(binary_path, 'rb') as f:
        magic = f.read(4)
    if magic == b'\x7fELF':
        # Linux
        state = make_linux(binary_path, **kwargs)
    elif magic == b'\x7fCGC':
        # Decree
        state = make_decree(binary_path, **kwargs)
    elif magic == b'#EVM':
        state = make_evm(binary_path, **kwargs)
    else:
        raise NotImplementedError("Binary {} not supported.".format(binary_path))
    return state


class Manticore(Eventful):
    '''
    The central analysis object.

    This should generally not be invoked directly; the various
    class method constructors should be preferred:
    :meth:`~manticore.Manticore.linux`,
    :meth:`~manticore.Manticore.decree`,
    :meth:`~manticore.Manticore.evm`.

    :param path_or_state: Path to a binary to analyze (**deprecated**) or `State` object
    :type path_or_state: str or State
    :param argv: Arguments to provide to binary (**deprecated**)
    :type argv: list[str]
    :ivar dict context: Global context for arbitrary data storage
    '''

    _published_events = {'start_run', 'finish_run'}

    def __init__(self, path_or_state, argv=None, workspace_url=None, policy='random', **kwargs):
        super(Manticore, self).__init__()

        if isstring(workspace_url):
            if ':' not in workspace_url:
                ws_path = 'fs:' + workspace_url
            else:
                ws_path = workspace_url
        else:
            if workspace_url is not None:
                raise Exception('Invalid workspace')
            ws_path = None

        self._output = ManticoreOutput(ws_path)
        self._context = {}

        # sugar for 'will_execute_instruction"
        self._hooks = {}
        self._executor = Executor(store=self._output.store, policy=policy)
        self._workers = []

        # Link Executor events to default callbacks in manticore object
        self.forward_events_from(self._executor)

        if isstring(path_or_state):
<<<<<<< HEAD
            assert os.path.isfile(path_or_state)
=======
            if not os.path.isfile(path_or_state):
                raise Exception('{} is not an existing regular file'.format(path_or_state))
>>>>>>> a85dd7b6
            self._initial_state = make_initial_state(path_or_state, argv=argv, **kwargs)
        elif isinstance(path_or_state, State):
            self._initial_state = path_or_state
        else:
            raise TypeError('path_or_state must be either a str or State, not {}'.format(type(path_or_state).__name__))

        if not isinstance(self._initial_state, State):
            raise TypeError("Manticore must be intialized with either a State or a path to a binary")

        self.plugins = set()

        # Move the folowing into a plugin
        self._assertions = {}
        self._coverage_file = None
        self.trace = None

        # FIXME move the folowing to aplugin
        self.subscribe('will_generate_testcase', self._generate_testcase_callback)
        self.subscribe('did_finish_run', self._did_finish_run_callback)

        # Default plugins for now.. FIXME?
        self.register_plugin(InstructionCounter())
        self.register_plugin(Visited())
        self.register_plugin(Tracer())
        self.register_plugin(RecordSymbolicBranches())

    def register_plugin(self, plugin):
        # Global enumeration of valid events
        assert isinstance(plugin, Plugin)
        assert plugin not in self.plugins, "Plugin instance already registered"
        assert plugin.manticore is None, "Plugin instance already owned"

        plugin.manticore = self
        self.plugins.add(plugin)

        events = Eventful.all_events()
        prefix = Eventful.prefixes
        all_events = [x + y for x, y in itertools.product(prefix, events)]
        for event_name in all_events:
            callback_name = '{}_callback'.format(event_name)
            callback = getattr(plugin, callback_name, None)
            if callback is not None:
                self.subscribe(event_name, callback)

        # Safety checks
        for callback_name in dir(plugin):
            if callback_name.endswith('_callback'):
                event_name = callback_name[:-9]
                if event_name not in all_events:
                    logger.warning("There is no event named %s for callback on plugin %s", event_name, type(plugin).__name__)

        for event_name in all_events:
            for plugin_method_name in dir(plugin):
                if event_name in plugin_method_name:
                    if not plugin_method_name.endswith('_callback'):
                        if plugin_method_name.startswith('on_') or \
                           plugin_method_name.startswith('will_') or \
                           plugin_method_name.startswith('did_'):
                            logger.warning("Plugin methods named '%s()' should end with '_callback' on plugin %s", plugin_method_name, type(plugin).__name__)
                    if plugin_method_name.endswith('_callback') and \
                            not plugin_method_name.startswith('on_') and \
                            not plugin_method_name.startswith('will_') and \
                            not plugin_method_name.startswith('did_'):
                        logger.warning("Plugin methods named '%s()' should start with 'on_', 'will_' or 'did_' on plugin %s",
                                       plugin_method_name, type(plugin).__name__)

    def unregister_plugin(self, plugin):
        assert plugin in self.plugins, "Plugin instance not registered"
        self.plugins.remove(plugin)
        plugin.manticore = None

    @classmethod
    def linux(cls, path, argv=None, envp=None, symbolic_files=None, concrete_start='', **kwargs):
        """
        Constructor for Linux binary analysis.

        :param str path: Path to binary to analyze
        :param argv: Arguments to provide to the binary
        :type argv: list[str]
        :param envp: Environment to provide to the binary
        :type envp: dict[str, str]
        :param symbolic_files: Filenames to mark as having symbolic input
        :type symbolic_files: list[str]
        :param str concrete_start: Concrete stdin to use before symbolic inputt
        :param kwargs: Forwarded to the Manticore constructor
        :return: Manticore instance, initialized with a Linux State
        :rtype: Manticore
        """
        try:
            return cls(make_linux(path, argv, envp, symbolic_files, concrete_start), **kwargs)
        except elftools.common.exceptions.ELFError:
            raise Exception('Invalid binary: {}'.format(path))

    @classmethod
    def decree(cls, path, concrete_start='', **kwargs):
        """
        Constructor for Decree binary analysis.

        :param str path: Path to binary to analyze
        :param str concrete_start: Concrete stdin to use before symbolic inputt
        :param kwargs: Forwarded to the Manticore constructor
        :return: Manticore instance, initialized with a Decree State
        :rtype: Manticore
        """
        try:
            return cls(make_decree(path, concrete_start), **kwargs)
        except KeyError:  # FIXME(mark) magic parsing for DECREE should raise better error
            raise Exception('Invalid binary: {}'.format(path))

    @classmethod
    def evm(cls, **kwargs):
        """
        Constructor for Ethereum virtual machine bytecode analysis.

        :param kwargs: Forwarded to the Manticore constructor
        :return: Manticore instance, initialized with a EVM State
        :rtype: Manticore
        """
        # Make the constraint store
        constraints = ConstraintSet()
        # make the ethereum world state
        world = evm.EVMWorld(constraints)
        return cls(State(constraints, world), **kwargs)

    @property
    def initial_state(self):
        return self._initial_state

    def subscribe(self, name, callback):
        from types import MethodType
        if not isinstance(callback, MethodType):
            callback = MethodType(callback, self)
        super(Manticore, self).subscribe(name, callback)

    @property
    def context(self):
        ''' Convenient access to shared context '''
        if not self.running:
            return self._context
        else:
            logger.warning("Using shared context without a lock")
            return self._executor._shared_context

    @contextmanager
    def locked_context(self, key=None, value_type=list):
        """
        A context manager that provides safe parallel access to the global Manticore context.
        This should be used to access the global Manticore context
        when parallel analysis is activated. Code within the `with` block is executed
        atomically, so access of shared variables should occur within.

        Example use::

            with m.locked_context() as context:
                visited = context['visited']
                visited.append(state.cpu.PC)
                context['visited'] = visited

        Optionally, parameters can specify a key and type for the object paired to this key.::

            with m.locked_context('feature_list', list) as feature_list:
                feature_list.append(1)

        :param object key: Storage key
        :param value_type: type of value associated with key
        :type value_type: list or dict or set
        """

        @contextmanager
        def _real_context():
            if not self.running:
                yield self._context
            else:
                with self._executor.locked_context() as context:
                    yield context

        with _real_context() as context:
            if key is None:
                yield context
            else:
                assert value_type in (list, dict, set)
                ctx = context.get(key, value_type())
                yield ctx
                context[key] = ctx

    @staticmethod
    def verbosity(level):
        """Convenience interface for setting logging verbosity to one of
        several predefined logging presets. Valid values: 0-5.
        """
        log.set_verbosity(level)

    @property
    def running(self):
        return self._executor._running.value

    @property
    def running(self):
        return self._executor.running

    def enqueue(self, state):
        ''' Dynamically enqueue states. Users should typically not need to do this '''
        assert not self.running, "Can't add state where running. Can we?"
        self._executor.enqueue(state)

    ###########################################################################
    # Workers                                                                 #
    ###########################################################################
    def _start_workers(self, num_processes, profiling=False):
        assert num_processes > 0, "Must have more than 0 worker processes"

        logger.debug("Starting %d processes.", num_processes)

        if profiling:
            def profile_this(func):
                @functools.wraps(func)
                def wrapper(*args, **kwargs):
                    profile = cProfile.Profile()
                    profile.enable()
                    result = func(*args, **kwargs)
                    profile.disable()
                    profile.create_stats()
                    with self.locked_context('profiling_stats', list) as profiling_stats:
                        profiling_stats.append(profile.stats.items())
                    return result
                return wrapper

            target = profile_this(self._executor.run)
        else:
            target = self._executor.run

        if num_processes == 1:
            target()
        else:
            for _ in range(num_processes):
                p = Process(target=target, args=())
                self._workers.append(p)
                p.start()

    def _join_workers(self):
        with WithKeyboardInterruptAs(self._executor.shutdown):
            while len(self._workers) > 0:
                self._workers.pop().join()

    ############################################################################
    # Common hooks + callback
    ############################################################################

    def init(self, f):
        '''
        A decorator used to register a hook function to run before analysis begins. Hook
        function takes one :class:`~manticore.core.state.State` argument.
        '''
        def callback(manticore_obj, state):
            f(state)
        self.subscribe('will_start_run', types.MethodType(callback, self))
        return f

    def hook(self, pc):
        '''
        A decorator used to register a hook function for a given instruction address.
        Equivalent to calling :func:`~add_hook`.

        :param pc: Address of instruction to hook
        :type pc: int or None
        '''
        def decorator(f):
            self.add_hook(pc, f)
            return f
        return decorator

    def add_hook(self, pc, callback):
        '''
        Add a callback to be invoked on executing a program counter. Pass `None`
        for pc to invoke callback on every instruction. `callback` should be a callable
        that takes one :class:`~manticore.core.state.State` argument.

        :param pc: Address of instruction to hook
        :type pc: int or None
        :param callable callback: Hook function
        '''
<<<<<<< HEAD
        if not (isinstance(pc, int) or pc is None):
=======
        if not (isint(pc) or pc is None):
>>>>>>> a85dd7b6
            raise TypeError("pc must be either an int or None, not {}".format(pc.__class__.__name__))
        else:
            self._hooks.setdefault(pc, set()).add(callback)
            if self._hooks:
                self._executor.subscribe('will_execute_instruction', self._hook_callback)

    def _hook_callback(self, state, pc, instruction):
        'Invoke all registered generic hooks'

        # Ignore symbolic pc.
        # TODO(yan): Should we ask the solver if any of the hooks are possible,
        # and execute those that are?

        if issymbolic(pc):
            return

        # Invoke all pc-specific hooks
        for cb in self._hooks.get(pc, []):
            cb(state)

        # Invoke all pc-agnostic hooks
        for cb in self._hooks.get(None, []):
            cb(state)

    ############################################################################
    # Model hooks + callback
    ############################################################################

    def apply_model_hooks(self, path):
        # TODO(yan): Simplify the partial function application

        # Imported straight from __main__.py; this will be re-written once the new
        # event code is in place.
        import core.cpu
        import importlib
        import platforms

        with open(path, 'r') as fnames:
            for line in fnames.readlines():
                address, cc_name, name = line.strip().split(' ')
                fmodel = platforms
                name_parts = name.split('.')
                importlib.import_module(".platforms.{}".format(name_parts[0]), 'manticore')
                for n in name_parts:
                    fmodel = getattr(fmodel, n)
                assert fmodel != platforms

                def cb_function(state):
                    state.platform.invoke_model(fmodel, prefix_args=(state.platform,))
                self._model_hooks.setdefault(int(address, 0), set()).add(cb_function)
                self._executor.subscribe('will_execute_instruction', self._model_hook_callback)

    def _model_hook_callback(self, state, instruction):
        pc = state.cpu.PC
        if pc not in self._model_hooks:
            return

        for cb in self._model_hooks[pc]:
            cb(state)

    ############################################################################
    # Assertion hooks + callback
    ############################################################################

    def load_assertions(self, path):
        with open(path, 'r') as f:
            for line in f.readlines():
                pc = int(line.split(' ')[0], 16)
                if pc in self._assertions:
                    logger.debug("Repeated PC in assertions file %s", path)
                self._assertions[pc] = ' '.join(line.split(' ')[1:])
                self.subscribe('will_execute_instruction', self._assertions_callback)

    def _assertions_callback(self, state, pc, instruction):
        if pc not in self._assertions:
            return

        from .core.parser.parser import parse

        program = self._assertions[pc]

        # This will interpret the buffer specification written in INTEL ASM.
        # (It may dereference pointers)
        assertion = parse(program, state.cpu.read_int, state.cpu.read_register)
        if not solver.can_be_true(state.constraints, assertion):
            logger.info(str(state.cpu))
            logger.info("Assertion %x -> {%s} does not hold. Aborting state.",
                        state.cpu.pc, program)
            raise TerminateState()

        # Everything is good add it.
        state.constraints.add(assertion)

    ##########################################################################
    # Some are placeholders Remove FIXME
    # Any platform specific callback should go to a plugin

    def _generate_testcase_callback(self, state, name, message):
        '''
        Create a serialized description of a given state.
        :param state: The state to generate information about
        :param message: Accompanying message
        '''
        testcase_id = self._output.save_testcase(state, name, message)
        logger.info("Generated testcase No. {} - {}".format(testcase_id, message))

    def _produce_profiling_data(self):
        class PstatsFormatted(object):
            def __init__(self, d):
                self.stats = dict(d)

            def create_stats(self):
                pass
        with self.locked_context('profiling_stats') as profiling_stats:
            with self._output.save_stream('profiling.bin', binary=True) as s:
                ps = None
                for item in profiling_stats:
                    try:
                        stat = PstatsFormatted(item)
                        if ps is None:
                            ps = pstats.Stats(stat, stream=s)
                        else:
                            ps.add(stat)
                    except TypeError:
                        logger.info("Incorrectly formatted profiling information in _stats, skipping")

                if ps is None:
                    logger.info("Profiling failed")
                else:
                    # XXX(yan): pstats does not support dumping to a file stream, only to a file
                    # name. Below is essentially the implementation of pstats.dump_stats() without
                    # the extra open().
                    import marshal
                    marshal.dump(ps.stats, s)

    def _start_run(self):
        assert not self.running
        if self._initial_state is not None:
            self._publish('will_start_run', self._initial_state)

            self.enqueue(self._initial_state)
            self._initial_state = None

        # Copy the local main context to the shared conext
        self._executor._shared_context.update(self._context)

    def _finish_run(self, profiling=False):
        assert not self.running
        # Copy back the shared context
        self._context = dict(self._executor._shared_context)

        if profiling:
            self._produce_profiling_data()

        self._publish('did_finish_run')

    def run(self, procs=1, timeout=0, should_profile=False):
        '''
        Runs analysis.

        :param int procs: Number of parallel worker processes
        :param timeout: Analysis timeout, in seconds
        '''
        assert not self.running, "Manticore is already running."
        self._start_run()

        self._time_started = time.time()
        if timeout > 0:
            t = Timer(timeout, self.terminate)
            t.start()
        try:
            self._start_workers(procs, profiling=should_profile)

            self._join_workers()
        finally:
            if timeout > 0:
                t.cancel()
        self._finish_run(profiling=should_profile)

    def terminate(self):
        '''
        Gracefully terminate the currently-executing run. Typically called from within
        a :func:`~hook`.
        '''
        self._executor.shutdown()

    #############################################################################
    #############################################################################
    #############################################################################
    # Move all the following elsewhere Not all manticores have this
    def _get_symbol_address(self, symbol):
        '''
        Return the address of |symbol| within the binary
        '''

        # XXX(yan) This is a bit obtuse; once PE support is updated this should
        # be refactored out
        if self._binary_type == 'ELF':
            self._binary_obj = ELFFile(open(self._binary))

        if self._binary_obj is None:
            return NotImplementedError("Symbols aren't supported")

        for section in self._binary_obj.iter_sections():
            if not isinstance(section, SymbolTableSection):
                continue

            symbols = section.get_symbol_by_name(symbol)
            if not symbols:
                continue

            return symbols[0].entry['st_value']

    @property
    def coverage_file(self):
        return self._coverage_file

    @property
    def workspace(self):
        return self._output.store.uri

    @coverage_file.setter
    def coverage_file(self, path):
        assert not self.running, "Can't set coverage file if Manticore is running."
        self._coverage_file = path

    def _did_finish_run_callback(self):
        _shared_context = self.context

<<<<<<< HEAD
        with self._output.save_stream('command.sh', binary=False) as f:
=======
        with self._output.save_stream('command.sh') as f:
>>>>>>> a85dd7b6
            f.write(u' '.join(sys.argv))

        elapsed = time.time() - self._time_started
        logger.info('Results in %s', self._output.store.uri)
        logger.info('Total time: %s', elapsed)<|MERGE_RESOLUTION|>--- conflicted
+++ resolved
@@ -1,11 +1,5 @@
-<<<<<<< HEAD
 from __future__ import print_function
-from builtins import str
-from builtins import range
-from builtins import int
-=======
 from builtins import *
->>>>>>> a85dd7b6
 import os
 import sys
 import time
@@ -29,11 +23,7 @@
 from .core.smtlib import solver, ConstraintSet
 from .core.workspace import ManticoreOutput
 from .platforms import linux, decree, evm
-<<<<<<< HEAD
-from .utils.helpers import issymbolic, is_binja_disassembler, isstring
-=======
 from .utils.helpers import issymbolic, is_binja_disassembler, isstring, isint
->>>>>>> a85dd7b6
 from .utils.nointerrupt import WithKeyboardInterruptAs
 from .utils.event import Eventful
 from .core.plugin import Plugin, InstructionCounter, RecordSymbolicBranches, Visited, Tracer
@@ -181,12 +171,7 @@
         self.forward_events_from(self._executor)
 
         if isstring(path_or_state):
-<<<<<<< HEAD
             assert os.path.isfile(path_or_state)
-=======
-            if not os.path.isfile(path_or_state):
-                raise Exception('{} is not an existing regular file'.format(path_or_state))
->>>>>>> a85dd7b6
             self._initial_state = make_initial_state(path_or_state, argv=argv, **kwargs)
         elif isinstance(path_or_state, State):
             self._initial_state = path_or_state
@@ -468,11 +453,7 @@
         :type pc: int or None
         :param callable callback: Hook function
         '''
-<<<<<<< HEAD
-        if not (isinstance(pc, int) or pc is None):
-=======
         if not (isint(pc) or pc is None):
->>>>>>> a85dd7b6
             raise TypeError("pc must be either an int or None, not {}".format(pc.__class__.__name__))
         else:
             self._hooks.setdefault(pc, set()).add(callback)
@@ -702,11 +683,7 @@
     def _did_finish_run_callback(self):
         _shared_context = self.context
 
-<<<<<<< HEAD
         with self._output.save_stream('command.sh', binary=False) as f:
-=======
-        with self._output.save_stream('command.sh') as f:
->>>>>>> a85dd7b6
             f.write(u' '.join(sys.argv))
 
         elapsed = time.time() - self._time_started
