--- conflicted
+++ resolved
@@ -574,12 +574,8 @@
             manticore_context['visited'] = manticore_visited.union(state_visited)
         state.context['visited_since_last_fork'] = set()
 
-<<<<<<< HEAD
-        logger.info("About to store state %r %r %r", state, values, policy)
-=======
         logger.info("Forking, about to store. (policy: %s, values: %s)", policy,
                 ', '.join('0x{:x}'.format(pc) for pc in values))
->>>>>>> eef3cd20
 
     def _read_register_callback(self, state, reg_name, value): 
         logger.debug("Read Register %r %r", reg_name, value)
