--- conflicted
+++ resolved
@@ -134,11 +134,6 @@
     elif magic == b'\x7fCGC':
         # Decree
         state = make_decree(binary_path, **kwargs)
-<<<<<<< HEAD
-=======
-    elif magic == b'#EVM':
-        state = make_evm(binary_path, **kwargs)
->>>>>>> e18016aa
     else:
         raise NotImplementedError("Binary {} not supported.".format(binary_path))
     return state
