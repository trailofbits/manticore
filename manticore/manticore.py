
import os
import sys
import time
import types
import functools
import cProfile
import pstats
import itertools
from multiprocessing import Process
from contextlib import contextmanager

from threading import Timer

# FIXME: remove this three
import elftools
from elftools.elf.elffile import ELFFile
from elftools.elf.sections import SymbolTableSection

from .core.executor import Executor
from .core.state import State, TerminateState
from .core.smtlib import solver, ConstraintSet
from .core.workspace import ManticoreOutput
from .platforms import linux, evm, decree
from .utils.helpers import issymbolic
from .utils.nointerrupt import WithKeyboardInterruptAs
from .utils.event import Eventful
from .core.plugin import Plugin, InstructionCounter, RecordSymbolicBranches, Visited, Tracer
import logging
from .utils import log

logger = logging.getLogger(__name__)
log.init_logging()


class ManticoreError(Exception):
    """
    Top level Exception object for custom exception hierarchy
    """
    pass


def make_decree(program, concrete_start='', **kwargs):
    constraints = ConstraintSet()
    platform = decree.SDecree(constraints, program)
    initial_state = State(constraints, platform)
    logger.info('Loading program %s', program)

    if concrete_start != '':
        logger.info('Starting with concrete input: {}'.format(concrete_start))
    platform.input.transmit(concrete_start)
    platform.input.transmit(initial_state.symbolicate_buffer('+' * 14, label='RECEIVE'))
    return initial_state


def make_linux(program, argv=None, env=None, entry_symbol=None, symbolic_files=None, concrete_start='', pure_symbolic=False):
    env = {} if env is None else env
    argv = [] if argv is None else argv
    env = ['%s=%s' % (k, v) for k, v in env.items()]

    logger.info('Loading program %s', program)

    constraints = ConstraintSet()
    platform = linux.SLinux(program, argv=argv, envp=env,
                            symbolic_files=symbolic_files,
                            pure_symbolic=pure_symbolic)
    if entry_symbol is not None:
        entry_pc = platform._find_symbol(entry_symbol)
        if entry_pc is None:
            logger.error("No symbol for '%s' in %s", entry_symbol, program)
            raise Exception("Symbol not found")
        else:
            logger.info("Found symbol '%s' (%x)", entry_symbol, entry_pc)
            #TODO: use argv as arguments for function
            platform.set_entry(entry_pc)

    initial_state = State(constraints, platform)

    if concrete_start != '':
        logger.info('Starting with concrete input: %s', concrete_start)

    if pure_symbolic:
        logger.warning("[EXPERIMENTAL] Using purely symbolic memory")

    for i, arg in enumerate(argv):
        argv[i] = initial_state.symbolicate_buffer(arg, label='ARGV%d' % (i + 1))

    for i, evar in enumerate(env):
        env[i] = initial_state.symbolicate_buffer(evar, label='ENV%d' % (i + 1))

    # If any of the arguments or environment refer to symbolic values, re-
    # initialize the stack
    if any(issymbolic(x) for val in argv + env for x in val):
        platform.setup_stack([program] + argv, env)

    platform.input.write(concrete_start)

    # set stdin input...
    platform.input.write(initial_state.symbolicate_buffer('+' * 256,
                                                          label='STDIN'))
    return initial_state


def make_initial_state(binary_path, **kwargs):
    with open(binary_path, 'rb') as f:
        magic = f.read(4)
    if magic == b'\x7fELF':
        # Linux
        state = make_linux(binary_path, **kwargs)
    elif magic == b'\x7fCGC':
        # Decree
        state = make_decree(binary_path, **kwargs)
    else:
        raise NotImplementedError("Binary {} not supported.".format(binary_path))
    return state


class Manticore(Eventful):
    '''
    The central analysis object.

    This should generally not be invoked directly; the various
    class method constructors should be preferred:
    :meth:`~manticore.Manticore.linux`,
    :meth:`~manticore.Manticore.decree`,
    :meth:`~manticore.Manticore.evm`.

    :param path_or_state: Path to a binary to analyze (**deprecated**) or `State` object
    :type path_or_state: str or State
    :param argv: Arguments to provide to binary (**deprecated**)
    :type argv: list[str]
    :ivar dict context: Global context for arbitrary data storage
    '''

    _published_events = {'start_run', 'finish_run'}

    def __init__(self, path_or_state, argv=None, workspace_url=None, policy='random', **kwargs):
        super().__init__()

        if isinstance(workspace_url, str):
            if ':' not in workspace_url:
                ws_path = 'fs:' + workspace_url
            else:
                ws_path = workspace_url
        else:
            if workspace_url is not None:
                raise Exception('Invalid workspace')
            ws_path = None

        self._output = ManticoreOutput(ws_path)
        self._context = {}

        # sugar for 'will_execute_instruction"
        self._hooks = {}
        self._executor = Executor(store=self._output.store, policy=policy)
        self._workers = []

        self.plugins = set()

        # Link Executor events to default callbacks in manticore object
        self.forward_events_from(self._executor)

        if isinstance(path_or_state, str):
            if not os.path.isfile(path_or_state):
                raise Exception('{} is not an existing regular file'.format(path_or_state))
            self._initial_state = make_initial_state(path_or_state, argv=argv, **kwargs)
        elif isinstance(path_or_state, State):
            self._initial_state = path_or_state
            #froward events from newly loaded object
            self._executor.forward_events_from(self._initial_state, True)
        else:
            raise TypeError('path_or_state must be either a str or State, not {}'.format(type(path_or_state).__name__))

        if not isinstance(self._initial_state, State):
            raise TypeError("Manticore must be initialized with either a State or a path to a binary")

        # Move the following into a linux plugin

        self._assertions = {}
        self._coverage_file = None
        self.trace = None

        # FIXME move the following to a plugin
        self.subscribe('will_generate_testcase', self._generate_testcase_callback)
        self.subscribe('did_finish_run', self._did_finish_run_callback)

    def register_plugin(self, plugin):
        # Global enumeration of valid events
        assert isinstance(plugin, Plugin)
        assert plugin not in self.plugins, "Plugin instance already registered"
        assert plugin.manticore is None, "Plugin instance already owned"

        plugin.manticore = self
        self.plugins.add(plugin)

        events = Eventful.all_events()
        prefix = Eventful.prefixes
        all_events = [x + y for x, y in itertools.product(prefix, events)]
        for event_name in all_events:
            callback_name = '{}_callback'.format(event_name)
            callback = getattr(plugin, callback_name, None)
            if callback is not None:
                self.subscribe(event_name, callback)

        # Safety checks
        for callback_name in dir(plugin):
            if callback_name.endswith('_callback'):
                event_name = callback_name[:-9]
                if event_name not in all_events:
                    logger.warning("There is no event named %s for callback on plugin %s", event_name, type(plugin).__name__)

        for event_name in all_events:
            for plugin_method_name in dir(plugin):
                if event_name in plugin_method_name:
                    if not plugin_method_name.endswith('_callback'):
                        if plugin_method_name.startswith('on_') or \
                           plugin_method_name.startswith('will_') or \
                           plugin_method_name.startswith('did_'):
                            logger.warning("Plugin methods named '%s()' should end with '_callback' on plugin %s", plugin_method_name, type(plugin).__name__)
                    if plugin_method_name.endswith('_callback') and \
                            not plugin_method_name.startswith('on_') and \
                            not plugin_method_name.startswith('will_') and \
                            not plugin_method_name.startswith('did_'):
                        logger.warning("Plugin methods named '%s()' should start with 'on_', 'will_' or 'did_' on plugin %s",
                                       plugin_method_name, type(plugin).__name__)

        plugin.on_register()

    def unregister_plugin(self, plugin):
        assert plugin in self.plugins, "Plugin instance not registered"
        plugin.on_unregister()
        self.plugins.remove(plugin)
        plugin.manticore = None

    def __del__(self):
        plugins = list(self.plugins)
        for plugin in plugins:
            self.unregister_plugin(plugin)

    @classmethod
    def linux(cls, path, argv=None, envp=None, entry_symbol=None, symbolic_files=None, concrete_start='', pure_symbolic=False, **kwargs):
        """
        Constructor for Linux binary analysis.

        :param str path: Path to binary to analyze
        :param argv: Arguments to provide to the binary
        :type argv: list[str]
        :param envp: Environment to provide to the binary
        :type envp: dict[str, str]
        :param entry_symbol: Entry symbol to resolve to start execution
        :type envp: str
        :param symbolic_files: Filenames to mark as having symbolic input
        :type symbolic_files: list[str]
<<<<<<< HEAD
        :param str concrete_start: Concrete stdin to use before symbolic inputt
        :param bool pure_symbolic: Use a pure symbolic memory implementation
=======
        :param str concrete_start: Concrete stdin to use before symbolic input
>>>>>>> 32fce8ab
        :param kwargs: Forwarded to the Manticore constructor
        :return: Manticore instance, initialized with a Linux State
        :rtype: Manticore
        """
        try:
            return cls(make_linux(path, argv, envp, entry_symbol, symbolic_files, concrete_start, pure_symbolic), **kwargs)
        except elftools.common.exceptions.ELFError:
            raise Exception('Invalid binary: {}'.format(path))

    @classmethod
    def decree(cls, path, concrete_start='', **kwargs):
        """
        Constructor for Decree binary analysis.

        :param str path: Path to binary to analyze
        :param str concrete_start: Concrete stdin to use before symbolic input
        :param kwargs: Forwarded to the Manticore constructor
        :return: Manticore instance, initialized with a Decree State
        :rtype: Manticore
        """
        try:
            return cls(make_decree(path, concrete_start), **kwargs)
        except KeyError:  # FIXME(mark) magic parsing for DECREE should raise better error
            raise Exception('Invalid binary: {}'.format(path))

    @classmethod
    def evm(cls, **kwargs):
        """
        Constructor for Ethereum virtual machine bytecode analysis.

        :param kwargs: Forwarded to the Manticore constructor
        :return: Manticore instance, initialized with a EVM State
        :rtype: Manticore
        """
        # Make the constraint store
        constraints = ConstraintSet()
        # make the ethereum world state
        world = evm.EVMWorld(constraints)
        return cls(State(constraints, world), **kwargs)

    @property
    def initial_state(self):
        return self._initial_state

    def subscribe(self, name, callback):
        from types import MethodType
        if not isinstance(callback, MethodType):
            callback = MethodType(callback, self)
        super().subscribe(name, callback)

    @property
    def context(self):
        ''' Convenient access to shared context '''
        if self._context is not None:
            return self._context
        else:
            logger.warning("Using shared context without a lock")
            return self._executor._shared_context

    @contextmanager
    def locked_context(self, key=None, value_type=list):
        """
        A context manager that provides safe parallel access to the global Manticore context.
        This should be used to access the global Manticore context
        when parallel analysis is activated. Code within the `with` block is executed
        atomically, so access of shared variables should occur within.

        Example use::

            with m.locked_context() as context:
                visited = context['visited']
                visited.append(state.cpu.PC)
                context['visited'] = visited

        Optionally, parameters can specify a key and type for the object paired to this key.::

            with m.locked_context('feature_list', list) as feature_list:
                feature_list.append(1)

        :param object key: Storage key
        :param value_type: type of value associated with key
        :type value_type: list or dict or set
        """

        @contextmanager
        def _real_context():
            if self._context is not None:
                yield self._context
            else:
                with self._executor.locked_context() as context:
                    yield context

        with _real_context() as context:
            if key is None:
                yield context
            else:
                assert value_type in (list, dict, set)
                ctx = context.get(key, value_type())
                yield ctx
                context[key] = ctx

    @staticmethod
    def verbosity(level):
        """Convenience interface for setting logging verbosity to one of
        several predefined logging presets. Valid values: 0-5.
        """
        log.set_verbosity(level)

    @property
    def running(self):
        return self._executor.running

    def enqueue(self, state):
        ''' Dynamically enqueue states. Users should typically not need to do this '''
        assert not self.running, "Can't add state when running, can we?"
        self._executor.enqueue(state)

    ###########################################################################
    # Workers                                                                 #
    ###########################################################################
    def _start_workers(self, num_processes, profiling=False):
        assert num_processes > 0, "Must have more than 0 worker processes"

        logger.debug("Starting %d processes.", num_processes)

        if profiling:
            def profile_this(func):
                @functools.wraps(func)
                def wrapper(*args, **kwargs):
                    profile = cProfile.Profile()
                    profile.enable()
                    result = func(*args, **kwargs)
                    profile.disable()
                    profile.create_stats()
                    with self.locked_context('profiling_stats', list) as profiling_stats:
                        profiling_stats.append(profile.stats.items())
                    return result
                return wrapper

            target = profile_this(self._executor.run)
        else:
            target = self._executor.run

        if num_processes == 1:
            target()
        else:
            for _ in range(num_processes):
                p = Process(target=target, args=())
                self._workers.append(p)
                p.start()

    def _join_workers(self):
        with WithKeyboardInterruptAs(self._executor.shutdown):
            while len(self._workers) > 0:
                self._workers.pop().join()

    ############################################################################
    # Common hooks + callback
    ############################################################################

    def init(self, f):
        '''
        A decorator used to register a hook function to run before analysis begins. Hook
        function takes one :class:`~manticore.core.state.State` argument.
        '''
        def callback(manticore_obj, state):
            f(state)
        self.subscribe('will_start_run', types.MethodType(callback, self))
        return f

    def hook(self, pc):
        '''
        A decorator used to register a hook function for a given instruction address.
        Equivalent to calling :func:`~add_hook`.

        :param pc: Address of instruction to hook
        :type pc: int or None
        '''
        def decorator(f):
            self.add_hook(pc, f)
            return f
        return decorator

    def add_hook(self, pc, callback):
        '''
        Add a callback to be invoked on executing a program counter. Pass `None`
        for pc to invoke callback on every instruction. `callback` should be a callable
        that takes one :class:`~manticore.core.state.State` argument.

        :param pc: Address of instruction to hook
        :type pc: int or None
        :param callable callback: Hook function
        '''
        if not (isinstance(pc, int) or pc is None):
            raise TypeError("pc must be either an int or None, not {}".format(pc.__class__.__name__))
        else:
            self._hooks.setdefault(pc, set()).add(callback)
            if self._hooks:
                self._executor.subscribe('will_execute_instruction', self._hook_callback)

    def _hook_callback(self, state, pc, instruction):
        'Invoke all registered generic hooks'

        # Ignore symbolic pc.
        # TODO(yan): Should we ask the solver if any of the hooks are possible,
        # and execute those that are?

        if issymbolic(pc):
            return

        # Invoke all pc-specific hooks
        for cb in self._hooks.get(pc, []):
            cb(state)

        # Invoke all pc-agnostic hooks
        for cb in self._hooks.get(None, []):
            cb(state)

    ############################################################################
    # Model hooks + callback
    ############################################################################

    def apply_model_hooks(self, path):
        # TODO(yan): Simplify the partial function application

        # Imported straight from __main__.py; this will be re-written once the new
        # event code is in place.
        import importlib
        from . import platforms

        with open(path, 'r') as fnames:
            for line in fnames.readlines():
                address, cc_name, name = line.strip().split(' ')
                fmodel = platforms
                name_parts = name.split('.')
                importlib.import_module(".platforms.{}".format(name_parts[0]), 'manticore')
                for n in name_parts:
                    fmodel = getattr(fmodel, n)
                assert fmodel != platforms

                def cb_function(state):
                    state.platform.invoke_model(fmodel, prefix_args=(state.platform,))
                self._model_hooks.setdefault(int(address, 0), set()).add(cb_function)
                self._executor.subscribe('will_execute_instruction', self._model_hook_callback)

    def _model_hook_callback(self, state, instruction):
        pc = state.cpu.PC
        if pc not in self._model_hooks:
            return

        for cb in self._model_hooks[pc]:
            cb(state)

    ############################################################################
    # Assertion hooks + callback
    ############################################################################

    def load_assertions(self, path):
        with open(path, 'r') as f:
            for line in f.readlines():
                pc = int(line.split(' ')[0], 16)
                if pc in self._assertions:
                    logger.debug("Repeated PC in assertions file %s", path)
                self._assertions[pc] = ' '.join(line.split(' ')[1:])
                self.subscribe('will_execute_instruction', self._assertions_callback)

    def _assertions_callback(self, state, pc, instruction):
        if pc not in self._assertions:
            return

        from .core.parser.parser import parse

        program = self._assertions[pc]

        # This will interpret the buffer specification written in INTEL ASM.
        # (It may dereference pointers)
        assertion = parse(program, state.cpu.read_int, state.cpu.read_register)
        if not solver.can_be_true(state.constraints, assertion):
            logger.info(str(state.cpu))
            logger.info("Assertion %x -> {%s} does not hold. Aborting state.",
                        state.cpu.pc, program)
            raise TerminateState()

        # Everything is good add it.
        state.constraints.add(assertion)

    ############################################################################
    # Some are placeholders Remove FIXME
    # Any platform specific callback should go to a plugin

    def _generate_testcase_callback(self, state, name, message):
        '''
        Create a serialized description of a given state.
        :param state: The state to generate information about
        :param message: Accompanying message
        '''
        testcase_id = self._output.save_testcase(state, name, message)
        logger.info("Generated testcase No. {} - {}".format(testcase_id, message))

    def _produce_profiling_data(self):
        class PstatsFormatted:
            def __init__(self, d):
                self.stats = dict(d)

            def create_stats(self):
                pass
        with self.locked_context('profiling_stats') as profiling_stats:
            with self._output.save_stream('profiling.bin', binary=True) as s:
                ps = None
                for item in profiling_stats:
                    try:
                        stat = PstatsFormatted(item)
                        if ps is None:
                            ps = pstats.Stats(stat, stream=s)
                        else:
                            ps.add(stat)
                    except TypeError:
                        logger.info("Incorrectly formatted profiling information in _stats, skipping")

                if ps is None:
                    logger.info("Profiling failed")
                else:
                    # XXX(yan): pstats does not support dumping to a file stream, only to a file
                    # name. Below is essentially the implementation of pstats.dump_stats() without
                    # the extra open().
                    import marshal
                    marshal.dump(ps.stats, s)

    def _start_run(self):
        assert not self.running and self._context is not None
        self._publish('will_start_run', self._initial_state)

        if self._initial_state is not None:
            self.enqueue(self._initial_state)
            self._initial_state = None

        # Copy the local main context to the shared context
        self._executor._shared_context.update(self._context)
        self._context = None

    def _finish_run(self, profiling=False):
        assert not self.running
        if profiling:
            self._produce_profiling_data()

        # Copy back the shared context
        self._context = dict(self._executor._shared_context)

        self._publish('did_finish_run')

    def run(self, procs=1, timeout=0, should_profile=False):
        '''
        Runs analysis.

        :param int procs: Number of parallel worker processes
        :param timeout: Analysis timeout, in seconds
        '''
        assert not self.running, "Manticore is already running."
        self._start_run()

        self._time_started = time.time()
        if timeout > 0:
            t = Timer(timeout, self.terminate)
            t.start()
        try:
            self._start_workers(procs, profiling=should_profile)

            self._join_workers()
        finally:
            if timeout > 0:
                t.cancel()
        self._finish_run(profiling=should_profile)

    #Fixme remove. terminate is used to TerminateState. May be confusing
    def terminate(self):
        '''
        Gracefully terminate the currently-executing run. Typically called from within
        a :func:`~hook`.
        '''
        self._executor.shutdown()

    def shutdown(self):
        '''
        Gracefully terminate the currently-executing run. Typically called from within
        a :func:`~hook`.
        '''
        self._executor.shutdown()

    def is_shutdown(self):
        ''' Returns True if shutdown was requested '''
        return self._executor.is_shutdown()

    #############################################################################
    #############################################################################
    #############################################################################
    # Move all the following elsewhere Not all manticores have this
    def _get_symbol_address(self, symbol):
        '''
        Return the address of |symbol| within the binary
        '''

        # XXX(yan) This is a bit obtuse; once PE support is updated this should
        # be refactored out
        if self._binary_type == 'ELF':
            self._binary_obj = ELFFile(open(self._binary))

        if self._binary_obj is None:
            return NotImplementedError("Symbols aren't supported")

        for section in self._binary_obj.iter_sections():
            if not isinstance(section, SymbolTableSection):
                continue

            symbols = section.get_symbol_by_name(symbol)
            if not symbols:
                continue

            return symbols[0].entry['st_value']

    @property
    def coverage_file(self):
        return self._coverage_file

    @property
    def workspace(self):
        return self._output.store.uri

    @coverage_file.setter
    def coverage_file(self, path):
        assert not self.running, "Can't set coverage file if Manticore is running."
        self._coverage_file = path

    def _did_finish_run_callback(self):
        with self._output.save_stream('command.sh') as f:
            f.write(' '.join(sys.argv))

        elapsed = time.time() - self._time_started
        logger.info('Results in %s', self._output.store.uri)
        logger.info('Total time: %s', elapsed)<|MERGE_RESOLUTION|>--- conflicted
+++ resolved
@@ -251,12 +251,8 @@
         :type envp: str
         :param symbolic_files: Filenames to mark as having symbolic input
         :type symbolic_files: list[str]
-<<<<<<< HEAD
-        :param str concrete_start: Concrete stdin to use before symbolic inputt
+        :param str concrete_start: Concrete stdin to use before symbolic input
         :param bool pure_symbolic: Use a pure symbolic memory implementation
-=======
-        :param str concrete_start: Concrete stdin to use before symbolic input
->>>>>>> 32fce8ab
         :param kwargs: Forwarded to the Manticore constructor
         :return: Manticore instance, initialized with a Linux State
         :rtype: Manticore
