--- conflicted
+++ resolved
@@ -12,11 +12,8 @@
 
 from threading import Timer
 
-<<<<<<< HEAD
-#FIXME: remove this two
-=======
+#FIXME: remove this three
 import elftools
->>>>>>> 23c25853
 from elftools.elf.elffile import ELFFile
 from elftools.elf.sections import SymbolTableSection
 
@@ -28,11 +25,8 @@
 from .platforms import linux, decree, windows
 from .utils.helpers import issymbolic, is_binja_disassembler
 from .utils.nointerrupt import WithKeyboardInterruptAs
-<<<<<<< HEAD
 from .utils.event import Eventful
-from .core.plugin import Plugin, InstructionCounter, RecordSymbolicBranches, Visited
-=======
->>>>>>> 23c25853
+from .core.plugin import Plugin, InstructionCounter, RecordSymbolicBranches, Visited, Tracer
 import logging
 from .utils import log
 
@@ -178,15 +172,9 @@
     :type argv: list[str]
     :ivar dict context: Global context for arbitrary data storage
     '''
-<<<<<<< HEAD
-
-    def __init__(self, path_or_state, workspace_url=None, policy='random', **kwargs):
-        super(Manticore, self).__init__(**kwargs)
-=======
-
     def __init__(self, path_or_state, argv=None, workspace_url=None, policy='random', **kwargs):
-
->>>>>>> 23c25853
+        super(Manticore, self).__init__()
+
         if isinstance(workspace_url, str):
             if ':' not in workspace_url:
                 ws_path = 'fs:' + workspace_url
@@ -196,46 +184,40 @@
             ws_path = None
         self._output = ManticoreOutput(ws_path)
         self._context = {}
-        self._coverage_file = None
 
         #sugar for 'will_execute_instruction"
         self._hooks = {}
-<<<<<<< HEAD
-
         self._executor = Executor(workspace=ws_path, policy=policy)
         self._workers = []
-=======
->>>>>>> 23c25853
-
-        self._symbolic_files = []
-
-        self._executor = Executor(workspace=ws_path, policy=policy)
-        self._workers = []
+
         #Link Executor events to default callbacks in manticore object
-<<<<<<< HEAD
         self.forward_events_from(self._executor)
 
         if isinstance(path_or_state, str):
             assert os.path.isfile(path_or_state)
-            self._initial_state = make_initial_state(path_or_state, **kwargs)
-        else:
+            self._initial_state = make_initial_state(path_or_state, argv=argv, **kwargs)
+        elif isinstance(path_or_state, State):
             self._initial_state = path_or_state
-        assert isinstance(self._initial_state, State), "Manticore must be intialized with either a state or a path to a binary"
-
-        #Move the folowwing into a plugin
+        else:
+            raise TypeError("Manticore must be intialized with either a State or a path to a binary")
+
+
+        self.plugins = set()
+
+        #Move the folowing into a plugin
         self._assertions = {}
-        self._symbolic_files = []
-
-        self.plugins = set()
+        self._coverage_file = None
+
+        #FIXME move the folowing to aplugin
+        self.subscribe('will_generate_testcase', self._generate_testcase_callback)
+        self.subscribe('did_finish_run', self._did_finish_run_callback)
 
         #Default plugins for now.. FIXME?
         self.register_plugin(InstructionCounter())
         self.register_plugin(Visited())
+        self.register_plugin(Tracer())
         self.register_plugin(RecordSymbolicBranches())
 
-        #FIXME move the follwing to aplugin
-        self.subscribe('will_generate_testcase', self._generate_testcase_callback)
-        self.subscribe('did_finish_run', self._did_finish_run_callback)
 
     def register_plugin(self, plugin):
         #Global enumeration of valid events
@@ -265,32 +247,6 @@
         plugin.manticore = None
 
 
-    @property
-    def inital_state(self):
-=======
-        self._executor.subscribe('did_read_register', self._read_register_callback)
-        self._executor.subscribe('will_write_register', self._write_register_callback)
-        self._executor.subscribe('did_read_memory', self._read_memory_callback)
-        self._executor.subscribe('will_write_memory', self._write_memory_callback)
-        self._executor.subscribe('will_execute_instruction', self._execute_instruction_callback)
-        self._executor.subscribe('will_decode_instruction', self._decode_instruction_callback)
-        self._executor.subscribe('will_fork_state', self._fork_state_callback)
-        self._executor.subscribe('forking_state', self._forking_state_callback)
-        self._executor.subscribe('will_terminate_state', self._terminate_state_callback)
-        self._executor.subscribe('will_generate_testcase', self._generate_testcase_callback)
-        self._executor.subscribe('did_finish_run', self._finish_run_callback)
-
-
-        if isinstance(path_or_state, str):
-            assert os.path.isfile(path_or_state)
-            self._initial_state = make_initial_state(path_or_state, argv=argv, **kwargs)
-        elif isinstance(path_or_state, State):
-            self._initial_state = path_or_state
-        else:
-            raise TypeError("Manticore must be intialized with either a State or a path to a binary")
-
-        #Move the folowwing into a plugin
-        self._assertions = {}
 
     @classmethod
     def linux(cls, path, argv=None, envp=None, symbolic_files=None, concrete_start='', **kwargs):
@@ -308,7 +264,6 @@
 
     @property
     def initial_state(self):
->>>>>>> 23c25853
         return self._initial_state
 
     @property
@@ -363,14 +318,6 @@
                 yield ctx
                 context[key] = ctx
 
-<<<<<<< HEAD
-    @property
-    def verbosity(self):
-        """Convenience interface for setting logging verbosity to one of
-        several predefined logging presets. Valid values: 0-5.
-        """
-        return log.manticore_verbosity
-=======
     @staticmethod
     def verbosity(level):
         """Convenience interface for setting logging verbosity to one of
@@ -412,7 +359,6 @@
             target = profile_this(self._executor.run)
         else:
             target = self._executor.run
->>>>>>> 23c25853
 
         if num_processes == 1:
             target()
@@ -422,7 +368,6 @@
                 self._workers.append(p)
                 p.start()
 
-<<<<<<< HEAD
     @property
     def running(self):
         return self._executor._running.value
@@ -465,7 +410,7 @@
                 p = Process(target=target, args=())
                 self._workers.append(p)
                 p.start()
-=======
+
     def _join_workers(self):
         with WithKeyboardInterruptAs(self._executor.shutdown):
             while len(self._workers) > 0:
@@ -482,7 +427,7 @@
         '''
         def callback(manticore_obj, state):
             f(state)
-        self._executor.subscribe('will_start_run', types.MethodType(callback, self))
+        self.subscribe('will_start_run', types.MethodType(callback, self))
         return f
 
     def hook(self, pc):
@@ -515,8 +460,7 @@
             if self._hooks:
                 self._executor.subscribe('will_execute_instruction', self._hook_callback)
 
-    def _hook_callback(self, state, instruction):
-        pc = state.cpu.PC
+    def _hook_callback(self, state, pc, instruction):
         'Invoke all registered generic hooks'
 
         # Ignore symbolic pc.
@@ -524,72 +468,11 @@
         # and execute those that are?
         if not isinstance(pc, (int, long)):
             return
->>>>>>> 23c25853
 
         # Invoke all pc-specific hooks
         for cb in self._hooks.get(pc, []):
             cb(state)
 
-<<<<<<< HEAD
-    ############################################################################
-    # Common hooks + callback
-    ############################################################################
-
-    def init(self, f):
-        '''
-        A decorator used to register a hook function to run before analysis begins. Hook
-        function takes one :class:`~manticore.core.state.State` argument.
-        '''
-        def callback(manticore_obj, state):
-            f(state)
-        self.subscribe('will_start_run', types.MethodType(callback, self))
-        return f
-
-    def hook(self, pc):
-        '''
-        A decorator used to register a hook function for a given instruction address.
-        Equivalent to calling :func:`~add_hook`.
-
-        :param pc: Address of instruction to hook
-        :type pc: int or None
-        '''
-        def decorator(f):
-            self.add_hook(pc, f)
-            return f
-        return decorator
-
-    def add_hook(self, pc, callback):
-        '''
-        Add a callback to be invoked on executing a program counter. Pass `None`
-        for pc to invoke callback on every instruction. `callback` should be a callable
-        that takes one :class:`~manticore.core.state.State` argument.
-
-        :param pc: Address of instruction to hook
-        :type pc: int or None
-        :param callable callback: Hook function
-        '''
-        if not (isinstance(pc, (int, long)) or pc is None):
-            raise TypeError("pc must be either an int or None, not {}".format(pc.__class__.__name__))
-        else:
-            self._hooks.setdefault(pc, set()).add(callback)
-            if self._hooks:
-                self._executor.subscribe('will_execute_instruction', self._hook_callback)
-
-    def _hook_callback(self, state, pc, instruction):
-        'Invoke all registered generic hooks'
-
-        # Ignore symbolic pc.
-        # TODO(yan): Should we ask the solver if any of the hooks are possible,
-        # and execute those that are?
-        if not isinstance(pc, (int, long)):
-            return
-
-        # Invoke all pc-specific hooks
-        for cb in self._hooks.get(pc, []):
-            cb(state)
-
-=======
->>>>>>> 23c25853
         # Invoke all pc-agnostic hooks
         for cb in self._hooks.get(None, []):
             cb(state)
@@ -643,44 +526,9 @@
                     logger.debug("Repeated PC in assertions file %s", path)
                 self._assertions[pc] = ' '.join(line.split(' ')[1:])
                 self._executor.subscribe('will_execute_instruction', self._assertions_callback)
-<<<<<<< HEAD
 
     def _assertions_callback(self, state, instruction, pc):
         if pc not in self._assertions:
-=======
-
-    def _assertions_callback(self, state, instruction):
-        pc = state.cpu.PC
-        if pc not in self._assertions:
-            return
-
-        from core.parser import parse
-
-        program = self._assertions[pc]
-
-        #This will interpret the buffer specification written in INTEL ASM.
-        # (It may dereference pointers)
-        assertion = parse(program, state.cpu.read_int, state.cpu.read_register)
-        if not solver.can_be_true(state.constraints, assertion):
-            logger.info(str(state.cpu))
-            logger.info("Assertion %x -> {%s} does not hold. Aborting state.",
-                    state.cpu.pc, program)
-            raise TerminateState()
-
-        #Everything is good add it.
-        state.constraints.add(assertion)
-
-
-
-    ##########################################################################
-    #Some are Place holders Remove
-    #Any platform specific callback should go to a plugin
-
-    def _terminate_state_callback(self, state, state_id, ex):
-        #aggregates state statistics into exceutor statistics. FIXME split
-        logger.debug("Terminate state %r %r ", state, state_id)
-        if state is None:
->>>>>>> 23c25853
             return
 
         from core.parser import parse
@@ -745,17 +593,12 @@
     def _start_run(self):
         assert not self.running
         #FIXME this will be self.publish 
-<<<<<<< HEAD
         self._publish('will_start_run', self._initial_state)
-=======
-        self._executor.publish('will_start_run', self._initial_state)
->>>>>>> 23c25853
         self.enqueue(self._initial_state)
         self._initial_state = None
 
         #Copy the local main context to the shared conext
         self._executor._shared_context.update(self._context)
-<<<<<<< HEAD
 
     def _finish_run(self, profiling=False):
         assert not self.running
@@ -766,18 +609,6 @@
             self._produce_profiling_data()
 
         self._publish('did_finish_run')
-=======
-
-    def _finish_run(self, profiling=False):
-        assert not self.running
-        #Copy back the shared context
-        self._context = dict(self._executor._shared_context)
-
-        if profiling:
-            self._produce_profiling_data()
-        #FIXME this will be self.publish 
-        self._executor.publish('did_finish_run')
->>>>>>> 23c25853
 
     def run(self, procs=1, timeout=0, should_profile=False):
         '''
@@ -815,18 +646,6 @@
     #############################################################################
     #############################################################################
     # Move all the following elsewhere Not all manticores have this
-
-<<<<<<< HEAD
-    def add_symbolic_file(self, symbolic_file):
-        '''
-        Add a symbolic file. Each '+' in the file will be considered
-        as symbolic, other char are concretized.
-        Symbolic files must have been defined before the call to `run()`.
-
-        :param str symbolic_file: the name of the symbolic file
-        '''
-        self._symbolic_files.append(symbolic_file)
-
     def _get_symbol_address(self, symbol):
         '''
         Return the address of |symbol| within the binary
@@ -845,27 +664,6 @@
             if not isinstance(section, SymbolTableSection):
                 continue
 
-=======
-
-    def _get_symbol_address(self, symbol):
-        '''
-        Return the address of |symbol| within the binary
-        '''
-
-        # XXX(yan) This is a bit obtuse; once PE support is updated this should
-        # be refactored out
-        if self._binary_type == 'ELF':
-            self._binary_obj = ELFFile(file(self._binary))
-
-
-        if self._binary_obj is None:
-            return NotImplementedError("Symbols aren't supported")
-
-        for section in self._binary_obj.iter_sections():
-            if not isinstance(section, SymbolTableSection):
-                continue
-
->>>>>>> 23c25853
             symbols = section.get_symbol_by_name(symbol)
             if len(symbols) == 0:
                 continue
@@ -882,11 +680,7 @@
         assert not self.running, "Can't set coverage file if Manticore is running."
         self._coverage_file = path
 
-<<<<<<< HEAD
     def _did_finish_run_callback(self):
-=======
-    def _finish_run_callback(self):
->>>>>>> 23c25853
         _shared_context = self.context
         executor_visited = _shared_context.get('visited', set())
         #Fixme this is duplicated?
@@ -894,7 +688,7 @@
             with self._output.save_stream(self.coverage_file) as f:
                 fmt = "0x{:016x}\n"
                 for m in executor_visited:
-                    f.write(fmt.format(m[1]))
+                    f.write(fmt.format(m))
 
         with self._output.save_stream('visited.txt') as f:
             for entry in sorted(executor_visited):
