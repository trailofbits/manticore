import os
import sys
import time
import types
import logging
import binascii
import functools
import cProfile
import pstats

from multiprocessing import Process
from contextlib import contextmanager

from threading import Timer

from elftools.elf.elffile import ELFFile
from elftools.elf.sections import SymbolTableSection

from .core.workspace import ManticoreOutput
from .core.executor import Executor
from .core.state import State, TerminateState
from .core.parser import parse
from .core.smtlib import solver, ConstraintSet
from .platforms import linux, decree, windows
from .utils.helpers import issymbolic
from .utils.nointerrupt import WithKeyboardInterruptAs

logger = logging.getLogger('MANTICORE')

def loggerSetState(logger, stateid):
    logger.filters[0].stateid = stateid

class ContextFilter(logging.Filter):
    '''
    This is a filter which injects contextual information into the log.
    '''
    def filter(self, record):
        if hasattr(self, 'stateid') and isinstance(self.stateid, int):
            record.stateid = '[%d]' % self.stateid
        else:
            record.stateid = ''
        return True

ctxfilter = ContextFilter()

logging.basicConfig(format='%(asctime)s: [%(process)d]%(stateid)s %(name)s:%(levelname)s: %(message)s', stream=sys.stdout, level=logging.ERROR)
loggers = ['MANTICORE', 'VISITOR', 'EXECUTOR', 'CPU', 'REGISTERS', 'SMT', 'MEMORY', 'PLATFORM']
for loggername in loggers:
    logging.getLogger(loggername).addFilter(ctxfilter)
    logging.getLogger(loggername).setState = types.MethodType(loggerSetState, logging.getLogger(loggername))
    logging.getLogger(loggername).setLevel(logging.CRITICAL)

manticore_verbosity=''

def set_verbosity(setting):
    global manticore_verbosity
    global loggers

    if isinstance(setting, (int, long)):
        #10             20            30               40             50
        #logging.DEBUG, logging.INFO, logging.WARNING, logging.ERROR, logging.CRITICAL
        levels = ['',
                  'MMMEEE',
                  'MMMEEEPPPP',
                  'MMMMEEECCCCPPPP',
                  'MMMMEEECCCCRRRRPPPP',
                  'MMMMEEECCCCRRRRSSSSPPPP',]
        # Takes a value and ensures it's in a certain range
        def clamp(val, minimum, maximum):
            return sorted((minimum, val, maximum))[1]

        clamped = clamp(setting, 0, len(levels) - 1)
        if clamped != setting:
            logger.debug("%s not between 0 and %d, forcing to %d", setting, len(levels) - 1, clamped)

        setting = levels[clamped]

    assert isinstance(setting, str)
    initials = dict([ (x[0],x) for x in loggers])
    assert all( c in initials.keys() for c in setting )

    #Reset loggers to high (40)
    for c in setting:
        loggername = initials[c]
        level = logging.getLogger(loggername).getEffectiveLevel() -10
        level = logging.DEBUG if level < logging.DEBUG else level
        logging.getLogger(loggername).setLevel(level)
    
    manticore_verbosity = setting


def make_decree(program, concrete_data=''):
    constraints = ConstraintSet()
    platform = decree.SDecree(constraints, program)
    initial_state = State(constraints, platform)
    logger.info('Loading program %s', program)

    if concrete_data != '':
        logger.info('Starting with concrete input: {}'.format(concrete_data))
    platform.input.transmit(concrete_data)
    platform.input.transmit(initial_state.symbolicate_buffer('+'*14, label='RECEIVE'))
    return initial_state

def make_linux(program, argv=None, env=None, symbolic_files=None, concrete_start = ''):
    env = {} if env is None else env
    argv = [] if argv is None else argv
    env = ['%s=%s'%(k,v) for k,v in env.items()]

    logger.info('Loading program %s', program)

    constraints = ConstraintSet()
    print program, argv
    platform = linux.SLinux(program, argv=argv, envp=env,
                            symbolic_files=symbolic_files)
    initial_state = State(constraints, platform)

    if concrete_start != '':
        logger.info('Starting with concrete input: {}'.format(concrete_start))

    for i, arg in enumerate(argv):
        argv[i] = initial_state.symbolicate_buffer(arg, label='ARGV%d' % (i+1))

    for i, evar in enumerate(env):
        env[i] = initial_state.symbolicate_buffer(evar, label='ENV%d' % (i+1))

    # If any of the arguments or environment refer to symbolic values, re-
    # initialize the stack
    if any(issymbolic(x) for val in argv + env for x in val):
        platform.setup_stack([program] + argv, env)

    platform.input.write(concrete_start)

    #set stdin input...
    platform.input.write(initial_state.symbolicate_buffer('+'*256, label='STDIN'))

    return initial_state 


def make_windows(args):
    assert args.size is not None, "Need to specify buffer size"
    assert args.buffer is not None, "Need to specify buffer base address"
    logger.debug('Loading program %s', args.programs)
    additional_context = None
    if args.context:
        with open(args.context, "r") as addl_context_file:
            additional_context = cPickle.loads(addl_context_file.read())
            logger.debug('Additional context loaded with contents {}'.format(additional_context)) #DEBUG

    constraints = ConstraintSet()
    platform = windows.SWindows(constraints, args.programs[0], additional_context, snapshot_folder=args.workspace)

    #This will interpret the buffer specification written in INTEL ASM. (It may dereference pointers)
    data_size = parse(args.size, platform.current.read_bytes, platform.current.read_register)
    data_ptr  = parse(args.buffer, platform.current.read_bytes, platform.current.read_register)

    logger.debug('Buffer at %x size %d bytes)', data_ptr, data_size)
    buf_str = "".join(platform.current.read_bytes(data_ptr, data_size))
    logger.debug('Original buffer: %s', buf_str.encode('hex'))

    offset = args.offset 
    concrete_data = args.data.decode('hex')
    assert data_size >= offset + len(concrete_data)
    size = min(args.maxsymb, data_size - offset - len(concrete_data))
    symb = constraints.new_array(name='RAWMSG', index_max=size)

    platform.current.write_bytes(data_ptr + offset, concrete_data)
    platform.current.write_bytes(data_ptr + offset + len(concrete_data), [symb[i] for i in xrange(size)] )

    logger.debug('First %d bytes are left concrete', offset)
    logger.debug('followed by %d bytes of concrete start', len(concrete_data))
    hex_head = "".join(platform.current.read_bytes(data_ptr, offset+len(concrete_data)))
    logger.debug('Hexdump head: %s', hex_head.encode('hex'))
    logger.debug('Total symbolic characters inserted: %d', size)
    logger.debug('followed by %d bytes of unmodified concrete bytes at end.', (data_size-offset-len(concrete_data))-size )
    hex_tail = "".join(map(chr, platform.current.read_bytes(data_ptr+offset+len(concrete_data)+size, data_size-(offset+len(concrete_data)+size))))
    logger.debug('Hexdump tail: %s', hex_tail.encode('hex'))
    logger.info("Starting PC is: {:08x}".format(platform.current.PC))

    return State(constraints, platform)

def make_initial_state(binary_path, *args, **kwargs):
    magic = file(binary_path).read(4)
    if magic == '\x7fELF':
        # Linux
        state = make_linux(binary_path, *args, **kwargs)
    elif magic == 'PE':
        # Windows
        state = make_windows(self._args)
    elif magic == '\x7fCGC':
        # Decree
        state = make_decree(self._binary, self._concrete_data)
    else:
        raise NotImplementedError("Binary {} not supported.".format(path))

    return state
        

class Manticore(object):
    '''
    The central analysis object.

    :param str binary_path: Path to binary to analyze
    :param args: Arguments to provide to binary
    :type args: list[str]
    :ivar dict context: Global context for arbitrary data storage
    '''


    def __init__(self, binary_path=None, *args, **kwargs):
        
        workspace_url = kwargs.get( 'workspace')
        if isinstance(workspace_url, str):
            if ':' not in workspace_url:
                ws_path = 'fs:' + workspace_url
            else:
                ws_path = workspace_url
        else:
            ws_path = None

        self._output = ManticoreOutput(ws_path)

        # Will be set to a temporary directory if not set before running start()
        self._coverage_file = None
        self._should_profile = False
        self._workers = []
        self._assertions = {}
        self._model_hooks = {}
        self._hooks = {} 
        self._executor = Executor(workspace=ws_path)
        
        #Link Executor events to default callbacks in manticore object
        self._executor.subscribe('did_read_register', self._read_register_callback)
        self._executor.subscribe('will_write_register', self._write_register_callback)
        self._executor.subscribe('did_read_memory', self._read_memory_callback)
        self._executor.subscribe('will_write_memory', self._write_memory_callback)
        self._executor.subscribe('will_execute_instruction', self._execute_instruction_callback)
        self._executor.subscribe('will_decode_instruction', self._decode_instruction_callback)
        self._executor.subscribe('will_store_state', self._store_state_callback)
        self._executor.subscribe('will_load_state', self._load_state_callback)
        self._executor.subscribe('will_fork_state', self._fork_state_callback)
        self._executor.subscribe('will_terminate_state', self._terminate_state_callback)
        self._executor.subscribe('will_generate_testcase', self._generate_testcase_callback)



    @property
    def context(self):
        ''' Convenient access to shared context '''
        if self._executor is None:
            return self._context
        else:
            logger.warning("Using shared context without a lock")
            return self._executor._shared_context
        

    @contextmanager
    def locked_context(self, key=None, default=list):
        ''' It refers to the manticore shared context 
            It needs a lock. Its used like this:

            with m.context() as context:
                vsited = context['visited']
                visited.append(state.cpu.PC)
                context['visited'] = visited
        '''
        @contextmanager
        def _real_context():
            if self._executor is None:
                yield self._context
            else:
                with self._executor.locked_context() as context:
                    yield context

        with _real_context() as context:
            if key is None:
                yield context
            else:
                assert default in (list, dict, set)
                ctx = context.get(key, default())
                yield ctx
                context[key] = ctx

    @property
    def should_profile(self):
        return self._should_profile

    @should_profile.setter
    def should_profile(self, enable_profiling):
        self._should_profile = enable_profiling

    @property
    def coverage_file(self):
        return self._coverage_file

    @coverage_file.setter
    def coverage_file(self, path):
        assert not self.running, "Can't set coverage file if Manticore is running."
        self._coverage_file = path



    @property
    def running(self):
        return self._executor._running.value

    
    @property
    def policy(self):
        return self._policy

    @policy.setter
    def policy(self, policy):
        assert not self.running, "Can't set policy if Manticore is running."
        self._policy = policy

    def add(self, state):
        assert not self.running, "Can't add state where running. Can we?"
        self._executor.add(state)

    ###########################################################################
    # Workers                                                                 #
    ###########################################################################
    def _start_workers(self, num_processes, profiling=False):
        assert num_processes > 0, "Must have more than 0 worker processes"

        logger.info("Starting %d processes.", num_processes)

        if profiling:
            def profile_this(func):
                @functools.wraps(func)
                def wrapper(*args, **kwargs):
                    profile = cProfile.Profile()
                    profile.enable()
                    result = func(*args, **kwargs)
                    profile.disable()
                    profile.create_stats()
                    with self.locked_context('profiling_stats', list) as profiling_stats:
                        profiling_stats.append(profile.stats.items())
                    return result
                return wrapper

            target = profile_this(self._executor.run)
        else:
            target = self._executor.run

        for _ in range(num_processes):
            p = Process(target=target, args=())
            self._workers.append(p)
            p.start()

    def _join_workers(self):
        with WithKeyboardInterruptAs(self._executor.shutdown):    
            while len(self._workers) > 0:
                w = self._workers.pop().join()

    ############################################################################
    # Common hooks + callback
    ############################################################################
    def hook(self, pc):
        '''
        A decorator used to register a hook function for a given instruction address.
        Equivalent to calling :func:`~add_hook`.

        :param pc: Address of instruction to hook
        :type pc: int or None
        '''
        def decorator(f):
            self.add_hook(pc, f)
            return f
        return decorator

    def add_hook(self, pc, callback):
        '''
        Add a callback to be invoked on executing a program counter. Pass `None`
        for pc to invoke callback on every instruction. `callback` should be a callable
        that takes one :class:`~manticore.core.state.State` argument.

        :param pc: Address of instruction to hook
        :type pc: int or None
        :param callable callback: Hook function
        '''
        if not (isinstance(pc, (int, long)) or pc is None):
            raise TypeError("pc must be either an int or None, not {}".format(pc.__class__.__name__))
        else:
            self._hooks.setdefault(pc, set()).add(callback)
            if self._hooks:
                self._executor.subscribe('will_execute_instruction', self._hook_callback)

    def _hook_callback(self, state, instruction):
        pc = state.cpu.PC
        'Invoke all registered generic hooks'

        # Ignore symbolic pc.
        # TODO(yan): Should we ask the solver if any of the hooks are possible,
        # and execute those that are?
        if not isinstance(pc, (int, long)):
            return

        # Invoke all pc-specific hooks
        for cb in self._hooks.get(pc, []):
            cb(state)

        # Invoke all pc-agnostic hooks
        for cb in self._hooks.get(None, []):
            cb(state)




    ############################################################################
    # Model hooks + callback
    ############################################################################

    def apply_model_hooks(self, path):
        #TODO(yan): Simplify the partial function application

        # Imported straight from __main__.py; this will be re-written once the new
        # event code is in place.
        import core.cpu
        import importlib
        import platforms

        with open(path, 'r') as fnames:
            for line in fnames.readlines():
                address, cc_name, name = line.strip().split(' ')
                fmodel = platforms
                name_parts = name.split('.')
                importlib.import_module(".platforms.{}".format(name_parts[0]), 'manticore')
                for n in name_parts:
                    fmodel = getattr(fmodel,n)
                assert fmodel != platforms
                def cb_function(state):
                    state.platform.invoke_model(fmodel, prefix_args=(state.platform,))
                self._model_hooks.setdefault(int(address,0), set()).add(cb_function)
                self._executor.subscribe('will_execute_instruction', self._model_hook_callback)


    def _model_hook_callback(self, state, instruction):
        pc = state.cpu.PC
        if pc not in self._model_hooks:
            return

        for cb in self._model_hooks[pc]:
            cb(state)


    ############################################################################
    # Assertion hooks + callback
    ############################################################################

    def load_assertions(self, path):
        with open(path, 'r') as f:
            for line in f.readlines():
                pc = int(line.split(' ')[0], 16)
                if pc in self._assertions:
                    logger.debug("Repeated PC in assertions file %s", path)
                self._assertions[pc] = ' '.join(line.split(' ')[1:])
                self._executor.subscribe('will_execute_instruction', self._assertions_callback)

    def _assertions_callback(self, state, instruction):
        pc = state.cpu.PC
        if pc not in self._assertions:
            return

        from core.parser import parse

        program = self._assertions[pc]

        #This will interpret the buffer specification written in INTEL ASM.
        # (It may dereference pointers)
        assertion = parse(program, state.cpu.read_int, state.cpu.read_register)
        if not solver.can_be_true(state.constraints, assertion):
            logger.info(str(state.cpu))
            logger.info("Assertion %x -> {%s} does not hold. Aborting state.",
                    state.cpu.pc, program)
            raise TerminateState()

        #Everything is good add it.
        state.constraints.add(assertion)



    ##########################################################################
    #Some are Place holders Remove 

    def _store_state_callback(self, state, state_id):
        logger.debug("store state %r", state_id)

    def _load_state_callback(self, state, state_id):
        logger.debug("load state %r", state_id)

    def _terminate_state_callback(self, state, state_id, ex):
        #aggregates state statistics into exceutor statistics. FIXME split
        logger.debug("Terminate state %r %r ", state, state_id)
        if state is None:
            return
        state_visited = state.context.get('visited_since_last_fork', set())
        state_instructions_count = state.context.get('instructions_count', 0)
        with self.locked_context() as manticore_context:
            manticore_visited = manticore_context.get('visited', set())
            manticore_context['visited'] = manticore_visited.union(state_visited)

            manticore_instructions_count = manticore_context.get('instructions_count', 0)
            manticore_context['instructions_count'] = manticore_instructions_count + state_instructions_count 

    def _fork_state_callback(self, state, expression, values, policy):
        state_visited = state.context.get('visited_since_last_fork', set())
        with self.locked_context() as manticore_context:
            manticore_visited = manticore_context.get('visited', set())
            manticore_context['visited'] = manticore_visited.union(state_visited)
        state.context['visited_since_last_fork'] = set()

        logger.debug("About to store state %r %r %r", state, expression, values, policy)

    def _read_register_callback(self, state, reg_name, value): 
        logger.debug("Read Register %r %r", reg_name, value)

    def _write_register_callback(self, state, reg_name, value):
        logger.debug("Write Register %r %r", reg_name, value)

    def _read_memory_callback(self, state,  address, value, size):
        logger.debug("Read Memory %r %r %r", address, value, size)

    def _write_memory_callback(self, state, address, value, size):
        logger.debug("Write Memory %r %r %r", address, value, size)

    def _decode_instruction_callback(self, state, pc):
        logger.debug("Decoding stuff instruction not available")


    def _emulate_instruction_callback(self, state, instruction):
        logger.debug("About to emulate instruction")

    def _did_execute_instruction_callback(self, state, instruction):
        logger.debug("Did execute an instruction")

    def _execute_instruction_callback(self, state, instruction):
        address = state.cpu.PC
        if not issymbolic(address):
            state.context.setdefault('visited_since_last_fork', set()).add(address)
            state.context.setdefault('visited', set()).add(address)
            count = state.context.get('instructions_count', 0)
            state.context['instructions_count'] = count + 1


    def _generate_testcase_callback(self, state, message = 'Testcase generated'):
        '''
        Create a serialized description of a given state.
        :param state: The state to generate information about
        :param message: Accompanying message
        '''
        testcase_id = self._output.save_testcase(state, message)
        logger.debug("Generated testcase No. %d - %s", testcase_id, message)

    def _produce_profiling_data(self):
        class PstatsFormatted:
            def __init__(self, d):
                self.stats = dict(d)
            def create_stats(self):
                pass
        with self.locked_context('profiling_stats') as profiling_stats:
            with self._output.save_stream('profiling.bin', binary=True) as s:
                ps = None
                for item in profiling_stats:
                    try:
                        stat = PstatsFormatted(item)
                        if ps is None:
                            ps = pstats.Stats(stat, stream=s)
                        else:
                            ps.add(stat)
                    except TypeError:
                        logger.info("Incorrectly formatted profiling information in _stats, skipping")

                if ps is None:
                    logger.info("Profiling failed")
                else:
                    # XXX(yan): pstats does not support dumping to a file stream, only to a file
                    # name. Below is essentially the implementation of pstats.dump_stats() without
                    # the extra open().
                    import marshal
                    marshal.dump(ps.stats, s)


    def _finish_run(self):
        if self.should_profile:
            self._produce_profiling_data()

        _shared_context = self.context
        executor_visited = _shared_context.get('visited', set())

        #Fixme this is duplicated?
        if self.coverage_file is not None:
            with self._output.save_stream(self.coverage_file) as f:
                fmt = "0x{:016x}\n"
                for m in executor_visited:
                    f.write(fmt.format(m[1]))

        with self._output.save_stream('visited.txt') as f:
            for entry in sorted(executor_visited):
                f.write('0:{:08x}\n'.format(entry))

        #if self.coverage_file is not None:
        #    import shutil
        #    shutil.copyfile('visited.txt', self.coverage_file)

        with self._output.save_stream('command.sh') as f:
            f.write(' '.join(sys.argv))

        instructions_count = _shared_context.get('instructions_count',0)
        elapsed = time.time()-self._time_started
        logger.info('Results in %s', self._output.uri)
        logger.info('Instructions executed: %d', instructions_count)
        logger.info('Coverage: %d different instructions executed', len(executor_visited))
        #logger.info('Number of paths covered %r', State.state_count())
        logger.info('Total time: %s', elapsed)
        logger.info('IPS: %d', instructions_count/elapsed)


    def run(self, procs=1, timeout=0):
        '''
        Runs analysis.

        :param int procs: Number of parallel worker processes
        :param timeout: Analysis timeout, in seconds
        '''
<<<<<<< HEAD
        assert not self.running, "Manticore is already running."
=======
        assert not self._running, "Manticore is already running."
        args = self._args

        replay=None
        if hasattr(args, 'replay') and args.replay is not None:
            with open(args.replay, 'r') as freplay:
                replay = map(lambda x: int(x, 16), freplay.readlines())

        initial_state = self._make_state(self._binary)

        if args is not None and hasattr(args, 'workspace') and isinstance(args.workspace, str):
            if ':' not in args.workspace:
                ws_path = 'fs:' + args.workspace
            else:
                ws_path = args.workspace
        else:
            ws_path = None

        self._output = ManticoreOutput(ws_path)

        self._executor = Executor(initial_state,
                                  workspace=ws_path,
                                  policy=self._policy, 
                                  context=self.context)
        


        #Link Executor events to default callbacks in manticore object
        self._executor.subscribe('did_read_register', self._read_register_callback)
        self._executor.subscribe('will_write_register', self._write_register_callback)
        self._executor.subscribe('did_read_memory', self._read_memory_callback)
        self._executor.subscribe('will_write_memory', self._write_memory_callback)
        self._executor.subscribe('will_execute_instruction', self._execute_instruction_callback)
        self._executor.subscribe('will_decode_instruction', self._decode_instruction_callback)
        self._executor.subscribe('will_store_state', self._store_state_callback)
        self._executor.subscribe('will_load_state', self._load_state_callback)
        self._executor.subscribe('will_fork_state', self._fork_state_callback)
        self._executor.subscribe('will_terminate_state', self._terminate_state_callback)
        self._executor.subscribe('will_generate_testcase', self._generate_testcase_callback)

        if self._hooks:
            self._executor.subscribe('will_execute_instruction', self._hook_callback)

        if self._model_hooks:
            self._executor.subscribe('will_execute_instruction', self._model_hook_callback)

        if self._assertions:
            self._executor.subscribe('will_execute_instruction', self._assertions_callback)

>>>>>>> 76357216
        self._time_started = time.time()

        if timeout > 0:
            t = Timer(timeout, self.terminate)
            t.start()
        try:
            self._start_workers(procs, profiling=self.should_profile)

            self._join_workers()
        finally:
            if timeout > 0:
                t.cancel()
        #Copy back the shared conext
        self._context = dict(self._executor._shared_context)
<<<<<<< HEAD
        self._finish_run()
=======
        self._executor = None
        self.finish_run()
>>>>>>> 76357216


    def terminate(self):
        '''
        Gracefully terminate the currently-executing run. Typically called from within
        a :func:`~hook`.
        '''
        self._executor.shutdown()


    #############################################################################
    #############################################################################
    #############################################################################
    # MOve all the following elsewhere
    def add_symbolic_file(self, symbolic_file):
        '''
        Add a symbolic file. Each '+' in the file will be considered
        as symbolic, other char are concretized.
        Symbolic files must have been defined before the call to `run()`.

        :param str symbolic_file: the name of the symbolic file
        '''
        self._symbolic_files.append(symbolic_file)

    def _get_symbol_address(self, symbol):
        '''
        Return the address of |symbol| within the binary
        '''

        # XXX(yan) This is a bit obtuse; once PE support is updated this should
        # be refactored out
        if self._binary_type == 'ELF':
            self._binary_obj = ELFFile(file(self._binary))


        if self._binary_obj is None:
            return NotImplementedError("Symbols aren't supported")

        for section in self._binary_obj.iter_sections():
            if not isinstance(section, SymbolTableSection):
                continue

            symbols = section.get_symbol_by_name(symbol)
            if len(symbols) == 0:
                continue

            return symbols[0].entry['st_value']
<|MERGE_RESOLUTION|>--- conflicted
+++ resolved
@@ -623,59 +623,7 @@
         :param int procs: Number of parallel worker processes
         :param timeout: Analysis timeout, in seconds
         '''
-<<<<<<< HEAD
         assert not self.running, "Manticore is already running."
-=======
-        assert not self._running, "Manticore is already running."
-        args = self._args
-
-        replay=None
-        if hasattr(args, 'replay') and args.replay is not None:
-            with open(args.replay, 'r') as freplay:
-                replay = map(lambda x: int(x, 16), freplay.readlines())
-
-        initial_state = self._make_state(self._binary)
-
-        if args is not None and hasattr(args, 'workspace') and isinstance(args.workspace, str):
-            if ':' not in args.workspace:
-                ws_path = 'fs:' + args.workspace
-            else:
-                ws_path = args.workspace
-        else:
-            ws_path = None
-
-        self._output = ManticoreOutput(ws_path)
-
-        self._executor = Executor(initial_state,
-                                  workspace=ws_path,
-                                  policy=self._policy, 
-                                  context=self.context)
-        
-
-
-        #Link Executor events to default callbacks in manticore object
-        self._executor.subscribe('did_read_register', self._read_register_callback)
-        self._executor.subscribe('will_write_register', self._write_register_callback)
-        self._executor.subscribe('did_read_memory', self._read_memory_callback)
-        self._executor.subscribe('will_write_memory', self._write_memory_callback)
-        self._executor.subscribe('will_execute_instruction', self._execute_instruction_callback)
-        self._executor.subscribe('will_decode_instruction', self._decode_instruction_callback)
-        self._executor.subscribe('will_store_state', self._store_state_callback)
-        self._executor.subscribe('will_load_state', self._load_state_callback)
-        self._executor.subscribe('will_fork_state', self._fork_state_callback)
-        self._executor.subscribe('will_terminate_state', self._terminate_state_callback)
-        self._executor.subscribe('will_generate_testcase', self._generate_testcase_callback)
-
-        if self._hooks:
-            self._executor.subscribe('will_execute_instruction', self._hook_callback)
-
-        if self._model_hooks:
-            self._executor.subscribe('will_execute_instruction', self._model_hook_callback)
-
-        if self._assertions:
-            self._executor.subscribe('will_execute_instruction', self._assertions_callback)
-
->>>>>>> 76357216
         self._time_started = time.time()
 
         if timeout > 0:
@@ -690,12 +638,7 @@
                 t.cancel()
         #Copy back the shared conext
         self._context = dict(self._executor._shared_context)
-<<<<<<< HEAD
         self._finish_run()
-=======
-        self._executor = None
-        self.finish_run()
->>>>>>> 76357216
 
 
     def terminate(self):
@@ -742,4 +685,4 @@
             if len(symbols) == 0:
                 continue
 
-            return symbols[0].entry['st_value']
+            return symbols[0].entry['st_value']