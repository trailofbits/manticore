import os
import sys
import time
import types
import binascii
import functools
import cProfile
import pstats

from multiprocessing import Process
from contextlib import contextmanager

from threading import Timer

from elftools.elf.elffile import ELFFile
from elftools.elf.sections import SymbolTableSection

from .core.executor import Executor
from .core.parser import parse
from .core.state import State, TerminateState
from .core.smtlib import solver, ConstraintSet
<<<<<<< HEAD
from core.smtlib import BitVec, Bool
from .platforms import linux, decree, windows, evm
from .utils.helpers import issymbolic
=======
from .core.workspace import ManticoreOutput, Workspace
from .platforms import linux, decree, windows
from .utils.helpers import issymbolic, is_binja_disassembler
>>>>>>> c4184362
from .utils.nointerrupt import WithKeyboardInterruptAs
import logging
from .utils import log

log.init_logging()
logger = logging.getLogger('MANTICORE')

<<<<<<< HEAD
def loggerSetState(logger, stateid):
    logger.filters[0].stateid = stateid

class ContextFilter(logging.Filter):
    '''
    This is a filter which injects contextual information into the log.
    '''
    def filter(self, record):
        if hasattr(self, 'stateid') and isinstance(self.stateid, int):
            record.stateid = '[%d]' % self.stateid
        else:
            record.stateid = ''
        return True

ctxfilter = ContextFilter()

logging.basicConfig(format='%(asctime)s: [%(process)d]%(stateid)s %(name)s:%(levelname)s: %(message)s', stream=sys.stdout, level=logging.ERROR)
loggers = ['MANTICORE', 'VISITOR', 'EXECUTOR', 'CPU', 'REGISTERS', 'SMT', 'MEMORY', 'PLATFORM']

manticore_verbosity=''

def set_verbosity(setting):
    global manticore_verbosity
    global loggers

    logging.basicConfig(format='%(asctime)s: [%(process)d]%(stateid)s %(name)s:%(levelname)s: %(message)s', stream=sys.stdout, level=logging.ERROR)
    if isinstance(setting, (int, long)):
        #10             20            30               40             50
        #logging.DEBUG, logging.INFO, logging.WARNING, logging.ERROR, logging.CRITICAL
        levels = ['',
                  'MMMEEE',
                  'MMMEEEPPPP',
                  'MMMMEEECCCCPPPP',
                  'MMMMEEECCCCRRRRPPPP',
                  'MMMMEEEECCCCRRRRSSSSPPPP',]
        # Takes a value and ensures it's in a certain range
        def clamp(val, minimum, maximum):
            return sorted((minimum, val, maximum))[1]

        clamped = clamp(setting, 0, len(levels) - 1)
        if clamped != setting:
            logger.debug("%s not between 0 and %d, forcing to %d", setting, len(levels) - 1, clamped)

        setting = levels[clamped]

    assert isinstance(setting, str)
    initials = dict([ (x[0],x) for x in loggers])
    assert all( c in initials.keys() for c in setting )

    #Reset loggers to high (40)
    for loggername in loggers:
        logging.getLogger(loggername).addFilter(ctxfilter)
        logging.getLogger(loggername).setState = types.MethodType(loggerSetState, logging.getLogger(loggername))
        logging.getLogger(loggername).setLevel(logging.CRITICAL)

    for c in setting:
        loggername = initials[c]
        level = logging.getLogger(loggername).getEffectiveLevel() -10
        level = logging.DEBUG if level < logging.DEBUG else level
        logging.getLogger(loggername).setLevel(level)
    
    manticore_verbosity = setting

def make_evm(args):
    constraints = ConstraintSet()
    import ast
    contract = {}
    for l in open(args.programs[0]).readlines():
        l = l.strip()
        if l.startswith('#') or not '=' in l :
            continue
        name,value = l.split('=')
        name = name.strip().lower()
        contract[name]=ast.literal_eval(value)

    contract['data'] = contract.get('data', '+'*256)

    #attack, constraints, address, origin, price, data, sender, value, bytecode, header, depth):
    bytecode=contract['bytecode'].decode('hex')
    address=contract['address']
    origin=contract['sender']
    sender=contract['sender']
    value=contract['value']
    header=contract['header']
    price=contract['price']
    data = constraints.new_array(256, name='DATA', index_max=256)

    platform = evm.EVMWorld(constraints)
    user_account = platform.create_account(address=None, balance=1000)
    contract_account = platform.create_contract(origin=user_account, price=0, address=None, balance=0, init=bytecode)
    print platform
    print platform.current.address
    
    platform.run()
    kj
    initial_state = State(constraints, platform)
    initial_state.input_symbols.append(data)
    platform.data = contract['data']
    print '[+] Loading EVM program\n' # %s'% platform.disassemble()

    return initial_state


=======
def make_binja(program, disasm, argv, env, symbolic_files, concrete_start=''):
    def _check_disassembler_present(disasm):
        if is_binja_disassembler(disasm):
            try:
                import binaryninja
            except ImportError:
                err = ("BinaryNinja not found! You MUST own a BinaryNinja version"
                       " that supports GUI-less processing for this option"
                       " to work. Please configure your PYTHONPATH appropriately or"
                       " select a different disassembler")
                raise SystemExit(err)
    _check_disassembler_present(disasm)
    constraints = ConstraintSet()
    logger.info('Loading binary ninja IL from %s', program)
    platform = linux.SLinux(program,
                            argv=argv,
                            envp=env,
                            symbolic_files=symbolic_files,
                            disasm=disasm)
    initial_state = State(constraints, platform)
    return initial_state


>>>>>>> c4184362
def make_decree(program, concrete_data='', **kwargs):
    constraints = ConstraintSet()
    platform = decree.SDecree(constraints, program)
    initial_state = State(constraints, platform)
    logger.info('Loading program %s', program)

    if concrete_data != '':
        logger.info('Starting with concrete input: {}'.format(concrete_data))
    platform.input.transmit(concrete_data)
    platform.input.transmit(initial_state.symbolicate_buffer('+'*14, label='RECEIVE'))
    return initial_state

def make_linux(program, argv=None, env=None, symbolic_files=None, concrete_start = ''):
    env = {} if env is None else env
    argv = [] if argv is None else argv
    env = ['%s=%s'%(k,v) for k,v in env.items()]

    logger.info('Loading program %s', program)

    constraints = ConstraintSet()
    platform = linux.SLinux(program, argv=argv, envp=env,
                            symbolic_files=symbolic_files)

    initial_state = State(constraints, platform)

    if concrete_start != '':
        logger.info('Starting with concrete input: %s', concrete_start)

    for i, arg in enumerate(argv):
        argv[i] = initial_state.symbolicate_buffer(arg, label='ARGV%d' % (i+1))

    for i, evar in enumerate(env):
        env[i] = initial_state.symbolicate_buffer(evar, label='ENV%d' % (i+1))

    # If any of the arguments or environment refer to symbolic values, re-
    # initialize the stack
    if any(issymbolic(x) for val in argv + env for x in val):
        platform.setup_stack([program] + argv, env)

    platform.input.write(concrete_start)

    #set stdin input...
    platform.input.write(initial_state.symbolicate_buffer('+' * 256,
                                                          label='STDIN'))
    return initial_state


def make_windows(args, programs, context, data, offset, maxsymb, workspace, size=None, buffer=None, **kwargs):
    assert args.size is not None, "Need to specify buffer size"
    assert args.buffer is not None, "Need to specify buffer base address"
    logger.debug('Loading program %s (platform: Windows)', args.argv)
    additional_context = None
    if args.context:
        with open(args.context, "r") as addl_context_file:
            additional_context = cPickle.loads(addl_context_file.read())
            logger.debug('Additional context loaded with contents {}'.format(additional_context)) #DEBUG

    constraints = ConstraintSet()
    platform = windows.SWindows(constraints, args.argv[0], additional_context, snapshot_folder=args.workspace)

    #This will interpret the buffer specification written in INTEL ASM. (It may dereference pointers)
    data_size = parse(args.size, platform.current.read_bytes, platform.current.read_register)
    data_ptr  = parse(args.buffer, platform.current.read_bytes, platform.current.read_register)

    logger.debug('Buffer at %x size %d bytes)', data_ptr, data_size)
    buf_str = "".join(platform.current.read_bytes(data_ptr, data_size))
    logger.debug('Original buffer: %s', buf_str.encode('hex'))

    offset = args.offset
    concrete_data = args.data.decode('hex')
    assert data_size >= offset + len(concrete_data)
    size = min(args.maxsymb, data_size - offset - len(concrete_data))
    symb = constraints.new_array(name='RAWMSG', index_max=size)

    platform.current.write_bytes(data_ptr + offset, concrete_data)
    platform.current.write_bytes(data_ptr + offset + len(concrete_data), [symb[i] for i in xrange(size)] )

    logger.debug('First %d bytes are left concrete', offset)
    logger.debug('followed by %d bytes of concrete start', len(concrete_data))
    hex_head = "".join(platform.current.read_bytes(data_ptr, offset+len(concrete_data)))
    logger.debug('Hexdump head: %s', hex_head.encode('hex'))
    logger.debug('Total symbolic characters inserted: %d', size)
    logger.debug('followed by %d bytes of unmodified concrete bytes at end.', (data_size-offset-len(concrete_data))-size )
    hex_tail = "".join(map(chr, platform.current.read_bytes(data_ptr+offset+len(concrete_data)+size, data_size-(offset+len(concrete_data)+size))))
    logger.debug('Hexdump tail: %s', hex_tail.encode('hex'))
    logger.info("Starting PC is: {:08x}".format(platform.current.PC))

    return State(constraints, platform)

<<<<<<< HEAD
def make_initial_state(binary_path, *args, **kwargs):
    magic = file(binary_path).read(4)
    if magic == '\x7fELF':
        # Linux
        state = make_linux(binary_path, *args, **kwargs)
    elif magic == 'MDMP':
        # Windows
        raise NotImplementedError("Binary {} not supported.".format(binary_path))
        state = make_windows(binary_path, *args, **kwargs)
    elif magic == '\x7fCGC':
        # Decree
        state = make_decree(binary_path, *args, **kwargs)
    elif magic == '#EVM':
        state = make_evm(binary_path, *args, **kwargs)
    else:
        raise NotImplementedError("Binary {} not supported.".format(binary_path))

    return state
        
=======
def make_initial_state(binary_path, **kwargs):
    if 'disasm' in kwargs:
        if kwargs.get('disasm') == "binja-il":
            return make_binja(binary_path, **kwargs)
        else:
            del kwargs['disasm']
    magic = file(binary_path).read(4)
    if magic == '\x7fELF':
        # Linux
        state = make_linux(binary_path, **kwargs)
    elif magic == '\x7fCGC':
        # Decree
        state = make_decree(binary_path, **kwargs)
    else:
        raise NotImplementedError("Binary {} not supported.".format(binary_path))
    return state
>>>>>>> c4184362

class Manticore(object):
    '''
    The central analysis object.

    :param path_or_state: Path to a binary to analyze or `State` object
    :type path_or_state: str or State
    :param args: Arguments to provide to binary
    :type args: list[str]
    :ivar dict context: Global context for arbitrary data storage
    '''

    def __init__(self, path_or_state, workspace_url=None, policy='random', **kwargs):
        
        if isinstance(workspace_url, str):
            if ':' not in workspace_url:
                ws_path = 'fs:' + workspace_url
            else:
                ws_path = workspace_url
        else:
            ws_path = None
        self._output = ManticoreOutput(ws_path)
        self._context = {}
        self._coverage_file = None

<<<<<<< HEAD
    def __init__(self, binary_path=None, *args, **kwargs):
        
        workspace_url = kwargs.get( 'workspace')
        if isinstance(workspace_url, str):
            if ':' not in workspace_url:
                ws_path = 'fs:' + workspace_url
            else:
                ws_path = workspace_url
        else:
            ws_path = None

        self._output = ManticoreOutput(ws_path)
        self._context = {}

        # Will be set to a temporary directory if not set before running start()
        self._coverage_file = None
        self._should_profile = False
        self._workers = []
        self._assertions = {}
        self._model_hooks = {}
        self._hooks = {} 
        self._executor = Executor(workspace=ws_path)
        
=======
        #sugar for 'will_execute_instruction"
        self._hooks = {}

        self._symbolic_files = []

        self._executor = Executor(workspace=ws_path, policy=policy)
        self._workers = []
>>>>>>> c4184362
        #Link Executor events to default callbacks in manticore object
        self._executor.subscribe('did_read_register', self._read_register_callback)
        self._executor.subscribe('will_write_register', self._write_register_callback)
        self._executor.subscribe('did_read_memory', self._read_memory_callback)
        self._executor.subscribe('will_write_memory', self._write_memory_callback)
        self._executor.subscribe('will_execute_instruction', self._execute_instruction_callback)
        self._executor.subscribe('will_decode_instruction', self._decode_instruction_callback)
        self._executor.subscribe('will_store_state', self._store_state_callback)
        self._executor.subscribe('will_load_state', self._load_state_callback)
        self._executor.subscribe('will_fork_state', self._fork_state_callback)
<<<<<<< HEAD
        self._executor.subscribe('will_terminate_state', self._terminate_state_callback)
        self._executor.subscribe('will_generate_testcase', self._generate_testcase_callback)

        if binary_path is not None:
            initial_state = make_initial_state(binary_path, *args, **kwargs)
            self.add(initial_state)

    def subscribe(self, name, callback):
        from types import MethodType
        self._executor.subscribe(name, MethodType(callback, self))

=======
        self._executor.subscribe('forking_state', self._forking_state_callback)
        self._executor.subscribe('will_terminate_state', self._terminate_state_callback)
        self._executor.subscribe('will_generate_testcase', self._generate_testcase_callback)
        self._executor.subscribe('did_finish_run', self._finish_run_callback)


        if isinstance(path_or_state, str):
            assert os.path.isfile(path_or_state)
            self._initial_state = make_initial_state(path_or_state, **kwargs)
        else:
            self._initial_state = path_or_state
        assert isinstance(self._initial_state, State), "Manticore must be intialized with either a state or a path to a binary"

        #Move the folowwing into a plugin
        self._assertions = {}

    @property
    def inital_state(self):
        return self._initial_state
>>>>>>> c4184362

    @property
    def context(self):
        ''' Convenient access to shared context '''
        if not self.running:
            return self._context
        else:
            logger.warning("Using shared context without a lock")
            return self._executor._shared_context


    @contextmanager
    def locked_context(self, key=None, value_type=list):
        """
        A context manager that provides safe parallel access to the global Manticore context.
        This should be used to access the global Manticore context
        when parallel analysis is activated. Code within the `with` block is executed
        atomically, so access of shared variables should occur within.

        Example use::

            with m.locked_context() as context:
                visited = context['visited']
                visited.append(state.cpu.PC)
                context['visited'] = visited

        Optionally, parameters can specify a key and type for the object paired to this key.::

            with m.locked_context('feature_list', list) as feature_list:
                feature_list.append(1)

        :param object key: Storage key
        :param value_type: type of value associated with key
        :type value_type: list or dict or set
        """

        @contextmanager
        def _real_context():
            if not self.running :
                yield self._context
            else:
                with self._executor.locked_context() as context:
                    yield context

        with _real_context() as context:
            if key is None:
                yield context
            else:
                assert value_type in (list, dict, set)
                ctx = context.get(key, value_type())
                yield ctx
                context[key] = ctx

<<<<<<< HEAD
=======
    @property
    def verbosity(self):
        """Convenience interface for setting logging verbosity to one of
        several predefined logging presets. Valid values: 0-5.
        """
        return log.manticore_verbosity

    @verbosity.setter
    def verbosity(self, setting):
        """A call used to modify the level of output verbosity
        :param int setting: the level of verbosity to be used
        """
        log.set_verbosity(setting)

>>>>>>> c4184362
    @property
    def running(self):
        return self._executor._running.value

<<<<<<< HEAD
    @property
    def coverage_file(self):
        return self._coverage_file

    @coverage_file.setter
    def coverage_file(self, path):
        assert not self.running, "Can't set coverage file if Manticore is running."
        self._coverage_file = path



    @property
    def running(self):
        return self._executor._running.value

    
    @property
    def policy(self):
        return self._policy

    @policy.setter
    def policy(self, policy):
        assert not self.running, "Can't set policy if Manticore is running."
        self._policy = policy

    def add(self, state):
=======
    def enqueue(self, state):
        ''' Dynamically enqueue states. Users should typically not need to do this '''
        assert not self.running, "Can't add state where running. Can we?"
>>>>>>> c4184362
        self._executor.add(state)

    ###########################################################################
    # Workers                                                                 #
    ###########################################################################
    def _start_workers(self, num_processes, profiling=False):
        assert num_processes > 0, "Must have more than 0 worker processes"

        logger.info("Starting %d processes.", num_processes)

        if profiling:
            def profile_this(func):
                @functools.wraps(func)
                def wrapper(*args, **kwargs):
                    profile = cProfile.Profile()
                    profile.enable()
                    result = func(*args, **kwargs)
                    profile.disable()
                    profile.create_stats()
                    with self.locked_context('profiling_stats', list) as profiling_stats:
                        profiling_stats.append(profile.stats.items())
                    return result
                return wrapper

            target = profile_this(self._executor.run)
        else:
            target = self._executor.run
<<<<<<< HEAD
=======

        if num_processes == 1:
            target()
        else:
            for _ in range(num_processes):
                p = Process(target=target, args=())
                self._workers.append(p)
                p.start()

    def _join_workers(self):
        with WithKeyboardInterruptAs(self._executor.shutdown):
            while len(self._workers) > 0:
                w = self._workers.pop().join()

    ############################################################################
    # Common hooks + callback
    ############################################################################

    def init(self, f):
        '''
        A decorator used to register a hook function to run before analysis begins. Hook
        function takes one :class:`~manticore.core.state.State` argument.
        '''
        def callback(manticore_obj, state):
            f(state)
        self._executor.subscribe('will_start_run', types.MethodType(callback, self))
        return f

    def hook(self, pc):
        '''
        A decorator used to register a hook function for a given instruction address.
        Equivalent to calling :func:`~add_hook`.

        :param pc: Address of instruction to hook
        :type pc: int or None
        '''
        def decorator(f):
            self.add_hook(pc, f)
            return f
        return decorator

    def add_hook(self, pc, callback):
        '''
        Add a callback to be invoked on executing a program counter. Pass `None`
        for pc to invoke callback on every instruction. `callback` should be a callable
        that takes one :class:`~manticore.core.state.State` argument.

        :param pc: Address of instruction to hook
        :type pc: int or None
        :param callable callback: Hook function
        '''
        if not (isinstance(pc, (int, long)) or pc is None):
            raise TypeError("pc must be either an int or None, not {}".format(pc.__class__.__name__))
        else:
            self._hooks.setdefault(pc, set()).add(callback)
            if self._hooks:
                self._executor.subscribe('will_execute_instruction', self._hook_callback)

    def _hook_callback(self, state, instruction):
        pc = state.cpu.PC
        'Invoke all registered generic hooks'
>>>>>>> c4184362

        # Ignore symbolic pc.
        # TODO(yan): Should we ask the solver if any of the hooks are possible,
        # and execute those that are?
        if not isinstance(pc, (int, long)):
            return

        # Invoke all pc-specific hooks
        for cb in self._hooks.get(pc, []):
            cb(state)

<<<<<<< HEAD
    ############################################################################
    # Common hooks + callback
    ############################################################################
    def hook(self, pc):
        '''
        A decorator used to register a hook function for a given instruction address.
        Equivalent to calling :func:`~add_hook`.

        :param pc: Address of instruction to hook
        :type pc: int or None
        '''
        def decorator(f):
            self.add_hook(pc, f)
            return f
        return decorator

    def add_hook(self, pc, callback):
        '''
        Add a callback to be invoked on executing a program counter. Pass `None`
        for pc to invoke callback on every instruction. `callback` should be a callable
        that takes one :class:`~manticore.core.state.State` argument.

        :param pc: Address of instruction to hook
        :type pc: int or None
        :param callable callback: Hook function
        '''
        if not (isinstance(pc, (int, long)) or pc is None):
            raise TypeError("pc must be either an int or None, not {}".format(pc.__class__.__name__))
        else:
            self._hooks.setdefault(pc, set()).add(callback)
            if self._hooks:
                self._executor.subscribe('will_execute_instruction', self._hook_callback)

    def _hook_callback(self, state, instruction):
        pc = state.cpu.PC
        'Invoke all registered generic hooks'

        # Ignore symbolic pc.
        # TODO(yan): Should we ask the solver if any of the hooks are possible,
        # and execute those that are?
        if not isinstance(pc, (int, long)):
            return

        # Invoke all pc-specific hooks
        for cb in self._hooks.get(pc, []):
            cb(state)

        # Invoke all pc-agnostic hooks
        for cb in self._hooks.get(None, []):
            cb(state)



=======
        # Invoke all pc-agnostic hooks
        for cb in self._hooks.get(None, []):
            cb(state)
>>>>>>> c4184362

    ############################################################################
    # Model hooks + callback
    ############################################################################

    def apply_model_hooks(self, path):
        #TODO(yan): Simplify the partial function application

        # Imported straight from __main__.py; this will be re-written once the new
        # event code is in place.
        import core.cpu
        import importlib
        import platforms

        with open(path, 'r') as fnames:
            for line in fnames.readlines():
                address, cc_name, name = line.strip().split(' ')
                fmodel = platforms
                name_parts = name.split('.')
                importlib.import_module(".platforms.{}".format(name_parts[0]), 'manticore')
                for n in name_parts:
                    fmodel = getattr(fmodel,n)
                assert fmodel != platforms
                def cb_function(state):
                    state.platform.invoke_model(fmodel, prefix_args=(state.platform,))
                self._model_hooks.setdefault(int(address,0), set()).add(cb_function)
                self._executor.subscribe('will_execute_instruction', self._model_hook_callback)


    def _model_hook_callback(self, state, instruction):
        pc = state.cpu.PC
        if pc not in self._model_hooks:
            return

        for cb in self._model_hooks[pc]:
            cb(state)


    ############################################################################
    # Assertion hooks + callback
    ############################################################################

    def load_assertions(self, path):
        with open(path, 'r') as f:
            for line in f.readlines():
                pc = int(line.split(' ')[0], 16)
                if pc in self._assertions:
                    logger.debug("Repeated PC in assertions file %s", path)
                self._assertions[pc] = ' '.join(line.split(' ')[1:])
                self._executor.subscribe('will_execute_instruction', self._assertions_callback)

    def _assertions_callback(self, state, instruction):
        pc = state.cpu.PC
        if pc not in self._assertions:
            return

        from core.parser import parse

        program = self._assertions[pc]

        #This will interpret the buffer specification written in INTEL ASM.
        # (It may dereference pointers)
        assertion = parse(program, state.cpu.read_int, state.cpu.read_register)
        if not solver.can_be_true(state.constraints, assertion):
            logger.info(str(state.cpu))
            logger.info("Assertion %x -> {%s} does not hold. Aborting state.",
                    state.cpu.pc, program)
            raise TerminateState()

        #Everything is good add it.
        state.constraints.add(assertion)



    ##########################################################################
<<<<<<< HEAD
    #Some are Place holders Remove 
=======
    #Some are Place holders Remove
    #Any platform specific callback should go to a plugin
>>>>>>> c4184362

    def _store_state_callback(self, state, state_id):
        logger.info("store state %r", state_id)

    def _load_state_callback(self, state, state_id):
        logger.info("load state %r", state_id)

    def _terminate_state_callback(self, state, state_id, ex):
        #aggregates state statistics into exceutor statistics. FIXME split
        logger.debug("Terminate state %r %r ", state, state_id)
        if state is None:
            return
        state_visited = state.context.get('visited_since_last_fork', set())
        state_instructions_count = state.context.get('instructions_count', 0)
        with self.locked_context() as manticore_context:
            manticore_visited = manticore_context.get('visited', set())
            manticore_context['visited'] = manticore_visited.union(state_visited)

            manticore_instructions_count = manticore_context.get('instructions_count', 0)
            manticore_context['instructions_count'] = manticore_instructions_count + state_instructions_count

    def _forking_state_callback(self, state, expression, value, policy):
        state.record_branch(value)

    def _fork_state_callback(self, state, expression, values, policy):
        state_visited = state.context.get('visited_since_last_fork', set())
        with self.locked_context() as manticore_context:
            manticore_visited = manticore_context.get('visited', set())
            manticore_context['visited'] = manticore_visited.union(state_visited)
        state.context['visited_since_last_fork'] = set()

    def _read_register_callback(self, state, reg_name, value):
        logger.debug("Read Register %r %r", reg_name, value)

    def _write_register_callback(self, state, reg_name, value):
        logger.debug("Write Register %r %r", reg_name, value)

    def _read_memory_callback(self, state,  address, value, size):
        logger.debug("Read Memory %r %r %r", address, value, size)

    def _write_memory_callback(self, state, address, value, size):
        logger.debug("Write Memory %r %r %r", address, value, size)

    def _decode_instruction_callback(self, state, pc):
        logger.debug("Decoding stuff instruction not available")

    def _emulate_instruction_callback(self, state, instruction):
        logger.debug("About to emulate instruction")

    def _did_execute_instruction_callback(self, state, instruction):
        logger.debug("Did execute an instruction")

    def _execute_instruction_callback(self, state, instruction):
        address = state.cpu.PC
        if not issymbolic(address):
            state.context.setdefault('trace', list()).append(address)
            state.context.setdefault('visited_since_last_fork', set()).add(address)
            state.context.setdefault('visited', set()).add(address)
            count = state.context.get('instructions_count', 0)
            state.context['instructions_count'] = count + 1


    def _generate_testcase_callback(self, state, name, message):
        '''
        Create a serialized description of a given state.
        :param state: The state to generate information about
        :param message: Accompanying message
        '''
        testcase_id = self._output.save_testcase(state, name, message)
        logger.info("Generated testcase No. {} - {}".format(testcase_id, message))

    def _produce_profiling_data(self):
        class PstatsFormatted:
            def __init__(self, d):
                self.stats = dict(d)
            def create_stats(self):
                pass
        with self.locked_context('profiling_stats') as profiling_stats:
            with self._output.save_stream('profiling.bin', binary=True) as s:
                ps = None
                for item in profiling_stats:
                    try:
                        stat = PstatsFormatted(item)
                        if ps is None:
                            ps = pstats.Stats(stat, stream=s)
                        else:
                            ps.add(stat)
                    except TypeError:
                        logger.info("Incorrectly formatted profiling information in _stats, skipping")

                if ps is None:
                    logger.info("Profiling failed")
                else:
                    # XXX(yan): pstats does not support dumping to a file stream, only to a file
                    # name. Below is essentially the implementation of pstats.dump_stats() without
                    # the extra open().
                    import marshal
                    marshal.dump(ps.stats, s)

    def _start_run(self):
        assert not self.running
        #FIXME this will be self.publish 
        self._executor.publish('will_start_run', self._initial_state)
        self.enqueue(self._initial_state)
        self._initial_state = None

<<<<<<< HEAD
    def _start_run(self):
        assert not self.running
        #Copy the local main context to the shared conext
        self._executor._shared_context.update(self._context)

    def _finish_run(self):
        assert not self.running
        #Copy back the shared context
        self._context = dict(self._executor._shared_context)

        if self.should_profile:
            self._produce_profiling_data()

        executor_visited = self.context.get('visited', set())

        #Fixme this is duplicated?
        if self.coverage_file is not None:
            with self._output.save_stream(self.coverage_file) as f:
                fmt = "0x{:016x}\n"
                for m in executor_visited:
                    f.write(fmt.format(m[1]))

        with self._output.save_stream('visited.txt') as f:
            for entry in sorted(executor_visited):
                f.write('0:{:08x}\n'.format(entry))

        #if self.coverage_file is not None:
        #    import shutil
        #    shutil.copyfile('visited.txt', self.coverage_file)

        with self._output.save_stream('command.sh') as f:
            f.write(' '.join(sys.argv))

        instructions_count = self.context.get('instructions_count',0)
        elapsed = time.time()-self._time_started
        logger.info('Results in %s', self._output.uri)
        logger.info('Instructions executed: %d', instructions_count)
        logger.info('Coverage: %d different instructions executed', len(executor_visited))
        #logger.info('Number of paths covered %r', State.state_count())
        logger.info('Total time: %s', elapsed)
        logger.info('IPS: %d', instructions_count/elapsed)
=======
        #Copy the local main context to the shared conext
        self._executor._shared_context.update(self._context)

    def _finish_run(self, profiling=False):
        assert not self.running
        #Copy back the shared context
        self._context = dict(self._executor._shared_context)
>>>>>>> c4184362

        if profiling:
            self._produce_profiling_data()
        #FIXME this will be self.publish 
        self._executor.publish('did_finish_run')

    def run(self, procs=1, timeout=0, should_profile=False):
        '''
        Runs analysis.

        :param int procs: Number of parallel worker processes
        :param timeout: Analysis timeout, in seconds
        '''
        assert not self.running, "Manticore is already running."
        self._start_run()
<<<<<<< HEAD
=======

>>>>>>> c4184362
        self._time_started = time.time()
        if timeout > 0:
            t = Timer(timeout, self.terminate)
            t.start()
        try:
            self._start_workers(procs, profiling=should_profile)

            self._join_workers()
        finally:
            if timeout > 0:
                t.cancel()
<<<<<<< HEAD
        self._finish_run()
=======
        self._finish_run(profiling=should_profile)
>>>>>>> c4184362


    def terminate(self):
        '''
        Gracefully terminate the currently-executing run. Typically called from within
        a :func:`~hook`.
        '''
        self._executor.shutdown()


    #############################################################################
    #############################################################################
    #############################################################################
<<<<<<< HEAD
    # MOve all the following elsewhere
    def add_symbolic_file(self, symbolic_file):
        '''
        Add a symbolic file. Each '+' in the file will be considered
        as symbolic, other char are concretized.
        Symbolic files must have been defined before the call to `run()`.

        :param str symbolic_file: the name of the symbolic file
        '''
        self._symbolic_files.append(symbolic_file)

    def _get_symbol_address(self, symbol):
        '''
        Return the address of |symbol| within the binary
        '''

        # XXX(yan) This is a bit obtuse; once PE support is updated this should
        # be refactored out
        if self._binary_type == 'ELF':
            self._binary_obj = ELFFile(file(self._binary))


        if self._binary_obj is None:
            return NotImplementedError("Symbols aren't supported")

        for section in self._binary_obj.iter_sections():
            if not isinstance(section, SymbolTableSection):
                continue

            symbols = section.get_symbol_by_name(symbol)
            if len(symbols) == 0:
                continue
=======
    # Move all the following elsewhere Not all manticores have this

    def add_symbolic_file(self, symbolic_file):
        '''
        Add a symbolic file. Each '+' in the file will be considered
        as symbolic, other char are concretized.
        Symbolic files must have been defined before the call to `run()`.

        :param str symbolic_file: the name of the symbolic file
        '''
        self._symbolic_files.append(symbolic_file)

    def _get_symbol_address(self, symbol):
        '''
        Return the address of |symbol| within the binary
        '''

        # XXX(yan) This is a bit obtuse; once PE support is updated this should
        # be refactored out
        if self._binary_type == 'ELF':
            self._binary_obj = ELFFile(file(self._binary))


        if self._binary_obj is None:
            return NotImplementedError("Symbols aren't supported")

        for section in self._binary_obj.iter_sections():
            if not isinstance(section, SymbolTableSection):
                continue

            symbols = section.get_symbol_by_name(symbol)
            if len(symbols) == 0:
                continue

            return symbols[0].entry['st_value']


    @property
    def coverage_file(self):
        return self._coverage_file

    @coverage_file.setter
    def coverage_file(self, path):
        assert not self.running, "Can't set coverage file if Manticore is running."
        self._coverage_file = path

    def _finish_run_callback(self):
        _shared_context = self.context
        executor_visited = _shared_context.get('visited', set())
        #Fixme this is duplicated?
        if self.coverage_file is not None:
            with self._output.save_stream(self.coverage_file) as f:
                fmt = "0x{:016x}\n"
                for m in executor_visited:
                    f.write(fmt.format(m[1]))

        with self._output.save_stream('visited.txt') as f:
            for entry in sorted(executor_visited):
                f.write('0:{:08x}\n'.format(entry))

        with self._output.save_stream('command.sh') as f:
            f.write(' '.join(sys.argv))

        instructions_count = _shared_context.get('instructions_count', 0)
        elapsed = time.time() - self._time_started
        logger.info('Results in %s', self._output.uri)
        logger.info('Instructions executed: %d', instructions_count)
        logger.info('Coverage: %d different instructions executed', len(executor_visited))
        #logger.info('Number of paths covered %r', State.state_count())
        logger.info('Total time: %s', elapsed)
        logger.info('IPS: %d', instructions_count/elapsed)
>>>>>>> c4184362

            return symbols[0].entry['st_value']<|MERGE_RESOLUTION|>--- conflicted
+++ resolved
@@ -19,15 +19,9 @@
 from .core.parser import parse
 from .core.state import State, TerminateState
 from .core.smtlib import solver, ConstraintSet
-<<<<<<< HEAD
-from core.smtlib import BitVec, Bool
-from .platforms import linux, decree, windows, evm
-from .utils.helpers import issymbolic
-=======
 from .core.workspace import ManticoreOutput, Workspace
 from .platforms import linux, decree, windows
 from .utils.helpers import issymbolic, is_binja_disassembler
->>>>>>> c4184362
 from .utils.nointerrupt import WithKeyboardInterruptAs
 import logging
 from .utils import log
@@ -35,111 +29,6 @@
 log.init_logging()
 logger = logging.getLogger('MANTICORE')
 
-<<<<<<< HEAD
-def loggerSetState(logger, stateid):
-    logger.filters[0].stateid = stateid
-
-class ContextFilter(logging.Filter):
-    '''
-    This is a filter which injects contextual information into the log.
-    '''
-    def filter(self, record):
-        if hasattr(self, 'stateid') and isinstance(self.stateid, int):
-            record.stateid = '[%d]' % self.stateid
-        else:
-            record.stateid = ''
-        return True
-
-ctxfilter = ContextFilter()
-
-logging.basicConfig(format='%(asctime)s: [%(process)d]%(stateid)s %(name)s:%(levelname)s: %(message)s', stream=sys.stdout, level=logging.ERROR)
-loggers = ['MANTICORE', 'VISITOR', 'EXECUTOR', 'CPU', 'REGISTERS', 'SMT', 'MEMORY', 'PLATFORM']
-
-manticore_verbosity=''
-
-def set_verbosity(setting):
-    global manticore_verbosity
-    global loggers
-
-    logging.basicConfig(format='%(asctime)s: [%(process)d]%(stateid)s %(name)s:%(levelname)s: %(message)s', stream=sys.stdout, level=logging.ERROR)
-    if isinstance(setting, (int, long)):
-        #10             20            30               40             50
-        #logging.DEBUG, logging.INFO, logging.WARNING, logging.ERROR, logging.CRITICAL
-        levels = ['',
-                  'MMMEEE',
-                  'MMMEEEPPPP',
-                  'MMMMEEECCCCPPPP',
-                  'MMMMEEECCCCRRRRPPPP',
-                  'MMMMEEEECCCCRRRRSSSSPPPP',]
-        # Takes a value and ensures it's in a certain range
-        def clamp(val, minimum, maximum):
-            return sorted((minimum, val, maximum))[1]
-
-        clamped = clamp(setting, 0, len(levels) - 1)
-        if clamped != setting:
-            logger.debug("%s not between 0 and %d, forcing to %d", setting, len(levels) - 1, clamped)
-
-        setting = levels[clamped]
-
-    assert isinstance(setting, str)
-    initials = dict([ (x[0],x) for x in loggers])
-    assert all( c in initials.keys() for c in setting )
-
-    #Reset loggers to high (40)
-    for loggername in loggers:
-        logging.getLogger(loggername).addFilter(ctxfilter)
-        logging.getLogger(loggername).setState = types.MethodType(loggerSetState, logging.getLogger(loggername))
-        logging.getLogger(loggername).setLevel(logging.CRITICAL)
-
-    for c in setting:
-        loggername = initials[c]
-        level = logging.getLogger(loggername).getEffectiveLevel() -10
-        level = logging.DEBUG if level < logging.DEBUG else level
-        logging.getLogger(loggername).setLevel(level)
-    
-    manticore_verbosity = setting
-
-def make_evm(args):
-    constraints = ConstraintSet()
-    import ast
-    contract = {}
-    for l in open(args.programs[0]).readlines():
-        l = l.strip()
-        if l.startswith('#') or not '=' in l :
-            continue
-        name,value = l.split('=')
-        name = name.strip().lower()
-        contract[name]=ast.literal_eval(value)
-
-    contract['data'] = contract.get('data', '+'*256)
-
-    #attack, constraints, address, origin, price, data, sender, value, bytecode, header, depth):
-    bytecode=contract['bytecode'].decode('hex')
-    address=contract['address']
-    origin=contract['sender']
-    sender=contract['sender']
-    value=contract['value']
-    header=contract['header']
-    price=contract['price']
-    data = constraints.new_array(256, name='DATA', index_max=256)
-
-    platform = evm.EVMWorld(constraints)
-    user_account = platform.create_account(address=None, balance=1000)
-    contract_account = platform.create_contract(origin=user_account, price=0, address=None, balance=0, init=bytecode)
-    print platform
-    print platform.current.address
-    
-    platform.run()
-    kj
-    initial_state = State(constraints, platform)
-    initial_state.input_symbols.append(data)
-    platform.data = contract['data']
-    print '[+] Loading EVM program\n' # %s'% platform.disassemble()
-
-    return initial_state
-
-
-=======
 def make_binja(program, disasm, argv, env, symbolic_files, concrete_start=''):
     def _check_disassembler_present(disasm):
         if is_binja_disassembler(disasm):
@@ -162,8 +51,46 @@
     initial_state = State(constraints, platform)
     return initial_state
 
-
->>>>>>> c4184362
+def make_evm(args):
+    constraints = ConstraintSet()
+    import ast
+    contract = {}
+    for l in open(args.programs[0]).readlines():
+        l = l.strip()
+        if l.startswith('#') or not '=' in l :
+            continue
+        name,value = l.split('=')
+        name = name.strip().lower()
+        contract[name]=ast.literal_eval(value)
+
+    contract['data'] = contract.get('data', '+'*256)
+
+    #attack, constraints, address, origin, price, data, sender, value, bytecode, header, depth):
+    bytecode=contract['bytecode'].decode('hex')
+    address=contract['address']
+    origin=contract['sender']
+    sender=contract['sender']
+    value=contract['value']
+    header=contract['header']
+    price=contract['price']
+    data = constraints.new_array(256, name='DATA', index_max=256)
+
+    platform = evm.EVMWorld(constraints)
+    user_account = platform.create_account(address=None, balance=1000)
+    contract_account = platform.create_contract(origin=user_account, price=0, address=None, balance=0, init=bytecode)
+    print platform
+    print platform.current.address
+    
+    platform.run()
+    kj
+    initial_state = State(constraints, platform)
+    initial_state.input_symbols.append(data)
+    platform.data = contract['data']
+    print '[+] Loading EVM program\n' # %s'% platform.disassemble()
+
+    return initial_state
+
+
 def make_decree(program, concrete_data='', **kwargs):
     constraints = ConstraintSet()
     platform = decree.SDecree(constraints, program)
@@ -253,27 +180,6 @@
 
     return State(constraints, platform)
 
-<<<<<<< HEAD
-def make_initial_state(binary_path, *args, **kwargs):
-    magic = file(binary_path).read(4)
-    if magic == '\x7fELF':
-        # Linux
-        state = make_linux(binary_path, *args, **kwargs)
-    elif magic == 'MDMP':
-        # Windows
-        raise NotImplementedError("Binary {} not supported.".format(binary_path))
-        state = make_windows(binary_path, *args, **kwargs)
-    elif magic == '\x7fCGC':
-        # Decree
-        state = make_decree(binary_path, *args, **kwargs)
-    elif magic == '#EVM':
-        state = make_evm(binary_path, *args, **kwargs)
-    else:
-        raise NotImplementedError("Binary {} not supported.".format(binary_path))
-
-    return state
-        
-=======
 def make_initial_state(binary_path, **kwargs):
     if 'disasm' in kwargs:
         if kwargs.get('disasm') == "binja-il":
@@ -287,10 +193,11 @@
     elif magic == '\x7fCGC':
         # Decree
         state = make_decree(binary_path, **kwargs)
+    elif magic == '#EVM':
+        state = make_evm(binary_path, **kwargs)
     else:
         raise NotImplementedError("Binary {} not supported.".format(binary_path))
     return state
->>>>>>> c4184362
 
 class Manticore(object):
     '''
@@ -316,31 +223,6 @@
         self._context = {}
         self._coverage_file = None
 
-<<<<<<< HEAD
-    def __init__(self, binary_path=None, *args, **kwargs):
-        
-        workspace_url = kwargs.get( 'workspace')
-        if isinstance(workspace_url, str):
-            if ':' not in workspace_url:
-                ws_path = 'fs:' + workspace_url
-            else:
-                ws_path = workspace_url
-        else:
-            ws_path = None
-
-        self._output = ManticoreOutput(ws_path)
-        self._context = {}
-
-        # Will be set to a temporary directory if not set before running start()
-        self._coverage_file = None
-        self._should_profile = False
-        self._workers = []
-        self._assertions = {}
-        self._model_hooks = {}
-        self._hooks = {} 
-        self._executor = Executor(workspace=ws_path)
-        
-=======
         #sugar for 'will_execute_instruction"
         self._hooks = {}
 
@@ -348,7 +230,6 @@
 
         self._executor = Executor(workspace=ws_path, policy=policy)
         self._workers = []
->>>>>>> c4184362
         #Link Executor events to default callbacks in manticore object
         self._executor.subscribe('did_read_register', self._read_register_callback)
         self._executor.subscribe('will_write_register', self._write_register_callback)
@@ -359,19 +240,6 @@
         self._executor.subscribe('will_store_state', self._store_state_callback)
         self._executor.subscribe('will_load_state', self._load_state_callback)
         self._executor.subscribe('will_fork_state', self._fork_state_callback)
-<<<<<<< HEAD
-        self._executor.subscribe('will_terminate_state', self._terminate_state_callback)
-        self._executor.subscribe('will_generate_testcase', self._generate_testcase_callback)
-
-        if binary_path is not None:
-            initial_state = make_initial_state(binary_path, *args, **kwargs)
-            self.add(initial_state)
-
-    def subscribe(self, name, callback):
-        from types import MethodType
-        self._executor.subscribe(name, MethodType(callback, self))
-
-=======
         self._executor.subscribe('forking_state', self._forking_state_callback)
         self._executor.subscribe('will_terminate_state', self._terminate_state_callback)
         self._executor.subscribe('will_generate_testcase', self._generate_testcase_callback)
@@ -391,7 +259,11 @@
     @property
     def inital_state(self):
         return self._initial_state
->>>>>>> c4184362
+
+    def subscribe(self, name, callback):
+        from types import MethodType
+        self._executor.subscribe(name, MethodType(callback, self))
+
 
     @property
     def context(self):
@@ -445,8 +317,6 @@
                 yield ctx
                 context[key] = ctx
 
-<<<<<<< HEAD
-=======
     @property
     def verbosity(self):
         """Convenience interface for setting logging verbosity to one of
@@ -461,43 +331,12 @@
         """
         log.set_verbosity(setting)
 
->>>>>>> c4184362
     @property
     def running(self):
         return self._executor._running.value
 
-<<<<<<< HEAD
-    @property
-    def coverage_file(self):
-        return self._coverage_file
-
-    @coverage_file.setter
-    def coverage_file(self, path):
-        assert not self.running, "Can't set coverage file if Manticore is running."
-        self._coverage_file = path
-
-
-
-    @property
-    def running(self):
-        return self._executor._running.value
-
-    
-    @property
-    def policy(self):
-        return self._policy
-
-    @policy.setter
-    def policy(self, policy):
-        assert not self.running, "Can't set policy if Manticore is running."
-        self._policy = policy
-
-    def add(self, state):
-=======
     def enqueue(self, state):
         ''' Dynamically enqueue states. Users should typically not need to do this '''
-        assert not self.running, "Can't add state where running. Can we?"
->>>>>>> c4184362
         self._executor.add(state)
 
     ###########################################################################
@@ -525,8 +364,6 @@
             target = profile_this(self._executor.run)
         else:
             target = self._executor.run
-<<<<<<< HEAD
-=======
 
         if num_processes == 1:
             target()
@@ -588,7 +425,6 @@
     def _hook_callback(self, state, instruction):
         pc = state.cpu.PC
         'Invoke all registered generic hooks'
->>>>>>> c4184362
 
         # Ignore symbolic pc.
         # TODO(yan): Should we ask the solver if any of the hooks are possible,
@@ -600,65 +436,9 @@
         for cb in self._hooks.get(pc, []):
             cb(state)
 
-<<<<<<< HEAD
-    ############################################################################
-    # Common hooks + callback
-    ############################################################################
-    def hook(self, pc):
-        '''
-        A decorator used to register a hook function for a given instruction address.
-        Equivalent to calling :func:`~add_hook`.
-
-        :param pc: Address of instruction to hook
-        :type pc: int or None
-        '''
-        def decorator(f):
-            self.add_hook(pc, f)
-            return f
-        return decorator
-
-    def add_hook(self, pc, callback):
-        '''
-        Add a callback to be invoked on executing a program counter. Pass `None`
-        for pc to invoke callback on every instruction. `callback` should be a callable
-        that takes one :class:`~manticore.core.state.State` argument.
-
-        :param pc: Address of instruction to hook
-        :type pc: int or None
-        :param callable callback: Hook function
-        '''
-        if not (isinstance(pc, (int, long)) or pc is None):
-            raise TypeError("pc must be either an int or None, not {}".format(pc.__class__.__name__))
-        else:
-            self._hooks.setdefault(pc, set()).add(callback)
-            if self._hooks:
-                self._executor.subscribe('will_execute_instruction', self._hook_callback)
-
-    def _hook_callback(self, state, instruction):
-        pc = state.cpu.PC
-        'Invoke all registered generic hooks'
-
-        # Ignore symbolic pc.
-        # TODO(yan): Should we ask the solver if any of the hooks are possible,
-        # and execute those that are?
-        if not isinstance(pc, (int, long)):
-            return
-
-        # Invoke all pc-specific hooks
-        for cb in self._hooks.get(pc, []):
-            cb(state)
-
         # Invoke all pc-agnostic hooks
         for cb in self._hooks.get(None, []):
             cb(state)
-
-
-
-=======
-        # Invoke all pc-agnostic hooks
-        for cb in self._hooks.get(None, []):
-            cb(state)
->>>>>>> c4184362
 
     ############################################################################
     # Model hooks + callback
@@ -734,12 +514,8 @@
 
 
     ##########################################################################
-<<<<<<< HEAD
-    #Some are Place holders Remove 
-=======
     #Some are Place holders Remove
     #Any platform specific callback should go to a plugin
->>>>>>> c4184362
 
     def _store_state_callback(self, state, state_id):
         logger.info("store state %r", state_id)
@@ -846,49 +622,6 @@
         self.enqueue(self._initial_state)
         self._initial_state = None
 
-<<<<<<< HEAD
-    def _start_run(self):
-        assert not self.running
-        #Copy the local main context to the shared conext
-        self._executor._shared_context.update(self._context)
-
-    def _finish_run(self):
-        assert not self.running
-        #Copy back the shared context
-        self._context = dict(self._executor._shared_context)
-
-        if self.should_profile:
-            self._produce_profiling_data()
-
-        executor_visited = self.context.get('visited', set())
-
-        #Fixme this is duplicated?
-        if self.coverage_file is not None:
-            with self._output.save_stream(self.coverage_file) as f:
-                fmt = "0x{:016x}\n"
-                for m in executor_visited:
-                    f.write(fmt.format(m[1]))
-
-        with self._output.save_stream('visited.txt') as f:
-            for entry in sorted(executor_visited):
-                f.write('0:{:08x}\n'.format(entry))
-
-        #if self.coverage_file is not None:
-        #    import shutil
-        #    shutil.copyfile('visited.txt', self.coverage_file)
-
-        with self._output.save_stream('command.sh') as f:
-            f.write(' '.join(sys.argv))
-
-        instructions_count = self.context.get('instructions_count',0)
-        elapsed = time.time()-self._time_started
-        logger.info('Results in %s', self._output.uri)
-        logger.info('Instructions executed: %d', instructions_count)
-        logger.info('Coverage: %d different instructions executed', len(executor_visited))
-        #logger.info('Number of paths covered %r', State.state_count())
-        logger.info('Total time: %s', elapsed)
-        logger.info('IPS: %d', instructions_count/elapsed)
-=======
         #Copy the local main context to the shared conext
         self._executor._shared_context.update(self._context)
 
@@ -896,7 +629,6 @@
         assert not self.running
         #Copy back the shared context
         self._context = dict(self._executor._shared_context)
->>>>>>> c4184362
 
         if profiling:
             self._produce_profiling_data()
@@ -912,10 +644,7 @@
         '''
         assert not self.running, "Manticore is already running."
         self._start_run()
-<<<<<<< HEAD
-=======
-
->>>>>>> c4184362
+
         self._time_started = time.time()
         if timeout > 0:
             t = Timer(timeout, self.terminate)
@@ -927,11 +656,7 @@
         finally:
             if timeout > 0:
                 t.cancel()
-<<<<<<< HEAD
-        self._finish_run()
-=======
         self._finish_run(profiling=should_profile)
->>>>>>> c4184362
 
 
     def terminate(self):
@@ -945,40 +670,6 @@
     #############################################################################
     #############################################################################
     #############################################################################
-<<<<<<< HEAD
-    # MOve all the following elsewhere
-    def add_symbolic_file(self, symbolic_file):
-        '''
-        Add a symbolic file. Each '+' in the file will be considered
-        as symbolic, other char are concretized.
-        Symbolic files must have been defined before the call to `run()`.
-
-        :param str symbolic_file: the name of the symbolic file
-        '''
-        self._symbolic_files.append(symbolic_file)
-
-    def _get_symbol_address(self, symbol):
-        '''
-        Return the address of |symbol| within the binary
-        '''
-
-        # XXX(yan) This is a bit obtuse; once PE support is updated this should
-        # be refactored out
-        if self._binary_type == 'ELF':
-            self._binary_obj = ELFFile(file(self._binary))
-
-
-        if self._binary_obj is None:
-            return NotImplementedError("Symbols aren't supported")
-
-        for section in self._binary_obj.iter_sections():
-            if not isinstance(section, SymbolTableSection):
-                continue
-
-            symbols = section.get_symbol_by_name(symbol)
-            if len(symbols) == 0:
-                continue
-=======
     # Move all the following elsewhere Not all manticores have this
 
     def add_symbolic_file(self, symbolic_file):
@@ -1049,7 +740,4 @@
         logger.info('Coverage: %d different instructions executed', len(executor_visited))
         #logger.info('Number of paths covered %r', State.state_count())
         logger.info('Total time: %s', elapsed)
-        logger.info('IPS: %d', instructions_count/elapsed)
->>>>>>> c4184362
-
-            return symbols[0].entry['st_value']+        logger.info('IPS: %d', instructions_count/elapsed)