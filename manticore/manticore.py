--- conflicted
+++ resolved
@@ -20,14 +20,9 @@
 from .core.executor import Executor
 from .core.state import State, TerminateState
 from .core.parser import parse
-<<<<<<< HEAD
-from .core.smtlib import solver, Expression, Operators, SolverException, Array, ConstraintSet
+from .core.smtlib import solver, ConstraintSet
 from core.smtlib import BitVec, Bool
 from .platforms import linux, decree, windows, evm
-=======
-from .core.smtlib import solver, ConstraintSet
-from .platforms import linux, decree, windows
->>>>>>> 6b7c77c0
 from .utils.helpers import issymbolic
 from .utils.nointerrupt import WithKeyboardInterruptAs
 
@@ -51,10 +46,6 @@
 
 logging.basicConfig(format='%(asctime)s: [%(process)d]%(stateid)s %(name)s:%(levelname)s: %(message)s', stream=sys.stdout, level=logging.ERROR)
 loggers = ['MANTICORE', 'VISITOR', 'EXECUTOR', 'CPU', 'REGISTERS', 'SMT', 'MEMORY', 'PLATFORM']
-for loggername in loggers:
-    logging.getLogger(loggername).addFilter(ctxfilter)
-    logging.getLogger(loggername).setState = types.MethodType(loggerSetState, logging.getLogger(loggername))
-    logging.getLogger(loggername).setLevel(logging.CRITICAL)
 
 manticore_verbosity=''
 
@@ -62,6 +53,7 @@
     global manticore_verbosity
     global loggers
 
+    logging.basicConfig(format='%(asctime)s: [%(process)d]%(stateid)s %(name)s:%(levelname)s: %(message)s', stream=sys.stdout, level=logging.ERROR)
     if isinstance(setting, (int, long)):
         #10             20            30               40             50
         #logging.DEBUG, logging.INFO, logging.WARNING, logging.ERROR, logging.CRITICAL
@@ -70,7 +62,7 @@
                   'MMMEEEPPPP',
                   'MMMMEEECCCCPPPP',
                   'MMMMEEECCCCRRRRPPPP',
-                  'MMMMEEECCCCRRRRSSSSPPPP',]
+                  'MMMMEEEECCCCRRRRSSSSPPPP',]
         # Takes a value and ensures it's in a certain range
         def clamp(val, minimum, maximum):
             return sorted((minimum, val, maximum))[1]
@@ -85,8 +77,22 @@
     initials = dict([ (x[0],x) for x in loggers])
     assert all( c in initials.keys() for c in setting )
 
-<<<<<<< HEAD
-def makeEVM(args):
+    #Reset loggers to high (40)
+    for loggername in loggers:
+        logging.getLogger(loggername).addFilter(ctxfilter)
+        logging.getLogger(loggername).setState = types.MethodType(loggerSetState, logging.getLogger(loggername))
+        logging.getLogger(loggername).setLevel(logging.CRITICAL)
+
+    for c in setting:
+        loggername = initials[c]
+        level = logging.getLogger(loggername).getEffectiveLevel() -10
+        level = logging.DEBUG if level < logging.DEBUG else level
+        print loggername, level
+        logging.getLogger(loggername).setLevel(level)
+    
+    manticore_verbosity = setting
+
+def make_evm(args):
     constraints = ConstraintSet()
     import ast
     contract = {}
@@ -124,16 +130,6 @@
     print '[+] Loading EVM program\n' # %s'% platform.disassemble()
 
     return initial_state
-=======
-    #Reset loggers to high (40)
-    for c in setting:
-        loggername = initials[c]
-        level = logging.getLogger(loggername).getEffectiveLevel() -10
-        level = logging.DEBUG if level < logging.DEBUG else level
-        logging.getLogger(loggername).setLevel(level)
-    
-    manticore_verbosity = setting
->>>>>>> 6b7c77c0
 
 
 def make_decree(program, concrete_data='', **kwargs):
@@ -234,14 +230,10 @@
         raise NotImplementedError("Binary {} not supported.".format(binary_path))
         state = make_windows(binary_path, *args, **kwargs)
     elif magic == '\x7fCGC':
-<<<<<<< HEAD
-        return 'DECREE'
-    elif magic == '#EVM':
-        return 'EVM'
-=======
         # Decree
         state = make_decree(binary_path, *args, **kwargs)
->>>>>>> 6b7c77c0
+    elif magic == '#EVM':
+        state = make_evm(binary_path, *args, **kwargs)
     else:
         raise NotImplementedError("Binary {} not supported.".format(binary_path))
 
@@ -299,6 +291,11 @@
             initial_state = make_initial_state(binary_path, *args, **kwargs)
             self.add(initial_state)
 
+    def subscribe(self, name, callback):
+        from types import MethodType
+        self._executor.subscribe(name, MethodType(callback, self))
+
+
     @property
     def context(self):
         ''' Convenient access to shared context '''
@@ -345,175 +342,6 @@
         self._should_profile = enable_profiling
 
     @property
-<<<<<<< HEAD
-    def concrete_data(self):
-        return self._concrete_data
-
-    @concrete_data.setter
-    def concrete_data(self, data):
-        self._concrete_data = data
-
-    @property
-    def maxstates(self):
-        return self._maxstates
-
-    @maxstates.setter
-    def maxstates(self, max_states):
-        self._maxstates = max_states
-
-    @property
-    def dumpafter(self):
-        return self._dumpafter
-
-    @dumpafter.setter
-    def dumpafter(self, dump_after):
-        self._dumpafter = dump_after
-
-    @property
-    def maxstorage(self):
-        return self._maxstorage
-
-    @maxstorage.setter
-    def maxstorage(self, max_storage):
-        self._maxstorage = max_storage
-
-    @property
-    def verbosity(self):
-        '''
-        Convenience interface for setting logging verbosity to one of several predefined
-        logging presets. Valid values: 0-5
-        '''
-        return self._verbosity
-
-    @verbosity.setter
-    def verbosity(self, setting):
-        levels = [[],
-                  [('MAIN', logging.INFO), ('EXECUTOR', logging.INFO)],
-                  [('PLATFORM', logging.DEBUG)],
-                  [('MEMORY', logging.DEBUG), ('CPU', logging.DEBUG)],
-                  [('REGISTERS', logging.DEBUG)],
-                  [('SMT', logging.DEBUG)]]
-
-        # Takes a value and ensures it's in a certain range
-        def clamp(val, minimum, maximum):
-            return sorted((minimum, val, maximum))[1]
-
-        clamped = clamp(setting, 0, len(levels) - 1)
-        if clamped != setting:
-            logger.debug("%s not between 0 and %d, forcing to %d", setting, len(levels) - 1, clamped)
-        for level in range(clamped + 1):
-            for log_type, log_level in levels[level]:
-                logging.getLogger(log_type).setLevel(log_level)
-        self._verbosity = clamped
-
-    def hook(self, pc):
-        '''
-        A decorator used to register a hook function for a given instruction address.
-        Equivalent to calling :func:`~add_hook`.
-
-        :param pc: Address of instruction to hook
-        :type pc: int or None
-        '''
-        def decorator(f):
-            self.add_hook(pc, f)
-            return f
-        return decorator
-
-    def add_hook(self, pc, callback):
-        '''
-        Add a callback to be invoked on executing a program counter. Pass `None`
-        for pc to invoke callback on every instruction. `callback` should be a callable
-        that takes one :class:`~manticore.core.state.State` argument.
-
-        :param pc: Address of instruction to hook
-        :type pc: int or None
-        :param callable callback: Hook function
-        '''
-        if not (isinstance(pc, (int, long)) or pc is None):
-            raise TypeError("pc must be either an int or None, not {}".format(pc.__class__.__name__))
-        else:
-            self._hooks.setdefault(pc, set()).add(callback)
-
-    def add_symbolic_file(self, symbolic_file):
-        '''
-        Add a symbolic file. Each '+' in the file will be considered
-        as symbolic, other char are concretized.
-        Symbolic files must have been defined before the call to `run()`.
-
-        :param str symbolic_file: the name of the symbolic file
-        '''
-        self._symbolic_files.append(symbolic_file)
-
-    def _get_symbol_address(self, symbol):
-        '''
-        Return the address of |symbol| within the binary
-        '''
-        if self._binary_obj is None:
-            return NotImplementedError("Symbols aren't supported")
-
-        for section in self._binary_obj.iter_sections():
-            if not isinstance(section, SymbolTableSection):
-                continue
-
-            symbols = section.get_symbol_by_name(symbol)
-            if len(symbols) == 0:
-                continue
-
-            return symbols[0].entry['st_value']
-
-    def _make_state(self, path):
-        if self._binary_type == 'ELF':
-            # Linux
-            env = ['%s=%s'%(k,v) for k,v in self._env.items()]
-            state = makeLinux(self._binary, self._argv, env, self._symbolic_files, self._concrete_data)
-        elif self._binary_type == 'PE':
-            # Windows
-            state = makeWindows(self._args)
-        elif self._binary_type == 'DECREE':
-            # Decree
-            state = makeDecree(self._args)
-        elif self._binary_type == 'EVM':
-            # Decree
-            state = makeEVM(self._args)
-        else:
-            raise NotImplementedError("Binary {} not supported.".format(path))
-
-        return state
-        
-    @property
-    def workspace(self):
-        if self._workspace_path is None:
-            self._workspace_path = self._make_workspace()
-
-        return self._workspace_path
-
-    @workspace.setter
-    def workspace(self, path):
-        assert not self._running, "Can't set workspace if Manticore is running."
-
-        if os.path.exists(path):
-            assert os.path.isdir(path)
-        else:
-            os.mkdir(path)
-
-        self._workspace_path = os.path.abspath(path)
-
-    def _make_workspace(self):
-        ''' Make working directory '''
-        return os.path.abspath(tempfile.mkdtemp(prefix="mcore_", dir='./'))
-
-    @property
-    def policy(self):
-        return self._policy
-
-    @policy.setter
-    def policy(self, policy):
-        assert not self._running, "Can't set policy if Manticore is running."
-        self._policy = policy
-
-    @property
-=======
->>>>>>> 6b7c77c0
     def coverage_file(self):
         return self._coverage_file
 
@@ -539,7 +367,6 @@
         self._policy = policy
 
     def add(self, state):
-        assert not self.running, "Can't add state where running. Can we?"
         self._executor.add(state)
 
     ###########################################################################
@@ -774,111 +601,6 @@
         :param state: The state to generate information about
         :param message: Accompanying message
         '''
-<<<<<<< HEAD
-        import StringIO
-        _getFilename = self._executor._workspace_filename
-        test_number = testcase_id
-        logger.debug("Generating testcase No. %d - %s",
-                test_number, message)
-
-        # Summarize state
-        output = StringIO.StringIO()
-        memories = set()
-
-        output.write("Command line:\n  " + ' '.join(sys.argv) + '\n')
-        output.write('Status:\n  {}\n'.format(message))
-        output.write('\n')
-        
-        #Fixme This should go in generate_testcase_lisnux only
-        try:
-            for cpu in filter(None, state.platform.procs):
-                idx = state.platform.procs.index(cpu)
-                output.write("================ PROC: %02d ================\n"%idx)
-
-                output.write("Memory:\n")
-                if hash(cpu.memory) not in memories:
-                    for m in str(cpu.memory).split('\n'):
-                        output.write("  %s\n"%m)
-                    memories.add(hash(cpu.memory))
-
-                output.write("CPU:\n{}".format(cpu))
-
-                if hasattr(cpu, "instruction") and cpu.instruction is not None:
-                    i = cpu.instruction
-                    output.write("  Instruction: 0x%x\t(%s %s)\n" %(i.address, i.mnemonic, i.op_str))
-                else:
-                    output.write("  Instruction: {symbolic}\n")
-        except:
-            pass
-        with open(_getFilename('test_%08x.messages'%test_number),'a') as f:
-            f.write(output.getvalue())
-            output.close()
-
-        tracefile = 'test_{:08x}.trace'.format(test_number)
-        with open(_getFilename(tracefile), 'w') as f:
-            for pc in state.context['visited']:
-                f.write('0x{:08x}\n'.format(pc))
-
-        # Save constraints formula
-        smtfile = 'test_{:08x}.smt'.format(test_number)
-        with open(_getFilename(smtfile), 'wb') as f:
-            f.write(str(state.constraints))
-        
-        assert solver.check(state.constraints)
-        for symbol in state.input_symbols:
-            buf = solver.get_value(state.constraints, symbol)
-            file(_getFilename('test_%08x.txt'%test_number),'a').write("%s: %s\n"%(symbol.name, repr(buf)))
-        
-        #Fixme This should go in generate_testcase_lisnux only
-        try:
-            file(_getFilename('test_%08x.syscalls'%test_number),'a').write(repr(state.platform.syscall_trace))
-        except:
-            pass
-
-        #Fixme This should go in generate_testcase_lisnux only
-        try:
-            stdout = ''
-            stderr = ''
-            for sysname, fd, data in state.platform.syscall_trace:
-                if sysname in ('_transmit', '_write') and fd == 1:
-                    stdout += ''.join(map(str, data))
-                if sysname in ('_transmit', '_write') and fd == 2:
-                    stderr += ''.join(map(str, data))
-            file(_getFilename('test_%08x.stdout'%test_number),'a').write(stdout)
-            file(_getFilename('test_%08x.stderr'%test_number),'a').write(stderr)
-        except:
-            pass
-
-        #Fixme This should go in generate_testcase_lisnux only
-        try:
-            # Save STDIN solution
-            stdin_file = 'test_{:08x}.stdin'.format(test_number)
-            with open(_getFilename(stdin_file), 'wb') as f:
-                try:
-                    for sysname, fd, data in state.platform.syscall_trace:
-                        if sysname not in ('_receive', '_read') or fd != 0:
-                            continue
-                        for c in data:
-                            f.write(chr(solver.get_value(state.constraints, c)))
-                except SolverException, e:
-                    f.seek(0)
-                    f.write("{SolverException}\n")
-                    f.truncate()
-        except:
-            pass
-
-        return test_number
-
-
-    def finish_run(self):
-        if self.should_profile:
-            class PstatsFormatted:
-                def __init__(self, d):
-                    self.stats = dict(d)
-                def create_stats(self):
-                    pass
-            with self.locked_context('profiling_stats') as profiling_stats:
-=======
         testcase_id = self._output.save_testcase(state, message)
         logger.debug("Generated testcase No. %d - %s", testcase_id, message)
 
@@ -890,7 +612,6 @@
                 pass
         with self.locked_context('profiling_stats') as profiling_stats:
             with self._output.save_stream('profiling.bin', binary=True) as s:
->>>>>>> 6b7c77c0
                 ps = None
                 for item in profiling_stats:
                     try:
