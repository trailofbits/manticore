import os
import sys
import time
import types
import binascii
import functools
import cProfile
import pstats
import itertools
from multiprocessing import Process
from contextlib import contextmanager

from threading import Timer

#FIXME: remove this three
import elftools
from elftools.elf.elffile import ELFFile
from elftools.elf.sections import SymbolTableSection

from .core.executor import Executor
from .core.parser import parse
from .core.state import State, TerminateState
from .core.smtlib import solver, ConstraintSet
from .core.workspace import ManticoreOutput, Workspace
from .platforms import linux, decree, windows, evm
from .utils.helpers import issymbolic, is_binja_disassembler
from .utils.nointerrupt import WithKeyboardInterruptAs
from .utils.event import Eventful
from .core.plugin import Plugin, InstructionCounter, RecordSymbolicBranches, Visited, Tracer
import logging
from .utils import log


logger = logging.getLogger(__name__)
log.init_logging()

def make_binja(program, disasm, argv, env, symbolic_files, concrete_start=''):
    def _check_disassembler_present(disasm):
        if is_binja_disassembler(disasm):
            try:
                import binaryninja
            except ImportError:
                err = ("BinaryNinja not found! You MUST own a BinaryNinja version"
                       " that supports GUI-less processing for this option"
                       " to work. Please configure your PYTHONPATH appropriately or"
                       " select a different disassembler")
                raise SystemExit(err)
    _check_disassembler_present(disasm)
    constraints = ConstraintSet()
    logger.info('Loading binary ninja IL from %s', program)
    platform = linux.SLinux(program,
                            argv=argv,
                            envp=env,
                            symbolic_files=symbolic_files,
                            disasm=disasm)
    initial_state = State(constraints, platform)
    return initial_state

def make_decree(program, concrete_data='', **kwargs):
    constraints = ConstraintSet()
    platform = decree.SDecree(constraints, program)
    initial_state = State(constraints, platform)
    logger.info('Loading program %s', program)

    if concrete_data != '':
        logger.info('Starting with concrete input: {}'.format(concrete_data))
    platform.input.transmit(concrete_data)
    platform.input.transmit(initial_state.symbolicate_buffer('+'*14, label='RECEIVE'))
    return initial_state

def make_linux(program, argv=None, env=None, symbolic_files=None, concrete_start = ''):
    env = {} if env is None else env
    argv = [] if argv is None else argv
    env = ['%s=%s'%(k,v) for k,v in env.items()]

    logger.info('Loading program %s', program)

    constraints = ConstraintSet()
    platform = linux.SLinux(program, argv=argv, envp=env,
                            symbolic_files=symbolic_files)

    initial_state = State(constraints, platform)

    if concrete_start != '':
        logger.info('Starting with concrete input: %s', concrete_start)

    for i, arg in enumerate(argv):
        argv[i] = initial_state.symbolicate_buffer(arg, label='ARGV%d' % (i+1))

    for i, evar in enumerate(env):
        env[i] = initial_state.symbolicate_buffer(evar, label='ENV%d' % (i+1))

    # If any of the arguments or environment refer to symbolic values, re-
    # initialize the stack
    if any(issymbolic(x) for val in argv + env for x in val):
        platform.setup_stack([program] + argv, env)

    platform.input.write(concrete_start)

    #set stdin input...
    platform.input.write(initial_state.symbolicate_buffer('+' * 256,
                                                          label='STDIN'))
    return initial_state


def make_windows(program, **kwargs):
    args = kwargs['args']
    assert args.size is not None, "Need to specify buffer size"
    assert args.buffer is not None, "Need to specify buffer base address"
    additional_context = None
    if args.context:
        import cPickle
        with open(args.context, "r") as addl_context_file:
            additional_context = cPickle.loads(addl_context_file.read())
            logger.info('Additional context loaded with contents {}'.format(additional_context)) #DEBUG

    constraints = ConstraintSet()
    platform = windows.SWindows(program, additional_context, snapshot_folder=args.workspace)

    initial_state = State(constraints, platform)

    #This will interpret the buffer specification written in INTEL ASM. (It may dereference pointers)
    data_size = parse(args.size, platform.current.read_bytes, platform.current.read_register)
    data_ptr  = parse(args.buffer, platform.current.read_bytes, platform.current.read_register)

    logger.info('Buffer at %x size %d bytes', data_ptr, data_size)
    buf_str = "".join(platform.current.read_bytes(data_ptr, data_size))
    logger.info('Original buffer: %s', buf_str.encode('hex'))

    offset = args.offset
    platform.current.write_bytes(data_ptr, initial_state.new_symbolic_buffer(data_size, name='INITIAL_BUFFER'))

    return initial_state

def make_initial_state(binary_path, **kwargs):
    if 'disasm' in kwargs:
        if kwargs.get('disasm') == "binja-il":
            return make_binja(binary_path, **kwargs)
        else:
            del kwargs['disasm']
    magic = file(binary_path).read(4)
    if magic == '\x7fELF':
        # Linux
        state = make_linux(binary_path, **kwargs)
    elif magic == '\x7fCGC':
        # Decree
        state = make_decree(binary_path, **kwargs)
<<<<<<< HEAD
    elif magic == 'MDMP':
        state = make_windows(binary_path, **kwargs)
=======
    elif magic == '#EVM':
        state = make_evm(binary_path, **kwargs)
>>>>>>> 08e8c3b7
    else:
        raise NotImplementedError("Binary {} not supported.".format(binary_path))
    return state

class Manticore(Eventful):
    '''
    The central analysis object.

    This should generally not be invoked directly; the various
    class method constructors should be preferred:
    :meth:`~manticore.Manticore.linux`,
    :meth:`~manticore.Manticore.decree`,
    :meth:`~manticore.Manticore.evm`.

    :param path_or_state: Path to a binary to analyze (**deprecated**) or `State` object
    :type path_or_state: str or State
    :param argv: Arguments to provide to binary (**deprecated**)
    :type argv: list[str]
    :ivar dict context: Global context for arbitrary data storage
    '''

    _published_events = {'start_run', 'finish_run'}

    def __init__(self, path_or_state, argv=None, workspace_url=None, policy='random', **kwargs):
        super(Manticore, self).__init__()

        if isinstance(workspace_url, str):
            if ':' not in workspace_url:
                ws_path = 'fs:' + workspace_url
            else:
                ws_path = workspace_url
        else:
            if workspace_url is not None:
                raise Exception('Invalid workspace')
            ws_path = None



        self._output = ManticoreOutput(ws_path)
        self._context = {}

        #sugar for 'will_execute_instruction"
        self._hooks = {}
        self._executor = Executor(workspace=ws_path, policy=policy)
        self._workers = []

        #Link Executor events to default callbacks in manticore object
        self.forward_events_from(self._executor)

        if isinstance(path_or_state, str):
            assert os.path.isfile(path_or_state)
            self._initial_state = make_initial_state(path_or_state, argv=argv, **kwargs)
        elif isinstance(path_or_state, State):
            self._initial_state = path_or_state

        if not isinstance(self._initial_state, State):
            raise TypeError("Manticore must be intialized with either a State or a path to a binary")

        self.plugins = set()

        #Move the folowing into a plugin
        self._assertions = {}
        self._coverage_file = None

        #FIXME move the folowing to aplugin
        self.subscribe('will_generate_testcase', self._generate_testcase_callback)
        self.subscribe('did_finish_run', self._did_finish_run_callback)

        #Default plugins for now.. FIXME?
        self.register_plugin(InstructionCounter())
        self.register_plugin(Visited())
        self.register_plugin(Tracer())
        self.register_plugin(RecordSymbolicBranches())


    def register_plugin(self, plugin):
        #Global enumeration of valid events
        assert isinstance(plugin, Plugin)
        assert plugin not in self.plugins, "Plugin instance already registered"
        assert plugin.manticore is None, "Plugin instance already owned"

        plugin.manticore = self
        self.plugins.add(plugin)

        events = Eventful.all_events()
        prefix = Eventful.prefixes
        all_events = [x+y for x, y in itertools.product(prefix, events)]
        for event_name in all_events:
            callback_name = '{}_callback'.format(event_name)
            callback = getattr(plugin, callback_name, None)
            if callback is not None:
                self.subscribe(event_name, callback)

        if logger.isEnabledFor(logging.DEBUG):
            for callback_name in dir(plugin):
                if callback_name.endswith('_callback'):
                    event_name = callback_name[:-9]
                    if event_name not in all_events:
                        logger.warning("There is no event name %s for callback on plugin type %s", event_name, type(plugin) )



    def unregister_plugin(self, plugin):
        assert plugin in self.plugins, "Plugin instance not registered"
        self.plugins.remove(plugin)
        plugin.manticore = None



    @classmethod
    def linux(cls, path, argv=None, envp=None, symbolic_files=None, concrete_start='', **kwargs):
        """
        Constructor for Linux binary analysis.

        :param str path: Path to binary to analyze
        :param argv: Arguments to provide to the binary
        :type argv: list[str]
        :param envp: Environment to provide to the binary
        :type envp: dict[str, str]
        :param symbolic_files: Filenames to mark as having symbolic input
        :type symbolic_files: list[str]
        :param str concrete_start: Concrete stdin to use before symbolic inputt
        :param kwargs: Forwarded to the Manticore constructor
        :return: Manticore instance, initialized with a Linux State
        :rtype: Manticore
        """
        try:
            return cls(make_linux(path, argv, envp, symbolic_files, concrete_start), **kwargs)
        except elftools.common.exceptions.ELFError:
            raise Exception('Invalid binary: {}'.format(path))

    @classmethod
    def decree(cls, path, concrete_start='', **kwargs):
        """
        Constructor for Decree binary analysis.

        :param str path: Path to binary to analyze
        :param str concrete_start: Concrete stdin to use before symbolic inputt
        :param kwargs: Forwarded to the Manticore constructor
        :return: Manticore instance, initialized with a Decree State
        :rtype: Manticore
        """
        try:
            return cls(make_decree(path, concrete_start), **kwargs)
        except KeyError:  # FIXME(mark) magic parsing for DECREE should raise better error
            raise Exception('Invalid binary: {}'.format(path))

    @classmethod
    def evm(cls, **kwargs):
        """
        Constructor for Ethereum virtual machine bytecode analysis.

        :param kwargs: Forwarded to the Manticore constructor
        :return: Manticore instance, initialized with a EVM State
        :rtype: Manticore
        """
        #Make the constraint store
        constraints = ConstraintSet()
        #make the ethereum world state
        world = evm.EVMWorld(constraints)
        return cls(State(constraints, world), **kwargs)

    @property
    def initial_state(self):
        return self._initial_state

    def subscribe(self, name, callback):
        from types import MethodType
        if not isinstance(callback,MethodType):
            callback = MethodType(callback, self)
        super(Manticore,self).subscribe(name, callback)

    @property
    def context(self):
        ''' Convenient access to shared context '''
        if not self.running:
            return self._context
        else:
            logger.warning("Using shared context without a lock")
            return self._executor._shared_context


    @contextmanager
    def locked_context(self, key=None, value_type=list):
        """
        A context manager that provides safe parallel access to the global Manticore context.
        This should be used to access the global Manticore context
        when parallel analysis is activated. Code within the `with` block is executed
        atomically, so access of shared variables should occur within.

        Example use::

            with m.locked_context() as context:
                visited = context['visited']
                visited.append(state.cpu.PC)
                context['visited'] = visited

        Optionally, parameters can specify a key and type for the object paired to this key.::

            with m.locked_context('feature_list', list) as feature_list:
                feature_list.append(1)

        :param object key: Storage key
        :param value_type: type of value associated with key
        :type value_type: list or dict or set
        """

        @contextmanager
        def _real_context():
            if not self.running :
                yield self._context
            else:
                with self._executor.locked_context() as context:
                    yield context

        with _real_context() as context:
            if key is None:
                yield context
            else:
                assert value_type in (list, dict, set)
                ctx = context.get(key, value_type())
                yield ctx
                context[key] = ctx

    @staticmethod
    def verbosity(level):
        """Convenience interface for setting logging verbosity to one of
        several predefined logging presets. Valid values: 0-5.
        """
        log.set_verbosity(level)

    @property
    def running(self):
        return self._executor._running.value

    def enqueue(self, state):
        ''' Dynamically enqueue states. Users should typically not need to do this '''
        self._executor.add(state)

    ###########################################################################
    # Workers                                                                 #
    ###########################################################################
    def _start_workers(self, num_processes, profiling=False):
        assert num_processes > 0, "Must have more than 0 worker processes"

        logger.info("Starting %d processes.", num_processes)

        if profiling:
            def profile_this(func):
                @functools.wraps(func)
                def wrapper(*args, **kwargs):
                    profile = cProfile.Profile()
                    profile.enable()
                    result = func(*args, **kwargs)
                    profile.disable()
                    profile.create_stats()
                    with self.locked_context('profiling_stats', list) as profiling_stats:
                        profiling_stats.append(profile.stats.items())
                    return result
                return wrapper

            target = profile_this(self._executor.run)
        else:
            target = self._executor.run

        if num_processes == 1:
            target()
        else:
            for _ in range(num_processes):
                p = Process(target=target, args=())
                self._workers.append(p)
                p.start()

    @property
    def running(self):
        return self._executor._running.value

    def enqueue(self, state):
        ''' Dynamically enqueue states. Users should typically not need to do this '''
        assert not self.running, "Can't add state where running. Can we?"
        self._executor.enqueue(state)

    ###########################################################################
    # Workers                                                                 #
    ###########################################################################
    def _start_workers(self, num_processes, profiling=False):
        assert num_processes > 0, "Must have more than 0 worker processes"

        logger.info("Starting %d processes.", num_processes)

        if profiling:
            def profile_this(func):
                @functools.wraps(func)
                def wrapper(*args, **kwargs):
                    profile = cProfile.Profile()
                    profile.enable()
                    result = func(*args, **kwargs)
                    profile.disable()
                    profile.create_stats()
                    with self.locked_context('profiling_stats', list) as profiling_stats:
                        profiling_stats.append(profile.stats.items())
                    return result
                return wrapper

            target = profile_this(self._executor.run)
        else:
            target = self._executor.run

        if num_processes == 1:
            target()
        else:
            for _ in range(num_processes):
                p = Process(target=target, args=())
                self._workers.append(p)
                p.start()

    def _join_workers(self):
        with WithKeyboardInterruptAs(self._executor.shutdown):
            while len(self._workers) > 0:
                self._workers.pop().join()


    ############################################################################
    # Common hooks + callback
    ############################################################################

    def init(self, f):
        '''
        A decorator used to register a hook function to run before analysis begins. Hook
        function takes one :class:`~manticore.core.state.State` argument.
        '''
        def callback(manticore_obj, state):
            f(state)
        self.subscribe('will_start_run', types.MethodType(callback, self))
        return f

    def hook(self, pc):
        '''
        A decorator used to register a hook function for a given instruction address.
        Equivalent to calling :func:`~add_hook`.

        :param pc: Address of instruction to hook
        :type pc: int or None
        '''
        def decorator(f):
            self.add_hook(pc, f)
            return f
        return decorator

    def add_hook(self, pc, callback):
        '''
        Add a callback to be invoked on executing a program counter. Pass `None`
        for pc to invoke callback on every instruction. `callback` should be a callable
        that takes one :class:`~manticore.core.state.State` argument.

        :param pc: Address of instruction to hook
        :type pc: int or None
        :param callable callback: Hook function
        '''
        if not (isinstance(pc, (int, long)) or pc is None):
            raise TypeError("pc must be either an int or None, not {}".format(pc.__class__.__name__))
        else:
            self._hooks.setdefault(pc, set()).add(callback)
            if self._hooks:
                self._executor.subscribe('will_execute_instruction', self._hook_callback)

    def _hook_callback(self, state, pc, instruction):
        'Invoke all registered generic hooks'

        # Ignore symbolic pc.
        # TODO(yan): Should we ask the solver if any of the hooks are possible,
        # and execute those that are?
        if not isinstance(pc, (int, long)):
            return

        # Invoke all pc-specific hooks
        for cb in self._hooks.get(pc, []):
            cb(state)

        # Invoke all pc-agnostic hooks
        for cb in self._hooks.get(None, []):
            cb(state)

    ############################################################################
    # Model hooks + callback
    ############################################################################

    def apply_model_hooks(self, path):
        #TODO(yan): Simplify the partial function application

        # Imported straight from __main__.py; this will be re-written once the new
        # event code is in place.
        import core.cpu
        import importlib
        import platforms

        with open(path, 'r') as fnames:
            for line in fnames.readlines():
                address, cc_name, name = line.strip().split(' ')
                fmodel = platforms
                name_parts = name.split('.')
                importlib.import_module(".platforms.{}".format(name_parts[0]), 'manticore')
                for n in name_parts:
                    fmodel = getattr(fmodel,n)
                assert fmodel != platforms
                def cb_function(state):
                    state.platform.invoke_model(fmodel, prefix_args=(state.platform,))
                self._model_hooks.setdefault(int(address,0), set()).add(cb_function)
                self._executor.subscribe('will_execute_instruction', self._model_hook_callback)


    def _model_hook_callback(self, state, instruction):
        pc = state.cpu.PC
        if pc not in self._model_hooks:
            return

        for cb in self._model_hooks[pc]:
            cb(state)


    ############################################################################
    # Assertion hooks + callback
    ############################################################################

    def load_assertions(self, path):
        with open(path, 'r') as f:
            for line in f.readlines():
                pc = int(line.split(' ')[0], 16)
                if pc in self._assertions:
                    logger.debug("Repeated PC in assertions file %s", path)
                self._assertions[pc] = ' '.join(line.split(' ')[1:])
                self.subscribe('will_execute_instruction', self._assertions_callback)

    def _assertions_callback(self, state, pc, instruction):
        if pc not in self._assertions:
            return

        from core.parser import parse

        program = self._assertions[pc]

        #This will interpret the buffer specification written in INTEL ASM.
        # (It may dereference pointers)
        assertion = parse(program, state.cpu.read_int, state.cpu.read_register)
        if not solver.can_be_true(state.constraints, assertion):
            logger.info(str(state.cpu))
            logger.info("Assertion %x -> {%s} does not hold. Aborting state.",
                    state.cpu.pc, program)
            raise TerminateState()

        #Everything is good add it.
        state.constraints.add(assertion)


    ##########################################################################
    #Some are placeholders Remove FIXME
    #Any platform specific callback should go to a plugin

    def _generate_testcase_callback(self, state, name, message):
        '''
        Create a serialized description of a given state.
        :param state: The state to generate information about
        :param message: Accompanying message
        '''
        testcase_id = self._output.save_testcase(state, name, message)
        logger.info("Generated testcase No. {} - {}".format(testcase_id, message))

    def _produce_profiling_data(self):
        class PstatsFormatted:
            def __init__(self, d):
                self.stats = dict(d)
            def create_stats(self):
                pass
        with self.locked_context('profiling_stats') as profiling_stats:
            with self._output.save_stream('profiling.bin', binary=True) as s:
                ps = None
                for item in profiling_stats:
                    try:
                        stat = PstatsFormatted(item)
                        if ps is None:
                            ps = pstats.Stats(stat, stream=s)
                        else:
                            ps.add(stat)
                    except TypeError:
                        logger.info("Incorrectly formatted profiling information in _stats, skipping")

                if ps is None:
                    logger.info("Profiling failed")
                else:
                    # XXX(yan): pstats does not support dumping to a file stream, only to a file
                    # name. Below is essentially the implementation of pstats.dump_stats() without
                    # the extra open().
                    import marshal
                    marshal.dump(ps.stats, s)

    def _start_run(self):
        assert not self.running
        if self._initial_state is not None:
            self._publish('will_start_run', self._initial_state)

            self.enqueue(self._initial_state)
            self._initial_state = None

        #Copy the local main context to the shared conext
        self._executor._shared_context.update(self._context)

    def _finish_run(self, profiling=False):
        assert not self.running
        #Copy back the shared context
        self._context = dict(self._executor._shared_context)

        if profiling:
            self._produce_profiling_data()

        self._publish('did_finish_run')

    def run(self, procs=1, timeout=0, should_profile=False):
        '''
        Runs analysis.

        :param int procs: Number of parallel worker processes
        :param timeout: Analysis timeout, in seconds
        '''
        assert not self.running, "Manticore is already running."
        self._start_run()

        self._time_started = time.time()
        if timeout > 0:
            t = Timer(timeout, self.terminate)
            t.start()
        try:
            self._start_workers(procs, profiling=should_profile)

            self._join_workers()
        finally:
            if timeout > 0:
                t.cancel()
        self._finish_run(profiling=should_profile)


    def terminate(self):
        '''
        Gracefully terminate the currently-executing run. Typically called from within
        a :func:`~hook`.
        '''
        self._executor.shutdown()


    #############################################################################
    #############################################################################
    #############################################################################
    # Move all the following elsewhere Not all manticores have this
    def _get_symbol_address(self, symbol):
        '''
        Return the address of |symbol| within the binary
        '''

        # XXX(yan) This is a bit obtuse; once PE support is updated this should
        # be refactored out
        if self._binary_type == 'ELF':
            self._binary_obj = ELFFile(file(self._binary))


        if self._binary_obj is None:
            return NotImplementedError("Symbols aren't supported")

        for section in self._binary_obj.iter_sections():
            if not isinstance(section, SymbolTableSection):
                continue

            symbols = section.get_symbol_by_name(symbol)
            if len(symbols) == 0:
                continue

            return symbols[0].entry['st_value']


    @property
    def coverage_file(self):
        return self._coverage_file

    @coverage_file.setter
    def coverage_file(self, path):
        assert not self.running, "Can't set coverage file if Manticore is running."
        self._coverage_file = path

    def _did_finish_run_callback(self):
        _shared_context = self.context

        with self._output.save_stream('command.sh') as f:
            f.write(' '.join(sys.argv))

        elapsed = time.time() - self._time_started
        logger.info('Results in %s', self._output.uri)
        logger.info('Total time: %s', elapsed)
<|MERGE_RESOLUTION|>--- conflicted
+++ resolved
@@ -145,13 +145,10 @@
     elif magic == '\x7fCGC':
         # Decree
         state = make_decree(binary_path, **kwargs)
-<<<<<<< HEAD
     elif magic == 'MDMP':
         state = make_windows(binary_path, **kwargs)
-=======
     elif magic == '#EVM':
         state = make_evm(binary_path, **kwargs)
->>>>>>> 08e8c3b7
     else:
         raise NotImplementedError("Binary {} not supported.".format(binary_path))
     return state
