import os
import sys
import time
import types
import binascii
import functools
import cProfile
import pstats
import itertools
from multiprocessing import Process
from contextlib import contextmanager

from threading import Timer

#FIXME: remove this three
import elftools
from elftools.elf.elffile import ELFFile
from elftools.elf.sections import SymbolTableSection

from .core.executor import Executor
from .core.parser import parse
from .core.state import State, TerminateState
from .core.smtlib import solver, ConstraintSet
from .core.workspace import ManticoreOutput, Workspace
from .platforms import linux, decree, windows, evm
from .utils.helpers import issymbolic, is_binja_disassembler
from .utils.nointerrupt import WithKeyboardInterruptAs
from .utils.event import Eventful
from .core.plugin import Plugin, InstructionCounter, RecordSymbolicBranches, Visited, Tracer
import logging
from .utils import log


logger = logging.getLogger(__name__)
log.init_logging()

def make_binja(program, disasm, argv, env, symbolic_files, concrete_start=''):
    def _check_disassembler_present(disasm):
        if is_binja_disassembler(disasm):
            try:
                import binaryninja
            except ImportError:
                err = ("BinaryNinja not found! You MUST own a BinaryNinja version"
                       " that supports GUI-less processing for this option"
                       " to work. Please configure your PYTHONPATH appropriately or"
                       " select a different disassembler")
                raise SystemExit(err)
    _check_disassembler_present(disasm)
    constraints = ConstraintSet()
    logger.info('Loading binary ninja IL from %s', program)
    platform = linux.SLinux(program,
                            argv=argv,
                            envp=env,
                            symbolic_files=symbolic_files,
                            disasm=disasm)
    initial_state = State(constraints, platform)
    return initial_state

def make_decree(program, concrete_data='', **kwargs):
    constraints = ConstraintSet()
    platform = decree.SDecree(constraints, program)
    initial_state = State(constraints, platform)
    logger.info('Loading program %s', program)

    if concrete_data != '':
        logger.info('Starting with concrete input: {}'.format(concrete_data))
    platform.input.transmit(concrete_data)
    platform.input.transmit(initial_state.symbolicate_buffer('+'*14, label='RECEIVE'))
    return initial_state

def make_linux(program, argv=None, env=None, symbolic_files=None, concrete_start = ''):
    env = {} if env is None else env
    argv = [] if argv is None else argv
    env = ['%s=%s'%(k,v) for k,v in env.items()]

    logger.info('Loading program %s', program)

    constraints = ConstraintSet()
    platform = linux.SLinux(program, argv=argv, envp=env,
                            symbolic_files=symbolic_files)

    initial_state = State(constraints, platform)

    if concrete_start != '':
        logger.info('Starting with concrete input: %s', concrete_start)

    for i, arg in enumerate(argv):
        argv[i] = initial_state.symbolicate_buffer(arg, label='ARGV%d' % (i+1))

    for i, evar in enumerate(env):
        env[i] = initial_state.symbolicate_buffer(evar, label='ENV%d' % (i+1))

    # If any of the arguments or environment refer to symbolic values, re-
    # initialize the stack
    if any(issymbolic(x) for val in argv + env for x in val):
        platform.setup_stack([program] + argv, env)

    platform.input.write(concrete_start)

    #set stdin input...
    platform.input.write(initial_state.symbolicate_buffer('+' * 256,
                                                          label='STDIN'))
    return initial_state


def make_windows(args, programs, context, data, offset, maxsymb, workspace, size=None, buffer=None, **kwargs):
    assert args.size is not None, "Need to specify buffer size"
    assert args.buffer is not None, "Need to specify buffer base address"
    logger.debug('Loading program %s (platform: Windows)', args.argv)
    additional_context = None
    if args.context:
        with open(args.context, "r") as addl_context_file:
            additional_context = cPickle.loads(addl_context_file.read())
            logger.debug('Additional context loaded with contents {}'.format(additional_context)) #DEBUG

    constraints = ConstraintSet()
    platform = windows.SWindows(constraints, args.argv[0], additional_context, snapshot_folder=args.workspace)

    #This will interpret the buffer specification written in INTEL ASM. (It may dereference pointers)
    data_size = parse(args.size, platform.current.read_bytes, platform.current.read_register)
    data_ptr  = parse(args.buffer, platform.current.read_bytes, platform.current.read_register)

    logger.debug('Buffer at %x size %d bytes)', data_ptr, data_size)
    buf_str = "".join(platform.current.read_bytes(data_ptr, data_size))
    logger.debug('Original buffer: %s', buf_str.encode('hex'))

    offset = args.offset
    concrete_data = args.data.decode('hex')
    assert data_size >= offset + len(concrete_data)
    size = min(args.maxsymb, data_size - offset - len(concrete_data))
    symb = constraints.new_array(name='RAWMSG', index_max=size)

    platform.current.write_bytes(data_ptr + offset, concrete_data)
    platform.current.write_bytes(data_ptr + offset + len(concrete_data), [symb[i] for i in xrange(size)] )

    logger.debug('First %d bytes are left concrete', offset)
    logger.debug('followed by %d bytes of concrete start', len(concrete_data))
    hex_head = "".join(platform.current.read_bytes(data_ptr, offset+len(concrete_data)))
    logger.debug('Hexdump head: %s', hex_head.encode('hex'))
    logger.debug('Total symbolic characters inserted: %d', size)
    logger.debug('followed by %d bytes of unmodified concrete bytes at end.', (data_size-offset-len(concrete_data))-size )
    hex_tail = "".join(map(chr, platform.current.read_bytes(data_ptr+offset+len(concrete_data)+size, data_size-(offset+len(concrete_data)+size))))
    logger.debug('Hexdump tail: %s', hex_tail.encode('hex'))
    logger.info("Starting PC is: {:08x}".format(platform.current.PC))

    return State(constraints, platform)

def make_initial_state(binary_path, **kwargs):
    if 'disasm' in kwargs:
        if kwargs.get('disasm') == "binja-il":
            return make_binja(binary_path, **kwargs)
        else:
            del kwargs['disasm']
    magic = file(binary_path).read(4)
    if magic == '\x7fELF':
        # Linux
        state = make_linux(binary_path, **kwargs)
    elif magic == '\x7fCGC':
        # Decree
        state = make_decree(binary_path, **kwargs)
    elif magic == '#EVM':
        state = make_evm(binary_path, **kwargs)
    else:
        raise NotImplementedError("Binary {} not supported.".format(binary_path))
    return state

class Manticore(Eventful):
    '''
    The central analysis object.

    This should generally not be invoked directly; the various
    class method constructors should be preferred:
    :meth:`~manticore.Manticore.linux`,
    :meth:`~manticore.Manticore.decree`,
    :meth:`~manticore.Manticore.evm`.

    :param path_or_state: Path to a binary to analyze (**deprecated**) or `State` object
    :type path_or_state: str or State
    :param argv: Arguments to provide to binary (**deprecated**)
    :type argv: list[str]
    :ivar dict context: Global context for arbitrary data storage
    '''

    _published_events = {'start_run', 'finish_run'}

    def __init__(self, path_or_state, argv=None, workspace_url=None, policy='random', **kwargs):
        super(Manticore, self).__init__()

        if isinstance(workspace_url, str):
            if ':' not in workspace_url:
                ws_path = 'fs:' + workspace_url
            else:
                ws_path = workspace_url
        else:
            if workspace_url is not None:
                raise Exception('Invalid workspace')
            ws_path = None



        self._output = ManticoreOutput(ws_path)
        self._context = {}

        #sugar for 'will_execute_instruction"
        self._hooks = {}
        self._executor = Executor(workspace=self._output.descriptor, policy=policy)
        self._workers = []

        #Link Executor events to default callbacks in manticore object
        self.forward_events_from(self._executor)

<<<<<<< HEAD
=======
        if isinstance(path_or_state, str):
            assert os.path.isfile(path_or_state)
            self._initial_state = make_initial_state(path_or_state, argv=argv, **kwargs)
        elif isinstance(path_or_state, State):
            self._initial_state = path_or_state

        if not isinstance(self._initial_state, State):
            raise TypeError("Manticore must be intialized with either a State or a path to a binary")

>>>>>>> 8591bff4
        self.plugins = set()

        #Move the folowing into a plugin
        self._assertions = {}
        self._coverage_file = None
        self._run_args = (path_or_state, argv, kwargs)
        self._trace_to_follow = None

        #FIXME move the folowing to aplugin
        self.subscribe('will_generate_testcase', self._generate_testcase_callback)
        self.subscribe('did_finish_run', self._did_finish_run_callback)

        #Default plugins for now.. FIXME?
        self.register_plugin(InstructionCounter())
        self.register_plugin(Visited())
        self.register_plugin(Tracer())
        self.register_plugin(RecordSymbolicBranches())

    @property
    def trace(self):
        return self._trace_to_follow

    @trace.setter
    def trace(self, trace):
        self._trace_to_follow = trace

    def register_plugin(self, plugin):
        #Global enumeration of valid events
        assert isinstance(plugin, Plugin)
        assert plugin not in self.plugins, "Plugin instance already registered"
        assert plugin.manticore is None, "Plugin instance already owned"

        plugin.manticore = self
        self.plugins.add(plugin)

        events = Eventful.all_events()
        prefix = Eventful.prefixes

        all_events = [x+y for x, y in itertools.product(prefix, events)]
        for event_name in all_events:
            callback_name = '{}_callback'.format(event_name)
            callback = getattr(plugin, callback_name, None)
            if callback is not None:
                self.subscribe(event_name, callback)

        if logger.isEnabledFor(logging.DEBUG):
            for callback_name in dir(plugin):
                if callback_name.endswith('_callback'):
                    event_name = callback_name[:-9]
                    if event_name not in all_events:
                        logger.warning("There is no event name %s for callback on plugin type %s", event_name, type(plugin) )



    def unregister_plugin(self, plugin):
        assert plugin in self.plugins, "Plugin instance not registered"
        self.plugins.remove(plugin)
        plugin.manticore = None



    @classmethod
    def linux(cls, path, argv=None, envp=None, symbolic_files=None, concrete_start='', **kwargs):
        """
        Constructor for Linux binary analysis.

        :param str path: Path to binary to analyze
        :param argv: Arguments to provide to the binary
        :type argv: list[str]
        :param envp: Environment to provide to the binary
        :type envp: dict[str, str]
        :param symbolic_files: Filenames to mark as having symbolic input
        :type symbolic_files: list[str]
        :param str concrete_start: Concrete stdin to use before symbolic inputt
        :param kwargs: Forwarded to the Manticore constructor
        :return: Manticore instance, initialized with a Linux State
        :rtype: Manticore
        """
        try:
            return cls(make_linux(path, argv, envp, symbolic_files, concrete_start), **kwargs)
        except elftools.common.exceptions.ELFError:
            raise Exception('Invalid binary: {}'.format(path))

    @classmethod
    def decree(cls, path, concrete_start='', **kwargs):
        """
        Constructor for Decree binary analysis.

        :param str path: Path to binary to analyze
        :param str concrete_start: Concrete stdin to use before symbolic inputt
        :param kwargs: Forwarded to the Manticore constructor
        :return: Manticore instance, initialized with a Decree State
        :rtype: Manticore
        """
        try:
            return cls(make_decree(path, concrete_start), **kwargs)
        except KeyError:  # FIXME(mark) magic parsing for DECREE should raise better error
            raise Exception('Invalid binary: {}'.format(path))

    @classmethod
    def evm(cls, **kwargs):
        """
        Constructor for Ethereum virtual machine bytecode analysis.

        :param kwargs: Forwarded to the Manticore constructor
        :return: Manticore instance, initialized with a EVM State
        :rtype: Manticore
        """
        #Make the constraint store
        constraints = ConstraintSet()
        #make the ethereum world state
        world = evm.EVMWorld(constraints)
        return cls(State(constraints, world), **kwargs)

    @property
    def initial_state(self):
        return self._initial_state

    def subscribe(self, name, callback):
        from types import MethodType
        if not isinstance(callback,MethodType):
            callback = MethodType(callback, self)
        super(Manticore,self).subscribe(name, callback)

    @property
    def context(self):
        ''' Convenient access to shared context '''
        if not self.running:
            return self._context
        else:
            logger.warning("Using shared context without a lock")
            return self._executor._shared_context


    @contextmanager
    def locked_context(self, key=None, value_type=list):
        """
        A context manager that provides safe parallel access to the global Manticore context.
        This should be used to access the global Manticore context
        when parallel analysis is activated. Code within the `with` block is executed
        atomically, so access of shared variables should occur within.

        Example use::

            with m.locked_context() as context:
                visited = context['visited']
                visited.append(state.cpu.PC)
                context['visited'] = visited

        Optionally, parameters can specify a key and type for the object paired to this key.::

            with m.locked_context('feature_list', list) as feature_list:
                feature_list.append(1)

        :param object key: Storage key
        :param value_type: type of value associated with key
        :type value_type: list or dict or set
        """

        @contextmanager
        def _real_context():
            if not self.running :
                yield self._context
            else:
                with self._executor.locked_context() as context:
                    yield context

        with _real_context() as context:
            if key is None:
                yield context
            else:
                assert value_type in (list, dict, set)
                ctx = context.get(key, value_type())
                yield ctx
                context[key] = ctx

    @staticmethod
    def verbosity(level):
        """Convenience interface for setting logging verbosity to one of
        several predefined logging presets. Valid values: 0-5.
        """
        log.set_verbosity(level)

    @property
    def running(self):
        return self._executor._running.value

    def enqueue(self, state):
        ''' Dynamically enqueue states. Users should typically not need to do this '''
        self._executor.add(state)

    ###########################################################################
    # Workers                                                                 #
    ###########################################################################
    def _start_workers(self, num_processes, profiling=False):
        assert num_processes > 0, "Must have more than 0 worker processes"

        logger.info("Starting %d processes.", num_processes)

        if profiling:
            def profile_this(func):
                @functools.wraps(func)
                def wrapper(*args, **kwargs):
                    profile = cProfile.Profile()
                    profile.enable()
                    result = func(*args, **kwargs)
                    profile.disable()
                    profile.create_stats()
                    with self.locked_context('profiling_stats', list) as profiling_stats:
                        profiling_stats.append(profile.stats.items())
                    return result
                return wrapper

            target = profile_this(self._executor.run)
        else:
            target = self._executor.run

        if num_processes == 1:
            target()
        else:
            for _ in range(num_processes):
                p = Process(target=target, args=())
                self._workers.append(p)
                p.start()

    @property
    def running(self):
        return self._executor._running.value

    def enqueue(self, state):
        ''' Dynamically enqueue states. Users should typically not need to do this '''
        assert not self.running, "Can't add state where running. Can we?"
        self._executor.enqueue(state)

    ###########################################################################
    # Workers                                                                 #
    ###########################################################################
    def _start_workers(self, num_processes, profiling=False):
        assert num_processes > 0, "Must have more than 0 worker processes"

        logger.info("Starting %d processes.", num_processes)

        if profiling:
            def profile_this(func):
                @functools.wraps(func)
                def wrapper(*args, **kwargs):
                    profile = cProfile.Profile()
                    profile.enable()
                    result = func(*args, **kwargs)
                    profile.disable()
                    profile.create_stats()
                    with self.locked_context('profiling_stats', list) as profiling_stats:
                        profiling_stats.append(profile.stats.items())
                    return result
                return wrapper

            target = profile_this(self._executor.run)
        else:
            target = self._executor.run

        if num_processes == 1:
            target()
        else:
            for _ in range(num_processes):
                p = Process(target=target, args=())
                self._workers.append(p)
                p.start()

    def _join_workers(self):
        with WithKeyboardInterruptAs(self._executor.shutdown):
            while len(self._workers) > 0:
                self._workers.pop().join()


    ############################################################################
    # Common hooks + callback
    ############################################################################

    def init(self, f):
        '''
        A decorator used to register a hook function to run before analysis begins. Hook
        function takes one :class:`~manticore.core.state.State` argument.
        '''
        def callback(manticore_obj, state):
            f(state)
        self.subscribe('will_start_run', types.MethodType(callback, self))
        return f

    def hook(self, pc):
        '''
        A decorator used to register a hook function for a given instruction address.
        Equivalent to calling :func:`~add_hook`.

        :param pc: Address of instruction to hook
        :type pc: int or None
        '''
        def decorator(f):
            self.add_hook(pc, f)
            return f
        return decorator

    def add_hook(self, pc, callback):
        '''
        Add a callback to be invoked on executing a program counter. Pass `None`
        for pc to invoke callback on every instruction. `callback` should be a callable
        that takes one :class:`~manticore.core.state.State` argument.

        :param pc: Address of instruction to hook
        :type pc: int or None
        :param callable callback: Hook function
        '''
        if not (isinstance(pc, (int, long)) or pc is None):
            raise TypeError("pc must be either an int or None, not {}".format(pc.__class__.__name__))
        else:
            self._hooks.setdefault(pc, set()).add(callback)
            if self._hooks:
                self._executor.subscribe('will_execute_instruction', self._hook_callback)

    def _hook_callback(self, state, pc, instruction):
        'Invoke all registered generic hooks'

        # Ignore symbolic pc.
        # TODO(yan): Should we ask the solver if any of the hooks are possible,
        # and execute those that are?
        if not isinstance(pc, (int, long)):
            return

        # Invoke all pc-specific hooks
        for cb in self._hooks.get(pc, []):
            cb(state)

        # Invoke all pc-agnostic hooks
        for cb in self._hooks.get(None, []):
            cb(state)

    ############################################################################
    # Model hooks + callback
    ############################################################################

    def apply_model_hooks(self, path):
        #TODO(yan): Simplify the partial function application

        # Imported straight from __main__.py; this will be re-written once the new
        # event code is in place.
        import core.cpu
        import importlib
        import platforms

        with open(path, 'r') as fnames:
            for line in fnames.readlines():
                address, cc_name, name = line.strip().split(' ')
                fmodel = platforms
                name_parts = name.split('.')
                importlib.import_module(".platforms.{}".format(name_parts[0]), 'manticore')
                for n in name_parts:
                    fmodel = getattr(fmodel,n)
                assert fmodel != platforms
                def cb_function(state):
                    state.platform.invoke_model(fmodel, prefix_args=(state.platform,))
                self._model_hooks.setdefault(int(address,0), set()).add(cb_function)
                self._executor.subscribe('will_execute_instruction', self._model_hook_callback)


    def _model_hook_callback(self, state, instruction):
        pc = state.cpu.PC
        if pc not in self._model_hooks:
            return

        for cb in self._model_hooks[pc]:
            cb(state)


    ############################################################################
    # Assertion hooks + callback
    ############################################################################

    def load_assertions(self, path):
        with open(path, 'r') as f:
            for line in f.readlines():
                pc = int(line.split(' ')[0], 16)
                if pc in self._assertions:
                    logger.debug("Repeated PC in assertions file %s", path)
                self._assertions[pc] = ' '.join(line.split(' ')[1:])
                self.subscribe('will_execute_instruction', self._assertions_callback)

    def _assertions_callback(self, state, pc, instruction):
        if pc not in self._assertions:
            return

        from core.parser import parse

        program = self._assertions[pc]

        #This will interpret the buffer specification written in INTEL ASM.
        # (It may dereference pointers)
        assertion = parse(program, state.cpu.read_int, state.cpu.read_register)
        if not solver.can_be_true(state.constraints, assertion):
            logger.info(str(state.cpu))
            logger.info("Assertion %x -> {%s} does not hold. Aborting state.",
                    state.cpu.pc, program)
            raise TerminateState()

        #Everything is good add it.
        state.constraints.add(assertion)


    ##########################################################################
    #Some are placeholders Remove FIXME
    #Any platform specific callback should go to a plugin

    def _generate_testcase_callback(self, state, name, message):
        '''
        Create a serialized description of a given state.
        :param state: The state to generate information about
        :param message: Accompanying message
        '''
        testcase_id = self._output.save_testcase(state, name, message)
        logger.info("Generated testcase No. {} - {}".format(testcase_id, message))

    def _produce_profiling_data(self):
        class PstatsFormatted:
            def __init__(self, d):
                self.stats = dict(d)
            def create_stats(self):
                pass
        with self.locked_context('profiling_stats') as profiling_stats:
            with self._output.save_stream('profiling.bin', binary=True) as s:
                ps = None
                for item in profiling_stats:
                    try:
                        stat = PstatsFormatted(item)
                        if ps is None:
                            ps = pstats.Stats(stat, stream=s)
                        else:
                            ps.add(stat)
                    except TypeError:
                        logger.info("Incorrectly formatted profiling information in _stats, skipping")

                if ps is None:
                    logger.info("Profiling failed")
                else:
                    # XXX(yan): pstats does not support dumping to a file stream, only to a file
                    # name. Below is essentially the implementation of pstats.dump_stats() without
                    # the extra open().
                    import marshal
                    marshal.dump(ps.stats, s)

    def _start_run(self):
        assert not self.running

        path_or_state, argv, kwargs = self._run_args

        if isinstance(path_or_state, str):
            assert os.path.isfile(path_or_state)
            self._initial_state = make_initial_state(path_or_state, argv=argv, **kwargs)
        elif isinstance(path_or_state, State):
            self._initial_state = path_or_state
        else:
            raise TypeError("Manticore must be intialized with either a State or a path to a binary")

        #FIXME this will be self.publish
        self._publish('will_start_run', self._initial_state)

        self.enqueue(self._initial_state)
        self._initial_state = None

        #Copy the local main context to the shared conext
        self._executor._shared_context.update(self._context)

    def _finish_run(self, profiling=False):
        assert not self.running
        #Copy back the shared context
        self._context = dict(self._executor._shared_context)

        if profiling:
            self._produce_profiling_data()

        self._publish('did_finish_run')

    def run(self, procs=1, timeout=0, should_profile=False):
        '''
        Runs analysis.

        :param int procs: Number of parallel worker processes
        :param timeout: Analysis timeout, in seconds
        '''
        assert not self.running, "Manticore is already running."
        self._start_run()

        self._time_started = time.time()
        if timeout > 0:
            t = Timer(timeout, self.terminate)
            t.start()
        try:
            self._start_workers(procs, profiling=should_profile)

            self._join_workers()
        finally:
            if timeout > 0:
                t.cancel()
        self._finish_run(profiling=should_profile)


    def terminate(self):
        '''
        Gracefully terminate the currently-executing run. Typically called from within
        a :func:`~hook`.
        '''
        self._executor.shutdown()


    #############################################################################
    #############################################################################
    #############################################################################
    # Move all the following elsewhere Not all manticores have this
    def _get_symbol_address(self, symbol):
        '''
        Return the address of |symbol| within the binary
        '''

        # XXX(yan) This is a bit obtuse; once PE support is updated this should
        # be refactored out
        if self._binary_type == 'ELF':
            self._binary_obj = ELFFile(file(self._binary))


        if self._binary_obj is None:
            return NotImplementedError("Symbols aren't supported")

        for section in self._binary_obj.iter_sections():
            if not isinstance(section, SymbolTableSection):
                continue

            symbols = section.get_symbol_by_name(symbol)
            if len(symbols) == 0:
                continue

            return symbols[0].entry['st_value']


    @property
    def coverage_file(self):
        return self._coverage_file

    @coverage_file.setter
    def coverage_file(self, path):
        assert not self.running, "Can't set coverage file if Manticore is running."
        self._coverage_file = path

    def _did_finish_run_callback(self):
        _shared_context = self.context

        with self._output.save_stream('command.sh') as f:
            f.write(' '.join(sys.argv))

        elapsed = time.time() - self._time_started
        logger.info('Results in %s', self._output.uri)
        logger.info('Total time: %s', elapsed)
<|MERGE_RESOLUTION|>--- conflicted
+++ resolved
@@ -209,8 +209,6 @@
         #Link Executor events to default callbacks in manticore object
         self.forward_events_from(self._executor)
 
-<<<<<<< HEAD
-=======
         if isinstance(path_or_state, str):
             assert os.path.isfile(path_or_state)
             self._initial_state = make_initial_state(path_or_state, argv=argv, **kwargs)
@@ -220,7 +218,6 @@
         if not isinstance(self._initial_state, State):
             raise TypeError("Manticore must be intialized with either a State or a path to a binary")
 
->>>>>>> 8591bff4
         self.plugins = set()
 
         #Move the folowing into a plugin
