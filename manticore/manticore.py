--- conflicted
+++ resolved
@@ -200,13 +200,7 @@
 
         ctxfilter = ContextFilter()
 
-<<<<<<< HEAD
-        self.verbosity = self._verbosity
-
-        logging.basicConfig(format='%(asctime)s: [%(process)d]%(stateid)s %(name)s:%(levelname)s: %(message)s')
-=======
         logging.basicConfig(format='%(asctime)s: [%(process)d]%(stateid)s %(name)s:%(levelname)s: %(message)s', stream=sys.stdout)
->>>>>>> 0c31aeee
 
         for loggername in ['VISITOR', 'EXECUTOR', 'CPU', 'SMT', 'MEMORY', 'MAIN', 'MODEL']:
             logging.getLogger(loggername).addFilter(ctxfilter)
