import sys

if sys.version_info < (3, 6):
    print("Manticore requires Python 3.6 or higher.")
    sys.exit(-1)

from .utils import config, log
from .utils.log import set_verbosity
from .core.smtlib import issymbolic, istainted
from .ethereum.manticore import ManticoreEVM
<<<<<<< HEAD
from .core.plugin import Plugin
=======
from .exceptions import ManticoreError
>>>>>>> 3650e577

__all__ = [
    issymbolic.__name__,
    istainted.__name__,
    ManticoreEVM.__name__,
    set_verbosity.__name__,
    ManticoreError.__name__,
]<|MERGE_RESOLUTION|>--- conflicted
+++ resolved
@@ -8,11 +8,8 @@
 from .utils.log import set_verbosity
 from .core.smtlib import issymbolic, istainted
 from .ethereum.manticore import ManticoreEVM
-<<<<<<< HEAD
 from .core.plugin import Plugin
-=======
 from .exceptions import ManticoreError
->>>>>>> 3650e577
 
 __all__ = [
     issymbolic.__name__,
