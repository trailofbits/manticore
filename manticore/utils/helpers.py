--- conflicted
+++ resolved
@@ -18,11 +18,7 @@
     :param object value: object to check
     :return: whether `value` is symbolic
     :rtype: bool
-<<<<<<< HEAD
-    '''
-=======
     """
->>>>>>> 16990456
     from ..core.smtlib import Expression  # prevent circular imports
     return isinstance(value, Expression)
 
@@ -69,11 +65,7 @@
     Helper to taint a value.
     :param arg: a value or Expression
     :param taint: a regular expression matching a taint value (eg. 'IMPORTANT.*'). If None, this function checks for any taint value.
-<<<<<<< HEAD
-    '''
-=======
     """
->>>>>>> 16990456
     from ..core.smtlib import BitVecConstant  # prevent circular imports
 
     tainted_fset = frozenset((taint,))
