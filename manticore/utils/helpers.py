import collections
from ..core.smtlib import Expression
import binascii


def issymbolic(value):
    '''
    Helper to determine whether an object is symbolic (e.g checking
    if data read from memory is symbolic)

    :param object value: object to check
    :return: whether `value` is symbolic
    :rtype: bool
    '''
    return isinstance(value, Expression)

<<<<<<< HEAD
def isstring(value):
    '''
    Helper to determine whether an object is string-y, which is nontrivial when targeting Python 2 and 3 at the same
    time.

    :param object value: object to check
    :return: whether `value` can be treated as string
    :rtype: bool
    '''
    return hasattr(value, 'strip')

def hex_encode(s):
    return binascii.hexlify(s)
=======
>>>>>>> a21c8b60

import functools


class memoized(object):
    '''Decorator. Caches a function's return value each time it is called.
    If called later with the same arguments, the cached value is returned
    (not reevaluated).
    '''

    def __init__(self, func):
        self.func = func
        self.cache = {}

    def __call__(self, *args, **kwargs):
        key = args + tuple(sorted(kwargs.items()))
        if not isinstance(key, collections.Hashable):
            # uncacheable. a list, for instance.
            # better to not cache than blow up.
            return self.func(*args, **kwargs)
        if key in self.cache:
            return self.cache[key]
        else:
            value = self.func(*args, **kwargs)
            self.cache[key] = value
            return value

    def __repr__(self):
        '''Return the function's docstring.'''
        return self.func.__doc__

    def __get__(self, obj, objtype):
        '''Support instance methods.'''
        return functools.partial(self.__call__, obj)


def is_binja_disassembler(disasm):
    return disasm == "binja-il"<|MERGE_RESOLUTION|>--- conflicted
+++ resolved
@@ -14,7 +14,6 @@
     '''
     return isinstance(value, Expression)
 
-<<<<<<< HEAD
 def isstring(value):
     '''
     Helper to determine whether an object is string-y, which is nontrivial when targeting Python 2 and 3 at the same
@@ -28,8 +27,6 @@
 
 def hex_encode(s):
     return binascii.hexlify(s)
-=======
->>>>>>> a21c8b60
 
 import functools
 
