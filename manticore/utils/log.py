import logging
import sys
import types

class ContextFilter(logging.Filter):
    '''
    This is a filter which injects contextual information into the log.
    '''
    def summarized_name(self, name):
        '''
        Produce a summarized record name
          i.e. manticore.core.executor -> m.c.executor
        '''
        components = name.split('.')
        prefix = '.'.join(c[0] for c in components[:-1])
        return '{}.{}'.format(prefix, components[-1])

    def filter(self, record):
        if hasattr(self, 'stateid') and isinstance(self.stateid, int):
            record.stateid = '[%d]' % self.stateid
        else:
            record.stateid = ''

        record.name = self.summarized_name(record.name)
        return True

<<<<<<< HEAD
loggers = ['MANTICORE',
           'VISITOR',
           'EXECUTOR',
           'CPU',
           'REGISTERS',
           'SMT',
           'MEMORY',
           'PLATFORM',
           'manticore.utils.event']
=======
>>>>>>> 1edee15e
manticore_verbosity = 0
all_loggers = []

def init_logging():
    global all_loggers
    all_loggers = logging.getLogger().manager.loggerDict.keys()
        
    ctxfilter = ContextFilter()
    logfmt = ("%(asctime)s: [%(process)d]%(stateid)s %(name)s:%(levelname)s:"
              " %(message)s")
    logging.basicConfig(format=logfmt, stream=sys.stdout, level=logging.ERROR)
    for name in logging.getLogger().manager.loggerDict.keys():
        logger = logging.getLogger(name)
        if not name.startswith('manticore'):
            next
        logger.setLevel(logging.WARNING)
        logger.addFilter(ctxfilter)
        logger.setState = types.MethodType(loggerSetState, logger)

def loggerSetState(logger, stateid):
    logger.filters[0].stateid = stateid

def set_verbosity(setting):
    global manticore_verbosity, all_loggers
    zero = map(lambda x: (x, logging.WARNING), all_loggers)
    levels = [
        # 0
        zero,
        # 1
        [
            ('manticore.manticore', logging.INFO)
        ],
        # 2 (-v)
        [
            ('manticore.core.executor', logging.INFO),
            ('manticore.platforms.*', logging.DEBUG)
        ],
        # 3 (-vv)
        [
            ('manticore.core.cpu.*', logging.DEBUG)
        ],
        # 4 (-vvv)
        [
            ('manticore.core.memory', logging.DEBUG),
            ('manticore.core.cpu.*', logging.DEBUG),
            ('manticore.core.cpu.*.registers', logging.DEBUG)
        ],
        # 5 (-vvvv)
        [
            ('manticore.manticore', logging.DEBUG),
            ('manticore.core.smtlib', logging.DEBUG),
            ('manticore.core.smtlib.*', logging.DEBUG)
         ]
    ]

    def match(name, pattern):
        '''
        Pseudo globbing that only supports full fields. 'a.*.d' matches 'a.b.d'
        but not 'a.b.c.d'.
        '''
        name_l, pattern_l = name.split('.'), pattern.split('.')
        if len(name_l) != len(pattern_l):
            return False
        for name_f, pattern_f in zip(name_l, pattern_l):
            if pattern_f == '*':
                continue
            if name_f != pattern_f:
                return False
        return True

    def glob(lst, expression):
        return filter(lambda name: match(name, expression), lst)

    # Takes a value and ensures it's in a certain range
    def clamp(val, minimum, maximum):
        return sorted((minimum, val, maximum))[1]

    clamped = clamp(setting, 0, len(levels) - 1)
    for level in range(clamped + 1):
        for pattern, log_level in levels[level]:
            for logger_name in glob(all_loggers, pattern):
                logger = logging.getLogger(logger_name)
                logger.setLevel(log_level)
    manticore_verbosity = clamped<|MERGE_RESOLUTION|>--- conflicted
+++ resolved
@@ -24,18 +24,6 @@
         record.name = self.summarized_name(record.name)
         return True
 
-<<<<<<< HEAD
-loggers = ['MANTICORE',
-           'VISITOR',
-           'EXECUTOR',
-           'CPU',
-           'REGISTERS',
-           'SMT',
-           'MEMORY',
-           'PLATFORM',
-           'manticore.utils.event']
-=======
->>>>>>> 1edee15e
 manticore_verbosity = 0
 all_loggers = []
 
