import logging
import sys

manticore_verbosity = 0
DEFAULT_LOG_LEVEL = logging.WARNING
all_loggers = set()
default_factory = logging.getLogRecordFactory()
logfmt = "%(asctime)s: [%(process)d] %(name)s:%(levelname)s %(message)s"
handler = logging.StreamHandler(sys.stdout)
formatter = logging.Formatter(logfmt)
handler.setFormatter(formatter)


class ContextFilter(logging.Filter):
    """
    This is a filter which injects contextual information into the log.
    """

    def summarized_name(self, name):
        """
        Produce a summarized record name
          i.e. manticore.core.executor -> m.c.executor
        """
        components = name.split(".")
        prefix = ".".join(c[0] for c in components[:-1])
        return f"{prefix}.{components[-1]}"

    colors_disabled = False

    coloring = {"DEBUG": "magenta", "WARNING": "yellow", "ERROR": "red", "INFO": "blue"}
    colors = dict(
        zip(
            ["black", "red", "green", "yellow", "blue", "magenta", "cyan", "white"],
            map(str, range(30, 30 + 8)),
        )
    )

    color_map = {}
    for k, v in coloring.items():
        color_map[k] = colors[v]

    colored_levelname_format = "\x1b[{}m{}:\x1b[0m"
    plain_levelname_format = "{}:"

    def colored_level_name(self, levelname):
        """
        Colors the logging level in the logging record
        """
        if self.colors_disabled:
            return self.plain_levelname_format.format(levelname)
        else:
            return self.colored_levelname_format.format(self.color_map[levelname], levelname)

    def filter(self, record):
        record.name = self.summarized_name(record.name)
        record.levelname = self.colored_level_name(record.levelname)
        return True


ctxfilter = ContextFilter()


class CustomLogger(logging.Logger):
    """
    Custom Logger class that can grab the correct verbosity level from this module
    """

    def __init__(self, name, level=DEFAULT_LOG_LEVEL, *args):
        super().__init__(name, min(get_verbosity(name), level), *args)
        all_loggers.add(name)
        self.initialized = False

        if name.startswith("manticore"):
            self.addHandler(handler)
            self.addFilter(ctxfilter)
            self.propagate = False


logging.setLoggerClass(CustomLogger)


def disable_colors():
    ContextFilter.colors_disabled = True


def get_levels():
    return [
        # 0
        [(x, DEFAULT_LOG_LEVEL) for x in all_loggers],
        # 1
        [
            ("manticore.main", logging.INFO),
            ("manticore.ethereum.*", logging.INFO),
            ("manticore.native.*", logging.INFO),
            ("manticore.core.manticore", logging.INFO),
        ],
        # 2 (-v)
        [
            ("manticore.core.worker", logging.INFO),
            ("manticore.platforms.*", logging.DEBUG),
            ("manticore.ethereum", logging.DEBUG),
            ("manticore.core.plugin", logging.DEBUG),
<<<<<<< HEAD
            ("manticore.util.emulate", logging.INFO),
            ("manticore.wasm.*", logging.INFO),
=======
            ("manticore.utils.emulate", logging.INFO),
            ("manticore.utils.helpers", logging.INFO),
>>>>>>> 65795c06
        ],
        # 3 (-vv)
        [("manticore.native.cpu.*", logging.DEBUG), ("manticore.wasm.*", logging.DEBUG)],
        # 4 (-vvv)
        [
            ("manticore.native.memory", logging.DEBUG),
            ("manticore.native.cpu.*", logging.DEBUG),
            ("manticore.native.cpu.*.registers", logging.DEBUG),
        ],
        # 5 (-vvvv)
        [
            ("manticore.core.manticore", logging.DEBUG),
            ("manticore.ethereum.*", logging.DEBUG),
            ("manticore.native.*", logging.DEBUG),
            ("manticore.core.smtlib", logging.DEBUG),
            ("manticore.core.smtlib.*", logging.DEBUG),
        ],
    ]


def get_verbosity(logger_name):
    def match(name, pattern):
        """
        Pseudo globbing that only supports full fields. 'a.*.d' matches 'a.b.d'
        but not 'a.b.c.d'.
        """
        name_l, pattern_l = name.split("."), pattern.split(".")
        if len(name_l) != len(pattern_l):
            return False
        for name_f, pattern_f in zip(name_l, pattern_l):
            if pattern_f == "*":
                continue
            if name_f != pattern_f:
                return False
        return True

    for level in range(manticore_verbosity, 0, -1):
        for pattern, log_level in get_levels()[level]:
            if match(logger_name, pattern):
                return log_level
    return DEFAULT_LOG_LEVEL


def set_verbosity(setting):
    global manticore_verbosity
    manticore_verbosity = min(max(setting, 0), len(get_levels()) - 1)
    for logger_name in all_loggers:
        logger = logging.getLogger(logger_name)
        # min because more verbosity == lower numbers
        # This means if you explicitly call setLevel somewhere else in the source, and it's *more*
        # verbose, it'll stay that way even if manticore_verbosity is 0.
        logger.setLevel(min(get_verbosity(logger_name), logger.getEffectiveLevel()))<|MERGE_RESOLUTION|>--- conflicted
+++ resolved
@@ -100,13 +100,9 @@
             ("manticore.platforms.*", logging.DEBUG),
             ("manticore.ethereum", logging.DEBUG),
             ("manticore.core.plugin", logging.DEBUG),
-<<<<<<< HEAD
-            ("manticore.util.emulate", logging.INFO),
             ("manticore.wasm.*", logging.INFO),
-=======
             ("manticore.utils.emulate", logging.INFO),
             ("manticore.utils.helpers", logging.INFO),
->>>>>>> 65795c06
         ],
         # 3 (-vv)
         [("manticore.native.cpu.*", logging.DEBUG), ("manticore.wasm.*", logging.DEBUG)],
