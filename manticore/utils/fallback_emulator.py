--- conflicted
+++ resolved
@@ -92,13 +92,8 @@
     def _hook_xfer_mem(self, uc, access, address, size, value, data):
         """
         Handle memory operations from unicorn.
-<<<<<<< HEAD
-        '''
+        """
         assert access in (unicorn.UC_MEM_WRITE, unicorn.UC_MEM_READ, unicorn.UC_MEM_FETCH)
-=======
-        """
-        assert access in (UC_MEM_WRITE, UC_MEM_READ, UC_MEM_FETCH)
->>>>>>> 220b9499
 
         if access == unicorn.UC_MEM_WRITE:
             self._cpu.write_int(address, value, size * 8)
