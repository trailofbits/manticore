"""
This file implements a configuration system.

The config values and constant are gathered from three sources:

    1. default values provided at time of definition
    2. yml files (i.e. ./manticore.yml)
    3. command line arguments

in that order of priority.
"""
import argparse
import logging
from typing import Dict
from itertools import product
from enum import Enum
import os
import yaml

_groups: Dict[str, "_Group"] = {}


logger = logging.getLogger(__name__)


class ConfigError(Exception):
    pass


class _Var:
    def __init__(self, name: str = "", default=None, description: str = None, defined: bool = True):
        self.name = name
        self.description = description
        self._value = default
        self.default = default
        self.defined = defined

    @property
    def was_set(self) -> bool:
        return self.value is not self.default

    @property
    def value(self):
        return self._value

    @value.setter
<<<<<<< HEAD
    def value(self, value):
        #Forgiveness/Enums support from_string
        if isinstance(self.default, Enum) and isinstance(value, str):
            value = self.default.from_string(value)
        self._value = value
=======
    def value(self, val):
        # Forgiveness/Enums support from_string
        if isinstance(self.default, Enum) and isinstance(val, str):
            self._value = self.default.from_string(val)
        else:
            self._value = val
>>>>>>> 3ff6b95e


class _Group:
    """
    Configuration group to which you can add variables by simple doing:
        group.add('some_var', default=123, description='..')

    And then use their value in the code as:
        group.some_var

    Can also be used with a `with-statement context` so it would revert the value, e.g.:
    group.var = 100
    with group.temp_vals():
        group.var = 123
        # group.var is 123 for the time of with statement
    # group.var is back to 100

    Note that it is not recommended to use it as a default argument value for a function as it will be evaluated once.
    Also don't forget that a given variable can be set through CLI or .yaml file!
    (see config.py)
    """

    def __init__(self, name: str):
        # To bypass __setattr__
        object.__setattr__(self, "_name", name)
        object.__setattr__(self, "_vars", {})

    @property
    def name(self) -> str:
        return self._name

    def add(self, name: str, default=None, description: str = None):
        """
        Add a variable named |name| to this value group, optionally giving it a
        default value and a description.

        Variables must be added with this method before they can be set or read.
        Reading a variable replaces the variable that was defined previously, but
        updates the description if a new one is set.

        """
        if name in self._vars:
            raise ConfigError(f"{self.name}.{name} already defined.")

        if name == "name":
            raise ConfigError("'name' is a reserved name for a group.")

        v = _Var(name, description=description, default=default)
        self._vars[name] = v

    def update(self, name: str, value=None, default=None, description: str = None):
        """
        Like add, but can tolerate existing values; also updates the value.

        Mostly used for setting fields from imported INI files and modified CLI flags.
        """
        if name in self._vars:
            description = description or self._vars[name].description
            default = default or self._vars[name].default
        elif name == "name":
            raise ConfigError("'name' is a reserved name for a group.")

        v = _Var(name, description=description, default=default, defined=False)
        v.value = value
        self._vars[name] = v

    def get_description(self, name: str) -> str:
        """
        Return the description, or a help string of variable identified by |name|.
        """
        if name not in self._vars:
            raise ConfigError(f"{self.name}.{name} not defined.")

        return self._vars[name].description

    def updated_vars(self):
        """
        Return all vars that were explicitly set or updated with new values.
        """
        return filter(lambda x: x.was_set, self._vars.values())

    def _var_object(self, name: str) -> _Var:
        return self._vars[name]

    def __getattr__(self, name):
        try:
            return self._vars[name].value
        except KeyError:
            raise AttributeError(f"Group '{self.name}' has no variable '{name}'")

    def __setattr__(self, name, new_value):
        self._vars[name].value = new_value

    def __iter__(self):
        return iter(self._vars)

    def __contains__(self, key):
        return key in self._vars

    def temp_vals(self) -> "_TemporaryGroup":
        """
        Returns a contextmanager that can be used to set temporary config variables.
        E.g.:
        group.var = 123

        with group.temp_vals():
            group.var = 456
            # var is 456

        # group.var is back to 123
        """
        return _TemporaryGroup(self)


class _TemporaryGroup:
    def __init__(self, group: _Group):
        object.__setattr__(self, "_group", group)
        object.__setattr__(self, "_entered", False)
        object.__setattr__(self, "_saved", {k: v.value for k, v in group._vars.items()})

    def __getattr__(self, item):
        return getattr(self._grp, item)

    def __setattr__(self, key, value):
        if self._entered and key not in self._saved:
            self._saved[key] = getattr(self._group, key).value

    def __enter__(self):
        if self._entered is True:
            raise ConfigError("Can't use temporary group recursively!")

        object.__setattr__(self, "_entered", True)

    def __exit__(self, *_):
        for k in self._saved:
            setattr(self._group, k, self._saved[k])

        object.__setattr__(self, "_entered", False)


def get_group(name: str) -> _Group:
    """
    Get a configuration variable group named |name|
    """
    global _groups

    if name in _groups:
        return _groups[name]

    group = _Group(name)
    _groups[name] = group

    return group


def save(f):
    """
    Save current config state to an yml file stream identified by |f|

    :param f: where to write the config file
    """
    global _groups

    c = {}
    for group_name, group in _groups.items():
        section = {}
        for var in group.updated_vars():
            if isinstance(var.value, Enum):
                section[var.name] = var.value.value
            else:
                section[var.name] = var.value
        if not section:
            continue
        c[group_name] = section

    yaml.safe_dump(c, f, line_break=True)


def parse_config(f):
    """
    Load an yml-formatted configuration from file stream |f|

    :param file f: Where to read the config.
    """

    try:
        c = yaml.safe_load(f)
        for section_name, section in c.items():
            group = get_group(section_name)

            for key, val in section.items():
                if key in group:
                    obj = group._var_object(key)
                    if isinstance(obj.default, Enum):
                        val = type(obj.default).from_string(val)
                group.update(key)
                setattr(group, key, val)
    # Any exception here should trigger the warning; from not being able to parse yaml
    # to reading poorly formatted values
    except Exception:
        raise ConfigError("Failed reading config file. Do you have a local [.]manticore.yml file?")


def load_overrides(path=None):
    """
    Load config overrides from the yml file at |path|, or from default paths. If a path
    is provided and it does not exist, raise an exception

    Default paths: ./mcore.yml, ./.mcore.yml, ./manticore.yml, ./.manticore.yml.
    """

    if path is not None:
        names = [path]
    else:
        possible_names = ["mcore.yml", "manticore.yml"]
        names = [os.path.join(".", "".join(x)) for x in product(["", "."], possible_names)]

    for name in names:
        try:
            with open(name, "r") as yml_f:
                logger.info(f"Reading configuration from {name}")
                parse_config(yml_f)
            break
        except FileNotFoundError:
            pass
    else:
        if path is not None:
            raise FileNotFoundError(f"'{path}' not found for config overrides")


def add_config_vars_to_argparse(args):
    """
    Import all defined config vars into |args|, for parsing command line.
    :param args: A container for argparse vars
    :type args: argparse.ArgumentParser or argparse._ArgumentGroup
    :return:
    """
    global _groups
    for group_name, group in _groups.items():
        for key in group:
            obj = group._var_object(key)
            args.add_argument(
                f"--{group_name}.{key}",
                type=type(obj.default),
                default=obj.default,
                help=obj.description,
            )


def process_config_values(parser: argparse.ArgumentParser, args: argparse.Namespace):
    """
    Bring in provided config values to the args parser, and import entries to the config
    from all arguments that were actually passed on the command line

    :param parser: The arg parser
    :param args: The value that parser.parse_args returned
    """
    # First, load a local config file, if passed or look for one in pwd if it wasn't.
    load_overrides(args.config)

    # Get a list of defined config vals. If these are passed on the command line,
    # update them in their correct group, not in the cli group
    defined_vars = list(get_config_keys())

    command_line_args = vars(args)

    # Bring in the options keys into args
    config_cli_args = get_group("cli")

    # Place all command line args into the cli group (for saving in the workspace). If
    # the value is set on command line, then it takes precedence; otherwise we try to
    # read it from the config file's cli group.
    for k in command_line_args:
        default = parser.get_default(k)
        set_val = getattr(args, k)
        if default is not set_val:
            if k not in defined_vars:
                config_cli_args.update(k, value=set_val)
            else:
                # Update a var's native group
                group_name, key = k.split(".")
                group = get_group(group_name)
                setattr(group, key, set_val)
        else:
            if k in config_cli_args:
                setattr(args, k, getattr(config_cli_args, k))


def get_config_keys():
    """
    Return an iterable covering all defined keys so far
    """
    global _groups
    for group_name, group in _groups.items():
        for key in group:
            yield f"{group_name}.{key}"<|MERGE_RESOLUTION|>--- conflicted
+++ resolved
@@ -44,20 +44,12 @@
         return self._value
 
     @value.setter
-<<<<<<< HEAD
-    def value(self, value):
+    def value(self, val):
         #Forgiveness/Enums support from_string
-        if isinstance(self.default, Enum) and isinstance(value, str):
-            value = self.default.from_string(value)
-        self._value = value
-=======
-    def value(self, val):
-        # Forgiveness/Enums support from_string
         if isinstance(self.default, Enum) and isinstance(val, str):
             self._value = self.default.from_string(val)
         else:
             self._value = val
->>>>>>> 3ff6b95e
 
 
 class _Group:
