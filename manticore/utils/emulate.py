--- conflicted
+++ resolved
@@ -146,12 +146,9 @@
 
     def load_state_from_manticore(self) -> None:
         for reg in self.registers:
-<<<<<<< HEAD
-=======
             # Ignore registers that aren't supported by unicorn
             if reg in self.ignore_registers:
                 continue
->>>>>>> bf2fba39
             val = self._cpu.read_register(reg)
             if issymbolic(val):
                 from ..native.cpu.abstractcpu import ConcretizeRegister
@@ -259,11 +256,7 @@
             logger.debug(f"\tParent map(s) {parent_map}")
 
     def protect_memory_callback(self, start, size, perms):
-<<<<<<< HEAD
-        """ Set memory protections in Unicorn correctly """
-=======
         """Set memory protections in Unicorn correctly"""
->>>>>>> bf2fba39
         logger.debug(f"Changing permissions on {start:#x}:{start+size:#x} to '{perms}'")
         self._emu.mem_protect(start, size, convert_permissions(perms))
 
@@ -471,11 +464,7 @@
         self._emu.reg_write(self._to_unicorn_id(reg), val)
 
     def update_segment(self, selector, base, size, perms):
-<<<<<<< HEAD
-        """ Only useful for setting FS right now. """
-=======
         """Only useful for setting FS right now."""
->>>>>>> bf2fba39
         logger.debug("Updating selector %s to 0x%02x (%s bytes) (%s)", selector, base, size, perms)
         self.write_back_register("FS", selector)
         self.write_back_register("FS_BASE", base)
