import inspect
import logging
from weakref import ref, WeakSet, WeakKeyDictionary, WeakValueDictionary

logger = logging.getLogger(__name__)

class EventsGatherMetaclass(type):
    '''
    Metaclass that is used for Eventful to gather events that classes declare to
    publish.
    '''
    def __new__(cls, name, parents, d):
        eventful_sub = super(EventsGatherMetaclass, cls).__new__(cls, name, parents, d)

        bases = inspect.getmro(parents[0])
        if len(bases) < 2:
            return eventful_sub

        # bases[-1] is always 'object', bases[-2] is next super class, which
        # will always be Eventful.
        eventful_cls = bases[-2]
        subclasses = bases[:-2]
        relevant_classes = [eventful_sub] + list(subclasses)
        # Add a class that defines '_published_events' classmethod to a dict for
        # later lookup. Aggregate the events of all subclasses.
        relevant_events = set()
        for sub in relevant_classes:
            # Not using hasattr() here because we only want classes where it's explicitly
            # defined.
            if '_published_events' in sub.__dict__:
                relevant_events.update(sub._published_events)
        eventful_cls.__all_events__[eventful_sub] = relevant_events

        return eventful_sub

class Eventful(object):
    '''
        Abstract class for objects emitting and receiving events
        An eventful object can:
          - publish an event with arbitrary arguments to its subscribers
          - let foreign objects subscribe their methods to events emitted here
          - forward events to/from other eventful objects
    '''
    __metaclass__ = EventsGatherMetaclass

    # Maps an Eventful subclass with a set of all the events it publishes.
    __all_events__ = dict()

    # Set in subclass to advertise the events it plans to publish
    _published_events = set()

<<<<<<< HEAD
=======
    #Event names prefixes
    prefixes = ('will_', 'did_', 'on_')

>>>>>>> e84c0513
    @classmethod
    def all_events(cls):
        '''
        Return all events that all subclasses have so far registered to publish.
        '''
        all_evts = set()
        for cls, evts in cls.__all_events__.items():
            all_evts.update(evts)
        return all_evts

    def __init__(self, *args, **kwargs):
        # A dictionary from "event name" -> callback methods
        # Note that several methods can be associated with the same object
        self._signals = dict()
        # a set of sink eventful objects (see forward_events_from())
        self._forwards = WeakKeyDictionary()
        super(Eventful, self).__init__(*args, **kwargs)

    def __setstate__(self, state):
        ''' It wont get serialized by design, user is responsible to reconnect'''
        self._signals = dict()
        self._forwards = WeakKeyDictionary()
        return True

    def __getstate__(self):
        return {}

    def _unref(self, robj):
        # this is called when an object that has subscribed to events emitted
        # here has recently been garbage collected
        # This simply removes all callback methods associated with that object
        # Also if no more callbacks at all for an event name it deletes the event entry
        remove = set()
        for name, bucket in self._signals.iteritems():
            if robj in bucket:
                del bucket[robj]
            if len(bucket) == 0:
                remove.add(name)
        for name in remove:
            del self._signals[name]

    def _get_signal_bucket(self, name):
        #Each event name has a bucket of callback methods
        #A bucket is a dictionary obj -> set(method1, method2...)
        return self._signals.setdefault(name,  dict())

<<<<<<< HEAD
    def _check_event(self, _name):
        prefixes = ('will_', 'did_', 'on_')
        basename = _name
        for prefix in prefixes:
=======
    def _check_event(self, _name):        
        basename = _name
        for prefix in self.prefixes:
>>>>>>> e84c0513
            if _name.startswith(prefix):
                basename = _name[len(prefix):]
        
        cls = self.__class__
        if basename not in cls.__all_events__[cls]:
            logger.warning("Event '%s' not pre-declared. (self: %s)", _name, repr(self))


    # Wrapper for _publish_impl that also makes sure the event is published from
    # a class that supports it. 
    # The underscore _name is to avoid naming collisions with callback params
    def _publish(self, _name, *args, **kwargs):
        self._check_event(_name)
        self._publish_impl(_name, *args, **kwargs)

    # Separate from _publish since the recursive method call to forward an event
    # shouldn't check the event.
    def _publish_impl(self, _name, *args, **kwargs):
        bucket = self._get_signal_bucket(_name)
        for robj, methods in bucket.iteritems():
            for callback in methods:
                callback(robj(), *args, **kwargs)

        #The include_source flag indicates to prepend the source of the event in
        # the callback signature. This is set on forward_events_from/to
        for sink, include_source in self._forwards.items():
            if include_source:
                sink._publish_impl(_name, self, *args, **kwargs)
            else:
                sink._publish_impl(_name, *args, **kwargs)

    def subscribe(self, name, method):
        if not inspect.ismethod(method):
            raise TypeError
        obj, callback = method.__self__, method.__func__
        bucket = self._get_signal_bucket(name)
        robj = ref(obj, self._unref)  #see unref() for explanation
        bucket.setdefault(robj, set()).add(callback)

    def forward_events_from(self, source, include_source=False):
        if not isinstance(source, Eventful):
            raise TypeError
        source.forward_events_to(self, include_source=include_source)

    def forward_events_to(self, sink, include_source=False):
        ''' This forwards signal to sink '''
        if not isinstance(sink, Eventful):
            raise TypeError
        self._forwards[sink] = include_source<|MERGE_RESOLUTION|>--- conflicted
+++ resolved
@@ -49,12 +49,9 @@
     # Set in subclass to advertise the events it plans to publish
     _published_events = set()
 
-<<<<<<< HEAD
-=======
     #Event names prefixes
     prefixes = ('will_', 'did_', 'on_')
 
->>>>>>> e84c0513
     @classmethod
     def all_events(cls):
         '''
@@ -101,16 +98,9 @@
         #A bucket is a dictionary obj -> set(method1, method2...)
         return self._signals.setdefault(name,  dict())
 
-<<<<<<< HEAD
-    def _check_event(self, _name):
-        prefixes = ('will_', 'did_', 'on_')
-        basename = _name
-        for prefix in prefixes:
-=======
     def _check_event(self, _name):        
         basename = _name
         for prefix in self.prefixes:
->>>>>>> e84c0513
             if _name.startswith(prefix):
                 basename = _name[len(prefix):]
         
