--- conflicted
+++ resolved
@@ -46,16 +46,10 @@
         #A bucket is a dictionary obj -> set(method1, method2...)
         return self._signals.setdefault(name,  dict())
 
-<<<<<<< HEAD
-    def publish(self, name, *args, **kwargs):   
-        bucket = self._get_signal_bucket(name)
+    # The underscore _name is to avoid naming collisions with callback params
+    def publish(self, _name, *args, **kwargs):   
+        bucket = self._get_signal_bucket(_name)
         for robj, methods in bucket.iteritems():
-=======
-    # The underscore _name is to avoid naming collisions with callback params
-    def publish(self, _name, *args, **kwargs):
-        bucket = self._get_signal_bucket(_name)
-        for robj, methods in bucket.items():
->>>>>>> f8a8373e
             for callback in methods:
                 callback(robj(), *args, **kwargs)
 
