--- conflicted
+++ resolved
@@ -74,11 +74,7 @@
         self._signals = dict()
         # a set of sink eventful objects (see forward_events_from())
         self._forwards = WeakKeyDictionary()
-<<<<<<< HEAD
-        super(Eventful, self).__init__()
-=======
         super().__init__(*args, **kwargs)
->>>>>>> c29f7cf8
 
     def __setstate__(self, state):
         ''' It wont get serialized by design, user is responsible to reconnect'''
