
from manticore.utils.event import Eventful
from itertools import islice, imap
import inspect

class OSException(Exception):
    pass


class SyscallNotImplemented(OSException):
    ''' Exception raised when you try to call a not implemented
        system call. Go to linux.py and add it!
    '''
    pass

class ConcretizeSyscallArgument(OSException):
    def __init__(self, reg_num, message='Concretizing syscall argument', policy='SAMPLED'):
        self.reg_num = reg_num
        self.message = message
        self.policy = policy
        super(ConcretizeSyscallArgument, self).__init__(message)


class Platform(Eventful):
    '''
    Base class for all operating system platforms.
    '''
    def __init__(self, path, **kwargs):
        super(Platform, self).__init__(**kwargs)
        self._path = path #Not clear why all platforms must have a "path"

    def invoke_model(self, model, prefix_args=None):
        self._function_abi.invoke(model, prefix_args)

    def __setstate__(self, state):
        super(Platform, self).__setstate__(state)
        self._path = state['path']

    def __getstate__(self):
        state = super(Platform, self).__getstate__()
        state['path'] = self._path
<<<<<<< HEAD
        return state


    #def __reduce__(self):
    #    return (self.__class__, (self._path,) )

=======
        return state
>>>>>>> 76357216
<|MERGE_RESOLUTION|>--- conflicted
+++ resolved
@@ -39,13 +39,4 @@
     def __getstate__(self):
         state = super(Platform, self).__getstate__()
         state['path'] = self._path
-<<<<<<< HEAD
-        return state
-
-
-    #def __reduce__(self):
-    #    return (self.__class__, (self._path,) )
-
-=======
-        return state
->>>>>>> 76357216
+        return state