--- conflicted
+++ resolved
@@ -1,10 +1,6 @@
 
 from manticore.utils.event import Eventful
-<<<<<<< HEAD
 from itertools import islice
-import inspect
-=======
->>>>>>> a21c8b60
 
 class OSException(Exception):
     pass
