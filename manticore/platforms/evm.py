''' Symbolic EVM implementation based on the yellow paper: http://gavwood.com/paper.pdf '''
<<<<<<< HEAD
from builtins import str
from builtins import int
from builtins import hex
from builtins import map
from builtins import next
from builtins import chr
from builtins import range
from builtins import bytes
import random, copy
from ..utils.helpers import issymbolic, memoized, isstring
=======
import random
import copy
import inspect
from functools import wraps
from ..utils.helpers import issymbolic, memoized
>>>>>>> a21c8b60
from ..platforms.platform import *
from ..core.smtlib import solver, TooManySolutions, Expression, Bool, BitVec, Array, Operators, Constant, BitVecConstant, ConstraintSet, \
    SolverException
from ..core.state import ForkState, TerminateState
from ..utils.event import Eventful
from ..core.smtlib.visitors import pretty_print, arithmetic_simplifier, translate_to_smtlib
from ..core.state import Concretize, TerminateState
import logging
import sys
from collections import namedtuple
if sys.version_info < (3, 6):
    import sha3

logger = logging.getLogger(__name__)

# Auxiliar constants and functions
TT256 = 2 ** 256
TT256M1 = 2 ** 256 - 1
TT255 = 2 ** 255
TOOHIGHMEM = 0x1000

PendingTransaction = namedtuple("PendingTransaction", ['type', 'address', 'origin', 'price', 'data', 'caller', 'value', 'bytecode', 'header'])

def ceil32(x):
    return Operators.ITEBV(256, (x % 32) == 0, x, x + 32 - (x % 32))


def to_signed(i):
    return Operators.ITEBV(256, i < TT255, i, i - TT256)


class Transaction(object):
    __slots__ = 'sort', 'address', 'origin', 'price', 'data', 'caller', 'value', 'return_data', 'result'

    def __init__(self, sort, address, origin, price, data, caller, value, return_data, result):
        self.sort = sort
        self.address = address
        self.origin = origin
        self.price = price
        self.data = data
        self.caller = caller
        self.value = value
        self.return_data = return_data
        self.result = result

    def __reduce__(self):
        ''' Implements serialization/pickle '''
        return (self.__class__, (self.sort, self.address, self.origin, self.price, self.data, self.caller, self.value, self.return_data, self.result))

    def __str__(self):
        return 'Transaction(%s, from=0x%x, to=0x%x, value=%r, data=%r..)' % (self.sort, self.caller, self.address, self.value, self.data)


class EVMLog(object):
    def __init__(self, address, memlog, topics):
        self.address = address
        self.memlog = memlog
        self.topics = topics


class EVMMemory(object):
    def __init__(self, constraints, address_size=256, value_size=8, *args, **kwargs):
        '''
        A symbolic memory manager for EVM.
        This is internally used to provide memory to an Ethereum Virtual Machine.
        It maps address_size bits wide bitvectors to value_size wide bitvectors.
        Normally BitVec(256) -> BitVec(8)

        Example use::
            cs = ConstraintSet()
            mem = EVMMemory(cs)
            mem[16] = 0x41
            assert (mem.allocated == 1)
            assert (mem[16] == 0x41)

        :param constraints: a set of constraints
        :type constraints: ConstraintSet
        :param address_size: address bit width
        :param values_size: value bit width
        '''
        assert isinstance(constraints, (ConstraintSet, type(None)))
        self._constraints = constraints
        self._symbols = {}
        self._memory = {}
        self._address_size = address_size
        self._value_size = value_size
        self._allocated = 0

    def __copy__(self):
        ''' Makes a copy of itself '''
        new_mem = EVMMemory(self._constraints, self._address_size, self._value_size)
        new_mem._memory = dict(self._memory)
        new_mem._symbols = dict(self._symbols)
        return new_mem

    def __reduce__(self):
        ''' Implements serialization/pickle '''
        return (self.__class__, (self._constraints, self._address_size, self._value_size), {
                '_symbols': self._symbols, '_memory': self._memory, '_allocated': self._allocated})

    @property
    def constraints(self):
        return self._constraints

    @constraints.setter
    def constraints(self, constraints):
        self._constraints = constraints

    def _get_size(self, index):
        ''' Calculates the size of a slice
            :param index: a slice
            :type index: slice
        '''
        size = index.stop - index.start
        if isinstance(size, BitVec):
            size = arithmetic_simplifier(size)
        else:
            size = BitVecConstant(self._address_size, size)
        assert isinstance(size, BitVecConstant)
        return size.value

    def __getitem__(self, index):
        if isinstance(index, slice):
            size = self._get_size(index)
            return self.read(index.start, size)
        else:
            return self.read(index, 1)[0]

    def __setitem__(self, index, value):
        if isinstance(index, slice):
            size = self._get_size(index)
            assert len(value) == size
<<<<<<< HEAD
            for i in range(size):
                self.write(index.start+i, [value[i]])
=======
            for i in xrange(size):
                self.write(index.start + i, [value[i]])
>>>>>>> a21c8b60
        else:
            self.write(index, [value])

    def __delitem__(self, index):
        def delete(offset):
            if offset in self.memory:
                del self._memory[offset]
            if offset in self._symbol:
                del self._symbols[offset]

        if isinstance(index, slice):
            for offset in range(index.start, index.end):
                delete(offset)
        else:
            delete(index)

    def __contains__(self, offset):
        return offset in self._memory or \
            offset in self._symbols

    def items(self):
<<<<<<< HEAD
        offsets = set( list(self._symbols.keys()) + list(self._memory.keys()))
=======
        offsets = set(self._symbols.keys() + self._memory.keys())
>>>>>>> a21c8b60
        return [(x, self[x]) for x in offsets]

    def get(self, offset, default=0):
        result = self.read(offset, 1)
        if not result:
            return default
        return result[0]

    def __getitem__(self, index):
        if isinstance(index, slice):
            size = self._get_size(index)
            return self.read(index.start, size)
        else:
            return self.read(index, 1)[0]

    def __repr__(self):
        return self.__str__()

    def __str__(self):
        m = {}
        for key in self._memory.keys():
            c = self.read(key, 1)[0]
            if issymbolic(c):
                m[key] = '?'
            else:
                m[key] = hex(c)
        return str(m)

    def __len__(self):
        return self._allocated

    @property
    def allocated(self):
        return self._allocated

    def _allocate(self, address):
        '''
            Allocate more memory
        '''
        new_max = ceil32(address) // 32
        self._allocated = Operators.ITEBV(256, self._allocated < new_max, new_max, self._allocated)

    def _concrete_read(self, address):
        return self._memory.get(address, 0)

    def _concrete_write(self, address, value):
        assert not issymbolic(address)
        assert not issymbolic(value)
        assert value & ~(pow(2, self._value_size) - 1) == 0, "Not the correct size for a value"
        self._memory[address] = value

    def read(self, address, size):
        '''
        Read size items from address.
        Address can by a symbolic value.
        The result is a sequence the requested size.
        Resultant items can by symbolic.

        :param address: Where to read from
        :param size: How many items
        :rtype: list
        '''
        assert not issymbolic(size)
        self._allocate(address + size)

        if issymbolic(address):
            address = arithmetic_simplifier(address)
            assert solver.check(self.constraints)
            logger.debug('Reading %d items from symbolic offset %s', size, address)
            try:
                solutions = solver.get_all_values(self.constraints, address, maxcnt=0x1000)  # if more than 0x3000 exception
            except TooManySolutions as e:
                m, M = solver.minmax(self.constraints, address)
                logger.debug('Got TooManySolutions on a symbolic read. Range [%x, %x]. Not crashing!', m, M)
                logger.info('INCOMPLETE Result! Using the sampled solutions we have as result')
                condition = False
                for base in e.solutions:
                    condition = Operators.OR(address == base, condition)
                raise ForkState('address too high', condition)

            # So here we have all potential solutions of symbolic address (complete set)
            assert len(solutions) > 0

            condition = False
            for base in solutions:
                condition = Operators.OR(address == base, condition)

            result = []
            # consider size ==1 to read following code
            for offset in range(size):
                # Given ALL solutions for the symbolic address
                for base in solutions:
                    addr_value = base + offset
                    item = self._concrete_read(addr_value)
                    if addr_value in self._symbols:
                        for condition, value in self._symbols[addr_value]:
                            item = Operators.ITEBV(self._value_size, condition, value, item)
                    if len(result) > offset:
                        result[offset] = Operators.ITEBV(self._value_size, address == base, item, result[offset])
                    else:
                        result.append(item)
                    assert len(result) == offset + 1
            return result
        else:
            result = []
            for i in range(size):
                result.append(self._concrete_read(address + i))
            for offset in range(size):
                if address + offset in self._symbols:
                    for condition, value in self._symbols[address + offset]:
                        if condition is True:
                            result[offset] = value
                        else:
                            result[offset] = Operators.ITEBV(self._value_size, condition, value, result[offset])
            return result

    def write(self, address, value):
        '''
        Write a value at address.
        :param address: The address at which to write
        :type address: int or long or Expression
        :param value: Bytes to write
        :type value: tuple or list
        '''
        size = len(value)
        self._allocate(address + size)

        if issymbolic(address):

            solutions = solver.get_all_values(self.constraints, address, maxcnt=0x1000)  # if more than 0x3000 exception

            for offset in range(size):
                for base in solutions:
                    condition = base == address
                    self._symbols.setdefault(base + offset, []).append((condition, value[offset]))

        else:

            for offset in range(size):
                if issymbolic(value[offset]):
                    self._symbols[address + offset] = [(True, value[offset])]
                else:
                    # overwrite all previous items
                    if address + offset in self._symbols:
                        del self._symbols[address + offset]
                    self._concrete_write(address + offset, value[offset])


class EVMAsm(object):
    '''
        EVM Instruction factory

        Example use::

            >>> from manticore.platforms.evm import EVMAsm
            >>> EVMAsm.disassemble_one('\\x60\\x10')
            Instruction(0x60, 'PUSH', 1, 0, 1, 0, 'Place 1 byte item on stack.', 16, 0)
            >>> EVMAsm.assemble_one('PUSH1 0x10')
            Instruction(0x60, 'PUSH', 1, 0, 1, 0, 'Place 1 byte item on stack.', 16, 0)
            >>> tuple(EVMAsm.disassemble_all('\\x30\\x31'))
            (Instruction(0x30, 'ADDRESS', 0, 0, 1, 2, 'Get address of currently executing account.', None, 0),
             Instruction(0x31, 'BALANCE', 0, 1, 1, 20, 'Get balance of the given account.', None, 1))
            >>> tuple(EVMAsm.assemble_all('ADDRESS\\nBALANCE'))
            (Instruction(0x30, 'ADDRESS', 0, 0, 1, 2, 'Get address of currently executing account.', None, 0),
             Instruction(0x31, 'BALANCE', 0, 1, 1, 20, 'Get balance of the given account.', None, 1))
            >>> EVMAsm.assemble_hex(
            ...                         """PUSH1 0x60
            ...                            BLOCKHASH
            ...                            MSTORE
            ...                            PUSH1 0x2
            ...                            PUSH2 0x100
            ...                         """
            ...                      )
            '0x606040526002610100'
            >>> EVMAsm.disassemble_hex('0x606040526002610100')
            'PUSH1 0x60\\nBLOCKHASH\\nMSTORE\\nPUSH1 0x2\\nPUSH2 0x100'
    '''
    class Instruction(object):
        def __init__(self, opcode, name, operand_size, pops, pushes, fee, description, operand=None, offset=0):
            '''
            This represents an EVM instruction.
            EVMAsm will create this for you.

            :param opcode: the opcode value
            :param name: instruction name
            :param operand_size: immediate operand size in bytes
            :param pops: number of items popped from the stack
            :param pushes: number of items pushed into the stack
            :param fee: gas fee for the instruction
            :param description: textual description of the instruction
            :param operand: optional immediate operand
            :param offset: optional offset of this instruction in the program

            Example use::

                instruction = EVMAsm.assemble_one('PUSH1 0x10')
                print 'Instruction: %s'% instruction
                print '\tdescription:', instruction.description
                print '\tgroup:', instruction.group
                print '\taddress:', instruction.offset
                print '\tsize:', instruction.size
                print '\thas_operand:', instruction.has_operand
                print '\toperand_size:', instruction.operand_size
                print '\toperand:', instruction.operand
                print '\tsemantics:', instruction.semantics
                print '\tpops:', instruction.pops
                print '\tpushes:', instruction.pushes
                print '\tbytes:', '0x'+instruction.bytes.encode('hex')
                print '\twrites to stack:', instruction.writes_to_stack
                print '\treads from stack:', instruction.reads_from_stack
                print '\twrites to memory:', instruction.writes_to_memory
                print '\treads from memory:', instruction.reads_from_memory
                print '\twrites to storage:', instruction.writes_to_storage
                print '\treads from storage:', instruction.reads_from_storage
                print '\tis terminator', instruction.is_terminator


            '''
            self._opcode = opcode
            self._name = name
            self._operand_size = operand_size
            self._pops = pops
            self._pushes = pushes
            self._fee = fee
            self._description = description
            self._operand = operand  # Immediate operand if any
            if operand_size != 0 and operand is not None:
                mask = (1 << operand_size * 8) - 1
                if ~mask & operand:
                    raise ValueError("operand should be %d bits long" % (operand_size * 8))
            self._offset = offset

        def __eq__(self, other):
            ''' Instructions are equal if all features match '''
            return self._opcode == other._opcode and\
                self._name == other._name and\
                self._operand == other._operand and\
                self._operand_size == other._operand_size and\
                self._pops == other._pops and\
                self._pushes == other._pushes and\
                self._fee == other._fee and\
                self._offset == other._offset and\
                self._description == other._description

        def __repr__(self):
            output = 'Instruction(0x%x, %r, %d, %d, %d, %d, %r, %r, %r)' % (self._opcode, self._name, self._operand_size,
                                                                            self._pops, self._pushes, self._fee, self._description, self._operand, self._offset)
            return output

        def __str__(self):
            output = self.name + (' 0x%x' % self.operand if self.has_operand else '')
            return output

        @property
        def opcode(self):
            ''' The opcode as an integer '''
            return self._opcode

        @property
        def name(self):
            ''' The instruction name/mnemonic '''
            if self._name == 'PUSH':
                return 'PUSH%d' % self.operand_size
            elif self._name == 'DUP':
                return 'DUP%d' % self.pops
            elif self._name == 'SWAP':
                return 'SWAP%d' % (self.pops - 1)
            elif self._name == 'LOG':
                return 'LOG%d' % (self.pops - 2)
            return self._name

        def parse_operand(self, buf):
            ''' Parses an operand from buf

                :param buf: a buffer
                :type buf: iterator/generator/string
            '''
            buf = iter(buf)
            try:
                operand = 0
                for _ in range(self.operand_size):
                    operand <<= 8
                    operand |= ord(next(buf))
                self._operand = operand
            except StopIteration:
                raise Exception("Not enough data for decoding")

        @property
        def operand_size(self):
            ''' The immediate operand size '''
            return self._operand_size

        @property
        def has_operand(self):
            ''' True if the instruction uses an immediate operand'''
            return self.operand_size > 0

        @property
        def operand(self):
            ''' The immediate operand '''
            return self._operand

        @property
        def pops(self):
            '''Number words popped from the stack'''
            return self._pops

        @property
        def pushes(self):
            '''Number words pushed to the stack'''
            return self._pushes

        @property
        def size(self):
            ''' Size of the encoded instruction '''
            return self._operand_size + 1

        @property
        def fee(self):
            ''' The basic gas fee of the instruction '''
            return self._fee

        @property
        def semantics(self):
            ''' Canonical semantics '''
            return self._name

        @property
        def description(self):
            ''' Coloquial description of the instruction '''
            return self._description

        @property
        def bytes(self):
            ''' Encoded instruction '''
<<<<<<< HEAD
            res = []
            res.append(self._opcode)
            for offset in reversed(range(self.operand_size)):
                c = (self.operand >> offset*8 ) & 0xff 
                res.append(c)
            return bytes(res)
=======
            bytes = []
            bytes.append(chr(self._opcode))
            for offset in reversed(xrange(self.operand_size)):
                c = (self.operand >> offset * 8) & 0xff
                bytes.append(chr(c))
            return ''.join(bytes)
>>>>>>> a21c8b60

        @property
        def offset(self):
            '''Location in the program (optional)'''
            return self._offset

        @property
        def group(self):
            '''Instruction classification as per the yellow paper'''
            classes = {
                0: 'Stop and Arithmetic Operations',
                1: 'Comparison & Bitwise Logic Operations',
                2: 'SHA3',
                3: 'Environmental Information',
                4: 'Block Information',
                5: 'Stack, Memory, Storage and Flow Operations',
                6: 'Push Operations',
                7: 'Push Operations',
                8: 'Duplication Operations',
                9: 'Exchange Operations',
                0xa: 'Logging Operations',
                0xf: 'System operations'
            }
            return classes.get(self.opcode >> 4, 'Invalid instruction')

        @property
        def uses_stack(self):
            ''' True if the instruction reads/writes from/to the stack '''
            return self.reads_from_stack or self.writes_to_stack

        @property
        def reads_from_stack(self):
            ''' True if the instruction reads from stack '''
            return self.pops > 0

        @property
        def writes_to_stack(self):
            ''' True if the instruction writes to the stack '''
            return self.pushes > 0

        @property
        def reads_from_memory(self):
            ''' True if the instruction reads from memory '''
            return self.semantics in ('MLOAD', 'CREATE', 'CALL', 'CALLCODE', 'RETURN', 'DELEGATECALL', 'REVERT')

        @property
        def writes_to_memory(self):
            ''' True if the instruction writes to memory '''
            return self.semantics in ('MSTORE', 'MSTORE8', 'CALLDATACOPY', 'CODECOPY', 'EXTCODECOPY')

        @property
        def reads_from_memory(self):
            ''' True if the instruction reads from memory '''
            return self.semantics in ('MLOAD', 'CREATE', 'CALL', 'CALLCODE', 'RETURN', 'DELEGATECALL', 'REVERT')

        @property
        def writes_to_storage(self):
            ''' True if the instruction writes to the storage '''
            return self.semantics in ('SSTORE')

        @property
        def reads_from_storage(self):
            ''' True if the instruction reads from the storage '''
            return self.semantics in ('SLOAD')

        @property
        def is_terminator(self):
            ''' True if the instruction is a basic block terminator '''
            return self.semantics in ('RETURN', 'STOP', 'INVALID', 'JUMP', 'JUMPI', 'SELFDESTRUCT', 'REVERT')

        @property
        def is_branch(self):
            ''' True if the instruction is a jump'''
            return self.semantics in ('JUMP', 'JUMPI')

        @property
        def is_environmental(self):
            ''' True if the instruction access enviromental data '''
            return self.group == 'Environmental Information'

        @property
        def is_system(self):
            ''' True if the instruction is a system operation '''
            return self.group == 'System operations'

        @property
        def uses_block_info(self):
            ''' True if the instruction access block information'''
            return self.group == 'Block Information'

        @property
        def is_arithmetic(self):
            ''' True if the instruction is an arithmetic operation '''
            return self.semantics in ('ADD', 'MUL', 'SUB', 'DIV', 'SDIV', 'MOD', 'SMOD', 'ADDMOD', 'MULMOD', 'EXP', 'SIGNEXTEND')

    # from http://gavwood.com/paper.pdf
    _table = {  # opcode: (name, immediate_operand_size, pops, pushes, gas, description)
        0x00: ('STOP', 0, 0, 0, 0, 'Halts execution.'),
        0x01: ('ADD', 0, 2, 1, 3, 'Addition operation.'),
        0x02: ('MUL', 0, 2, 1, 5, 'Multiplication operation.'),
        0x03: ('SUB', 0, 2, 1, 3, 'Subtraction operation.'),
        0x04: ('DIV', 0, 2, 1, 5, 'Integer division operation.'),
        0x05: ('SDIV', 0, 2, 1, 5, 'Signed integer division operation (truncated).'),
        0x06: ('MOD', 0, 2, 1, 5, 'Modulo remainder operation.'),
        0x07: ('SMOD', 0, 2, 1, 5, 'Signed modulo remainder operation.'),
        0x08: ('ADDMOD', 0, 3, 1, 8, 'Modulo addition operation.'),
        0x09: ('MULMOD', 0, 3, 1, 8, 'Modulo multiplication operation.'),
        0x0a: ('EXP', 0, 2, 1, 10, 'Exponential operation.'),
        0x0b: ('SIGNEXTEND', 0, 2, 1, 5, "Extend length of two's complement signed integer."),
        0x10: ('LT', 0, 2, 1, 3, 'Less-than comparision.'),
        0x11: ('GT', 0, 2, 1, 3, 'Greater-than comparision.'),
        0x12: ('SLT', 0, 2, 1, 3, 'Signed less-than comparision.'),
        0x13: ('SGT', 0, 2, 1, 3, 'Signed greater-than comparision.'),
        0x14: ('EQ', 0, 2, 1, 3, 'Equality comparision.'),
        0x15: ('ISZERO', 0, 1, 1, 3, 'Simple not operator.'),
        0x16: ('AND', 0, 2, 1, 3, 'Bitwise AND operation.'),
        0x17: ('OR', 0, 2, 1, 3, 'Bitwise OR operation.'),
        0x18: ('XOR', 0, 2, 1, 3, 'Bitwise XOR operation.'),
        0x19: ('NOT', 0, 1, 1, 3, 'Bitwise NOT operation.'),
        0x1a: ('BYTE', 0, 2, 1, 3, 'Retrieve single byte from word.'),
        0x20: ('SHA3', 0, 2, 1, 30, 'Compute Keccak-256 hash.'),
        0x30: ('ADDRESS', 0, 0, 1, 2, 'Get address of currently executing account     .'),
        0x31: ('BALANCE', 0, 1, 1, 20, 'Get balance of the given account.'),
        0x32: ('ORIGIN', 0, 0, 1, 2, 'Get execution origination address.'),
        0x33: ('CALLER', 0, 0, 1, 2, 'Get caller address.'),
        0x34: ('CALLVALUE', 0, 0, 1, 2, 'Get deposited value by the instruction/transaction responsible for this execution.'),
        0x35: ('CALLDATALOAD', 0, 1, 1, 3, 'Get input data of current environment.'),
        0x36: ('CALLDATASIZE', 0, 0, 1, 2, 'Get size of input data in current environment.'),
        0x37: ('CALLDATACOPY', 0, 3, 0, 3, 'Copy input data in current environment to memory.'),
        0x38: ('CODESIZE', 0, 0, 1, 2, 'Get size of code running in current environment.'),
        0x39: ('CODECOPY', 0, 3, 0, 3, 'Copy code running in current environment to memory.'),
        0x3a: ('GASPRICE', 0, 0, 1, 2, 'Get price of gas in current environment.'),
        0x3b: ('EXTCODESIZE', 0, 1, 1, 20, "Get size of an account's code."),
        0x3c: ('EXTCODECOPY', 0, 4, 0, 20, "Copy an account's code to memory."),
        0x40: ('BLOCKHASH', 0, 1, 1, 20, 'Get the hash of one of the 256 most recent complete blocks.'),
        0x41: ('COINBASE', 0, 0, 1, 2, "Get the block's beneficiary address."),
        0x42: ('TIMESTAMP', 0, 0, 1, 2, "Get the block's timestamp."),
        0x43: ('NUMBER', 0, 0, 1, 2, "Get the block's number."),
        0x44: ('DIFFICULTY', 0, 0, 1, 2, "Get the block's difficulty."),
        0x45: ('GASLIMIT', 0, 0, 1, 2, "Get the block's gas limit."),
        0x50: ('POP', 0, 1, 0, 2, 'Remove item from stack.'),
        0x51: ('MLOAD', 0, 1, 1, 3, 'Load word from memory.'),
        0x52: ('MSTORE', 0, 2, 0, 3, 'Save word to memory.'),
        0x53: ('MSTORE8', 0, 2, 0, 3, 'Save byte to memory.'),
        0x54: ('SLOAD', 0, 1, 1, 50, 'Load word from storage.'),
        0x55: ('SSTORE', 0, 2, 0, 0, 'Save word to storage.'),
        0x56: ('JUMP', 0, 1, 0, 8, 'Alter the program counter.'),
        0x57: ('JUMPI', 0, 2, 0, 10, 'Conditionally alter the program counter.'),
        0x58: ('GETPC', 0, 0, 1, 2, 'Get the value of the program counter prior to the increment.'),
        0x59: ('MSIZE', 0, 0, 1, 2, 'Get the size of active memory in bytes.'),
        0x5a: ('GAS', 0, 0, 1, 2, 'Get the amount of available gas, including the corresponding reduction the amount of available gas.'),
        0x5b: ('JUMPDEST', 0, 0, 0, 1, 'Mark a valid destination for jumps.'),
        0x60: ('PUSH', 1, 0, 1, 0, 'Place 1 byte item on stack.'),
        0x61: ('PUSH', 2, 0, 1, 0, 'Place 2-byte item on stack.'),
        0x62: ('PUSH', 3, 0, 1, 0, 'Place 3-byte item on stack.'),
        0x63: ('PUSH', 4, 0, 1, 0, 'Place 4-byte item on stack.'),
        0x64: ('PUSH', 5, 0, 1, 0, 'Place 5-byte item on stack.'),
        0x65: ('PUSH', 6, 0, 1, 0, 'Place 6-byte item on stack.'),
        0x66: ('PUSH', 7, 0, 1, 0, 'Place 7-byte item on stack.'),
        0x67: ('PUSH', 8, 0, 1, 0, 'Place 8-byte item on stack.'),
        0x68: ('PUSH', 9, 0, 1, 0, 'Place 9-byte item on stack.'),
        0x69: ('PUSH', 10, 0, 1, 0, 'Place 10-byte item on stack.'),
        0x6a: ('PUSH', 11, 0, 1, 0, 'Place 11-byte item on stack.'),
        0x6b: ('PUSH', 12, 0, 1, 0, 'Place 12-byte item on stack.'),
        0x6c: ('PUSH', 13, 0, 1, 0, 'Place 13-byte item on stack.'),
        0x6d: ('PUSH', 14, 0, 1, 0, 'Place 14-byte item on stack.'),
        0x6e: ('PUSH', 15, 0, 1, 0, 'Place 15-byte item on stack.'),
        0x6f: ('PUSH', 16, 0, 1, 0, 'Place 16-byte item on stack.'),
        0x70: ('PUSH', 17, 0, 1, 0, 'Place 17-byte item on stack.'),
        0x71: ('PUSH', 18, 0, 1, 0, 'Place 18-byte item on stack.'),
        0x72: ('PUSH', 19, 0, 1, 0, 'Place 19-byte item on stack.'),
        0x73: ('PUSH', 20, 0, 1, 0, 'Place 20-byte item on stack.'),
        0x74: ('PUSH', 21, 0, 1, 0, 'Place 21-byte item on stack.'),
        0x75: ('PUSH', 22, 0, 1, 0, 'Place 22-byte item on stack.'),
        0x76: ('PUSH', 23, 0, 1, 0, 'Place 23-byte item on stack.'),
        0x77: ('PUSH', 24, 0, 1, 0, 'Place 24-byte item on stack.'),
        0x78: ('PUSH', 25, 0, 1, 0, 'Place 25-byte item on stack.'),
        0x79: ('PUSH', 26, 0, 1, 0, 'Place 26-byte item on stack.'),
        0x7a: ('PUSH', 27, 0, 1, 0, 'Place 27-byte item on stack.'),
        0x7b: ('PUSH', 28, 0, 1, 0, 'Place 28-byte item on stack.'),
        0x7c: ('PUSH', 29, 0, 1, 0, 'Place 29-byte item on stack.'),
        0x7d: ('PUSH', 30, 0, 1, 0, 'Place 30-byte item on stack.'),
        0x7e: ('PUSH', 31, 0, 1, 0, 'Place 31-byte item on stack.'),
        0x7f: ('PUSH', 32, 0, 1, 0, 'Place 32-byte (full word) item on stack.'),
        0x80: ('DUP', 0, 1, 2, 3, 'Duplicate 1st stack item.'),
        0x81: ('DUP', 0, 2, 3, 3, 'Duplicate 2nd stack item.'),
        0x82: ('DUP', 0, 3, 4, 3, 'Duplicate 3rd stack item.'),
        0x83: ('DUP', 0, 4, 5, 3, 'Duplicate 4th stack item.'),
        0x84: ('DUP', 0, 5, 6, 3, 'Duplicate 5th stack item.'),
        0x85: ('DUP', 0, 6, 7, 3, 'Duplicate 6th stack item.'),
        0x86: ('DUP', 0, 7, 8, 3, 'Duplicate 7th stack item.'),
        0x87: ('DUP', 0, 8, 9, 3, 'Duplicate 8th stack item.'),
        0x88: ('DUP', 0, 9, 10, 3, 'Duplicate 9th stack item.'),
        0x89: ('DUP', 0, 10, 11, 3, 'Duplicate 10th stack item.'),
        0x8a: ('DUP', 0, 11, 12, 3, 'Duplicate 11th stack item.'),
        0x8b: ('DUP', 0, 12, 13, 3, 'Duplicate 12th stack item.'),
        0x8c: ('DUP', 0, 13, 14, 3, 'Duplicate 13th stack item.'),
        0x8d: ('DUP', 0, 14, 15, 3, 'Duplicate 14th stack item.'),
        0x8e: ('DUP', 0, 15, 16, 3, 'Duplicate 15th stack item.'),
        0x8f: ('DUP', 0, 16, 17, 3, 'Duplicate 16th stack item.'),
        0x90: ('SWAP', 0, 2, 2, 3, 'Exchange 1st and 2nd stack items.'),
        0x91: ('SWAP', 0, 3, 3, 3, 'Exchange 1st and 3rd stack items.'),
        0x92: ('SWAP', 0, 4, 4, 3, 'Exchange 1st and 4th stack items.'),
        0x93: ('SWAP', 0, 5, 5, 3, 'Exchange 1st and 5th stack items.'),
        0x94: ('SWAP', 0, 6, 6, 3, 'Exchange 1st and 6th stack items.'),
        0x95: ('SWAP', 0, 7, 7, 3, 'Exchange 1st and 7th stack items.'),
        0x96: ('SWAP', 0, 8, 8, 3, 'Exchange 1st and 8th stack items.'),
        0x97: ('SWAP', 0, 9, 9, 3, 'Exchange 1st and 9th stack items.'),
        0x98: ('SWAP', 0, 10, 10, 3, 'Exchange 1st and 10th stack items.'),
        0x99: ('SWAP', 0, 11, 11, 3, 'Exchange 1st and 11th stack items.'),
        0x9a: ('SWAP', 0, 12, 12, 3, 'Exchange 1st and 12th stack items.'),
        0x9b: ('SWAP', 0, 13, 13, 3, 'Exchange 1st and 13th stack items.'),
        0x9c: ('SWAP', 0, 14, 14, 3, 'Exchange 1st and 14th stack items.'),
        0x9d: ('SWAP', 0, 15, 15, 3, 'Exchange 1st and 15th stack items.'),
        0x9e: ('SWAP', 0, 16, 16, 3, 'Exchange 1st and 16th stack items.'),
        0x9f: ('SWAP', 0, 17, 17, 3, 'Exchange 1st and 17th stack items.'),
        0xa0: ('LOG', 0, 2, 0, 375, 'Append log record with no topics.'),
        0xa1: ('LOG', 0, 3, 0, 750, 'Append log record with one topic.'),
        0xa2: ('LOG', 0, 4, 0, 1125, 'Append log record with two topics.'),
        0xa3: ('LOG', 0, 5, 0, 1500, 'Append log record with three topics.'),
        0xa4: ('LOG', 0, 6, 0, 1875, 'Append log record with four topics.'),
        0xf0: ('CREATE', 0, 3, 1, 32000, 'Create a new account with associated code.'),
        0xf1: ('CALL', 0, 7, 1, 40, 'Message-call into an account.'),
        0xf2: ('CALLCODE', 0, 7, 1, 40, "Message-call into this account with alternative account's code."),
        0xf3: ('RETURN', 0, 2, 0, 0, 'Halt execution returning output data.'),
        0xf4: ('DELEGATECALL', 0, 6, 1, 40, "Message-call into this account with an alternative account's code, but persisting into this account with an alternative account's code."),
        0xf5: ('BREAKPOINT', 0, 0, 0, 40, 'Not in yellow paper FIXME'),
        0xf6: ('RNGSEED', 0, 1, 1, 0, 'Not in yellow paper FIXME'),
        0xf7: ('SSIZEEXT', 0, 2, 1, 0, 'Not in yellow paper FIXME'),
        0xf8: ('SLOADBYTES', 0, 3, 0, 0, 'Not in yellow paper FIXME'),
        0xf9: ('SSTOREBYTES', 0, 3, 0, 0, 'Not in yellow paper FIXME'),
        0xfa: ('SSIZE', 0, 1, 1, 40, 'Not in yellow paper FIXME'),
        0xfb: ('STATEROOT', 0, 1, 1, 0, 'Not in yellow paper FIXME'),
        0xfc: ('TXEXECGAS', 0, 0, 1, 0, 'Not in yellow paper FIXME'),
        0xfd: ('REVERT', 0, 2, 0, 0, 'Stop execution and revert state changes, without consuming all provided gas and providing a reason.'),
        0xfe: ('INVALID', 0, 0, 0, 0, 'Designated invalid instruction.'),
        0xff: ('SELFDESTRUCT', 0, 1, 0, 5000, 'Halt execution and register account for later deletion.')
    }

    @staticmethod
    @memoized
    def _get_reverse_table():
        ''' Build an internal table used in the assembler '''
        reverse_table = {}
        for (opcode, (name, immediate_operand_size, pops, pushes, gas, description)) in EVMAsm._table.items():
            mnemonic = name
            if name == 'PUSH':
                mnemonic = '%s%d' % (name, (opcode & 0x1f) + 1)
            elif name in ('SWAP', 'LOG', 'DUP'):
                mnemonic = '%s%d' % (name, (opcode & 0xf) + 1)

            reverse_table[mnemonic] = opcode, name, immediate_operand_size, pops, pushes, gas, description
        return reverse_table

    @staticmethod
    def assemble_one(assembler, offset=0):
        ''' Assemble one EVM instruction from its textual representation.

            :param assembler: assembler code for one instruction
            :param offset: offset of the instruction in the bytecode (optional)
            :return: An Instruction object

            Example use::

                >>> print evm.EVMAsm.assemble_one('LT')


        '''
        try:
            _reverse_table = EVMAsm._get_reverse_table()
            assembler = assembler.strip().split(' ')
            opcode, name, operand_size, pops, pushes, gas, description = _reverse_table[assembler[0].upper()]
            if operand_size > 0:
                assert len(assembler) == 2
                operand = int(assembler[1], 0)
            else:
                assert len(assembler) == 1
                operand = None

            return EVMAsm.Instruction(opcode, name, operand_size, pops, pushes, gas, description, operand=operand, offset=offset)
        except BaseException:
            raise Exception("Something wrong at offset %d" % offset)

    @staticmethod
    def assemble_all(assembler, offset=0):
        ''' Assemble a sequence of textual representation of EVM instructions

            :param assembler: assembler code for any number of instructions
            :param offset: offset of the first instruction in the bytecode(optional)
            :return: An generator of Instruction objects

            Example use::

                >>> evm.EVMAsm.encode_one("""PUSH1 0x60
                    PUSH1 0x40
                    MSTORE
                    PUSH1 0x2
                    PUSH2 0x108
                    PUSH1 0x0
                    POP
                    SSTORE
                    PUSH1 0x40
                    MLOAD
                    """)

        '''
        if isstring(assembler):
            assembler = assembler.split('\n')
        assembler = iter(assembler)
        for line in assembler:
            if not line.strip():
                continue
            instr = EVMAsm.assemble_one(line, offset=offset)
            yield instr
            offset += instr.size

    @staticmethod
    def disassemble_one(bytecode, offset=0):
        ''' Decode a single instruction from a bytecode

            :param bytecode: the bytecode stream
            :param offset: offset of the instruction in the bytecode(optional)
            :type bytecode: iterator/sequence/str
            :return: an Instruction object

            Example use::

                >>> print EVMAsm.assemble_one('PUSH1 0x10')

        '''
        bytecode = iter(bytecode)
        opcode = ord(next(bytecode))
        invalid = ('INVALID', 0, 0, 0, 0, 'Unknown opcode')
        name, operand_size, pops, pushes, gas, description = EVMAsm._table.get(opcode, invalid)
        instruction = EVMAsm.Instruction(opcode, name, operand_size, pops, pushes, gas, description, offset=offset)
        if instruction.has_operand:
            instruction.parse_operand(bytecode)

        return instruction

    @staticmethod
    def disassemble_all(bytecode, offset=0):
        ''' Decode all instructions in bytecode

            :param bytecode: an evm bytecode (binary)
            :param offset: offset of the first instruction in the bytecode(optional)
            :type bytecode: iterator/sequence/str
            :return: An generator of Instruction objects

            Example use::

                >>> for inst in EVMAsm.decode_all(bytecode):
                ...    print inst

                ...
                PUSH1 0x60
                PUSH1 0x40
                MSTORE
                PUSH1 0x2
                PUSH2 0x108
                PUSH1 0x0
                POP
                SSTORE
                PUSH1 0x40
                MLOAD


        '''

        bytecode = iter(bytecode)
        while True:
            instr = EVMAsm.disassemble_one(bytecode, offset=offset)
            offset += instr.size
            yield instr

    @staticmethod
    def disassemble(bytecode, offset=0):
        ''' Disassemble an EVM bytecode

            :param bytecode: binary representation of an evm bytecode (hexadecimal)
            :param offset: offset of the first instruction in the bytecode(optional)
            :type bytecode: str
            :return: the text representation of the aseembler code

            Example use::

                >>> EVMAsm.disassemble("\x60\x60\x60\x40\x52\x60\x02\x61\x01\x00")
                ...
                PUSH1 0x60
                BLOCKHASH
                MSTORE
                PUSH1 0x2
                PUSH2 0x100

        '''
        return '\n'.join(map(str, EVMAsm.disassemble_all(bytecode, offset=offset)))

    @staticmethod
    def assemble(asmcode, offset=0):
        ''' Assemble an EVM program

            :param asmcode: an evm assembler program
            :param offset: offset of the first instruction in the bytecode(optional)
            :type asmcode: str
            :return: the hex representation of the bytecode

            Example use::

                >>> EVMAsm.assemble(  """PUSH1 0x60
                                           BLOCKHASH
                                           MSTORE
                                           PUSH1 0x2
                                           PUSH2 0x100
                                        """
                                     )
                ...
                "\x60\x60\x60\x40\x52\x60\x02\x61\x01\x00"
        '''
<<<<<<< HEAD
        return ''.join([x.bytes for x in EVMAsm.assemble_all(asmcode, offset=offset)])
=======
        return ''.join(map(lambda x: x.bytes, EVMAsm.assemble_all(asmcode, offset=offset)))
>>>>>>> a21c8b60

    @staticmethod
    def disassemble_hex(bytecode, offset=0):
        ''' Disassemble an EVM bytecode

            :param bytecode: canonical representation of an evm bytecode (hexadecimal)
            :param int offset: offset of the first instruction in the bytecode(optional)
            :type bytecode: str
            :return: the text representation of the aseembler code

            Example use::

                >>> EVMAsm.disassemble_hex("0x6060604052600261010")
                ...
                PUSH1 0x60
                BLOCKHASH
                MSTORE
                PUSH1 0x2
                PUSH2 0x100

        '''
        if bytecode.startswith('0x'):
            bytecode = bytecode[2:]
        bytecode = bytecode.decode('hex')
        return EVMAsm.disassemble(bytecode, offset=offset)

    @staticmethod
    def assemble_hex(asmcode, offset=0):
        ''' Assemble an EVM program

            :param asmcode: an evm assembler program
            :param offset: offset of the first instruction in the bytecode(optional)
            :type asmcode: str
            :return: the hex representation of the bytecode

            Example use::

                >>> EVMAsm.assemble_hex(  """PUSH1 0x60
                                           BLOCKHASH
                                           MSTORE
                                           PUSH1 0x2
                                           PUSH2 0x100
                                        """
                                     )
                ...
                "0x6060604052600261010"
        '''
        return '0x' + EVMAsm.assemble(asmcode, offset=offset).encode('hex')


# Exceptions...

class EVMException(Exception):
    pass


class EVMInstructionException(EVMException):
    pass


class ConcretizeStack(EVMException):
    '''
    Raised when a symbolic memory cell needs to be concretized.
    '''

    def __init__(self, pos, expression=None, policy='MINMAX'):
        self.message = "Concretizing evm stack item {}".format(pos)
        self.pos = pos
        self.expression = expression
        self.policy = policy


class StackOverflow(EVMException):
    ''' Attemped to push more than 1024 items '''


class StackUnderflow(EVMException):
    ''' Attemped to popo from an empty stack '''


class InvalidOpcode(EVMException):
    ''' Trying to execute invalid opcode '''


class Call(EVMInstructionException):
    def __init__(self, gas, to, value, data, out_offset=None, out_size=None):
        self.gas = gas
        self.to = to
        self.value = value
        self.data = data
        self.out_offset = out_offset
        self.out_size = out_size

    def __reduce__(self):
        return (self.__class__, (self.gas, self.to, self.value, self.data, self.out_offset, self.out_size))


class Create(Call):
    def __init__(self, value, bytecode):
        super(Create, self).__init__(gas=None, to=None, value=value, data=bytecode)


    def __reduce__(self):
        return (self.__class__, (self.value, None, None))


class DelegateCall(Call):
    pass


class Stop(EVMInstructionException):
    ''' Program reached a STOP instruction '''


class Return(EVMInstructionException):
    ''' Program reached a RETURN instruction '''

    def __init__(self, data):
        self.data = data

    def __reduce__(self):
        return (self.__class__, (self.data,))


class Revert(EVMInstructionException):
    ''' Program reached a RETURN instruction '''

    def __init__(self, data):
        self.data = data

    def __reduce__(self):
        return (self.__class__, (self.data,))


class SelfDestruct(EVMInstructionException):
    ''' Program reached a RETURN instruction '''

    def __init__(self, to):
        self.to = to


class NotEnoughGas(EVMException):
    ''' Not enough gas for operation '''


class Sha3(EVMException):
    def __init__(self, data):
        self.data = data

    def __reduce__(self):
        return (self.__class__, (self.data, ))


def concretized_args(**policies):
    """
    Make sure an EVM instruction has all of its arguments concretized according to
    provided policies.

    Example decoration:

        @concretized_args(size='ONE', address='')
        def LOG(self, address, size, *topics):
            ...

    The above will make sure that the |size| parameter to LOG is Concretized when symbolic
    according to the 'ONE' policy and concretize |address| with the default policy.

    :param policies: A kwargs list of argument names and their respective policies.
                         Provide None or '' as policy to use default.
    :return: A function decorator
    """
    def concretizer(func):
        @wraps(func)
        def wrapper(*args, **kwargs):
            spec = inspect.getargspec(func)
            for arg, policy in policies.items():
                assert arg in spec.args, "Concretizer argument not found in wrapped function."
                # index is 0-indexed, but ConcretizeStack is 1-indexed. However, this is correct
                # since implementation method is always a bound method (self is param 0)
                index = spec.args.index(arg)
                if issymbolic(args[index]):
                    if policy:
                        raise ConcretizeStack(index, policy=policy)
                    else:
                        raise ConcretizeStack(index)
            return func(*args, **kwargs)
        return wrapper
    return concretizer


class EVM(Eventful):
    '''Machine State. The machine state is defined as
        the tuple (g, pc, m, i, s) which are the gas available, the
        program counter pc , the memory contents, the active
        number of words in memory (counting continuously
        from position 0), and the stack contents. The memory
        contents are a series of zeroes of bitsize 256
    '''
    _published_events = {'evm_execute_instruction',
                         'evm_read_storage', 'evm_write_storage',
                         'evm_read_memory',
                         'evm_write_memory',
                         'evm_read_code',
                         'decode_instruction', 'execute_instruction', 'concrete_sha3', 'symbolic_sha3'}

    def __init__(self, constraints, address, origin, price, data, caller, value, code, header, global_storage=None, depth=0, gas=1000000000, **kwargs):
        '''
        Builds a Ethereum Virtual Machine instance

        :param memory: the initial memory
        :param address: the address of the account which owns the code that is executing.
        :param origin: the sender address of the transaction that originated this execution. A 160-bit code used for identifying Accounts.
        :param price: the price of gas in the transaction that originated this execution.
        :param data: the byte array that is the input data to this execution
        :param caller: the address of the account which caused the code to be executing. A 160-bit code used for identifying Accounts
        :param value: the value, in Wei, passed to this account as part of the same procedure as execution. One Ether is defined as being 10**18 Wei.
        :param bytecode: the byte array that is the machine code to be executed.
        :param header: the block header of the present block.
        :param depth: the depth of the present message-call or contract-creation (i.e. the number of CALLs or CREATEs being executed at present).
        :param gas: gas budget for this transaction.

        '''
        super(EVM, self).__init__(**kwargs)
        self._constraints = constraints
        self.last_exception = None
        self.memory = EVMMemory(constraints)
        self.address = address
        self.origin = origin  # always an account with empty associated code
        self.caller = caller  # address of the account that is directly responsible for this execution
        self.data = data
        self.price = price  # This is gas price specified by the originating transaction
        self.value = value
        self.depth = depth
        self.bytecode = code
        self.suicides = set()
        self.logs = []
        #FIXME parse decode and mark invalid instructions
        #self.invalid = set()

        assert 'coinbase' in header
        assert 'gaslimit' in header
        assert 'difficulty' in header
        assert 'timestamp' in header
        assert 'number' in header
        self.header = header

        # Machine state
        self.pc = 0
        self.stack = []
        self._gas = gas
        self.global_storage = global_storage
        self.allocated = 0

    @property
    def constraints(self):
        return self._constraints

    @constraints.setter
    def constraints(self, constraints):
        self._constraints = constraints
        self.memory.constraints = constraints

    @property
    def gas(self):
        return self._gas

    def __getstate__(self):
        state = super(EVM, self).__getstate__()
        state['memory'] = self.memory
        state['global_storage'] = self.global_storage
        state['constraints'] = self.constraints
        state['last_exception'] = self.last_exception
        state['address'] = self.address
        state['origin'] = self.origin
        state['caller'] = self.caller
        state['data'] = self.data
        state['price'] = self.price
        state['value'] = self.value
        state['depth'] = self.depth
        state['bytecode'] = self.bytecode
        state['header'] = self.header
        state['pc'] = self.pc
        state['stack'] = self.stack
        state['gas'] = self._gas
        state['allocated'] = self.allocated
        state['suicides'] = self.suicides
        state['logs'] = self.logs

        return state

    def __setstate__(self, state):
        self._gas = state['gas']
        self.memory = state['memory']
        self.logs = state['logs']
        self.global_storage = state['global_storage']
        self.constraints = state['constraints']
        self.last_exception = state['last_exception']
        self.address = state['address']
        self.origin = state['origin']
        self.caller = state['caller']
        self.data = state['data']
        self.price = state['price']
        self.value = state['value']
        self.depth = state['depth']
        self.bytecode = state['bytecode']
        self.header = state['header']
        self.pc = state['pc']
        self.stack = state['stack']
        self.allocated = state['allocated']
        self.suicides = state['suicides']
        super(EVM, self).__setstate__(state)

    # Memory related
    def _allocate(self, address):
        if address > self.memory._allocated:
            GMEMORY = 3
            GQUADRATICMEMDENOM = 512  # 1 gas per 512 quadwords

            old_size = ceil32(self.memory._allocated) // 32
            old_totalfee = old_size * GMEMORY + old_size ** 2 // GQUADRATICMEMDENOM
            new_size = ceil32(address) // 32
            increased = new_size - old_size
            fee = increased * GMEMORY + increased**2 // GQUADRATICMEMDENOM
            self._consume(fee)

    def _store(self, address, value):
        # CHECK ADDRESS IS A 256 BIT INT OR BITVEC
        # CHECK VALUE IS A 256 BIT INT OR BITVEC
        self._allocate(address)
        self.memory.write(address, [value])
        self._publish('did_evm_write_memory', address, value)

    def _load(self, address):
        self._allocate(address)
        value = self.memory.read(address, 1)[0]
        value = arithmetic_simplifier(value)
        if isinstance(value, Constant) and not value.taint:
            value = value.value
        self._publish('did_evm_read_memory', address, value)
        return value

    @staticmethod
    def check256int(value):
        assert True

    def read_code(self, address, size=1):
        '''
            Read size byte from bytecode.
            If less than size bytes are available result will be pad with \x00
        '''
        assert address < len(self.bytecode)
        value = self.bytecode[address:address + size]
        if len(value) < size:
            value += '\x00' * (size - len(value))  # pad with null (spec)
        return value

    def disassemble(self):
        return EVMAsm.disassemble(self.bytecode)

    @property
    def PC(self):
        return self.pc

    @property
    def instruction(self):
        '''
            Current instruction pointed by self.pc
        '''
        # FIXME check if pc points to invalid instruction
        # if self.pc >= len(self.bytecode):
        #    return InvalidOpcode('Code out of range')
        # if self.pc in self.invalid:
        #    raise InvalidOpcode('Opcode inside a PUSH immediate')

        def getcode():
            for byte in self.bytecode[self.pc:]:
                yield byte
            while True:
                yield '\x00'

        return EVMAsm.disassemble_one(getcode())

    # auxiliar funcs
    # Stack related
    def _push(self, value):
        '''
                   ITEM0
                   ITEM1
                   ITEM2
             sp->  {empty}
        '''
<<<<<<< HEAD
        assert isinstance(value,int) or isinstance(value, BitVec) and value.size==256 
=======
        assert isinstance(value, (int, long)) or isinstance(value, BitVec) and value.size == 256
>>>>>>> a21c8b60
        if len(self.stack) >= 1024:
            raise StackOverflow()
        self.stack.append(value & TT256M1)

    def _pop(self):
        if len(self.stack) == 0:
            raise StackUnderflow()
        return self.stack.pop()

    def _consume(self, fee):
        assert fee >= 0
        if self._gas < fee:
            logger.debug("Not enough gas for instruction")
            raise NotEnoughGas()
        self._gas -= fee

    # Execute an instruction from current pc
    def execute(self):
        if issymbolic(self.pc):
            expression = self.pc

            def setstate(state, value):
                state.platform.current.pc = value

            raise Concretize("Concretice PC",
                             expression=expression,
                             setstate=setstate,
                             policy='ALL')

        self._publish('will_decode_instruction', self.pc)
        last_pc = self.pc
        current = self.instruction

        # Consume some gas
        self._consume(current.fee)

        implementation = getattr(self, current.semantics, None)
        if implementation is None:
            raise TerminateState("Instruction not implemented %s" % current.semantics, testcase=True)

        # Get arguments (imm, pop)
        arguments = []
        if self.instruction.has_operand:
            arguments.append(current.operand)

        for _ in range(current.pops):
            arguments.append(self._pop())

        # simplify stack arguments
        for i in range(len(arguments)):
            if isinstance(arguments[i], Expression):
                arguments[i] = arithmetic_simplifier(arguments[i])
            if isinstance(arguments[i], Constant):
                arguments[i] = arguments[i].value

        self._publish('will_execute_instruction', self.pc, current)
        self._publish('will_evm_execute_instruction', current, arguments)

        last_pc = self.pc
        result = None

        try:
            result = implementation(*arguments)
            self._emit_did_execute_signals(current, arguments, result, last_pc)
        except ConcretizeStack as ex:
            for arg in reversed(arguments):
                self._push(arg)

            def setstate(state, value):
                self.stack[-ex.pos] = value
            raise Concretize("Concretice Stack Variable",
                             expression=self.stack[-ex.pos],
                             setstate=setstate,
                             policy=ex.policy)
        except EVMException as e:
            self.last_exception = e

            # Technically, this is not the right place to emit these events because the
            # instruction hasn't executed yet; it executes in the EVM platform class (EVMWorld).
            # However, when I tried that, in the event handlers, `state.platform.current`
            # ends up being None, which caused issues. So, as a pragmatic solution, we emit
            # the event before technically executing the instruction.
            if isinstance(e, EVMInstructionException):
                self._emit_did_execute_signals(current, arguments, result, last_pc)

            raise

        # Check result (push)
        if current.pushes > 1:
            assert len(result) == current.pushes
            for value in reversed(result):
                self._push(value)
        elif current.pushes == 1:
            self._push(result)
        else:
            assert current.pushes == 0
            assert result is None
        if current.semantics not in ('JUMP', 'JUMPI'):
            # advance pc pointer
            self.pc += self.instruction.size

    def _emit_did_execute_signals(self, current, arguments, result, last_pc):
        self._publish('did_evm_execute_instruction', current, arguments, result)
        self._publish('did_execute_instruction', last_pc, self.pc, current)

    # INSTRUCTIONS
    def INVALID(self):
        '''Halts execution'''
        raise InvalidOpcode()

    ##########################################################################
    # Stop and Arithmetic Operations
    # All arithmetic is modulo 256 unless otherwise noted.

    def STOP(self):
        ''' Halts execution '''
        raise Stop()

    def ADD(self, a, b):
        ''' Addition operation '''
        return a + b

    def MUL(self, a, b):
        ''' Multiplication operation '''
        return a * b

    def SUB(self, a, b):
        ''' Subtraction operation '''
        return a - b

    def DIV(self, a, b):
        '''Integer division operation'''
        try:
            result = Operators.UDIV(a, b)
        except ZeroDivisionError:
            result = 0
        return Operators.ITEBV(256, b == 0, 0, result)

    def SDIV(self, a, b):
        '''Signed integer division operation (truncated)'''
        s0, s1 = to_signed(a), to_signed(b)
        try:
            result = (abs(s0) // abs(s1) * (-1 if s0 * s1 < 0 else 1))
        except ZeroDivisionError:
            result = 0
        return Operators.ITEBV(256, b == 0, 0, result)

    def MOD(self, a, b):
        '''Modulo remainder operation'''
        try:
            result = Operators.ITEBV(256, b == 0, 0, a % b)
        except ZeroDivisionError:
            result = 0
        return result

    def SMOD(self, a, b):
        '''Signed modulo remainder operation'''
        s0, s1 = to_signed(a), to_signed(b)
        sign = Operators.ITEBV(256, s0 < 0, -1, 1)
        try:
            result = abs(s0) % abs(s1) * sign
        except ZeroDivisionError:
            result = 0

        return Operators.ITEBV(256, s1 == 0, 0, result)

    def ADDMOD(self, a, b, c):
        '''Modulo addition operation'''
        try:
            result = Operators.ITEBV(256, c == 0, 0, (a + b) % c)
        except ZeroDivisionError:
            result = 0
        return result

    def MULMOD(self, a, b, c):
        '''Modulo addition operation'''
        try:
            result = Operators.ITEBV(256, c == 0, 0, (a * b) % c)
        except ZeroDivisionError:
            result = 0
        return result

    def EXP(self, base, exponent):
        '''
            Exponential operation
            The zero-th power of zero 0^0 is defined to be one
        '''
        # fixme integer bitvec
        EXP_SUPPLEMENTAL_GAS = 50   # cost of EXP exponent per byte

        def nbytes(e):
            for i in range(32):
                if e >> (i * 8) == 0:
                    return i
            return 32
        self._consume(EXP_SUPPLEMENTAL_GAS * nbytes(exponent))
        return pow(base, exponent, TT256)

    def SIGNEXTEND(self, size, value):
        '''Extend length of two's complement signed integer'''
        # FIXME maybe use Operators.SEXTEND
        testbit = Operators.ITEBV(256, size <= 31, size * 8 + 7, 257)
        result1 = (value | (TT256 - (1 << testbit)))
        result2 = (value & ((1 << testbit) - 1))
        result = Operators.ITEBV(256, (value & (1 << testbit)) != 0, result1, result2)
        return Operators.ITEBV(256, size <= 31, result, value)

    ##########################################################################
    # Comparison & Bitwise Logic Operations
    def LT(self, a, b):
        '''Less-than comparision'''
        return Operators.ITEBV(256, Operators.ULT(a, b), 1, 0)

    def GT(self, a, b):
        '''Greater-than comparision'''
        return Operators.ITEBV(256, Operators.UGT(a, b), 1, 0)

    def SLT(self, a, b):
        '''Signed less-than comparision'''
        # http://gavwood.com/paper.pdf
        s0, s1 = to_signed(a), to_signed(b)
        return Operators.ITEBV(256, s0 < s1, 1, 0)

    def SGT(self, a, b):
        '''Signed greater-than comparision'''
        # http://gavwood.com/paper.pdf
        s0, s1 = to_signed(a), to_signed(b)
        return Operators.ITEBV(256, s0 > s1, 1, 0)

    def EQ(self, a, b):
        '''Equality comparision'''
        return Operators.ITEBV(256, a == b, 1, 0)

    def ISZERO(self, a):
        '''Simple not operator'''
        return Operators.ITEBV(256, a == 0, 1, 0)

    def AND(self, a, b):
        '''Bitwise AND operation'''
        return a & b

    def OR(self, a, b):
        '''Bitwise OR operation'''
        return a | b

    def XOR(self, a, b):
        '''Bitwise XOR operation'''
        return a ^ b

    def NOT(self, a):
        '''Bitwise NOT operation'''
        return ~a

    def BYTE(self, offset, value):
        '''Retrieve single byte from word'''
        offset = Operators.ITEBV(256, offset < 32, (31 - offset) * 8, 256)
        return Operators.ZEXTEND(Operators.EXTRACT(value, offset, 8), 256)

    def SHA3(self, start, size):
        '''Compute Keccak-256 hash'''
        GSHA3WORD = 6         # Cost of SHA3 per word
        # read memory from start to end
        # calculate hash on it/ maybe remember in some structure where that hash came from
        # http://gavwood.com/paper.pdf
        if size:
            self._consume(GSHA3WORD * (ceil32(size) // 32))
        data = self.read_buffer(start, size)
        if any(map(issymbolic, data)):
            raise Sha3(data)

        buf = ''.join(data)
        value = sha3.keccak_256(buf).hexdigest()
        value = int('0x' + value, 0)
        self._publish('on_concrete_sha3', buf, value)
        logger.info("Found a concrete SHA3 example %r -> %x", buf, value)
        return value

    ##########################################################################
    # Environmental Information
    def ADDRESS(self):
        '''Get address of currently executing account     '''
        return self.address

    def BALANCE(self, account):
        '''Get balance of the given account'''
        BALANCE_SUPPLEMENTAL_GAS = 380
        self._consume(BALANCE_SUPPLEMENTAL_GAS)
        if account & TT256M1 not in self.global_storage:
            return 0
        value = self.global_storage[account & TT256M1]['balance']
        if value is None:
            return 0
        return value

    def ORIGIN(self):
        '''Get execution origination address'''
        return self.origin

    def CALLER(self):
        '''Get caller address'''
        return Operators.ZEXTEND(self.caller, 256)

    def CALLVALUE(self):
        '''Get deposited value by the instruction/transaction responsible for this execution'''
        return self.value

    def CALLDATALOAD(self, offset):
        '''Get input data of current environment'''
        # FIXME concretize offset?
        # if issymbolic(offset):
        #    self._constraints.add(Operators.ULE(offset, len(self.data)+32))
        #self._constraints.add(0 == offset%32)
        #    raise ConcretizeStack(3, expression=offset, policy='ALL')

<<<<<<< HEAD
        bytes = list(self.data[offset:offset+32])
        bytes += list('\x00'*( 32-len(bytes)))
        bytes = list(map(Operators.ORD, bytes))
=======
        bytes = list(self.data[offset:offset + 32])
        bytes += list('\x00' * (32 - len(bytes)))
        bytes = map(Operators.ORD, bytes)
>>>>>>> a21c8b60
        value = Operators.CONCAT(256, *bytes)
        return value

    def CALLDATASIZE(self):
        '''Get size of input data in current environment'''
        return len(self.data)

    def CALLDATACOPY(self, mem_offset, data_offset, size):
        '''Copy input data in current environment to memory'''
        GCOPY = 3             # cost to copy one 32 byte word
        self._consume(GCOPY * ceil32(size) // 32)

        # FIXME put zero if not enough data
        if issymbolic(size) or issymbolic(data_offset):
            #self._constraints.add(Operators.ULE(data_offset, len(self.data)))
            self._constraints.add(Operators.ULE(size + data_offset, len(self.data) + (32 - len(self.data) % 32)))

        if issymbolic(size):
            raise ConcretizeStack(3, policy='ALL')

        for i in range(size):
            c = Operators.ITEBV(8, data_offset + i < len(self.data), Operators.ORD(self.data[data_offset + i]), 0)
            self._store(mem_offset + i, c)

    def CODESIZE(self):
        '''Get size of code running in current environment'''
        return len(self.bytecode)

    @concretized_args(size='')
    def CODECOPY(self, mem_offset, code_offset, size):
        '''Copy code running in current environment to memory'''
        GCOPY = 3             # cost to copy one 32 byte word
        self._consume(GCOPY * ceil32(size) // 32)

        for i in range(size):
            if code_offset + i >= len(self.bytecode):
                self._store(mem_offset + i, 0)
            else:
                self._store(mem_offset + i, Operators.ORD(self.bytecode[code_offset + i]))
        self._publish('did_evm_read_code', code_offset, size)

    def GASPRICE(self):
        '''Get price of gas in current environment'''
        return self.price

    def EXTCODESIZE(self, account):
        '''Get size of an account's code'''
        # FIXME
        if not account & TT256M1 in self.global_storage:
            return 0
        return len(self.global_storage[account & TT256M1]['code'])

    def EXTCODECOPY(self, account, address, offset, size):
        '''Copy an account's code to memory'''
        # FIXME STOP! if not enough data
        if not account & TT256M1 in self.global_storage:
            return
        extbytecode = self.global_storage[account & TT256M1]['code']
        GCOPY = 3             # cost to copy one 32 byte word
        self._consume(GCOPY * ceil32(len(extbytecode)) // 32)

        for i in range(size):
            if offset + i < len(extbytecode):
                self._store(address + i, extbytecode[offset + i])
            else:
                self._store(address + i, 0)

    ##########################################################################
    # Block Information
    def BLOCKHASH(self, a):
        '''Get the hash of one of the 256 most recent complete blocks'''

        # We are not maintaining an actual -block-chain- so we just generate
        # some hashes for each virtual block
        value = sha3.keccak_256(repr(a) + 'NONCE').hexdigest()
        value = int('0x' + value, 0)

        # 0 is left on the stack if the looked for block number is greater than the current block number
        # or more than 256 blocks behind the current block.
        value = Operators.ITEBV(256, Operators.OR(a > self.header['number'], a < max(0, self.header['number'] - 256)), 0, value)
        return value

    def COINBASE(self):
        '''Get the block's beneficiary address'''
        return self.header['coinbase']

    def TIMESTAMP(self):
        '''Get the block's timestamp'''
        return self.header['timestamp']

    def NUMBER(self):
        '''Get the block's number'''
        return self.header['number']

    def DIFFICULTY(self):
        '''Get the block's difficulty'''
        return self.header['difficulty']

    def GASLIMIT(self):
        '''Get the block's gas limit'''
        return self.header['gaslimit']

    ##########################################################################
    # Stack, Memory, Storage and Flow Operations
    def POP(self, a):
        '''Remove item from stack'''
        # Items are automatically removed from stack
        # by the instruction distpatcher

    def MLOAD(self, address):
        '''Load word from memory'''
        bytes = []
<<<<<<< HEAD
        for offset in range(32):
            bytes.append(self._load(address+offset))
=======
        for offset in xrange(32):
            bytes.append(self._load(address + offset))
>>>>>>> a21c8b60
        return Operators.CONCAT(256, *bytes)

    def MSTORE(self, address, value):
        '''Save word to memory'''
<<<<<<< HEAD
        for offset in range(32):
            self._store(address+offset, Operators.EXTRACT(value, (31-offset)*8, 8))
=======
        for offset in xrange(32):
            self._store(address + offset, Operators.EXTRACT(value, (31 - offset) * 8, 8))
>>>>>>> a21c8b60

    def MSTORE8(self, address, value):
        '''Save byte to memory'''
        self._store(address, Operators.EXTRACT(value, 0, 8))

    def SLOAD(self, offset):
        '''Load word from storage'''
        self._publish('will_evm_read_storage', offset)
        value = self.global_storage[self.address]['storage'].get(offset, 0)
        self._publish('did_evm_read_storage', offset, value)
        return value

    def SSTORE(self, offset, value):
        '''Save word to storage'''
        self._publish('will_evm_write_storage', offset, value)
        self.global_storage[self.address]['storage'][offset] = value
        if value is 0:
            del self.global_storage[self.address]['storage'][offset]
        self._publish('did_evm_write_storage', offset, value)

    def JUMP(self, dest):
        '''Alter the program counter'''
        self.pc = dest
        # TODO check for JUMPDEST on next iter?

    def JUMPI(self, dest, cond):
        '''Conditionally alter the program counter'''
        self.pc = Operators.ITEBV(256, cond != 0, dest, self.pc + self.instruction.size)
        assert self.bytecode[dest] == '\x5b', "Must be jmpdest instruction"  # fixme what if dest == self.pc + self.instruction.size?

    def GETPC(self):
        '''Get the value of the program counter prior to the increment'''
        return self.pc

    def MSIZE(self):
        '''Get the size of active memory in bytes'''
        return self.memory._allocated * 32

    def GAS(self):
        '''Get the amount of available gas, including the corresponding reduction the amount of available gas'''
        #fixme calculate gas consumption
        return self._gas

    def JUMPDEST(self):
        '''Mark a valid destination for jumps'''

    ##########################################################################
    # Push Operations
    def PUSH(self, value):
        '''Place 1 to 32 bytes item on stack'''
        return value

    ##########################################################################
    # Duplication Operations
    def DUP(self, *operands):
        '''Duplicate stack item'''
        return (operands[-1],) + operands

    ##########################################################################
    # Exchange Operations
    def SWAP(self, *operands):
        '''Exchange 1st and 2nd stack items'''
        a = operands[0]
        b = operands[-1]
        return (b,) + operands[1:-1] + (a,)

    ##########################################################################
    # Logging Operations
    @concretized_args(size='ONE')
    def LOG(self, address, size, *topics):

        memlog = self.read_buffer(address, size)

        self.logs.append(EVMLog(self.address, memlog, topics))
        logger.info('LOG %r %r', memlog, topics)

    ##########################################################################
    # System operations
    def read_buffer(self, offset, size):
        if size:
            self._allocate(offset + size)
        data = []
<<<<<<< HEAD
        for i in range(size):
            data.append(Operators.CHR(self._load(offset+i)))

=======
        for i in xrange(size):
            data.append(self._load(offset+i))
        data = map(Operators.CHR, data)
>>>>>>> a21c8b60
        if any(map(issymbolic, data)):
            data_symb = self._constraints.new_array(index_bits=256, index_max=len(data))
            for i in range(len(data)):
                data_symb[i] = Operators.ORD(data[i])
            data = data_symb
        else:
            data = ''.join(data)

        return data

    def write_buffer(self, offset, buf):
        for i, c in enumerate(buf):
            self._store(offset+i, Operators.ORD(c))

    def CREATE(self, value, offset, size):
        '''Create a new account with associated code'''
        code = self.read_buffer(offset, size)
        raise Create(value, code)

    @concretized_args(in_offset='SAMPLED', in_size='SAMPLED')
    def CALL(self, gas, to, value, in_offset, in_size, out_offset, out_size):
        '''Message-call into an account'''

        data = self.read_buffer(in_offset, in_size)
        raise Call(gas, to, value, data, out_offset, out_size)

    def CALLCODE(self, gas, to, value, in_offset, in_size, out_offset, out_size):
        '''Message-call into this account with alternative account's code'''
        data = self.read_buffer(in_offset, in_size)
        raise Call(gas, self.address, value, data, out_offset, out_size)

    def RETURN(self, offset, size):
        '''Halt execution returning output data'''
        data = self.read_buffer(offset, size)
        raise Return(data)

    def DELEGATECALL(self, gas, to, in_offset, in_size, out_offset, out_size):
        '''Message-call into this account with an alternative account's code, but persisting into this account with an alternative account's code'''
        value = 0
        data = self.read_buffer(in_offset, in_size)
        raise Call(gas, self.address, value, data, out_offset, out_size)

    def REVERT(self, offset, size):
        data = self.read_buffer(offset, size)
        raise Revert(data)

    def SELFDESTRUCT(self, to):
        '''Halt execution and register account for later deletion'''
        raise SelfDestruct(to)

    def __str__(self):
        def hexdump(src, length=16):
            FILTER = ''.join([(len(repr(chr(x))) == 3) and chr(x) or '.' for x in range(256)])
            lines = []
<<<<<<< HEAD
            for c in range(0, len(src), length):
                chars = src[c:c+length]
                def p (x):
=======
            for c in xrange(0, len(src), length):
                chars = src[c:c + length]

                def p(x):
>>>>>>> a21c8b60
                    if issymbolic(x):
                        return '??'
                    else:
                        return "%02x" % x
                hex = ' '.join([p(x) for x in chars])

                def p1(x):
                    if issymbolic(x):
                        return '.'
                    else:
                        return "%s" % ((x <= 127 and FILTER[x]) or '.')

                printable = ''.join([p1(x) for x in chars])
                lines.append("%04x  %-*s  %s" % (c, length * 3, hex, printable))
            return lines

        m = []
<<<<<<< HEAD
        if len(list(self.memory._memory.keys())):
            for i in range(max([0] + list(self.memory._memory.keys()))+1):
                c = self.memory.read(i,1)[0]
=======
        if len(self.memory._memory.keys()):
            for i in range(max([0] + self.memory._memory.keys()) + 1):
                c = self.memory.read(i, 1)[0]
>>>>>>> a21c8b60
                m.append(c)

        hd = hexdump(m)
        result = ['-' * 147]
        if issymbolic(self.pc):
            result.append('<Symbolic PC>')

        else:
            result.append('0x%04x: %s %s %s\n' % (self.pc, self.instruction.name, self.instruction.has_operand and '0x%x' %
                                                  self.instruction.operand or '', self.instruction.description))

        result.append('Stack                                                                      Memory')
        sp = 0
        for i in list(reversed(self.stack))[:10]:
            r = ''
            if issymbolic(i):
                r = '%s %r' % (sp == 0 and 'top> ' or '     ', i)
            else:
                r = '%s 0x%064x' % (sp == 0 and 'top> ' or '     ', i)
            sp += 1

            h = ''
            try:
                h = hd[sp - 1]
            except BaseException:
                pass
            r += ' ' * (75 - len(r)) + h
            result.append(r)

        for i in range(sp, len(hd)):
            r = ' ' * 75 + hd[i]
            result.append(r)

        result = [hex(self.address) + ": " + x for x in result]
        return '\n'.join(result)

################################################################################
################################################################################
################################################################################
################################################################################


class EVMWorld(Platform):
    _published_events = {'evm_read_storage', 'evm_write_storage', 'evm_read_code',
                         'decode_instruction', 'execute_instruction', 'concrete_sha3', 'symbolic_sha3'}

    def __init__(self, constraints, storage=None, **kwargs):
        super(EVMWorld, self).__init__(path="NOPATH", **kwargs)
        self._global_storage = {} if storage is None else storage
        self._constraints = constraints
        self._callstack = []
        self._deleted_address = set()
        self._logs = list()
        self._sha3 = {}
        self._pending_transaction = None
        self._transactions = list()
        self._internal_transactions = list()

    def __getstate__(self):
        state = super(EVMWorld, self).__getstate__()
        state['sha3'] = self._sha3
        state['pending_transaction'] = self._pending_transaction
        state['logs'] = self._logs
        state['storage'] = self._global_storage
        state['constraints'] = self._constraints
        state['callstack'] = self._callstack
        state['deleted_address'] = self._deleted_address
        state['transactions'] = self._transactions
        state['internal_transactions'] = self._internal_transactions
        return state

    def __setstate__(self, state):
        super(EVMWorld, self).__setstate__(state)
        self._sha3 = state['sha3']
        self._pending_transaction = state['pending_transaction']
        self._logs = state['logs']
        self._global_storage = state['storage']
        self._constraints = state['constraints']
        self._callstack = state['callstack']
        self._deleted_address = state['deleted_address']
        self._transactions = state['transactions']
        self._internal_transactions = state['internal_transactions']
        self._do_events()

    def _do_events(self):
        if self.current is not None:
            self.forward_events_from(self.current)
            self.subscribe('on_concrete_sha3', self._concrete_sha3_callback)

    def _concrete_sha3_callback(self, buf, value):
        if buf in self._sha3:
            assert self._sha3[buf] == value
        self._sha3[buf] = value

    def __getitem__(self, index):
<<<<<<< HEAD
        assert isinstance(index, int)
=======
        assert isinstance(index, (int, long))
>>>>>>> a21c8b60
        return self.storage[index]

    def __str__(self):
        return "WORLD:" + str(self._global_storage)

    @property
    def logs(self):
        return self._logs

    @property
    def constraints(self):
        return self._constraints

    @property
    def transactions(self):
        return self._transactions

    @property
    def internal_transactions(self):
        number_of_transactions = len(self._transactions)
        for _ in range(len(self._internal_transactions), number_of_transactions):
            self._internal_transactions.append([])
        return self._internal_transactions

    @property
    def all_transactions(self):
        txs = []
        for tx in self._transactions:
            txs.append(tx)
            for txi in self.internal_transactions[self._transactions.index(tx)]:
                txs.append(txi)
        return txs

    @property
    def last_return_data(self):
        return self.transactions[-1].return_data

    @constraints.setter
    def constraints(self, constraints):
        self._constraints = constraints
        for addr in self.storage:
            if isinstance(self.storage[addr]['storage'], EVMMemory):
                self.storage[addr]['storage'].constraints = constraints
        if self.current:
            self.current.constraints = constraints

    @property
    def current(self):
        try:
            return self._callstack[-1]
        except IndexError:
            return None

    @property
    def accounts(self):
        return list(self.storage.keys())

    @property
    def normal_accounts(self):
        accs = []
        for address in self.accounts:
            if len(self.get_code(address)) == 0:
                accs.append(address)
        return accs

    @property
    def contract_accounts(self):
        accs = []
        for address in self.accounts:
            if len(self.get_code(address)) > 0:
                accs.append(address)
        return accs

    @property
    def deleted_addresses(self):
        return self._deleted_address

    @property
    def storage(self):
        if self.depth:
            return self.current.global_storage
        else:
            return self._global_storage

    def set_storage_data(self, address, offset, value):
        self.storage[address]['storage'][offset] = value

    def get_storage_data(self, address, offset):
        return self.storage[address]['storage'].get(offset)

    def get_storage_items(self, address):
        return list(self.storage[address]['storage'].items())

    def has_storage(self, address):
        return len(list(self.storage[address]['storage'].items())) != 0

    def set_balance(self, address, value):
        self.storage[int(address)]['balance'] = value

    def get_balance(self, address):
        return self.storage[address]['balance']

    def add_to_balance(self, address, value):
        self.storage[address]['balance'] += value

    def get_code(self, address):
        return self.storage[address]['code']

    def set_code(self, address, data):
        self.storage[address]['code'] = data

    def has_code(self, address):
        return len(self.storage[address]['code']) > 0

    def log(self, address, topic, data):
        self.logs.append((address, data, topics))
        logger.info('LOG %r %r', memlog, topics)

    def log_storage(self, addr):
        pass

    def add_refund(self, value):
        pass

    def block_prevhash(self):
        return 0

    def block_coinbase(self):
        return 0

    def block_timestamp(self):
        return 0

    def block_number(self):
        return 0

    def block_difficulty(self):
        return 0

    def block_gas_limit(self):
        return 0

    def tx_origin(self):
        return self.current_vm.origin

    def tx_gasprice(self):
        return 0

    # CALLSTACK
    def _push_vm(self, vm):
        # Storage address ->  account(value, local_storage)
        vm.global_storage = self.storage
        vm.global_storage[vm.address]['storage'] = copy.copy(self.storage[vm.address]['storage'])
        if self.depth:
            self.current.constraints = None
        # MAKE A DEEP COPY OF THE SPECIFIC ACCOUNT
        self._callstack.append(vm)
        self.current.depth = self.depth
        self.current.constraints = self.constraints
        # self.forward_events_from(self.current)
        self._do_events()
        if self.depth > 1024:
            while self.depth > 0:
                self._pop_vm(rollback=True)
            raise TerminateState("Maximum call depth limit is reached", testcase=True)

    def _pop_vm(self, rollback=False):
        vm = self._callstack.pop()
        assert self.constraints == vm.constraints
        if self.current:
            self.current.constraints = vm.constraints

        if not rollback:
            if self.depth:
                self.current.global_storage = vm.global_storage
                self.current.logs += vm.logs
                self.current.suicides = self.current.suicides.union(vm.suicides)
            else:
                self._global_storage = vm.global_storage
                self._deleted_address = self._deleted_address.union(vm.suicides)
                self._logs += vm.logs
                for address in self._deleted_address:
                    del self.storage[address]
        return vm

    @property
    def depth(self):
        return len(self._callstack)

    def new_address(self):
        ''' create a fresh 160bit address '''
        new_address = random.randint(100, pow(2, 160))
        if new_address in self._global_storage:
            return self.new_address()
        return new_address

    def execute(self):
        self._process_pending_transaction()
        try:
            if self.current is None:
                raise TerminateState("Trying to execute an empty transaction", testcase=False)
            self.current.execute()
        except Create as ex:
            self.CREATE(ex.value, ex.data)
        except Call as ex:
            self.CALL(ex.gas, ex.to, ex.value, ex.data)
        except Stop as ex:
            self.STOP()
        except Return as ex:
            self.RETURN(ex.data)
        except Revert as ex:
            self.REVERT(ex.data)
        except SelfDestruct as ex:
            self.SELFDESTRUCT(ex.to)
        except Sha3 as ex:
            self.HASH(ex.data)
        except EVMException as e:
            self.THROW()
        except Exception:
            raise

    def run(self):
        try:
            while True:
                self.execute()
        except TerminateState as e:
            if self.depth == 0 and e.message == 'RETURN':
                return self.last_return
            raise e

    def create_account(self, address=None, balance=0, code='', storage=None):
        ''' code is the runtime code '''
        storage = {} if storage is None else storage

        if address is None:
            address = self.new_address()
        assert address not in self.storage, 'The account already exists'
        self.storage[address] = {}
        self.storage[address]['nonce'] = 0
        self.storage[address]['balance'] = balance
        self.storage[address]['storage'] = storage
        self.storage[address]['code'] = code

        return address

    def create_contract(self, origin=None, price=0, address=None, caller=None, balance=0, init='', run=False, header=None):
        assert len(init) > 0
        '''
        The way that the Solidity compiler expects the constructor arguments to
        be passed is by appending the arguments to the byte code produced by the
        Solidity compiler. The arguments are formatted as defined in the Ethereum
        ABI2. The arguments are then copied from the init byte array to the EVM
        memory through the CODECOPY opcode with appropriate values on the stack.
        This is done when the byte code in the init byte array is actually run
        on the network.
        '''
        assert self._pending_transaction is None
        if caller is None and origin is not None:
            caller = origin
        if origin is None and caller is not None:
            origin = caller
        assert caller == origin
        if header is None:
            header = {'timestamp': 0,
                      'number': 0,
                      'coinbase': 0,
                      'gaslimit': 0,
                      'difficulty': 0
                      }

        assert not issymbolic(address)
        assert not issymbolic(origin)
        address = self.create_account(address, 0)

        self.storage[address]['storage'] = EVMMemory(self.constraints, 256, 256)

        self._pending_transaction = PendingTransaction('Create', address, origin, price, '', origin, balance, ''.join(init), header)

        if run:
            assert False
            # run initialization code
            # Assert everything is concrete?
            assert not issymbolic(origin)
            assert not issymbolic(address)
            assert self.storage[origin]['balance'] >= balance
            runtime = self.run()
            self.storage[address]['code'] = ''.join(runtime)

        return address

    def CREATE(self, value, bytecode):
        origin = self.current.origin
        caller = self.current.address
        price = self.current.price
        self.create_contract(origin, price, address=None, balance=value, init=bytecode, run=False)
        self._process_pending_transaction()

    def transaction(self, address, origin=None, price=0, data='', caller=None, value=0, header=None, run=False):
        assert self._pending_transaction is None
        if caller is None and origin is not None:
            caller = origin
        if origin is None and caller is not None:
            origin = caller

        if address not in self.accounts or\
           caller not in self.accounts or \
           origin != caller and origin not in self.accounts:
            raise TerminateState('Account does not exist %x' % address, testcase=True)

        if header is None:
            header = {'timestamp': 0,
                      'number': 0,
                      'coinbase': 0,
                      'gaslimit': 0,
                      'difficulty': 0
                      }
        if any([isinstance(data[i], Expression) for i in range(len(data))]):
            data_symb = self._constraints.new_array(index_bits=256, index_max=len(data))
            for i in range(len(data)):
                data_symb[i] = Operators.ORD(data[i])
            data = data_symb
        else:
            data = ''.join(data)
        bytecode = self.get_code(address)
        self._pending_transaction = PendingTransaction('Call', address, origin, price, data, caller, value, bytecode, header)

        if run:
            assert self.depth == 0
            assert not issymbolic(caller)
            assert not issymbolic(address)
            assert self.get_balance(caller) >= value
            # run contract
            # Assert everything is concrete?
            try:
                return self.run()
            except TerminateState:
                # FIXME better use of exceptions!
                pass

    def _process_pending_transaction(self):
        if self._pending_transaction is None:
            return
        assert self.current is None or self.current.last_exception is not None

        ty, address, origin, price, data, caller, value, bytecode, header = self._pending_transaction

        src_balance = self.get_balance(caller)  # from
        dst_balance = self.get_balance(address)  # to

        # discarding absurd amount of ether (no ether overflow)
        self.constraints.add(src_balance + value >= src_balance)

        failed = False

        if self.depth > 1024:
            failed = True

        if not failed:
            enough_balance = src_balance >= value
            if issymbolic(enough_balance):
                enough_balance_solutions = solver.get_all_values(self._constraints, enough_balance)

                if set(enough_balance_solutions) == set([True, False]):
                    raise Concretize('Forking on available funds',
                                     expression=src_balance < value,
                                     setstate=lambda a, b: None,
                                     policy='ALL')

                if set(enough_balance_solutions) == set([False]):
                    failed = True
            else:
                if not enough_balance:
                    failed = True

        self._pending_transaction = None

        if ty == 'Create':
            data = bytecode

        is_human_tx = (self.depth == 0)

        if failed:
            if is_human_tx:  # human transaction
                tx = Transaction(ty, address, origin, price, data, caller, value, 'TXERROR', None)
                self._transactions.append(tx)
                raise TerminateState('TXERROR')
            else:
                self.current._push(0)
                return

        # Here we have enoug funds and room in the callstack

        self.storage[address]['balance'] += value
        self.storage[caller]['balance'] -= value

        new_vm = EVM(self._constraints, address, origin, price, data, caller, value, bytecode, header, global_storage=self.storage)
        self._push_vm(new_vm)

        tx = Transaction(ty, address, origin, price, data, caller, value, None, None)
        if is_human_tx:
            # handle human transactions
            if ty == 'Create':
                self.current.last_exception = Create(None, None)
            elif ty == 'Call':
                self.current.last_exception = Call(None, None, None, None)

            self._transactions.append(tx)
        else:
            n = len(self._transactions)
            if len(self._internal_transactions) <= n:
                for _ in xrange(n-len(self._internal_transactions)+1):
                    self._internal_transactions.append([])
            self._internal_transactions[n].append(tx)

    def CALL(self, gas, to, value, data):
        address = to
        origin = self.current.origin
        caller = self.current.address
        price = self.current.price
        depth = self.depth + 1
        bytecode = self.get_code(to)
        self.transaction(address, origin, price, data, caller, value)
        self._process_pending_transaction()

    def RETURN(self, data):
        prev_vm = self._pop_vm()  # current VM changed!
        if self.depth == 0:
            tx = self._transactions[-1]
            tx.return_data = data
            tx.result = 'RETURN'
            raise TerminateState("RETURN", testcase=True)

        last_ex = self.current.last_exception
        self.current.last_exception = None
        assert isinstance(last_ex, (Call, Create))

        if isinstance(last_ex, Create):
            self.current._push(prev_vm.address)
            self.set_code(prev_vm.address, data)
        else:
            size = min(last_ex.out_size, len(data))
            self.current.write_buffer(last_ex.out_offset, data[:size])
            self.current._push(1)
        # we are still on the CALL/CREATE
        self.current.pc += self.current.instruction.size

    def STOP(self):
        prev_vm = self._pop_vm(rollback=False)
        if self.depth == 0:
            tx = self._transactions[-1]
            tx.return_data = None
            tx.result = 'STOP'
            raise TerminateState("STOP", testcase=True)
        self.current.last_exception = None
        self.current._push(1)

        # we are still on the CALL/CREATE
        self.current.pc += self.current.instruction.size

    def THROW(self):
        prev_vm = self._pop_vm(rollback=True)
        # revert balance on CALL fail
        self.storage[prev_vm.caller]['balance'] += prev_vm.value
        self.storage[prev_vm.address]['balance'] -= prev_vm.value

        if self.depth == 0:
            tx = self._transactions[-1]
            tx.return_data = None
            tx.result = 'THROW'
            raise TerminateState("THROW", testcase=True)

        self.current.last_exception = None
        self.current._push(0)
        # we are still on the CALL/CREATE
        self.current.pc += self.current.instruction.size

    def REVERT(self, data):
        prev_vm = self._pop_vm(rollback=True)
        # revert balance on CALL fail
        self.storage[prev_vm.caller]['balance'] += prev_vm.value
        self.storage[prev_vm.address]['balance'] -= prev_vm.value

        if self.depth == 0:
            tx = self._transactions[-1]
            tx.return_data = data
            tx.result = 'REVERT'
            raise TerminateState("REVERT", testcase=True)

        self.current.last_exception = None
        # we are still on the CALL/CREATE
        self.current.pc += self.current.instruction.size

    def SELFDESTRUCT(self, recipient):
        # This may create a user account
        recipient = Operators.EXTRACT(recipient, 0, 160)
        address = self.current.address
        if recipient not in self.storage:
            self.create_account(address=recipient, balance=0, code='', storage=None)
        self.storage[recipient]['balance'] += self.storage[address]['balance']
        self.storage[address]['balance'] = 0
        self.current.suicides.add(address)
        prev_vm = self._pop_vm(rollback=False)

        if self.depth == 0:
            tx = self._transactions[-1]
            tx.result = 'SELFDESTRUCT'
            raise TerminateState("SELFDESTRUCT", testcase=True)

    def HASH(self, data):

        def compare_buffers(a, b):
            if len(a) != len(b):
                return False
            cond = True
            for i in range(len(a)):
                cond = Operators.AND(a[i] == b[i], cond)
                if cond is False:
                    return False
            return cond

        assert any(map(issymbolic, data))
        logger.info("SHA3 Searching over %d known hashes", len(self._sha3))
        logger.info("SHA3 TODO save this state for future explorations with more known hashes")
<<<<<<< HEAD
        #Broadcast the signal 
        self._publish('on_symbolic_sha3', data, list(self._sha3.items()))
=======
        # Broadcast the signal
        self._publish('on_symbolic_sha3', data, self._sha3.items())
>>>>>>> a21c8b60

        results = []

        # If know_hashes is true then there is a _known_ solution for the hash
        known_hashes = False
        for key, value in self._sha3.items():
            assert not any(map(issymbolic, key))
            cond = compare_buffers(key, data)
            if solver.can_be_true(self._constraints, cond):
                results.append((cond, value))
                known_hashes = Operators.OR(cond, known_hashes)
        # results contains all the possible and known solutions

        # If known_hashes can be False then data can take at least one concrete
        # value of which we do not know a hash for.

        # Calculate the sha3 of one extra example solution and add this as a
        # potential result
        # This is an incomplete result:
        # Intead of choosing one single extra concrete solution we should save
        # the state and when a new sha3 example is found load it back and try
        # the new concretization for sha3.

        with self._constraints as temp_cs:
            if solver.can_be_true(temp_cs, Operators.NOT(known_hashes)):
                temp_cs.add(Operators.NOT(known_hashes))
                # a_buffer is different from all strings we know a hash for
                a_buffer = solver.get_value(temp_cs, data)
                cond = compare_buffers(a_buffer, data)
                # Get the sha3 for a_buffer
                a_value = int(sha3.keccak_256(a_buffer).hexdigest(), 16)
                # add the new sha3 pair to the known_hashes and result
                self._publish('on_concrete_sha3', a_buffer, a_value)
                results.append((cond, a_value))
                known_hashes = Operators.OR(cond, known_hashes)

        if solver.can_be_true(self._constraints, known_hashes):
            self._constraints.add(known_hashes)
            value = 0  # never used
            for cond, sha in results:
                value = Operators.ITEBV(256, cond, sha, value)
        else:
            raise TerminateState("Unknown hash")

        self.current._push(value)
        self.current.pc += self.current.instruction.size<|MERGE_RESOLUTION|>--- conflicted
+++ resolved
@@ -1,5 +1,4 @@
 ''' Symbolic EVM implementation based on the yellow paper: http://gavwood.com/paper.pdf '''
-<<<<<<< HEAD
 from builtins import str
 from builtins import int
 from builtins import hex
@@ -10,13 +9,6 @@
 from builtins import bytes
 import random, copy
 from ..utils.helpers import issymbolic, memoized, isstring
-=======
-import random
-import copy
-import inspect
-from functools import wraps
-from ..utils.helpers import issymbolic, memoized
->>>>>>> a21c8b60
 from ..platforms.platform import *
 from ..core.smtlib import solver, TooManySolutions, Expression, Bool, BitVec, Array, Operators, Constant, BitVecConstant, ConstraintSet, \
     SolverException
@@ -24,11 +16,14 @@
 from ..utils.event import Eventful
 from ..core.smtlib.visitors import pretty_print, arithmetic_simplifier, translate_to_smtlib
 from ..core.state import Concretize, TerminateState
+import inspect
 import logging
 import sys
 from collections import namedtuple
 if sys.version_info < (3, 6):
     import sha3
+from itertools import chain
+from functools import wraps
 
 logger = logging.getLogger(__name__)
 
@@ -149,13 +144,8 @@
         if isinstance(index, slice):
             size = self._get_size(index)
             assert len(value) == size
-<<<<<<< HEAD
             for i in range(size):
-                self.write(index.start+i, [value[i]])
-=======
-            for i in xrange(size):
-                self.write(index.start + i, [value[i]])
->>>>>>> a21c8b60
+                self.write(index.start+  i, [value[i]])
         else:
             self.write(index, [value])
 
@@ -177,11 +167,7 @@
             offset in self._symbols
 
     def items(self):
-<<<<<<< HEAD
-        offsets = set( list(self._symbols.keys()) + list(self._memory.keys()))
-=======
-        offsets = set(self._symbols.keys() + self._memory.keys())
->>>>>>> a21c8b60
+        offsets = set(chain(self._symbols.keys(), self._memory.keys()))
         return [(x, self[x]) for x in offsets]
 
     def get(self, offset, default=0):
@@ -517,21 +503,12 @@
         @property
         def bytes(self):
             ''' Encoded instruction '''
-<<<<<<< HEAD
             res = []
             res.append(self._opcode)
             for offset in reversed(range(self.operand_size)):
-                c = (self.operand >> offset*8 ) & 0xff 
+                c = (self.operand >> offset * 8) & 0xff
                 res.append(c)
             return bytes(res)
-=======
-            bytes = []
-            bytes.append(chr(self._opcode))
-            for offset in reversed(xrange(self.operand_size)):
-                c = (self.operand >> offset * 8) & 0xff
-                bytes.append(chr(c))
-            return ''.join(bytes)
->>>>>>> a21c8b60
 
         @property
         def offset(self):
@@ -950,11 +927,7 @@
                 ...
                 "\x60\x60\x60\x40\x52\x60\x02\x61\x01\x00"
         '''
-<<<<<<< HEAD
         return ''.join([x.bytes for x in EVMAsm.assemble_all(asmcode, offset=offset)])
-=======
-        return ''.join(map(lambda x: x.bytes, EVMAsm.assemble_all(asmcode, offset=offset)))
->>>>>>> a21c8b60
 
     @staticmethod
     def disassemble_hex(bytecode, offset=0):
@@ -1346,11 +1319,7 @@
                    ITEM2
              sp->  {empty}
         '''
-<<<<<<< HEAD
-        assert isinstance(value,int) or isinstance(value, BitVec) and value.size==256 
-=======
-        assert isinstance(value, (int, long)) or isinstance(value, BitVec) and value.size == 256
->>>>>>> a21c8b60
+        assert isinstance(value, int) or isinstance(value, BitVec) and value.size == 256
         if len(self.stack) >= 1024:
             raise StackOverflow()
         self.stack.append(value & TT256M1)
@@ -1665,15 +1634,9 @@
         #self._constraints.add(0 == offset%32)
         #    raise ConcretizeStack(3, expression=offset, policy='ALL')
 
-<<<<<<< HEAD
-        bytes = list(self.data[offset:offset+32])
-        bytes += list('\x00'*( 32-len(bytes)))
-        bytes = list(map(Operators.ORD, bytes))
-=======
         bytes = list(self.data[offset:offset + 32])
         bytes += list('\x00' * (32 - len(bytes)))
-        bytes = map(Operators.ORD, bytes)
->>>>>>> a21c8b60
+        bytes = list(map(Operators.ORD, bytes))
         value = Operators.CONCAT(256, *bytes)
         return value
 
@@ -1786,24 +1749,14 @@
     def MLOAD(self, address):
         '''Load word from memory'''
         bytes = []
-<<<<<<< HEAD
         for offset in range(32):
-            bytes.append(self._load(address+offset))
-=======
-        for offset in xrange(32):
             bytes.append(self._load(address + offset))
->>>>>>> a21c8b60
         return Operators.CONCAT(256, *bytes)
 
     def MSTORE(self, address, value):
         '''Save word to memory'''
-<<<<<<< HEAD
         for offset in range(32):
-            self._store(address+offset, Operators.EXTRACT(value, (31-offset)*8, 8))
-=======
-        for offset in xrange(32):
             self._store(address + offset, Operators.EXTRACT(value, (31 - offset) * 8, 8))
->>>>>>> a21c8b60
 
     def MSTORE8(self, address, value):
         '''Save byte to memory'''
@@ -1886,15 +1839,9 @@
         if size:
             self._allocate(offset + size)
         data = []
-<<<<<<< HEAD
         for i in range(size):
-            data.append(Operators.CHR(self._load(offset+i)))
-
-=======
-        for i in xrange(size):
-            data.append(self._load(offset+i))
-        data = map(Operators.CHR, data)
->>>>>>> a21c8b60
+            data.append(Operators.CHR(self._load(offset + i)))
+
         if any(map(issymbolic, data)):
             data_symb = self._constraints.new_array(index_bits=256, index_max=len(data))
             for i in range(len(data)):
@@ -1949,22 +1896,14 @@
         def hexdump(src, length=16):
             FILTER = ''.join([(len(repr(chr(x))) == 3) and chr(x) or '.' for x in range(256)])
             lines = []
-<<<<<<< HEAD
             for c in range(0, len(src), length):
-                chars = src[c:c+length]
-                def p (x):
-=======
-            for c in xrange(0, len(src), length):
                 chars = src[c:c + length]
-
                 def p(x):
->>>>>>> a21c8b60
                     if issymbolic(x):
                         return '??'
                     else:
                         return "%02x" % x
                 hex = ' '.join([p(x) for x in chars])
-
                 def p1(x):
                     if issymbolic(x):
                         return '.'
@@ -1976,15 +1915,9 @@
             return lines
 
         m = []
-<<<<<<< HEAD
-        if len(list(self.memory._memory.keys())):
-            for i in range(max([0] + list(self.memory._memory.keys()))+1):
+        if len(self.memory._memory.keys()):
+            for i in range(max([0] + list(self.memory._memory.keys())) + 1):
                 c = self.memory.read(i,1)[0]
-=======
-        if len(self.memory._memory.keys()):
-            for i in range(max([0] + self.memory._memory.keys()) + 1):
-                c = self.memory.read(i, 1)[0]
->>>>>>> a21c8b60
                 m.append(c)
 
         hd = hexdump(m)
@@ -2080,11 +2013,7 @@
         self._sha3[buf] = value
 
     def __getitem__(self, index):
-<<<<<<< HEAD
         assert isinstance(index, int)
-=======
-        assert isinstance(index, (int, long))
->>>>>>> a21c8b60
         return self.storage[index]
 
     def __str__(self):
@@ -2608,13 +2537,8 @@
         assert any(map(issymbolic, data))
         logger.info("SHA3 Searching over %d known hashes", len(self._sha3))
         logger.info("SHA3 TODO save this state for future explorations with more known hashes")
-<<<<<<< HEAD
-        #Broadcast the signal 
+        #Broadcast the signal
         self._publish('on_symbolic_sha3', data, list(self._sha3.items()))
-=======
-        # Broadcast the signal
-        self._publish('on_symbolic_sha3', data, self._sha3.items())
->>>>>>> a21c8b60
 
         results = []
 
