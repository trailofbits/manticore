--- conflicted
+++ resolved
@@ -8,11 +8,7 @@
 from ..core.smtlib import solver, TooManySolutions, Expression, Bool, BitVec, Array, Operators, Constant, BitVecConstant, ConstraintSet, SolverException
 from ..core.state import ForkState, TerminateState
 from ..utils.event import Eventful
-<<<<<<< HEAD
 from ..core.smtlib.visitors import pretty_print, translate_to_smtlib, simplify
-=======
-from ..core.smtlib.visitors import pretty_print, arithmetic_simplify, translate_to_smtlib
->>>>>>> 7062ecd4
 from ..core.state import Concretize, TerminateState
 import logging
 import sys
@@ -62,59 +58,8 @@
         self.gas = gas
 
     @property
-<<<<<<< HEAD
     def sort(self):
         return self._sort
-=======
-    def constraints(self):
-        return self._constraints
-
-    @constraints.setter
-    def constraints(self, constraints):
-        self._constraints = constraints
-
-    def _get_size(self, index):
-        ''' Calculates the size of a slice
-            :param index: a slice
-            :type index: slice
-        '''
-        size = index.stop - index.start
-        if isinstance(size, BitVec):
-            size = arithmetic_simplify(size)
-        else:
-            size = BitVecConstant(self._address_size, size)
-        assert isinstance(size, BitVecConstant)
-        return size.value
-
-    def __getitem__(self, index):
-        if isinstance(index, slice):
-            size = self._get_size(index)
-            return self.read(index.start, size)
-        else:
-            return self.read(index, 1)[0]
-
-    def __setitem__(self, index, value):
-        if isinstance(index, slice):
-            size = self._get_size(index)
-            assert len(value) == size
-            for i in xrange(size):
-                self.write(index.start + i, [value[i]])
-        else:
-            self.write(index, [value])
-
-    def __delitem__(self, index):
-        def delete(offset):
-            if offset in self.memory:
-                del self._memory[offset]
-            if offset in self._symbol:
-                del self._symbols[offset]
-
-        if isinstance(index, slice):
-            for offset in xrange(index.start, index.end):
-                delete(offset)
-        else:
-            delete(index)
->>>>>>> 7062ecd4
 
     @sort.setter
     def sort(self, sort):
@@ -139,51 +84,10 @@
     def return_data(self):
         return self._return_data
 
-<<<<<<< HEAD
     @property
     def return_value(self):
         if self.result in {'RETURN'}:
             return 1
-=======
-        if issymbolic(address):
-            address = arithmetic_simplify(address)
-            assert solver.check(self.constraints)
-            logger.debug('Reading %d items from symbolic offset %s', size, address)
-            try:
-                solutions = solver.get_all_values(self.constraints, address, maxcnt=0x1000)  # if more than 0x3000 exception
-            except TooManySolutions as e:
-                m, M = solver.minmax(self.constraints, address)
-                logger.debug('Got TooManySolutions on a symbolic read. Range [%x, %x]. Not crashing!', m, M)
-                logger.info('INCOMPLETE Result! Using the sampled solutions we have as result')
-                condition = False
-                for base in e.solutions:
-                    condition = Operators.OR(address == base, condition)
-                raise ForkState('address too high', condition)
-
-            # So here we have all potential solutions of symbolic address (complete set)
-            assert len(solutions) > 0
-
-            condition = False
-            for base in solutions:
-                condition = Operators.OR(address == base, condition)
-
-            result = []
-            # consider size ==1 to read following code
-            for offset in range(size):
-                # Given ALL solutions for the symbolic address
-                for base in solutions:
-                    addr_value = base + offset
-                    item = self._concrete_read(addr_value)
-                    if addr_value in self._symbols:
-                        for condition, value in self._symbols[addr_value]:
-                            item = Operators.ITEBV(self._value_size, condition, value, item)
-                    if len(result) > offset:
-                        result[offset] = Operators.ITEBV(self._value_size, address == base, item, result[offset])
-                    else:
-                        result.append(item)
-                    assert len(result) == offset + 1
-            return result
->>>>>>> 7062ecd4
         else:
             assert self.result in {'TXERROR', 'REVERT', 'STOP', 'THROW', 'SELFDESTRUCT'}
             return 0
@@ -1175,9 +1079,7 @@
         super(EVM, self).__setstate__(state)
 
     def _allocate(self, address):
-<<<<<<< HEAD
         allocated = self.allocated
-
         GMEMORY = 3
         GQUADRATICMEMDENOM = 512  # 1 gas per 512 quadwords
         old_size = Operators.ZEXTEND(Operators.UDIV(ceil32(allocated), 32), 512)
@@ -1199,44 +1101,6 @@
     @property
     def world(self):
         return self._world
-=======
-        need_to_allocate = address > self.memory._allocated
-
-        if issymbolic(need_to_allocate):
-            # FIXME we should explore the other case too
-            if solver.can_be_true(self.constraints, need_to_allocate):
-                self.constraints.add(need_to_allocate)
-                need_to_allocate = True
-            else:
-                need_to_allocate = False
-
-        if need_to_allocate:
-            GMEMORY = 3
-            GQUADRATICMEMDENOM = 512  # 1 gas per 512 quadwords
-
-            old_size = ceil32(self.memory._allocated) // 32
-            old_totalfee = old_size * GMEMORY + old_size * old_size // GQUADRATICMEMDENOM
-            new_size = ceil32(address) // 32
-            increased = new_size - old_size
-            fee = increased * GMEMORY + increased * increased // GQUADRATICMEMDENOM
-            self._consume(fee)
-
-    def _store(self, address, value):
-        # CHECK ADDRESS IS A 256 BIT INT OR BITVEC
-        # CHECK VALUE IS A 256 BIT INT OR BITVEC
-        self._allocate(address)
-        self.memory.write(address, [value])
-        self._publish('did_evm_write_memory', address, value)
-
-    def _load(self, address):
-        self._allocate(address)
-        value = self.memory.read(address, 1)[0]
-        value = arithmetic_simplify(value)
-        if isinstance(value, Constant) and not value.taint:
-            value = value.value
-        self._publish('did_evm_read_memory', address, value)
-        return value
->>>>>>> 7062ecd4
 
     @staticmethod
     def check256int(value):
@@ -1325,11 +1189,7 @@
         # simplify stack arguments
         for i in range(len(arguments)):
             if isinstance(arguments[i], Expression):
-<<<<<<< HEAD
                 arguments[i] = simplify(arguments[i])
-=======
-                arguments[i] = arithmetic_simplify(arguments[i])
->>>>>>> 7062ecd4
             if isinstance(arguments[i], Constant):
                 arguments[i] = arguments[i].value
 
@@ -1684,7 +1544,6 @@
 
     def CALLDATALOAD(self, offset):
         '''Get input data of current environment'''
-<<<<<<< HEAD
         data_length = len(self.data)
         bytes = []
         for i in range(32):
@@ -1696,18 +1555,7 @@
                 else:
                     value = 0
             bytes.append(value)
-=======
-        #FIXME Document and make it configurable
-        #Do not explore offsets much bigger than actual data
-        if issymbolic(offset):
-            self.constraints.add(offset < len(self.data) + 32)
-
-        bytes = list(self.data[offset:offset + 32])
-        bytes += list('\x00' * (32 - len(bytes)))
-        bytes = map(Operators.ORD, bytes)
->>>>>>> 7062ecd4
-        value = Operators.CONCAT(256, *bytes)
-        return value
+        return Operators.CONCAT(256, *bytes)
 
     def CALLDATASIZE(self):
         '''Get size of input data in current environment'''
@@ -2515,30 +2363,10 @@
             #FIXME should len(bytecode)>0 ?
             bytecode = self.get_code(address)
         else:
-<<<<<<< HEAD
             bytecode = data
             data = None
 
         self._pending_transaction = PendingTransaction(sort, address, origin, price, data, caller, value, bytecode, gas)
-=======
-            data = ''.join(data)
-
-        bytecode = self.get_code(address)
-        self._pending_transaction = PendingTransaction('Call', address, origin, price, data, caller, value, bytecode, header)
-
-        if run:
-            assert self.depth == 0
-            assert not issymbolic(caller)
-            assert not issymbolic(address)
-            assert self.get_balance(caller) >= value
-            # run contract
-            # Assert everything is concrete?
-            try:
-                return self.run()
-            except TerminateState:
-                # FIXME better use of exceptions!
-                pass
->>>>>>> 7062ecd4
 
     def _process_pending_transaction(self):
 
