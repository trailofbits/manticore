''' Symbolic EVM implementation based on the yellow paper: http://gavwood.com/paper.pdf '''
import random
import copy
import inspect
from functools import wraps
from ..utils.helpers import issymbolic, memoized, get_taints, taint_with, istainted
from ..platforms.platform import *
from ..core.smtlib import solver, BitVec, Array, Operators, Constant, ArrayVariable, BitVecConstant, translate_to_smtlib
from ..core.state import Concretize, TerminateState
from ..core.plugin import Ref
from ..utils.event import Eventful
from ..core.smtlib.visitors import simplify
import pyevmasm as EVMAsm
import logging
from collections import namedtuple
import sha3

logger = logging.getLogger(__name__)

#fixme make it gobal using this https://docs.python.org/3/library/configparser.html
#and save it at the workspace so results are reproducible
config = namedtuple("config", "out_of_gas")
config.out_of_gas = None  # 0: default not enough gas, 1 default to always enough gas, 2: for on both

# Auxiliar constants and functions
TT256 = 2 ** 256
TT256M1 = 2 ** 256 - 1
MASK160 = 2 ** 160 - 1
TT255 = 2 ** 255
TOOHIGHMEM = 0x1000

#FIXME. We should just use a Transaction() for this
PendingTransaction = namedtuple("PendingTransaction", ['type', 'address', 'price', 'data', 'caller', 'value', 'gas'])
EVMLog = namedtuple("EVMLog", ['address', 'memlog', 'topics'])


def ceil32(x):
    size = 256
    if isinstance(x, BitVec):
        size = x.size
    return Operators.ITEBV(size, Operators.UREM(x, 32) == 0, x, x + 32 - Operators.UREM(x, 32))


def to_signed(i):
    return Operators.ITEBV(256, i < TT255, i, i - TT256)


class Transaction(object):
    __slots__ = '_sort', 'address', 'price', 'data', 'caller', 'value', 'depth', '_return_data', '_result', 'gas'

    def __init__(self, sort, address, price, data, caller, value, gas=0, depth=None, result=None, return_data=None):
        self.sort = sort
        self.address = address
        self.price = price
        self.data = data
        self.caller = caller
        self.value = value
        self.depth = depth
        self.gas = gas
        self.set_result(result, return_data)

    @property
    def sort(self):
        return self._sort

    @sort.setter
    def sort(self, sort):
        if sort not in {'CREATE', 'CALL', 'DELEGATECALL'}:
            raise EVMException('Invalid transaction type')
        self._sort = sort

    @property
    def result(self):
        return self._result

    def is_human(self):
        return self.depth == 0

    @property
    def return_data(self):
        return self._return_data

    @property
    def return_value(self):
        if self.result in {'RETURN', 'STOP'}:
            return 1
        else:
            assert self.result in {'TXERROR', 'REVERT', 'THROW', 'SELFDESTRUCT'}
            return 0

    def set_result(self, result, return_data=None):
        if getattr(self, 'result', None) is not None:
            raise EVMException('Transaction result already set')
        if result not in {None, 'TXERROR', 'REVERT', 'RETURN', 'THROW', 'STOP', 'SELFDESTRUCT'}:
            raise EVMException('Invalid transaction result')
        if result in {'RETURN', 'REVERT'}:
            if not isinstance(return_data, (bytearray, Array)):
                raise EVMException('Invalid transaction return_data')
        else:
            if return_data is not None:
                raise EVMException('Invalid transaction return_data')
        self._result = result
        self._return_data = return_data

    def __reduce__(self):
        ''' Implements serialization/pickle '''
        return (self.__class__, (self.sort, self.address, self.price, self.data, self.caller, self.value, self.gas, self.depth, self.result, self.return_data))

    def __str__(self):
        return 'Transaction({:s}, from=0x{:x}, to=0x{:x}, value={!r}, depth={:d}, data={!r}, result={!r}..)'.format(self.sort, self.caller, self.address, self.value, self.depth, self.data, self.result)


# Exceptions...

class EVMException(Exception):
    pass


class ConcretizeStack(EVMException):
    '''
    Raised when a symbolic memory cell needs to be concretized.
    '''

    def __init__(self, pos, expression=None, policy='MINMAX'):
        self.message = "Concretizing evm stack item {}".format(pos)
        self.pos = pos
        self.expression = expression
        self.policy = policy


class StartTx(EVMException):
    ''' A new transaction is started '''
    pass


class EndTx(EVMException):
    ''' The current transaction ends'''

    def __init__(self, result, data=None):
        if result not in {None, 'TXERROR', 'REVERT', 'RETURN', 'THROW', 'STOP', 'SELFDESTRUCT'}:
            raise EVMException('Invalid end transaction result')
        if result is None and data is not None:
            raise EVMException('Invalid end transaction result')
        if not isinstance(data, (type(None), Array, bytearray)):
            raise EVMException('Invalid end transaction data type')

        self.result = result
        self.data = data

    def is_rollback(self):
        if self.result in {'STOP', 'RETURN', 'SELFDESTRUCT'}:
            return False
        else:
            assert self.result in {'THROW', 'TXERROR', 'REVERT'}
            return True


class StackOverflow(EndTx):
    ''' Attemped to push more than 1024 items '''

    def __init__(self):
        super().__init__('THROW')


class StackUnderflow(EndTx):
    ''' Attemped to popo from an empty stack '''

    def __init__(self):
        super().__init__('THROW')


class InvalidOpcode(EndTx):
    ''' Trying to execute invalid opcode '''

    def __init__(self):
        super().__init__('THROW')


class NotEnoughGas(EndTx):
    ''' Not enough gas for operation '''

    def __init__(self):
        super().__init__('THROW')


class Stop(EndTx):
    ''' Program reached a STOP instruction '''

    def __init__(self):
        super().__init__('STOP')


class Return(EndTx):
    ''' Program reached a RETURN instruction '''

    def __init__(self, data=bytearray()):
        super().__init__('RETURN', data)


class Revert(EndTx):
    ''' Program reached a REVERT instruction '''

    def __init__(self, data):
        super().__init__('REVERT', data)


class SelfDestruct(EndTx):
    ''' Program reached a SELFDESTRUCT instruction '''

    def __init__(self):
        super().__init__('SELFDESTRUCT')


class TXError(EndTx):
    ''' A failed Transaction '''

    def __init__(self):
        super().__init__('TXERROR')


def concretized_args(**policies):
    """
    Make sure an EVM instruction has all of its arguments concretized according to
    provided policies.

    Example decoration:

        @concretized_args(size='ONE', address='')
        def LOG(self, address, size, *topics):
            ...

    The above will make sure that the |size| parameter to LOG is Concretized when symbolic
    according to the 'ONE' policy and concretize |address| with the default policy.

    :param policies: A kwargs list of argument names and their respective policies.
                         Provide None or '' as policy to use default.
    :return: A function decorator
    """
    def concretizer(func):
        @wraps(func)
        def wrapper(*args, **kwargs):
            spec = inspect.getfullargspec(func)
            for arg, policy in policies.items():
                assert arg in spec.args, "Concretizer argument not found in wrapped function."
                # index is 0-indexed, but ConcretizeStack is 1-indexed. However, this is correct
                # since implementation method is always a bound method (self is param 0)
                index = spec.args.index(arg)
                if not issymbolic(args[index]):
                    continue
                if not policy:
                    raise ConcretizeStack(index)
                if policy == "ACCOUNTS":
                    #special handler for EVM only policy
                    address = args[index]
                    world = args[0].world
                    cond = world._constraint_to_accounts(address, ty='both', include_zero=True)
                    world.constraints.add(cond)
                    policy = 'ALL'
                raise ConcretizeStack(index, policy=policy)
            return func(*args, **kwargs)
        return wrapper
    return concretizer


class EVM(Eventful):
    '''Machine State. The machine state is defined as
        the tuple (g, pc, m, i, s) which are the gas available, the
        program counter pc , the memory contents, the active
        number of words in memory (counting continuously
        from position 0), and the stack contents. The memory
        contents are a series of zeroes of bitsize 256
    '''
    _published_events = {'evm_execute_instruction',
                         'evm_read_storage', 'evm_write_storage',
                         'evm_read_memory',
                         'evm_write_memory',
                         'evm_read_code',
                         'decode_instruction', 'execute_instruction', 'concrete_sha3', 'symbolic_sha3'}

    class transact(object):
        "Emulate PyProperty_Type() in Objects/descrobject.c"

        def __init__(self, pre=None, pos=None, doc=None):
            self._pre = pre
            self._pos = pos
            if doc is None and pre is not None:
                doc = pre.__doc__
            self.__doc__ = doc
            self.__name__ = pre.__name__

        def __get__(self, obj, objtype=None):
            if obj is None:
                return self
            if self._pre is None:
                raise AttributeError("unreadable attribute")
            from types import MethodType

            #return different version depending on obj._pending_transaction
            def _pre_func(my_obj, *args, **kwargs):
                if my_obj._on_transaction:
                    my_obj._on_transaction = False
                    return self._pos(my_obj, *args, **kwargs)
                else:
                    my_obj._on_transaction = True
                    return self._pre(my_obj, *args, **kwargs)

            return MethodType(_pre_func, obj)

        def __set__(self, obj, value):
            raise AttributeError("can't set attribute")

        def __delete__(self, obj):
            raise AttributeError("can't delete attribute")

        def pos(self, pos):
            return type(self)(self._pre, pos)

    def __init__(self, constraints, address, data, caller, value, bytecode, world=None, gas=210000, **kwargs):
        '''
        Builds a Ethereum Virtual Machine instance

        :param memory: the initial memory
        :param address: the address of the account which owns the code that is executing.
        :param data: the byte array that is the input data to this execution
        :param caller: the address of the account which caused the code to be executing. A 160-bit code used for identifying Accounts
        :param value: the value, in Wei, passed to this account as part of the same procedure as execution. One Ether is defined as being 10**18 Wei
        :param bytecode: the byte array that is the machine code to be executed
        :param world: the EVMWorld object where the transaction is being executed
        :param gas: gas budget for this transaction

        '''
        super().__init__(**kwargs)
        if data is not None and not issymbolic(data):
            data_size = len(data)
            data_symbolic = constraints.new_array(index_bits=256, value_bits=8, index_max=data_size, name='DATA')
            data_symbolic[0:data_size] = data
            data = data_symbolic

        if bytecode is not None and not issymbolic(bytecode):
            bytecode_size = len(bytecode)
            bytecode_symbolic = constraints.new_array(index_bits=256, value_bits=8, index_max=bytecode_size, name='BYTECODE')
            bytecode_symbolic[0:bytecode_size] = bytecode
            bytecode = bytecode_symbolic

        #A no code VM is used to execute transactions to normal accounts.
        #I'll execute a STOP and close the transaction
        #if len(bytecode) == 0:
        #    raise EVMException("Need code")
        self._constraints = constraints
        self.memory = constraints.new_array(index_bits=256, value_bits=8, name='EMPTY_MEMORY')
        self.address = address
        self.caller = caller  # address of the account that is directly responsible for this execution
        self.data = data
        self.value = value
        self._bytecode = bytecode
        self.suicides = set()
        self.logs = []
        #FIXME parse decode and mark invalid instructions
        #self.invalid = set()

        # Machine state
        self.pc = 0
        self.stack = []
        self._gas = gas
        self._world = world
        self._allocated = 0
        self._on_transaction = False  # for @transact
        self._checkpoint_data = None
    @property
    def bytecode(self):
        return self._bytecode

    @property
    def constraints(self):
        return self._constraints

    @constraints.setter
    def constraints(self, constraints):
        self._constraints = constraints
        self.memory.constraints = constraints

    @property
    def gas(self):
        return self._gas

    def __getstate__(self):
        state = super().__getstate__()
        state['memory'] = self.memory
        state['world'] = self._world
        state['constraints'] = self.constraints
        state['address'] = self.address
        state['caller'] = self.caller
        state['data'] = self.data
        state['value'] = self.value
        state['bytecode'] = self._bytecode
        state['pc'] = self.pc
        state['stack'] = self.stack
        state['gas'] = self._gas
        state['allocated'] = self._allocated
        state['suicides'] = self.suicides
        state['logs'] = self.logs
        state['_on_transaction'] = self._on_transaction
        state['_checkpoint_data'] = self._checkpoint_data
        return state

    def __setstate__(self, state):
        self._checkpoint_data = state['_checkpoint_data']
        self._on_transaction = state['_on_transaction']
        self._gas = state['gas']
        self.memory = state['memory']
        self.logs = state['logs']
        self._world = state['world']
        self.constraints = state['constraints']
        self.address = state['address']
        self.caller = state['caller']
        self.data = state['data']
        self.value = state['value']
        self._bytecode = state['bytecode']
        self.pc = state['pc']
        self.stack = state['stack']
        self._allocated = state['allocated']
        self.suicides = state['suicides']
        super().__setstate__(state)

    def _allocate(self, address):
        allocated = self.allocated
        GMEMORY = 3
        GQUADRATICMEMDENOM = 512  # 1 gas per 512 quadwords
        old_size = Operators.ZEXTEND(Operators.UDIV(self.safe_add(allocated, 31), 32), 512)
        new_size = Operators.ZEXTEND(Operators.UDIV(self.safe_add(address, 31), 32), 512)

        old_totalfee = self.safe_mul(old_size, GMEMORY) + Operators.UDIV(self.safe_mul(old_size, old_size), GQUADRATICMEMDENOM)
        new_totalfee = self.safe_mul(new_size, GMEMORY) + Operators.UDIV(self.safe_mul(new_size, new_size), GQUADRATICMEMDENOM)
        memfee = new_totalfee - old_totalfee
        flag = Operators.UGT(new_totalfee, old_totalfee)
        self._consume(Operators.ITEBV(512, flag, memfee, 0))

        address_c = Operators.UDIV(self.safe_add(address, 31), 32) * 32
        self._allocated = Operators.ITEBV(512, flag, Operators.ZEXTEND(address_c, 512), Operators.ZEXTEND(allocated, 512))

    @property
    def allocated(self):
        return self._allocated

    @property
    def world(self):
        return self._world

    @staticmethod
    def check256int(value):
        assert True

    def read_code(self, address, size=1):
        '''
            Read size byte from bytecode.
            If less than size bytes are available result will be pad with \x00
        '''
        assert address < len(self.bytecode)
        value = self.bytecode[address:address + size]
        if len(value) < size:
            value += '\x00' * (size - len(value))  # pad with null (spec)
        return value

    def disassemble(self):
        return EVMAsm.disassemble(self.bytecode)

    @property
    def PC(self):
        return self.pc

    @property
    def instruction(self):
        '''
            Current instruction pointed by self.pc
        '''
        # FIXME check if pc points to invalid instruction
        # if self.pc >= len(self.bytecode):
        #    return InvalidOpcode('Code out of range')
        # if self.pc in self.invalid:
        #    raise InvalidOpcode('Opcode inside a PUSH immediate')
        try:
            _decoding_cache = getattr(self, '_decoding_cache')
        except:
            _decoding_cache = self._decoding_cache = {}

        pc = self.pc
        if isinstance(pc, Constant):
            pc = pc.value

        if pc in _decoding_cache:
            return _decoding_cache[pc]

        def getcode():
            bytecode = self.bytecode
            for pc_i in range(pc, len(bytecode)):
                yield simplify(bytecode[pc_i]).value
            while True:
                yield 0
        instruction = EVMAsm.disassemble_one(getcode(), pc=pc)
        _decoding_cache[pc] = instruction
        return instruction

    # auxiliar funcs
    # Stack related
    def _push(self, value):
        '''
                   ITEM0
                   ITEM1
                   ITEM2
             sp->  {empty}
        '''
        assert isinstance(value, int) or isinstance(value, BitVec) and value.size == 256
        if len(self.stack) >= 1024:
            raise StackOverflow()

        if isinstance(value, int):
            value = value & TT256M1

        value = simplify(value)
        if isinstance(value, Constant) and not value.taint:
            value = value.value
        self.stack.append(value)

    def _top(self, n=0):
        ''' Read a value from the top of the stack without removing it '''
        if len(self.stack) - n < 0:
            raise StackUnderflow()
        return self.stack[n - 1]

    def _pop(self):
        ''' Pop a value from the stack '''
        if len(self.stack) == 0:
            raise StackUnderflow()
        return self.stack.pop()

    def _consume(self, fee):
        if isinstance(fee, int):
            if fee > (1 << 512) - 1:
                raise ValueError
        elif isinstance(fee, BitVec):
            if (fee.size != 512):
                raise EthereumError("Fees should be 512 bit long")

        self.constraints.add(Operators.UGE(fee, 0))
        self.constraints.add(Operators.ULE(fee, self._gas))

        #FIXME add configurable checks here
        if config.out_of_gas is not None:
            if config.out_of_gas == 0:
                #default to OOG exception if possible
                if solver.can_be_true(self.constraints, self._gas < fee):
                    self.constraints.add(Operators.UGT(fee, self.gas))
                    logger.debug("Not enough gas for instruction")
                    raise NotEnoughGas()
            elif config.out_of_gas == 1:
                #default to enough gas if possible
                if solver.can_be_true(self.constraints, self._gas > fee):
                    self.constraints.add(Operators.UGT(self.gas, fee))
                else:
                    logger.debug("Not enough gas for instruction")
                    raise NotEnoughGas()
            else:
                #fork on both options
                if len(solver.get_all_values(self.constraints, self._gas > fee)) == 2:
                    raise Concretize("Concretice gas fee",
                                     expression=self._gas > fee,
                                     setstate=None,
                                     policy='ALL')

        self._gas -= fee

    def _indemnify(self, fee):
        self._gas += fee

    def _pop_arguments(self):
        #Get arguments (imm, pop)
        current = self.instruction
        arguments = []
        if current.has_operand:
            arguments.append(current.operand)
        for _ in range(current.pops):
            arguments.append(self._pop())
        # simplify stack arguments
        for i in range(len(arguments)):
            if isinstance(arguments[i], Constant) and not arguments[i].taint:
                arguments[i] = arguments[i].value
<<<<<<< HEAD
        return arguments

    def _top_arguments(self):
        #Get arguments (imm, top). Stack is not chanaged
        current = self.instruction
        arguments = []
        if current.has_operand:
            arguments.append(current.operand)

        if len(self.stack) < current.pops:
            raise StackUnderflow()

        if current.pops:
            arguments.extend(reversed(self.stack[-current.pops:]))
=======
>>>>>>> 82f67132
        return arguments

    def _push_arguments(self, arguments):
        #Immediate operands should not be pushed
        start = int(self.instruction.has_operand)
        for arg in reversed(arguments[start:]):
            self._push(arg)

    def _push_results(self, instruction, result):
        # Check result (push)
        if instruction.pushes > 1:
            assert len(result) == instruction.pushes
            for value in reversed(result):
                self._push(value)
        elif instruction.pushes == 1:
            self._push(result)
        else:
            assert instruction.pushes == 0
            assert result is None

    def _handler(self, *arguments):
        current = self.instruction
        implementation = getattr(self, current.semantics, None)
        if implementation is None:
            raise TerminateState("Instruction not implemented %s" % current.semantics, testcase=True)
        return implementation(*arguments)

    def _checkpoint(self):
        #Fixme[felipe] add a with self.disabled_events context mangr to Eventful
        if self._checkpoint_data is None:
            if self._on_transaction is False:
                self._publish('will_decode_instruction', self.pc)
                self._publish('will_execute_instruction', self.pc, self.instruction)
                self._publish('will_evm_execute_instruction', self.instruction, self._top_arguments())
                self._consume(self.instruction.fee)

            self._checkpoint_data = ( self.pc, self.gas, self.instruction, self._pop_arguments() )
        return self._checkpoint_data

    def _rollback(self):
        #Revert the stack, gas and pc so it looks like before executing the instruction
        last_pc, last_gas, last_instruction, last_arguments = self._checkpoint_data
        self._push_arguments(last_arguments)
        self._gas = last_gas
        self._pc = last_pc
        self._checkpoint_data = None

    def _advance(self, result=None):
        last_pc, last_gas, last_instruction, last_arguments = self._checkpoint_data
        if not last_instruction.is_branch:
            #advance pc pointer
            self.pc += last_instruction.size
        self._push_results(last_instruction, result)
        self._publish('did_evm_execute_instruction', last_instruction, last_arguments, result)
        self._publish('did_execute_instruction', last_pc, self.pc, last_instruction)
        self._checkpoint_data = None

    def change_last_result(self, result):
        last_pc, last_gas, last_instruction, last_arguments = self._checkpoint_data

        # Check result (push)
        if last_instruction.pushes > 1:
            assert len(result) == last_instruction.pushes
            for _ in range(last_instruction.pushes):
                self._pop()
            for value in reversed(result):
                self._push(value)
        elif last_instruction.pushes == 1:
            self._pop()
            self._push(result)
        else:
            assert last_instruction.pushes == 0
            assert result is None

    #Execute an instruction from current pc
    def execute(self):
        if issymbolic(self.pc) and not isinstance(self.pc, Constant):
            expression = self.pc
            taints = self.pc.taint

            def setstate(state, value):
                state.platform.current_vm.pc = BitVecConstant(256, value, taint=taints)

            raise Concretize("Concretice PC",
                             expression=expression,
                             setstate=setstate,
                             policy='ALL')
<<<<<<< HEAD

=======
        #Fixme[felipe] add a with self.disabled_events context mangr to Eventful
        if self._on_transaction is False:
            self._publish('will_decode_instruction', self.pc)
        last_pc = self.pc
        current = self.instruction

        if self._on_transaction is False:
            self._publish('will_execute_instruction', self.pc, current)
        #Need to consume before potential out of stack exception
        old_gas = self._gas
        self._consume(current.fee)
        arguments = self._pop_arguments()
        result = None

        ex = None
>>>>>>> 82f67132
        try:
            last_pc, last_gas, instruction, arguments = self._checkpoint()
            result = self._handler(*arguments)
            self._advance(result)
        except ConcretizeStack as ex:
<<<<<<< HEAD
            pos = -ex.pos
            def setstate(state, value):
                self.stack[pos] = value
=======
            #Revert the stack and gas so it looks like before executing the instruction
            self._push_arguments(arguments)
            self._gast = old_gas
            pos = -ex.pos

            def setstate(state, value):
                self.stack[pos] = value

>>>>>>> 82f67132
            raise Concretize("Concretice Stack Variable",
                             expression=self.stack[pos],
                             setstate=setstate,
                             policy=ex.policy)
        except StartTx:
            raise
        except EndTx as ex:
            self._advance()
            raise



    def read_buffer(self, offset, size):
        if issymbolic(size):
            raise EVMException("Symbolic size not supported")
        if size == 0:
            return bytearray()
        self._allocate(offset + size)
        return self.memory[offset: offset + size]

    def write_buffer(self, offset, data):
        self._allocate(offset + len(data))
        for i, c in enumerate(data):
            self._store(offset + i, Operators.ORD(c))

    def _load(self, offset, size=1):
        value = self.memory.read_BE(offset, size)
        try:
            value = simplify(value)
            if not value.taint:
                value = value.value
        except:
            pass

        for i in range(size):
            self._publish('did_evm_read_memory', offset + i, Operators.EXTRACT(value, (size - i - 1) * 8, 8))
        return value

    def _store(self, offset, value, size=1):
        ''' Stores value in memory as a big endian '''
        self.memory.write_BE(offset, value, size)
        for i in range(size):
            self._publish('did_evm_write_memory', offset + i, Operators.EXTRACT(value, (size - i - 1) * 8, 8))
    ############################################################################
    #INSTRUCTIONS

    def INVALID(self):
        '''Halts execution'''
        raise InvalidOpcode()

    ############################################################################
    # Stop and Arithmetic Operations
    # All arithmetic is modulo 256 unless otherwise noted.

    def STOP(self):
        ''' Halts execution '''
        raise EndTx('STOP')

    def ADD(self, a, b):
        ''' Addition operation '''
        return a + b

    def MUL(self, a, b):
        ''' Multiplication operation '''
        return a * b

    def SUB(self, a, b):
        ''' Subtraction operation '''
        return a - b

    def DIV(self, a, b):
        '''Integer division operation'''
        try:
            result = Operators.UDIV(a, b)
        except ZeroDivisionError:
            result = 0
        return Operators.ITEBV(256, b == 0, 0, result)

    def SDIV(self, a, b):
        '''Signed integer division operation (truncated)'''
        s0, s1 = to_signed(a), to_signed(b)
        try:
            result = (Operators.ABS(s0) // Operators.ABS(s1) * Operators.ITEBV(256, (s0 < 0) != (s1 < 0), -1, 1))
        except ZeroDivisionError:
            result = 0
        result = Operators.ITEBV(256, b == 0, 0, result)
        if not issymbolic(result):
            result = to_signed(result)
        return result

    def MOD(self, a, b):
        '''Modulo remainder operation'''
        try:
            result = Operators.ITEBV(256, b == 0, 0, a % b)
        except ZeroDivisionError:
            result = 0
        return result

    def SMOD(self, a, b):
        '''Signed modulo remainder operation'''
        s0, s1 = to_signed(a), to_signed(b)
        sign = Operators.ITEBV(256, s0 < 0, -1, 1)
        try:
            result = (Operators.ABS(s0) % Operators.ABS(s1)) * sign
        except ZeroDivisionError:
            result = 0

        return Operators.ITEBV(256, s1 == 0, 0, result)

    def ADDMOD(self, a, b, c):
        '''Modulo addition operation'''
        try:
            result = Operators.ITEBV(256, c == 0, 0, (a + b) % c)
        except ZeroDivisionError:
            result = 0
        return result

    def MULMOD(self, a, b, c):
        '''Modulo addition operation'''
        try:
            result = Operators.ITEBV(256, c == 0, 0, (a * b) % c)
        except ZeroDivisionError:
            result = 0
        return result

    def EXP(self, base, exponent):
        '''
            Exponential operation
            The zero-th power of zero 0^0 is defined to be one
        '''
        # fixme integer bitvec
        EXP_SUPPLEMENTAL_GAS = 50   # cost of EXP exponent per byte

        def nbytes(e):
            for i in range(32):
                if e >> (i * 8) == 0:
                    return i
            return 32
        self._consume(EXP_SUPPLEMENTAL_GAS * nbytes(exponent))
        return pow(base, exponent, TT256)

    def SIGNEXTEND(self, size, value):
        '''Extend length of two's complement signed integer'''
        # FIXME maybe use Operators.SEXTEND
        testbit = Operators.ITEBV(256, size <= 31, size * 8 + 7, 257)
        result1 = (value | (TT256 - (1 << testbit)))
        result2 = (value & ((1 << testbit) - 1))
        result = Operators.ITEBV(256, (value & (1 << testbit)) != 0, result1, result2)
        return Operators.ITEBV(256, size <= 31, result, value)

    ############################################################################
    # Comparison & Bitwise Logic Operations
    def LT(self, a, b):
        '''Less-than comparision'''
        return Operators.ITEBV(256, Operators.ULT(a, b), 1, 0)

    def GT(self, a, b):
        '''Greater-than comparision'''
        return Operators.ITEBV(256, Operators.UGT(a, b), 1, 0)

    def SLT(self, a, b):
        '''Signed less-than comparision'''
        # http://gavwood.com/paper.pdf
        s0, s1 = to_signed(a), to_signed(b)
        return Operators.ITEBV(256, s0 < s1, 1, 0)

    def SGT(self, a, b):
        '''Signed greater-than comparision'''
        # http://gavwood.com/paper.pdf
        s0, s1 = to_signed(a), to_signed(b)
        return Operators.ITEBV(256, s0 > s1, 1, 0)

    def EQ(self, a, b):
        '''Equality comparision'''
        return Operators.ITEBV(256, a == b, 1, 0)

    def ISZERO(self, a):
        '''Simple not operator'''
        return Operators.ITEBV(256, a == 0, 1, 0)

    def AND(self, a, b):
        '''Bitwise AND operation'''
        return a & b

    def OR(self, a, b):
        '''Bitwise OR operation'''
        return a | b

    def XOR(self, a, b):
        '''Bitwise XOR operation'''
        return a ^ b

    def NOT(self, a):
        '''Bitwise NOT operation'''
        return ~a

    def BYTE(self, offset, value):
        '''Retrieve single byte from word'''
        offset = Operators.ITEBV(256, offset < 32, (31 - offset) * 8, 256)
        return Operators.ZEXTEND(Operators.EXTRACT(value, offset, 8), 256)

    def try_simplify_to_constant(self, data):
        concrete_data = bytearray()
        for i in range(len(data)):
            simplified = simplify(data[i])
            if isinstance(simplified, Constant):
                concrete_data.append(simplified.value)
            else:
                #simplify by solving. probably means that we need to improve simplification
                solutions = solver.get_all_values(self.constraints, data[i], 2, silent=True)
                if len(solutions) != 1:
                    break
                concrete_data.append(solutions[0])
        else:
            data = bytes(concrete_data)
        return data

    def SHA3(self, start, size):
        '''Compute Keccak-256 hash'''
        GSHA3WORD = 6         # Cost of SHA3 per word
        # read memory from start to end
        # calculate hash on it/ maybe remember in some structure where that hash came from
        # http://gavwood.com/paper.pdf
        old_gas = self.gas-self.instruction.fee
        if size:
            self._consume(GSHA3WORD * (ceil32(size) // 32))
        data = self.try_simplify_to_constant(self.read_buffer(start, size))

        if issymbolic(data):
            #self._rollback()  #Because it may fork

            known_sha3 = {}
            # Broadcast the signal
            self._publish('on_symbolic_sha3', data, known_sha3)  #This updates the local copy of sha3 with the pairs we need to explore

            #last_pc, last_gas, instruction, arguments = self._checkpoint()
            #self._consume(instruction.fee)

            value = 0  # never used
            known_hashes_cond = False
            for key, hsh in known_sha3.items():
                assert not issymbolic(key), "Saved sha3 data,hash pairs should be concrete"
                cond = key == data

                known_hashes_cond = Operators.OR(cond, known_hashes_cond)
                value = Operators.ITEBV(256, cond, hsh, value)
            return value

        value = sha3.keccak_256(data).hexdigest()
        value = int('0x' + value, 0)
        self._publish('on_concrete_sha3', data, value)
        logger.info("Found a concrete SHA3 example %r -> %x", data, value)
        return value

    ############################################################################
    # Environmental Information
    def ADDRESS(self):
        '''Get address of currently executing account'''
        return self.address

    def BALANCE(self, account):
        '''Get balance of the given account'''
        BALANCE_SUPPLEMENTAL_GAS = 380
        self._consume(BALANCE_SUPPLEMENTAL_GAS)
        return self.world.get_balance(account)

    def ORIGIN(self):
        '''Get execution origination address'''
        return self.world.tx_origin()

    def CALLER(self):
        '''Get caller address'''
        return Operators.ZEXTEND(self.caller, 256)

    def CALLVALUE(self):
        '''Get deposited value by the instruction/transaction responsible for this execution'''
        return self.value

    def CALLDATALOAD(self, offset):
        '''Get input data of current environment'''
        data_length = len(self.data)
        bytes = []
        for i in range(32):
            try:
                c = Operators.ITEBV(8, offset + i < data_length, self.data[offset + i], 0)
            except IndexError:
                # offset + i is concrete and outside data
                c = 0

            bytes.append(c)
        return Operators.CONCAT(256, *bytes)

    def CALLDATASIZE(self):
        '''Get size of input data in current environment'''
        return len(self.data)

    def safe_add(self, a, b):
        a = Operators.ZEXTEND(a, 512)
        b = Operators.ZEXTEND(b, 512)
        result = a + b
        self.constraints.add(Operators.UGE(result, 0))
        self.constraints.add(Operators.ULT(result, 1 << 256))
        return result

    def safe_mul(self, a, b):
        a = Operators.ZEXTEND(a, 512)
        b = Operators.ZEXTEND(b, 512)
        result = a * b
        self.constraints.add(Operators.UGE(result, 0))
        self.constraints.add(Operators.ULT(result, 1 << 256))
        return result

    def CALLDATACOPY(self, mem_offset, data_offset, size):
        '''Copy input data in current environment to memory'''
        GCOPY = 3             # cost to copy one 32 byte word
        old_gas = self.gas

        self._consume(self.safe_mul(GCOPY, self.safe_add(size, 31) // 32))
        self._allocate(self.safe_add(mem_offset, size))

        # slow debug check
        #if issymbolic(size):
        #    assert not solver.can_be_true(self.constraints, Operators.UGT(self.gas, old_gas))

        if issymbolic(size):
            #self.constraints.add(size % 32 == 0)
            #self.constraints.add(Operators.ULT(size, 32 * 10))
            raise ConcretizeStack(3, policy='SAMPLED')

        for i in range(size):
            try:
                c = Operators.ITEBV(8, data_offset + i < len(self.data), Operators.ORD(self.data[data_offset + i]), 0)
            except IndexError:
                # data_offset + i is concrete and outside data
                c = 0
            self._store(mem_offset + i, c)

    def CODESIZE(self):
        '''Get size of code running in current environment'''
        return len(self.bytecode)

    def CODECOPY(self, mem_offset, code_offset, size):
        '''Copy code running in current environment to memory'''

        self._allocate(mem_offset + size)

        if issymbolic(size):
            max_size = solver.max(self.constraints, size)
        else:
            max_size = size

        for i in range(max_size):
            if issymbolic(i < size):
                default = Operators.ITEBV(256, i < size, 0, self._load(mem_offset + i))  # Fixme. unnecessary memory read
            else:
                if i < size:
                    default = 0
                else:
                    default = self._load(mem_offset + i)

            if issymbolic(code_offset):
                value = Operators.ITEBV(256, code_offset + i >= len(self.bytecode), default, self.bytecode[code_offset + i])
            else:
                if code_offset + i >= len(self.bytecode):
                    value = default
                else:
                    value = self.bytecode[code_offset + i]

            self._store(mem_offset + i, value)
        self._publish('did_evm_read_code', code_offset, size)

    def GASPRICE(self):
        '''Get price of gas in current environment'''
        return self.world.tx_gasprice()

    @concretized_args(account='ACCOUNTS')
    def EXTCODESIZE(self, account):
        '''Get size of an account's code'''
        return len(self.world.get_code(account))

    @concretized_args(account='ACCOUNTS')
    def EXTCODECOPY(self, account, address, offset, size):
        '''Copy an account's code to memory'''
        extbytecode = self.world.get_code(account)
        GCOPY = 3             # cost to copy one 32 byte word
        self._consume(GCOPY * ceil32(len(extbytecode)) // 32)

        self._allocate(address + size)

        for i in range(size):
            if offset + i < len(extbytecode):
                self._store(address + i, extbytecode[offset + i])
            else:
                self._store(address + i, 0)

    def RETURNDATACOPY(self, mem_offset, return_offset, size):
        return_data = self.world.last_transaction.return_data

        self._allocate(mem_offset + size)
        for i in range(size):
            if return_offset + i < len(return_data):
                self._store(mem_offset + i, return_data[return_offset + i])
            else:
                self._store(mem_offset + i, 0)

    def RETURNDATASIZE(self):
        return len(self.world.last_transaction.return_data)

    ############################################################################
    # Block Information
    def BLOCKHASH(self, a):
        '''Get the hash of one of the 256 most recent complete blocks'''
        return self.world.block_hash(a)

    def COINBASE(self):
        '''Get the block's beneficiary address'''
        return self.world.block_coinbase()

    def TIMESTAMP(self):
        '''Get the block's timestamp'''
        return self.world.block_timestamp()

    def NUMBER(self):
        '''Get the block's number'''
        return self.world.block_number()

    def DIFFICULTY(self):
        '''Get the block's difficulty'''
        return self.world.block_difficulty()

    def GASLIMIT(self):
        '''Get the block's gas limit'''
        return self.world.block_gaslimit()

    ############################################################################
    # Stack, Memory, Storage and Flow Operations
    def POP(self, a):
        '''Remove item from stack'''
        # Items are automatically removed from stack
        # by the instruction dispatcher
        pass

    def MLOAD(self, address):
        '''Load word from memory'''
        self._allocate(address + 32)
        value = self._load(address, 32)
        return value

    def MSTORE(self, address, value):
        '''Save word to memory'''
        if istainted(self.pc):
            for taint in get_taints(self.pc):
                value = taint_with(value, taint)
        self._allocate(address + 32)
        self._store(address, value, 32)

    def MSTORE8(self, address, value):
        '''Save byte to memory'''
        if istainted(self.pc):
            for taint in get_taints(self.pc):
                value = taint_with(value, taint)
        self._allocate(address)
        self._store(address, value, 1)

    def SLOAD(self, offset):
        '''Load word from storage'''
        storage_address = self.address
        self._publish('will_evm_read_storage', storage_address, offset)
        value = self.world.get_storage_data(storage_address, offset)
        self._publish('did_evm_read_storage', storage_address, offset, value)
        return value

    def SSTORE(self, offset, value):
        '''Save word to storage'''
        storage_address = self.address
        self._publish('will_evm_write_storage', storage_address, offset, value)
        if istainted(self.pc):
            for taint in get_taints(self.pc):
                value = taint_with(value, taint)
        self.world.set_storage_data(storage_address, offset, value)
        self._publish('did_evm_write_storage', storage_address, offset, value)

    def JUMP(self, dest):
        '''Alter the program counter'''
        self.pc = dest
        # TODO check for JUMPDEST on next iter?

    def JUMPI(self, dest, cond):
        '''Conditionally alter the program counter'''
        self.pc = Operators.ITEBV(256, cond != 0, dest, self.pc + self.instruction.size)

    def GETPC(self):
        '''Get the value of the program counter prior to the increment'''
        return self.pc

    def MSIZE(self):
        '''Get the size of active memory in bytes'''
        return self._allocated

    def GAS(self):
        '''Get the amount of available gas, including the corresponding reduction the amount of available gas'''
        #fixme calculate gas consumption
        return self._gas

    def JUMPDEST(self):
        '''Mark a valid destination for jumps'''

    ############################################################################
    # Push Operations
    def PUSH(self, value):
        '''Place 1 to 32 bytes item on stack'''
        return value

    ############################################################################
    # Duplication Operations
    def DUP(self, *operands):
        '''Duplicate stack item'''
        return (operands[-1],) + operands

    ############################################################################
    # Exchange Operations
    def SWAP(self, *operands):
        '''Exchange 1st and 2nd stack items'''
        a = operands[0]
        b = operands[-1]
        return (b,) + operands[1:-1] + (a,)

    ############################################################################
    # Logging Operations
    @concretized_args(size='ONE')
    def LOG(self, address, size, *topics):
        memlog = self.read_buffer(address, size)
        self.world.log(self.address, topics, memlog)

    ############################################################################
    # System operations
    @transact
    def CREATE(self, value, offset, size):
        '''Create a new account with associated code'''
        address = self.world.create_account()
        self.world.start_transaction('CREATE',
                                     address,
                                     data=self.read_buffer(offset, size),
                                     caller=self.address,
                                     value=value,
                                     gas=self.gas)
        raise StartTx()

    @CREATE.pos
    def CREATE(self, value, offset, size):
        '''Create a new account with associated code'''
        tx = self.world.last_transaction  # At this point last and current tx are the same.
        address = tx.address
        if tx.result == 'RETURN':
            self.world.set_code(tx.address, tx.return_data)
        else:
            self.world.delete_account(address)
            address = 0
        return address

    @transact
    @concretized_args(address='ACCOUNTS', gas='MINMAX', in_offset='SAMPLED', in_size='SAMPLED')
    def CALL(self, gas, address, value, in_offset, in_size, out_offset, out_size):
        '''Message-call into an account'''
        self.world.start_transaction('CALL',
                                     address,
                                     data=self.read_buffer(in_offset, in_size),
                                     caller=self.address,
                                     value=value,
                                     gas=gas)
        raise StartTx()

    @CALL.pos
    def CALL(self, gas, address, value, in_offset, in_size, out_offset, out_size):
        data = self.world.last_transaction.return_data
        if data is not None:
            data_size = len(data)
            size = Operators.ITEBV(256, Operators.ULT(out_size, data_size), out_size, data_size)
            self.write_buffer(out_offset, data[:size])

        return self.world.last_transaction.return_value

    @transact
    @concretized_args(in_offset='SAMPLED', in_size='SAMPLED')
    def CALLCODE(self, gas, _ignored_, value, in_offset, in_size, out_offset, out_size):
        '''Message-call into this account with alternative account's code'''
        self.world.start_transaction('CALL',
                                     address=self.address,
                                     data=self.read_buffer(in_offset, in_size),
                                     caller=self.address,
                                     value=value,
                                     gas=self.gas)
        raise StartTx()

    @CALLCODE.pos
    def CALLCODE(self, gas, address, value, in_offset, in_size, out_offset, out_size):
        data = self.world.last_transaction.return_data
        if data is not None:
            data_size = len(data)
            size = Operators.ITEBV(256, Operators.ULT(out_size, data_size), out_size, data_size)
            self.write_buffer(out_offset, data[:size])

        return self.world.last_transaction.return_value

    def RETURN(self, offset, size):
        '''Halt execution returning output data'''
        data = self.read_buffer(offset, size)
        raise EndTx('RETURN', data)

    @transact
    @concretized_args(in_offset='SAMPLED', in_size='SAMPLED')
    def DELEGATECALL(self, gas, address, in_offset, in_size, out_offset, out_size):
        '''Message-call into an account'''
        self.world.start_transaction('DELEGATECALL',
                                     address,
                                     data=self.read_buffer(in_offset, in_size),
                                     caller=self.address,
                                     value=0,
                                     gas=self.gas)
        raise StartTx()

    @DELEGATECALL.pos
    def DELEGATECALL(self, gas, address, in_offset, in_size, out_offset, out_size):
        data = self.world.last_transaction.return_data
        if data is not None:
            data_size = len(data)
            size = Operators.ITEBV(256, Operators.ULT(out_size, data_size), out_size, data_size)
            self.write_buffer(out_offset, data[:size])

        return self.world.last_transaction.return_value

    @transact
    @concretized_args(in_offset='SAMPLED', in_size='SAMPLED')
    def STATICCALL(self, gas, address, in_offset, in_size, out_offset, out_size):
        '''Message-call into an account'''
        self.world.start_transaction('STATICCALL',
                                     address,
                                     data=self.read_buffer(in_offset, in_size),
                                     caller=self.address,
                                     value=0,
                                     gas=self.gas)
        raise StartTx()

    @STATICCALL.pos
    def STATICCALL(self, gas, address, in_offset, in_size, out_offset, out_size):
        data = self.world.last_transaction.return_data
        if data is not None:
            data_size = len(data)
            size = Operators.ITEBV(256, Operators.ULT(out_size, data_size), out_size, data_size)
            self.write_buffer(out_offset, data[:size])

        return self.world.last_transaction.return_value

    def REVERT(self, offset, size):
        data = self.read_buffer(offset, size)
        #FIXME return remaining gas
        raise EndTx('REVERT', data)

    def THROW(self):
        #revert balance on CALL fail
        raise EndTx('THROW')

    def SELFDESTRUCT(self, recipient):
        '''Halt execution and register account for later deletion'''
        #This may create a user account
        recipient = Operators.EXTRACT(recipient, 0, 160)
        address = self.address

        #FIXME for on the known addresses
        if issymbolic(recipient):
            logger.info("Symbolic recipient on self destruct")
            recipient = solver.get_value(self.constraints, recipient)

        if recipient not in self.world:
            self.world.create_account(address=recipient, balance=0, code='', storage=None)

        self.world.send_funds(address, recipient, self.world.get_balance(address))
        self.world.delete_account(address)

        raise EndTx('SELFDESTRUCT')

    def __str__(self):
        def hexdump(src, length=16):
            FILTER = ''.join([(len(repr(chr(x))) == 3) and chr(x) or '.' for x in range(256)])
            lines = []
            for c in range(0, len(src), length):
                chars = src[c:c + length]

                def p(x):
                    if issymbolic(x):
                        return '??'
                    else:
                        return "%02x" % x
                hex = ' '.join([p(x) for x in chars])

                def p1(x):
                    if issymbolic(x):
                        return '.'
                    else:
                        return "%s" % ((x <= 127 and FILTER[x]) or '.')

                printable = ''.join([p1(x) for x in chars])
                lines.append("%04x  %-*s  %s" % (c, length * 3, hex, printable))
            return lines

        m = []
        for offset in range(128):
            c = simplify(self.memory[offset])
            try:
                c = c.value
            except:
                pass
            m.append(c)

        hd = hexdump(m)

        #hd = ''  # str(self.memory)
        result = ['-' * 147]
        pc = self.pc
        if isinstance(self.pc, Constant):
            pc = self.pc.value

        if issymbolic(pc):
            result.append('<Symbolic PC>')

        else:
            result.append('0x%04x: %s %s %s\n' % (pc, self.instruction.name, self.instruction.has_operand and '0x%x' %
                                                  self.instruction.operand or '', self.instruction.description))

        result.append('Stack                                                                      Memory')
        sp = 0
        for i in list(reversed(self.stack))[:10]:
            r = ''
            if issymbolic(i):
                r = '%s %r' % (sp == 0 and 'top> ' or '     ', i)
            else:
                r = '%s 0x%064x' % (sp == 0 and 'top> ' or '     ', i)
            sp += 1

            h = ''
            try:
                h = hd[sp - 1]
            except BaseException:
                pass
            r += ' ' * (75 - len(r)) + h
            result.append(r)

        for i in range(sp, len(hd)):
            r = ' ' * 75 + hd[i]
            result.append(r)

        result = [hex(self.address) + ": " + x for x in result]
        return '\n'.join(result)

################################################################################
################################################################################
################################################################################
################################################################################


class EVMWorld(Platform):
    _published_events = {'evm_read_storage', 'evm_write_storage', 'evm_read_code',
                         'decode_instruction', 'execute_instruction', 'concrete_sha3', 'symbolic_sha3',
                         'open_transaction', 'close_transaction'}

    def __init__(self, constraints, storage=None, initial_block_number=None, initial_timestamp=None, **kwargs):
        super().__init__(path="NOPATH", **kwargs)
        self._world_state = {} if storage is None else storage
        self._constraints = constraints
        self._callstack = []
        self._deleted_accounts = []
        self._logs = list()
        self._pending_transaction = None
        self._transactions = list()

        if initial_block_number is None:
            #assume initial symbolic block
            initial_block_number = constraints.new_bitvec(256, "BLOCKNUMBER")
        self._initial_block_number = initial_block_number
        if initial_timestamp is None:
            #1524785992; // Thu Apr 26 23:39:52 UTC 2018
            initial_timestamp = constraints.new_bitvec(256, "TIMESTAMP")
            constraints.add(Operators.UGT(initial_timestamp, 1000000000))
            constraints.add(Operators.ULT(initial_timestamp, 3000000000))
        self._initial_timestamp = initial_timestamp
        self._do_events()

    def __getstate__(self):
        state = super().__getstate__()
        state['pending_transaction'] = self._pending_transaction
        state['logs'] = self._logs
        state['world_state'] = self._world_state
        state['constraints'] = self._constraints
        state['callstack'] = self._callstack
        state['deleted_accounts'] = self._deleted_accounts
        state['transactions'] = self._transactions
        state['initial_block_number'] = self._initial_block_number
        state['_initial_timestamp'] = self._initial_timestamp
        return state

    def __setstate__(self, state):
        super().__setstate__(state)
        self._constraints = state['constraints']
        self._pending_transaction = state['pending_transaction']
        self._world_state = state['world_state']
        self._deleted_accounts = state['deleted_accounts']
        self._logs = state['logs']
        self._callstack = state['callstack']
        self._transactions = state['transactions']
        self._initial_block_number = state['initial_block_number']
        self._initial_timestamp = state['_initial_timestamp']
        self._do_events()

    def _do_events(self):
        if self.current_vm is not None:
            self.forward_events_from(self.current_vm)

    def __getitem__(self, index):
        assert isinstance(index, int)
        return self._world_state[index]

    def __contains__(self, key):
        assert not issymbolic(key), "Symbolic address not supported"
        return key in self.accounts

    def __str__(self):
        return "WORLD:" + str(self._world_state)

    @property
    def logs(self):
        return self._logs

    @property
    def constraints(self):
        return self._constraints

    def _open_transaction(self, sort, address, price, bytecode_or_data, caller, value, gas=2300):

        if self.depth > 0:
            origin = self.tx_origin()
        else:
            origin = caller
        assert price is not None

        tx = Transaction(sort, address, price, bytecode_or_data, caller, value, depth=self.depth, gas=gas)
        if sort == 'CREATE':
            bytecode = bytecode_or_data
            data = bytearray()
        else:
            bytecode = self.get_code(address)
            data = bytecode_or_data

        address = tx.address
        if tx.sort == 'DELEGATECALL':
            address = tx.caller
            assert value == 0

        vm = EVM(self._constraints, address, data, caller, value, bytecode, world=self)

        self._publish('will_open_transaction', tx)
        self._callstack.append((tx, self.logs, self.deleted_accounts, copy.copy(self.get_storage(address)), vm))
        self._publish('did_open_transaction', tx)

        self._do_events()

    def _close_transaction(self, result, data=None, rollback=False):
        self._publish('will_close_transaction', self._callstack[-1][0])
        tx, logs, deleted_accounts, account_storage, vm = self._callstack.pop()
        assert self.constraints == vm.constraints
        # Keep constraints gathered in the last vm
        self.constraints = vm.constraints

        if rollback:
            for address, account in self._deleted_accounts:
                self._world_state[address] = account

            self._set_storage(vm.address, account_storage)
            self._deleted_accounts = self._deleted_accounts
            self._logs = logs
            self.send_funds(tx.address, tx.caller, tx.value)

        tx.set_result(result, data)
        self._transactions.append(tx)

        self._publish('did_close_transaction', tx)

        if self.depth == 0:
            raise TerminateState(tx.result)

    @property
    def all_transactions(self):
        txs = tuple(self._transactions)
        return txs + tuple((x[0] for x in reversed(self._callstack)))

    @property
    def transactions(self):
        ''' Completed completed transaction '''
        return tuple((tx for tx in self._transactions if tx.result != 'TXERROR'))

    @property
    def human_transactions(self):
        ''' Completed human transaction '''
        txs = []
        for tx in self.transactions:
            if tx.depth == 0:
                txs.append(tx)
        return tuple(txs)

    @property
    def last_transaction(self):
        ''' Last completed transaction '''
        if len(self.transactions):
            return self.transactions[-1]
        return None

    @property
    def last_human_transaction(self):
        ''' Last completed human transaction '''
        for tx in reversed(self.transactions):
            if tx.depth == 0:
                return tx
        return None

    @constraints.setter
    def constraints(self, constraints):
        self._constraints = constraints
        if self.current_vm:
            self.current_vm.constraints = constraints

    @property
    def current_vm(self):
        """ current vm """
        try:
            _, _, _, _, vm = self._callstack[-1]
            return vm
        except IndexError:
            return None

    @property
    def current_transaction(self):
        """ current tx """
        try:
            tx, _, _, _, _ = self._callstack[-1]
            if tx.result is not None:
                #That tx finished. No current tx.
                return None
            return tx
        except IndexError:
            return None

    @property
    def current_human_transaction(self):
        ''' Current ongoing human transaction '''
        try:
            tx, _, _, _, _ = self._callstack[0]
            if tx.result is not None:
                #That tx finished. No current tx.
                return None
            assert tx.depth == 0
            return tx
        except IndexError:
            return None

    @property
    def accounts(self):
        return list(self._world_state.keys())

    @property
    def normal_accounts(self):
        accs = []
        for address in self.accounts:
            if len(self.get_code(address)) == 0:
                accs.append(address)
        return accs

    @property
    def contract_accounts(self):
        accs = []
        for address in self.accounts:
            if len(self.get_code(address)) > 0:
                accs.append(address)
        return accs

    @property
    def deleted_accounts(self):
        return self._deleted_accounts

    def delete_account(self, address):
        if address in self._world_state:
            deleted_account = (address, self._world_state[address])
            del self._world_state[address]
            self._deleted_accounts.append(deleted_account)

    def get_storage_data(self, storage_address, offset):
        """
        Read a value from a storage slot on the specified account

        :param storage_address: an account address
        :param offset: the storage slot to use.
        :type offset: int or BitVec
        :return: the value
        :rtype: int or BitVec
        """
        value = self._world_state[storage_address]['storage'].get(offset, 0)
        return simplify(value)

    def set_storage_data(self, storage_address, offset, value):
        """
        Writes a value to a storage slot in specified account

        :param storage_address: an account address
        :param offset: the storage slot to use.
        :type offset: int or BitVec
        :param value: the value to write
        :type value: int or BitVec
        """
        self._world_state[storage_address]['storage'][offset] = value

    def get_storage_items(self, address):
        """


        :param address: account address
        :return: all items in account storage. items are tuple of (index, value). value can be symbolic
        :rtype: list[(storage_index, storage_value)]
        """
        storage = self._world_state[address]['storage']
        items = []
        array = storage.array
        while not isinstance(array, ArrayVariable):
            items.append((array.index, array.value))
            array = array.array
        return items

    def has_storage(self, address):
        """
        True if something has been written to the storage.
        Note that if a slot has been erased from the storage this function may
        lose any meaning.
        """
        storage = self._world_state[address]['storage']
        array = storage.array
        while not isinstance(array, ArrayVariable):
            if isinstance(array, ArrayStore):
                return True
            array = array.array
        return False

    def get_storage(self, address):
        """

        :param address: account address
        :return: account storage
        :rtype: bytearray or ArrayProxy
        """
        return self._world_state[address]['storage']

    def _set_storage(self, address, storage):
        """ Private auxiliar function to replace the storage """
        self._world_state[address]['storage'] = storage

    def set_balance(self, address, value):
        self._world_state[int(address)]['balance'] = value

    def get_balance(self, address):
        if address not in self._world_state:
            return 0
        return self._world_state[address]['balance']

    def add_to_balance(self, address, value):
        assert address in self._world_state
        self._world_state[address]['balance'] += value

    def send_funds(self, sender, recipient, value):
        self._world_state[sender]['balance'] -= value
        self._world_state[recipient]['balance'] += value

    def get_code(self, address):
        if address not in self._world_state:
            return bytearray()
        return self._world_state[address]['code']

    def set_code(self, address, data):
        assert data is not None
        if self._world_state[address]['code']:
            raise EVMException("Code already set")
        self._world_state[address]['code'] = data

    def has_code(self, address):
        return len(self._world_state[address]['code']) > 0

    def log(self, address, topics, data):
        self._logs.append(EVMLog(address, data, topics))
        logger.info('LOG %r %r', data, topics)

    def log_storage(self, addr):
        pass

    def add_refund(self, value):
        pass

    def block_prevhash(self):
        return 0

    def block_coinbase(self):
        return 0

    def block_timestamp(self):
        return self._initial_timestamp + len(self.human_transactions)

    def block_number(self):
        return self._initial_block_number + len(self.human_transactions)

    def block_difficulty(self):
        return 0

    def block_gaslimit(self):
        return 0

    def block_hash(self, block_number=None, force_recent=True):
        ''' Calculates a block's hash
            :param block_number: the block number for which to calculate the hash, defaulting to the most recent block
            :param force_recent: if True (the default) return zero for any block that is in the future or older than 256 blocks
            :return: the block hash
        '''
        if block_number is None:
            block_number = self.block_number() - 1

        # We are not maintaining an actual -block-chain- so we just generate
        # some hashes for each virtual block
        value = sha3.keccak_256(repr(block_number) + 'NONCE').hexdigest()
        value = int('0x' + value, 0)

        if force_recent:
            # 0 is left on the stack if the looked for block number is greater or equal
            # than the current block number or more than 256 blocks behind the current
            # block. (Current block hash is unknown from inside the tx)
            bnmax = Operators.ITEBV(256, self.block_number() > 256, 256, self.block_number())
            value = Operators.ITEBV(256, Operators.OR(block_number >= self.block_number(), block_number < bnmax), 0, value)

        return value

    def tx_origin(self):
        if self.current_human_transaction:
            return self.current_human_transaction.caller

    def tx_gasprice(self):
        if self.current_human_transaction:
            return self.current_human_transaction.price

    @property
    def depth(self):
        return len(self._callstack)

    def new_address(self):
        ''' Create a fresh 160bit address '''
        # Fix use more yellow solution
        new_address = random.randint(100, pow(2, 160))
        if new_address in self:
            return self.new_address()
        return new_address

    def execute(self):
        self._process_pending_transaction()
        if self.current_vm is None:
            raise TerminateState("Trying to execute an empty transaction", testcase=False)
        try:
            self.current_vm.execute()
        except StartTx:
            pass
        except EndTx as ex:
            self._close_transaction(ex.result, ex.data, rollback=ex.is_rollback())

    def create_account(self, address=None, balance=0, code='', storage=None, nonce=0):
        ''' code is the runtime code '''
        if storage is None:
            storage = self.constraints.new_array(index_bits=256, value_bits=256, name='STORAGE')

        if address is None:
            address = self.new_address()
        if address in self.accounts:
            # FIXME account may have been created via selfdestruct destinatary
            # or CALL and may contain some ether already. Though if it was a
            # selfdestroyed address it can not be reused
            raise EthereumError('The account already exists')
        if code is None:
            code = bytearray()
        self._world_state[address] = {}
        self._world_state[address]['nonce'] = 0
        self._world_state[address]['balance'] = balance
        self._world_state[address]['storage'] = storage
        self._world_state[address]['code'] = code


        # adds hash of new address 
        import binascii
        data = binascii.unhexlify('{:064x}{:064x}'.format(address, 0))
        value = sha3.keccak_256(data).hexdigest()
        value = int('0x' + value, 0)
        self._publish('on_concrete_sha3', data, value)

        return address

    def create_contract(self, price=0, address=None, caller=None, balance=0, init=None):
        '''
        The way that the Solidity compiler expects the constructor arguments to
        be passed is by appending the arguments to the byte code produced by the
        Solidity compiler. The arguments are formatted as defined in the Ethereum
        ABI2. The arguments are then copied from the init byte array to the EVM
        memory through the CODECOPY opcode with appropriate values on the stack.
        This is done when the byte code in the init byte array is actually run
        on the network.
        '''
        address = self.create_account(address)
        self.start_transaction('CREATE', address, price, init, caller, balance)
        self._process_pending_transaction()
        return address

    def transaction(self, address, price=0, data='', caller=None, value=0):
        self.start_transaction('CALL', address, price=price, data=data, caller=caller, value=value)
        self._process_pending_transaction()

    def start_transaction(self, sort, address, price=None, data=None, caller=None, value=0, gas=2300):
        ''' Initiate a transaction
            :param sort: the type of transaction. CREATE or CALL or DELEGATECALL
            :param address: the address of the account which owns the code that is executing.
            :param price: the price of gas in the transaction that originated this execution.
            :param data: the byte array that is the input data to this execution
            :param caller: the address of the account which caused the code to be executing. A 160-bit code used for identifying Accounts
            :param value: the value, in Wei, passed to this account as part of the same procedure as execution. One Ether is defined as being 10**18 Wei.
            :param bytecode: the byte array that is the machine code to be executed.
            :param gas: gas budget for this transaction.

        '''
        assert self._pending_transaction is None, "Already started tx"
        self._pending_transaction = PendingTransaction(sort, address, price, data, caller, value, gas)

    def _constraint_to_accounts(self, address, include_zero=False, ty='both'):
            if ty not in ('both', 'normal', 'contract'):
                raise ValueError('Bad account type. It must be `normal`, `contract` or `both`')
            if ty == 'both':
                accounts = self.accounts
            elif ty == 'normal':
                accounts = self.normal_accounts
            else:
                assert ty == 'contract'
                accounts = self.contract_accounts

            #Constraint it so it can range over all accounts + address0
            cond = True
            if accounts:
                cond = None
                if include_zero:
                    cond = address == 0

                for known_account in accounts:
                    if cond is None:
                        cond = address == known_account
                    else:
                        cond = Operators.OR(address == known_account, cond)
            return cond

    def _pending_transaction_concretize_address(self):
        sort, address, price, data, caller, value, gas = self._pending_transaction
        if issymbolic(address):
            def set_address(state, solution):
                world = state.platform
                world._pending_transaction = sort, solution, price, data, caller, value, gas
            cond = self._constraint_to_accounts(address, ty='contract', include_zero=False)
            self.constraints.add(cond)
            raise Concretize('Concretizing address on transaction',
                             expression=address,
                             setstate=set_address,
                             policy='ALL')

    def _pending_transaction_concretize_caller(self):
        sort, address, price, data, caller, value, gas = self._pending_transaction
        if issymbolic(caller):
            def set_caller(state, solution):
                world = state.platform
                world._pending_transaction = sort, address, price, data, solution, value, gas
            #Constraint it so it can range over all normal accounts
            cond = self._constraint_to_accounts(caller, ty='normal')
            self.constraints.add(cond)
            raise Concretize('Concretizing caller on transaction',
                             expression=caller,
                             setstate=set_caller,
                             policy='ALL')

    def _process_pending_transaction(self):
        # Nothing to do here if no pending transactions
        if self._pending_transaction is None:
            return
        sort, address, price, data, caller, value, gas = self._pending_transaction

        if sort not in {'CALL', 'CREATE', 'DELEGATECALL'}:
            raise EVMException('Type of transaction not supported')

        if self.depth > 0:
            price = self.tx_gasprice()
        if price is None:
            raise EVMException("Need to set a gas price on human tx")

        self._pending_transaction_concretize_address()
        self._pending_transaction_concretize_caller()
        if caller not in self.accounts:
            raise EVMException('Caller account does not exist')

        if address not in self.accounts:
            # Creating a unaccessible account
            self.create_account(address=address)

        # Check depth
        failed = self.depth > 1024

        # Fork on enough funds
        if not failed:
            src_balance = self.get_balance(caller)
            enough_balance = src_balance >= value
            if issymbolic(enough_balance):
                self.constraints.add(src_balance + value >= src_balance)
            enough_balance_solutions = solver.get_all_values(self._constraints, enough_balance)

            if set(enough_balance_solutions) == {True, False}:
                raise Concretize('Forking on available funds',
                                 expression=src_balance < value,
                                 setstate=lambda a, b: None,
                                 policy='ALL')
            failed = set(enough_balance_solutions) == {False}

        #processed
        self._pending_transaction = None

        #Here we have enough funds and room in the callstack
        self.send_funds(caller, address, value)

        self._open_transaction(sort, address, price, data, caller, value, gas=gas)

        if failed:
            self._close_transaction('TXERROR', rollback=True)

        #Transaction to normal account
        if sort in ('CALL', 'DELEGATECALL') and not self.get_code(address):
            self._close_transaction('STOP')<|MERGE_RESOLUTION|>--- conflicted
+++ resolved
@@ -584,7 +584,6 @@
         for i in range(len(arguments)):
             if isinstance(arguments[i], Constant) and not arguments[i].taint:
                 arguments[i] = arguments[i].value
-<<<<<<< HEAD
         return arguments
 
     def _top_arguments(self):
@@ -599,8 +598,6 @@
 
         if current.pops:
             arguments.extend(reversed(self.stack[-current.pops:]))
-=======
->>>>>>> 82f67132
         return arguments
 
     def _push_arguments(self, arguments):
@@ -688,44 +685,14 @@
                              expression=expression,
                              setstate=setstate,
                              policy='ALL')
-<<<<<<< HEAD
-
-=======
-        #Fixme[felipe] add a with self.disabled_events context mangr to Eventful
-        if self._on_transaction is False:
-            self._publish('will_decode_instruction', self.pc)
-        last_pc = self.pc
-        current = self.instruction
-
-        if self._on_transaction is False:
-            self._publish('will_execute_instruction', self.pc, current)
-        #Need to consume before potential out of stack exception
-        old_gas = self._gas
-        self._consume(current.fee)
-        arguments = self._pop_arguments()
-        result = None
-
-        ex = None
->>>>>>> 82f67132
         try:
             last_pc, last_gas, instruction, arguments = self._checkpoint()
             result = self._handler(*arguments)
             self._advance(result)
         except ConcretizeStack as ex:
-<<<<<<< HEAD
             pos = -ex.pos
             def setstate(state, value):
                 self.stack[pos] = value
-=======
-            #Revert the stack and gas so it looks like before executing the instruction
-            self._push_arguments(arguments)
-            self._gast = old_gas
-            pos = -ex.pos
-
-            def setstate(state, value):
-                self.stack[pos] = value
-
->>>>>>> 82f67132
             raise Concretize("Concretice Stack Variable",
                              expression=self.stack[pos],
                              setstate=setstate,
@@ -1539,6 +1506,10 @@
         self._initial_timestamp = state['_initial_timestamp']
         self._do_events()
 
+    @property
+    def PC(self):
+        return (self.current_vm.address, self.current_vm.pc)
+
     def _do_events(self):
         if self.current_vm is not None:
             self.forward_events_from(self.current_vm)
