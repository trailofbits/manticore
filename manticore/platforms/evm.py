--- conflicted
+++ resolved
@@ -1111,12 +1111,7 @@
         self.bytecode = code
         self.suicides = set()
         self.logs = []
-<<<<<<< HEAD
-        self.gas = gas
-        # FIXME parse decode and mark invalid instructions
-=======
         #FIXME parse decode and mark invalid instructions
->>>>>>> 39370ccf
         #self.invalid = set()
 
         assert 'coinbase' in header
@@ -1142,13 +1137,10 @@
         self._constraints = constraints
         self.memory.constraints = constraints
 
-<<<<<<< HEAD
-=======
     @property
     def gas(self):
         return self._gas
 
->>>>>>> 39370ccf
     def __getstate__(self):
         state = super(EVM, self).__getstate__()
         state['memory'] = self.memory
@@ -1286,13 +1278,8 @@
         return self.stack.pop()
 
     def _consume(self, fee):
-<<<<<<< HEAD
         assert fee >= 0
-        if self.gas < fee:
-=======
-        assert fee>=0
         if self._gas < fee:
->>>>>>> 39370ccf
             raise NotEnoughGas()
         self._gas -= fee
 
@@ -1758,13 +1745,8 @@
 
     def GAS(self):
         '''Get the amount of available gas, including the corresponding reduction the amount of available gas'''
-<<<<<<< HEAD
-        # fixme calculate gas consumption
-        return self.gas
-=======
         #fixme calculate gas consumption
         return self._gas
->>>>>>> 39370ccf
 
     def JUMPDEST(self):
         '''Mark a valid destination for jumps'''
