''' Symbolic EVM implementation based on the yellow paper: http://gavwood.com/paper.pdf '''
import random
import copy
import inspect
from functools import wraps
<<<<<<< HEAD
from ..utils.helpers import issymbolic, memoized, get_taints, taint_with, istainted
=======

from ..utils.helpers import issymbolic, memoized
>>>>>>> 664e53bf
from ..platforms.platform import *
from ..core.smtlib import solver, BitVec, Array, Operators, Constant, ArrayVariable, BitVecConstant, translate_to_smtlib
from ..core.state import Concretize, TerminateState
from ..core.plugin import Ref
from ..utils.event import Eventful
from ..core.smtlib.visitors import simplify
import pyevmasm as EVMAsm
import logging
from collections import namedtuple
import sha3

logger = logging.getLogger(__name__)

#fixme make it gobal using this https://docs.python.org/3/library/configparser.html
#and save it at the workspace so results are reproducible
config = namedtuple("config", "out_of_gas")
config.out_of_gas = None  # 0: default not enough gas, 1 default to always enough gas, 2: for on both

# Auxiliar constants and functions
TT256 = 2 ** 256
TT256M1 = 2 ** 256 - 1
MASK160 = 2 ** 160 - 1
TT255 = 2 ** 255
TOOHIGHMEM = 0x1000

#FIXME. We should just use a Transaction() for this
PendingTransaction = namedtuple("PendingTransaction", ['type', 'address', 'price', 'data', 'caller', 'value', 'gas'])
EVMLog = namedtuple("EVMLog", ['address', 'memlog', 'topics'])


def ceil32(x):
    size = 256
    if isinstance(x, BitVec):
        size = x.size
    return Operators.ITEBV(size, Operators.UREM(x, 32) == 0, x, x + 32 - Operators.UREM(x, 32))


def to_signed(i):
    return Operators.ITEBV(256, i < TT255, i, i - TT256)


class Transaction(object):
    __slots__ = '_sort', 'address', 'price', 'data', 'caller', 'value', 'depth', '_return_data', '_result', 'gas'

    def __init__(self, sort, address, price, data, caller, value, gas=0, depth=None, result=None, return_data=None):
        self.sort = sort
        self.address = address
        self.price = price
        self.data = data
        self.caller = caller
        self.value = value
        self.depth = depth
        self.gas = gas
        self.set_result(result, return_data)

    @property
    def sort(self):
        return self._sort

    @sort.setter
    def sort(self, sort):
        if sort not in {'CREATE', 'CALL', 'DELEGATECALL'}:
            raise EVMException('Invalid transaction type')
        self._sort = sort

    @property
    def result(self):
        return self._result

    def is_human(self):
        return self.depth == 0

    @property
    def return_data(self):
        return self._return_data

    @property
    def return_value(self):
        if self.result in {'RETURN', 'STOP'}:
            return 1
        else:
            assert self.result in {'TXERROR', 'REVERT', 'THROW', 'SELFDESTRUCT'}
            return 0

    def set_result(self, result, return_data=None):
        if getattr(self, 'result', None) is not None:
            raise EVMException('Transaction result already set')
        if result not in {None, 'TXERROR', 'REVERT', 'RETURN', 'THROW', 'STOP', 'SELFDESTRUCT'}:
            raise EVMException('Invalid transaction result')
        if result in {'RETURN', 'REVERT'}:
            if not isinstance(return_data, (bytearray, Array)):
                raise EVMException('Invalid transaction return_data')
        else:
            if return_data is not None:
                raise EVMException('Invalid transaction return_data')
        self._result = result
        self._return_data = return_data

    def __reduce__(self):
        ''' Implements serialization/pickle '''
        return (self.__class__, (self.sort, self.address, self.price, self.data, self.caller, self.value, self.gas, self.depth, self.result, self.return_data))

    def __str__(self):
        return 'Transaction({:s}, from=0x{:x}, to=0x{:x}, value={!r}, depth={:d}, data={!r}, result={!r}..)'.format(self.sort, self.caller, self.address, self.value, self.depth, self.data, self.result)


# Exceptions...

class EVMException(Exception):
    pass


class Emulated(EVMException):
    def __init__(self, result):
        super(Emulated, self).__init__("Emulated instruction")
        self.result = result


class ConcretizeStack(EVMException):
    '''
    Raised when a symbolic memory cell needs to be concretized.
    '''

    def __init__(self, pos, expression=None, policy='MINMAX'):
        self.message = "Concretizing evm stack item {}".format(pos)
        self.pos = pos
        self.expression = expression
        self.policy = policy


class Sha3(EVMException):
    def __init__(self, data):
        self.data = data

    def __reduce__(self):
        return (self.__class__, (self.data, ))


class StartTx(EVMException):
    ''' A new transaction is started '''
    pass


class EndTx(EVMException):
    ''' The current transaction ends'''

    def __init__(self, result, data=None):
        if result not in {None, 'TXERROR', 'REVERT', 'RETURN', 'THROW', 'STOP', 'SELFDESTRUCT'}:
            raise EVMException('Invalid end transaction result')
        if result is None and data is not None:
            raise EVMException('Invalid end transaction result')
        if not isinstance(data, (type(None), Array, bytearray)):
            raise EVMException('Invalid end transaction data type')

        self.result = result
        self.data = data

    def is_rollback(self):
        if self.result in {'STOP', 'RETURN', 'SELFDESTRUCT'}:
            return False
        else:
            assert self.result in {'THROW', 'TXERROR', 'REVERT'}
            return True


class StackOverflow(EndTx):
    ''' Attemped to push more than 1024 items '''

    def __init__(self):
        super(StackOverflow, self).__init__('THROW')


class StackUnderflow(EndTx):
    ''' Attemped to popo from an empty stack '''

    def __init__(self):
        super(StackUnderflow, self).__init__('THROW')


class InvalidOpcode(EndTx):
    ''' Trying to execute invalid opcode '''

    def __init__(self):
        super(InvalidOpcode, self).__init__('THROW')


class NotEnoughGas(EndTx):
    ''' Not enough gas for operation '''

    def __init__(self):
        super(NotEnoughGas, self).__init__('THROW')


class Stop(EndTx):
    ''' Program reached a STOP instruction '''

    def __init__(self):
        super(Stop, self).__init__('STOP')


class Return(EndTx):
    ''' Program reached a RETURN instruction '''

    def __init__(self, data=bytearray()):
        super(Return, self).__init__('RETURN', data)


class Revert(EndTx):
    ''' Program reached a REVERT instruction '''

    def __init__(self, data):
        super(Revert, self).__init__('REVERT', data)


class SelfDestruct(EndTx):
    ''' Program reached a SELFDESTRUCT instruction '''

    def __init__(self):
        super(SelfDestruct, self).__init__('SELFDESTRUCT')


class TXError(EndTx):
    ''' A failed Transaction '''

    def __init__(self):
        super(TXError, self).__init__('TXERROR')


def concretized_args(**policies):
    """
    Make sure an EVM instruction has all of its arguments concretized according to
    provided policies.

    Example decoration:

        @concretized_args(size='ONE', address='')
        def LOG(self, address, size, *topics):
            ...

    The above will make sure that the |size| parameter to LOG is Concretized when symbolic
    according to the 'ONE' policy and concretize |address| with the default policy.

    :param policies: A kwargs list of argument names and their respective policies.
                         Provide None or '' as policy to use default.
    :return: A function decorator
    """
    def concretizer(func):
        @wraps(func)
        def wrapper(*args, **kwargs):
            spec = inspect.getargspec(func)
            for arg, policy in list(policies.items()):
                assert arg in spec.args, "Concretizer argument not found in wrapped function."
                # index is 0-indexed, but ConcretizeStack is 1-indexed. However, this is correct
                # since implementation method is always a bound method (self is param 0)
                index = spec.args.index(arg)
                if not issymbolic(args[index]):
                    continue
                if not policy:
                    raise ConcretizeStack(index)
                if policy == "ACCOUNTS":
                    #special handler for EVM only policy
                    address = args[index]
                    world = args[0].world
                    cond = world._constraint_to_accounts(address, ty='both', include_zero=True)
                    world.constraints.add(cond)
                    policy = 'ALL'
                raise ConcretizeStack(index, policy=policy)
            return func(*args, **kwargs)
        return wrapper
    return concretizer


class EVM(Eventful):
    '''Machine State. The machine state is defined as
        the tuple (g, pc, m, i, s) which are the gas available, the
        program counter pc , the memory contents, the active
        number of words in memory (counting continuously
        from position 0), and the stack contents. The memory
        contents are a series of zeroes of bitsize 256
    '''
    _published_events = {'evm_execute_instruction',
                         'evm_read_storage', 'evm_write_storage',
                         'evm_read_memory',
                         'evm_write_memory',
                         'evm_read_code',
                         'decode_instruction', 'execute_instruction', 'concrete_sha3', 'symbolic_sha3'}

    class transact(object):
        "Emulate PyProperty_Type() in Objects/descrobject.c"

        def __init__(self, pre=None, pos=None, doc=None):
            self._pre = pre
            self._pos = pos
            if doc is None and pre is not None:
                doc = pre.__doc__
            self.__doc__ = doc
            self.__name__ = pre.__name__

        def __get__(self, obj, objtype=None):
            if obj is None:
                return self
            if self._pre is None:
                raise AttributeError("unreadable attribute")
            from types import MethodType

            #return different version depending on obj._pending_transaction
            def _pre_func(my_obj, *args, **kwargs):
                if my_obj._on_transaction:
                    my_obj._on_transaction = False
                    return self._pos(my_obj, *args, **kwargs)
                else:
                    my_obj._on_transaction = True
                    return self._pre(my_obj, *args, **kwargs)

            return MethodType(_pre_func, obj)

        def __set__(self, obj, value):
            raise AttributeError("can't set attribute")

        def __delete__(self, obj):
            raise AttributeError("can't delete attribute")

        def pos(self, pos):
            return type(self)(self._pre, pos)

    def __init__(self, constraints, address, data, caller, value, bytecode, world=None, gas=210000, **kwargs):
        '''
        Builds a Ethereum Virtual Machine instance

        :param memory: the initial memory
        :param address: the address of the account which owns the code that is executing.
        :param data: the byte array that is the input data to this execution
        :param caller: the address of the account which caused the code to be executing. A 160-bit code used for identifying Accounts
        :param value: the value, in Wei, passed to this account as part of the same procedure as execution. One Ether is defined as being 10**18 Wei
        :param bytecode: the byte array that is the machine code to be executed
        :param world: the EVMWorld object where the transaction is being executed
        :param gas: gas budget for this transaction

        '''
        super(EVM, self).__init__(**kwargs)
        if data is not None and not issymbolic(data):
            data_size = len(data)
            data_symbolic = constraints.new_array(index_bits=256, value_bits=8, index_max=data_size, name='DATA')
            data_symbolic[0:data_size] = data
            data = data_symbolic

        if bytecode is not None and not issymbolic(bytecode):
            bytecode_size = len(bytecode)
            bytecode_symbolic = constraints.new_array(index_bits=256, value_bits=8, index_max=bytecode_size, name='BYTECODE')
            bytecode_symbolic[0:bytecode_size] = bytecode
            bytecode = bytecode_symbolic

        #A no code VM is used to execute transactions to normal accounts.
        #I'll execute a STOP and close the transaction
        #if len(bytecode) == 0:
        #    raise EVMException("Need code")
        self._constraints = constraints
        self.memory = constraints.new_array(index_bits=256, value_bits=8, name='EMPTY_MEMORY')
        self.address = address
        self.caller = caller  # address of the account that is directly responsible for this execution
        self.data = data
        self.value = value
        self._bytecode = bytecode
        self.suicides = set()
        self.logs = []
        #FIXME parse decode and mark invalid instructions
        #self.invalid = set()

        # Machine state
        self.pc = 0
        self.stack = []
        self._gas = gas
        self._world = world
        self._allocated = 0
        self._on_transaction = False  # for @transact

    @property
    def bytecode(self):
        return self._bytecode

    @property
    def constraints(self):
        return self._constraints

    @constraints.setter
    def constraints(self, constraints):
        self._constraints = constraints
        self.memory.constraints = constraints

    @property
    def gas(self):
        return self._gas

    def __getstate__(self):
        state = super(EVM, self).__getstate__()
        state['memory'] = self.memory
        state['world'] = self._world
        state['constraints'] = self.constraints
        state['address'] = self.address
        state['caller'] = self.caller
        state['data'] = self.data
        state['value'] = self.value
        state['bytecode'] = self._bytecode
        state['pc'] = self.pc
        state['stack'] = self.stack
        state['gas'] = self._gas
        state['allocated'] = self._allocated
        state['suicides'] = self.suicides
        state['logs'] = self.logs
        state['_on_transaction'] = self._on_transaction
        return state

    def __setstate__(self, state):
        self._on_transaction = state['_on_transaction']
        self._gas = state['gas']
        self.memory = state['memory']
        self.logs = state['logs']
        self._world = state['world']
        self.constraints = state['constraints']
        self.address = state['address']
        self.caller = state['caller']
        self.data = state['data']
        self.value = state['value']
        self._bytecode = state['bytecode']
        self.pc = state['pc']
        self.stack = state['stack']
        self._allocated = state['allocated']
        self.suicides = state['suicides']
        super(EVM, self).__setstate__(state)

    def _allocate(self, address):
        allocated = self.allocated
        GMEMORY = 3
        GQUADRATICMEMDENOM = 512  # 1 gas per 512 quadwords
        old_size = Operators.ZEXTEND(Operators.UDIV(self.safe_add(allocated, 31), 32), 512)
        new_size = Operators.ZEXTEND(Operators.UDIV(self.safe_add(address, 31), 32), 512)

        old_totalfee = self.safe_mul(old_size, GMEMORY) + Operators.UDIV(self.safe_mul(old_size, old_size), GQUADRATICMEMDENOM)
        new_totalfee = self.safe_mul(new_size, GMEMORY) + Operators.UDIV(self.safe_mul(new_size, new_size), GQUADRATICMEMDENOM)
        memfee = new_totalfee - old_totalfee
        flag = Operators.UGT(new_totalfee, old_totalfee)
        self._consume(Operators.ITEBV(512, flag, memfee, 0))

        address_c = Operators.UDIV(self.safe_add(address, 31), 32) * 32
        self._allocated = Operators.ITEBV(512, flag, Operators.ZEXTEND(address_c, 512), Operators.ZEXTEND(allocated, 512))

    @property
    def allocated(self):
        return self._allocated

    @property
    def world(self):
        return self._world

    @staticmethod
    def check256int(value):
        assert True

    def read_code(self, address, size=1):
        '''
            Read size byte from bytecode.
            If less than size bytes are available result will be pad with \x00
        '''
        assert address < len(self.bytecode)
        value = self.bytecode[address:address + size]
        if len(value) < size:
            value += '\x00' * (size - len(value))  # pad with null (spec)
        return value

    def disassemble(self):
        return EVMAsm.disassemble(self.bytecode)

    @property
    def PC(self):
        return self.pc

    @property
    def instruction(self):
        '''
            Current instruction pointed by self.pc
        '''
        # FIXME check if pc points to invalid instruction
        # if self.pc >= len(self.bytecode):
        #    return InvalidOpcode('Code out of range')
        # if self.pc in self.invalid:
        #    raise InvalidOpcode('Opcode inside a PUSH immediate')
        try:
            _decoding_cache = getattr(self, '_decoding_cache')
        except:
            _decoding_cache = self._decoding_cache = {}

        pc = self.pc
        if isinstance(pc, Constant):
            pc = pc.value

        if pc in _decoding_cache:
            return _decoding_cache[pc]

        def getcode():
            bytecode = self.bytecode
            for pc_i in range(pc, len(bytecode)):
                yield simplify(bytecode[pc_i]).value
            while True:
                yield 0
        instruction = EVMAsm.disassemble_one(getcode(), pc=pc)
        _decoding_cache[pc] = instruction
        return instruction

    # auxiliar funcs
    # Stack related
    def _push(self, value):
        '''
                   ITEM0
                   ITEM1
                   ITEM2
             sp->  {empty}
        '''
        assert isinstance(value, int) or isinstance(value, BitVec) and value.size == 256
        if len(self.stack) >= 1024:
            raise StackOverflow()

        if isinstance(value, int):
            value = value & TT256M1

        value = simplify(value)
        if isinstance(value, Constant) and not value.taint:
            value = value.value
        self.stack.append(value)

    def _top(self, n=0):
        ''' Read a value from the top of the stack without removing it '''
        if len(self.stack) - n < 0:
            raise StackUnderflow()
        return self.stack[n - 1]

    def _pop(self):
        ''' Pop a value from the stack '''
        if len(self.stack) == 0:
            raise StackUnderflow()
        return self.stack.pop()

    def _consume(self, fee):
        if isinstance(fee, int):
            if fee > (1 << 512) - 1:
                raise ValueError
        elif isinstance(fee, BitVec):
            if (fee.size != 512):
                raise EthereumError("Fees should be 512 bit long")

        self.constraints.add(Operators.UGE(fee, 0))
        self.constraints.add(Operators.ULE(fee, self._gas))

        #FIXME add configurable checks here
        if config.out_of_gas is not None:
            if config.out_of_gas == 0:
                #default to OOG exception if possible
                if solver.can_be_true(self.constraints, self._gas < fee):
                    self.constraints.add(Operators.UGT(fee, self.gas))
                    logger.debug("Not enough gas for instruction")
                    raise NotEnoughGas()
            elif config.out_of_gas == 1:
                #default to enough gas if possible
                if solver.can_be_true(self.constraints, self._gas > fee):
                    self.constraints.add(Operators.UGT(self.gas, fee))
                else:
                    logger.debug("Not enough gas for instruction")
                    raise NotEnoughGas()
            else:
                #fork on both options
                if len(solver.get_all_values(self.constraints, self._gas > fee)) == 2:
                    raise Concretize("Concretice gas fee",
                                     expression=self._gas > fee,
                                     setstate=None,
                                     policy='ALL')

        self._gas -= fee

    def _indemnify(self, fee):
        self._gas += fee

    def _pop_arguments(self):
        #Get arguments (imm, pop)
        current = self.instruction
        arguments = []
        if self.instruction.has_operand:
            arguments.append(current.operand)
        for _ in range(current.pops):
            arguments.append(self._pop())
        # simplify stack arguments
        for i in range(len(arguments)):
            #if isinstance(arguments[i], Expression):
            #    arguments[i] = simplify(arguments[i])
            if isinstance(arguments[i], Constant) and not arguments[i].taint:
                arguments[i] = arguments[i].value

        return arguments

    def _push_arguments(self, arguments):
        #Immediate operands should not be pushed
        start = int(self.instruction.has_operand)
        for arg in reversed(arguments[start:]):
            self._push(arg)

    def _push_results(self, instruction, result):
        # Check result (push)
        if instruction.pushes > 1:
            assert len(result) == instruction.pushes
            for value in reversed(result):
                self._push(value)
        elif instruction.pushes == 1:
            self._push(result)
        else:
            assert instruction.pushes == 0
            assert result is None

    def _handler(self, *arguments):
        current = self.instruction
        implementation = getattr(self, current.semantics, None)
        if implementation is None:
            raise TerminateState("Instruction not implemented %s" % current.semantics, testcase=True)
        return implementation(*arguments)

    #Execute an instruction from current pc
    def execute(self):
        if issymbolic(self.pc) and not isinstance(self.pc, Constant):
            expression = self.pc
            taints = self.pc.taint

            def setstate(state, value):
                state.platform.current_vm.pc = BitVecConstant(256, value, taint=taints)

            raise Concretize("Concretice PC",
                             expression=expression,
                             setstate=setstate,
                             policy='ALL')
        #Fixme[felipe] add a with self.disabled_events context mangr to Eventful
        if self._on_transaction is False:
            self._publish('will_decode_instruction', self.pc)
        last_pc = self.pc
        current = self.instruction
        if self._on_transaction is False:
            self._publish('will_execute_instruction', self.pc, current)
        #Need to consume before potential out of stack exception
        old_gas = self._gas
        self._consume(current.fee)
        arguments = self._pop_arguments()
        result = None

        ex = None
        try:
            if self._on_transaction is False:
                self._publish('will_evm_execute_instruction', current, arguments)
            result = self._handler(*arguments)
        except ConcretizeStack as ex:
            #Revert the stack and gas so it looks like before executing the instruction
            self._push_arguments(arguments)
            self._gast = old_gas

            def setstate(state, value):
                self.stack[-ex.pos] = value

            raise Concretize("Concretice Stack Variable",
                             expression=self.stack[-ex.pos],
                             setstate=setstate,
                             policy=ex.policy)
        except StartTx:
            #Revert the stack and gas so it looks like before executing the instruction
            self._push_arguments(arguments)
            self._gast = old_gas
            raise

        except EndTx as ex:
            #do not push result nor advance the pc
            if not current.is_branch:
                #advance pc pointer
                self.pc += self.instruction.size
            self._publish('did_evm_execute_instruction', current, arguments, Ref(result))
            self._publish('did_execute_instruction', last_pc, self.pc, current)
            raise
        except Emulated as e:
            if not current.is_branch:
                #advance pc pointer
                self.pc += self.instruction.size
            result = e.result

        if not current.is_branch:
            #advance pc pointer
            self.pc += self.instruction.size
        result_ref = Ref(result)
        self._publish('did_evm_execute_instruction', current, arguments, result_ref)
        self._publish('did_execute_instruction', last_pc, self.pc, current)

        self._push_results(current, result_ref.value)

    def read_buffer(self, offset, size):
        if issymbolic(size):
            raise EVMException("Symbolic size not supported")
        if size == 0:
            return bytearray()
        self._allocate(offset + size)
        return self.memory[offset: offset + size]

    def write_buffer(self, offset, data):
        self._allocate(offset + len(data))
        for i, c in enumerate(data):
            self._store(offset + i, Operators.ORD(c))

    def _load(self, offset, size=1):
        value = self.memory.read_BE(offset, size)
        try:
            value = simplify(value)
            if not value.taint:
                value = value.value
        except:
            pass

        for i in range(size):
            self._publish('did_evm_read_memory', offset + i, Operators.EXTRACT(value, (size - i - 1) * 8, 8))
        return value

    def _store(self, offset, value, size=1):
        ''' Stores value in memory as a big endian '''
        self.memory.write_BE(offset, value, size)
        for i in range(size):
            self._publish('did_evm_write_memory', offset + i, Operators.EXTRACT(value, (size - i - 1) * 8, 8))
    ############################################################################
    #INSTRUCTIONS

    def INVALID(self):
        '''Halts execution'''
        raise InvalidOpcode()

    ############################################################################
    # Stop and Arithmetic Operations
    # All arithmetic is modulo 256 unless otherwise noted.

    def STOP(self):
        ''' Halts execution '''
        raise EndTx('STOP')

    def ADD(self, a, b):
        ''' Addition operation '''
        return a + b

    def MUL(self, a, b):
        ''' Multiplication operation '''
        return a * b

    def SUB(self, a, b):
        ''' Subtraction operation '''
        return a - b

    def DIV(self, a, b):
        '''Integer division operation'''
        try:
            result = Operators.UDIV(a, b)
        except ZeroDivisionError:
            result = 0
        return Operators.ITEBV(256, b == 0, 0, result)

    def SDIV(self, a, b):
        '''Signed integer division operation (truncated)'''
        s0, s1 = to_signed(a), to_signed(b)
        try:
            result = (Operators.ABS(s0) // Operators.ABS(s1) * Operators.ITEBV(256, s0 * s1 < 0, -1, 1))
        except ZeroDivisionError:
            result = 0
        return Operators.ITEBV(256, b == 0, 0, result)

    def MOD(self, a, b):
        '''Modulo remainder operation'''
        try:
            result = Operators.ITEBV(256, b == 0, 0, a % b)
        except ZeroDivisionError:
            result = 0
        return result

    def SMOD(self, a, b):
        '''Signed modulo remainder operation'''
        s0, s1 = to_signed(a), to_signed(b)
        sign = Operators.ITEBV(256, s0 < 0, -1, 1)
        try:
            result = (Operators.ABS(s0) % Operators.ABS(s1)) * sign
        except ZeroDivisionError:
            result = 0

        return Operators.ITEBV(256, s1 == 0, 0, result)

    def ADDMOD(self, a, b, c):
        '''Modulo addition operation'''
        try:
            result = Operators.ITEBV(256, c == 0, 0, (a + b) % c)
        except ZeroDivisionError:
            result = 0
        return result

    def MULMOD(self, a, b, c):
        '''Modulo addition operation'''
        try:
            result = Operators.ITEBV(256, c == 0, 0, (a * b) % c)
        except ZeroDivisionError:
            result = 0
        return result

    def EXP(self, base, exponent):
        '''
            Exponential operation
            The zero-th power of zero 0^0 is defined to be one
        '''
        # fixme integer bitvec
        EXP_SUPPLEMENTAL_GAS = 50   # cost of EXP exponent per byte

        def nbytes(e):
            for i in range(32):
                if e >> (i * 8) == 0:
                    return i
            return 32
        self._consume(EXP_SUPPLEMENTAL_GAS * nbytes(exponent))
        return pow(base, exponent, TT256)

    def SIGNEXTEND(self, size, value):
        '''Extend length of two's complement signed integer'''
        # FIXME maybe use Operators.SEXTEND
        testbit = Operators.ITEBV(256, size <= 31, size * 8 + 7, 257)
        result1 = (value | (TT256 - (1 << testbit)))
        result2 = (value & ((1 << testbit) - 1))
        result = Operators.ITEBV(256, (value & (1 << testbit)) != 0, result1, result2)
        return Operators.ITEBV(256, size <= 31, result, value)

    ############################################################################
    # Comparison & Bitwise Logic Operations
    def LT(self, a, b):
        '''Less-than comparision'''
        return Operators.ITEBV(256, Operators.ULT(a, b), 1, 0)

    def GT(self, a, b):
        '''Greater-than comparision'''
        return Operators.ITEBV(256, Operators.UGT(a, b), 1, 0)

    def SLT(self, a, b):
        '''Signed less-than comparision'''
        # http://gavwood.com/paper.pdf
        s0, s1 = to_signed(a), to_signed(b)
        return Operators.ITEBV(256, s0 < s1, 1, 0)

    def SGT(self, a, b):
        '''Signed greater-than comparision'''
        # http://gavwood.com/paper.pdf
        s0, s1 = to_signed(a), to_signed(b)
        return Operators.ITEBV(256, s0 > s1, 1, 0)

    def EQ(self, a, b):
        '''Equality comparision'''
        return Operators.ITEBV(256, a == b, 1, 0)

    def ISZERO(self, a):
        '''Simple not operator'''
        return Operators.ITEBV(256, a == 0, 1, 0)

    def AND(self, a, b):
        '''Bitwise AND operation'''
        return a & b

    def OR(self, a, b):
        '''Bitwise OR operation'''
        return a | b

    def XOR(self, a, b):
        '''Bitwise XOR operation'''
        return a ^ b

    def NOT(self, a):
        '''Bitwise NOT operation'''
        return ~a

    def BYTE(self, offset, value):
        '''Retrieve single byte from word'''
        offset = Operators.ITEBV(256, offset < 32, (31 - offset) * 8, 256)
        return Operators.ZEXTEND(Operators.EXTRACT(value, offset, 8), 256)

    def SHA3(self, start, size):
        '''Compute Keccak-256 hash'''
        GSHA3WORD = 6         # Cost of SHA3 per word
        # read memory from start to end
        # calculate hash on it/ maybe remember in some structure where that hash came from
        # http://gavwood.com/paper.pdf
        if size:
            self._consume(GSHA3WORD * (ceil32(size) // 32))
        data = self.read_buffer(start, size)

        try:
            concrete_data = []
            for i in range(len(data)):
                try:
                    concrete_data.append(chr(simplify(data[i]).value))
                except:
                    pass
                    #simplify by solving. probably means that we need another simplification
                    s = solver.get_all_values(self.constraints, data, 2)
                    logger.debug("Simplifying by solving")  # :(
                    if len(s) == 1:
                        concrete_data.append(s[0])

            data = ''.join(concrete_data)
        except:
            pass

        if any(map(issymbolic, data)):
            return self.world.HASH(data)
        else:
            buf = ''.join(data)
            value = sha3.keccak_256(buf.encode()).hexdigest()
            value = int('0x' + value, 0)
            self._publish('on_concrete_sha3', buf, value)
            logger.info("Found a concrete SHA3 example %r -> %x", buf, value)
            return value

    ############################################################################
    # Environmental Information
    def ADDRESS(self):
        '''Get address of currently executing account'''
        return self.address

    def BALANCE(self, account):
        '''Get balance of the given account'''
        BALANCE_SUPPLEMENTAL_GAS = 380
        self._consume(BALANCE_SUPPLEMENTAL_GAS)
        return self.world.get_balance(account)

    def ORIGIN(self):
        '''Get execution origination address'''
        return self.world.tx_origin()

    def CALLER(self):
        '''Get caller address'''
        return Operators.ZEXTEND(self.caller, 256)

    def CALLVALUE(self):
        '''Get deposited value by the instruction/transaction responsible for this execution'''
        return self.value

    def CALLDATALOAD(self, offset):
        '''Get input data of current environment'''
        data_length = len(self.data)
        bytes = []
        for i in range(32):
            try:
                c = Operators.ITEBV(8, offset + i < data_length, self.data[offset + i], 0)
            except IndexError:
                # offset + i is concrete and outside data
                c = 0

            bytes.append(c)
        return Operators.CONCAT(256, *bytes)

    def CALLDATASIZE(self):
        '''Get size of input data in current environment'''
        return len(self.data)

    def safe_add(self, a, b):
        a = Operators.ZEXTEND(a, 512)
        b = Operators.ZEXTEND(b, 512)
        result = a + b
        self.constraints.add(Operators.UGE(result, 0))
        self.constraints.add(Operators.ULT(result, 1 << 256))
        return result

    def safe_mul(self, a, b):
        a = Operators.ZEXTEND(a, 512)
        b = Operators.ZEXTEND(b, 512)
        result = a * b
        self.constraints.add(Operators.UGE(result, 0))
        self.constraints.add(Operators.ULT(result, 1 << 256))
        return result

    def CALLDATACOPY(self, mem_offset, data_offset, size):
        '''Copy input data in current environment to memory'''
        GCOPY = 3             # cost to copy one 32 byte word
        old_gas = self.gas

        self._consume(self.safe_mul(GCOPY, self.safe_add(size, 31) // 32))
        self._allocate(self.safe_add(mem_offset, size))

        # slow debug check
        #if issymbolic(size):
        #    assert not solver.can_be_true(self.constraints, Operators.UGT(self.gas, old_gas))

        if issymbolic(size):
            #self.constraints.add(size % 32 == 0)
            #self.constraints.add(Operators.ULT(size, 32 * 10))
            raise ConcretizeStack(3, policy='SAMPLED')

        for i in range(size):
            try:
                c = Operators.ITEBV(8, data_offset + i < len(self.data), Operators.ORD(self.data[data_offset + i]), 0)
            except IndexError:
                # data_offset + i is concrete and outside data
                c = 0
            self._store(mem_offset + i, c)

    def CODESIZE(self):
        '''Get size of code running in current environment'''
        return len(self.bytecode)

    def CODECOPY(self, mem_offset, code_offset, size):
        '''Copy code running in current environment to memory'''

        self._allocate(mem_offset + size)

        if issymbolic(size):
            max_size = solver.max(self.constraints, size)
        else:
            max_size = size

        for i in range(max_size):
            if issymbolic(i < size):
                default = Operators.ITEBV(256, i < size, 0, self._load(mem_offset + i))  # Fixme. unnecessary memory read
            else:
                if i < size:
                    default = 0
                else:
                    default = self._load(mem_offset + i)

            if issymbolic(code_offset):
                value = Operators.ITEBV(256, code_offset + i >= len(self.bytecode), default, self.bytecode[code_offset + i])
            else:
                if code_offset + i >= len(self.bytecode):
                    value = default
                else:
                    value = self.bytecode[code_offset + i]

            self._store(mem_offset + i, value)
        self._publish('did_evm_read_code', code_offset, size)

    def GASPRICE(self):
        '''Get price of gas in current environment'''
        return self.world.tx_gasprice()

    @concretized_args(account='ACCOUNTS')
    def EXTCODESIZE(self, account):
        '''Get size of an account's code'''
        return len(self.world.get_code(account))

    @concretized_args(account='ACCOUNTS')
    def EXTCODECOPY(self, account, address, offset, size):
        '''Copy an account's code to memory'''
        extbytecode = self.world.get_code(account)
        GCOPY = 3             # cost to copy one 32 byte word
        self._consume(GCOPY * ceil32(len(extbytecode)) // 32)

        self._allocate(address + size)

        for i in range(size):
            if offset + i < len(extbytecode):
                self._store(address + i, extbytecode[offset + i])
            else:
                self._store(address + i, 0)

    def RETURNDATACOPY(self, mem_offset, return_offset, size):
        return_data = self.world.last_transaction.return_data

        self._allocate(mem_offset + size)
        for i in range(size):
            if return_offset + i < len(return_data):
                self._store(mem_offset + i, return_data[return_offset + i])
            else:
                self._store(mem_offset + i, 0)

    def RETURNDATASIZE(self):
        return len(self.world.last_transaction.return_data)

    ############################################################################
    # Block Information
    def BLOCKHASH(self, a):
        '''Get the hash of one of the 256 most recent complete blocks'''
        return self.world.block_hash(a)

    def COINBASE(self):
        '''Get the block's beneficiary address'''
        return self.world.block_coinbase()

    def TIMESTAMP(self):
        '''Get the block's timestamp'''
        return self.world.block_timestamp()

    def NUMBER(self):
        '''Get the block's number'''
        return self.world.block_number()

    def DIFFICULTY(self):
        '''Get the block's difficulty'''
        return self.world.block_difficulty()

    def GASLIMIT(self):
        '''Get the block's gas limit'''
        return self.world.block_gaslimit()

    ############################################################################
    # Stack, Memory, Storage and Flow Operations
    def POP(self, a):
        '''Remove item from stack'''
        # Items are automatically removed from stack
        # by the instruction dispatcher
        pass

    def MLOAD(self, address):
        '''Load word from memory'''
        self._allocate(address + 32)
        value = self._load(address, 32)
        return value

    def MSTORE(self, address, value):
        '''Save word to memory'''
        if istainted(self.pc):
            for taint in get_taints(self.pc):
                value = taint_with(value, taint)
        self._allocate(address + 32)
        self._store(address, value, 32)

    def MSTORE8(self, address, value):
        '''Save byte to memory'''
        if istainted(self.pc):
            for taint in get_taints(self.pc):
                value = taint_with(value, taint)
        self._allocate(address)
        self._store(address, value, 1)

    def SLOAD(self, offset):
        '''Load word from storage'''
        storage_address = self.address
        self._publish('will_evm_read_storage', storage_address, offset)
        value = self.world.get_storage_data(storage_address, offset)
        self._publish('did_evm_read_storage', storage_address, offset, value)
        return value

    def SSTORE(self, offset, value):
        '''Save word to storage'''
        storage_address = self.address
        self._publish('will_evm_write_storage', storage_address, offset, value)
        if istainted(self.pc):
            for taint in get_taints(self.pc):
                value = taint_with(value, taint)
        self.world.set_storage_data(storage_address, offset, value)
        self._publish('did_evm_write_storage', storage_address, offset, value)

    def JUMP(self, dest):
        '''Alter the program counter'''
        self.pc = dest
        # TODO check for JUMPDEST on next iter?

    def JUMPI(self, dest, cond):
        '''Conditionally alter the program counter'''
        self.pc = Operators.ITEBV(256, cond != 0, dest, self.pc + self.instruction.size)

    def GETPC(self):
        '''Get the value of the program counter prior to the increment'''
        return self.pc

    def MSIZE(self):
        '''Get the size of active memory in bytes'''
        return self._allocated

    def GAS(self):
        '''Get the amount of available gas, including the corresponding reduction the amount of available gas'''
        #fixme calculate gas consumption
        return self._gas

    def JUMPDEST(self):
        '''Mark a valid destination for jumps'''

    ############################################################################
    # Push Operations
    def PUSH(self, value):
        '''Place 1 to 32 bytes item on stack'''
        return value

    ############################################################################
    # Duplication Operations
    def DUP(self, *operands):
        '''Duplicate stack item'''
        return (operands[-1],) + operands

    ############################################################################
    # Exchange Operations
    def SWAP(self, *operands):
        '''Exchange 1st and 2nd stack items'''
        a = operands[0]
        b = operands[-1]
        return (b,) + operands[1:-1] + (a,)

    ############################################################################
    # Logging Operations
    @concretized_args(size='ONE')
    def LOG(self, address, size, *topics):
        memlog = self.read_buffer(address, size)
        self.world.log(self.address, topics, memlog)

    ############################################################################
    # System operations
    @transact
    def CREATE(self, value, offset, size):
        '''Create a new account with associated code'''
        address = self.world.create_account()
        self.world.start_transaction('CREATE',
                                     address,
                                     data=self.read_buffer(offset, size),
                                     caller=self.address,
                                     value=value,
                                     gas=self.gas)
        raise StartTx()

    @CREATE.pos
    def CREATE(self, value, offset, size):
        '''Create a new account with associated code'''
        tx = self.world.last_transaction  # At this point last and current tx are the same.
        address = tx.address
        if tx.result == 'RETURN':
            self.world.set_code(tx.address, tx.return_data)
        else:
            self.world.delete_account(address)
            address = 0
        return address

    @transact
    @concretized_args(address='ACCOUNTS', gas='MINMAX', in_offset='SAMPLED', in_size='SAMPLED')
    def CALL(self, gas, address, value, in_offset, in_size, out_offset, out_size):
        '''Message-call into an account'''
        self.world.start_transaction('CALL',
                                     address,
                                     data=self.read_buffer(in_offset, in_size),
                                     caller=self.address,
                                     value=value,
                                     gas=gas)
        raise StartTx()

    @CALL.pos
    def CALL(self, gas, address, value, in_offset, in_size, out_offset, out_size):
        data = self.world.last_transaction.return_data
        if data is not None:
            data_size = len(data)
            size = Operators.ITEBV(256, Operators.ULT(out_size, data_size), out_size, data_size)
            self.write_buffer(out_offset, data[:size])

        return self.world.last_transaction.return_value

    @transact
    @concretized_args(in_offset='SAMPLED', in_size='SAMPLED')
    def CALLCODE(self, gas, _ignored_, value, in_offset, in_size, out_offset, out_size):
        '''Message-call into this account with alternative account's code'''
        self.world.start_transaction('CALL',
                                     address=self.address,
                                     data=self.read_buffer(in_offset, in_size),
                                     caller=self.address,
                                     value=value,
                                     gas=self.gas)
        raise StartTx()

    @CALLCODE.pos
    def CALLCODE(self, gas, address, value, in_offset, in_size, out_offset, out_size):
        data = self.world.last_transaction.return_data
        if data is not None:
            data_size = len(data)
            size = Operators.ITEBV(256, Operators.ULT(out_size, data_size), out_size, data_size)
            self.write_buffer(out_offset, data[:size])

        return self.world.last_transaction.return_value

    def RETURN(self, offset, size):
        '''Halt execution returning output data'''
        data = self.read_buffer(offset, size)
        raise EndTx('RETURN', data)

    @transact
    @concretized_args(in_offset='SAMPLED', in_size='SAMPLED')
    def DELEGATECALL(self, gas, address, in_offset, in_size, out_offset, out_size):
        '''Message-call into an account'''
        self.world.start_transaction('DELEGATECALL',
                                     address,
                                     data=self.read_buffer(in_offset, in_size),
                                     caller=self.address,
                                     value=0,
                                     gas=self.gas)
        raise StartTx()

    @DELEGATECALL.pos
    def DELEGATECALL(self, gas, address, in_offset, in_size, out_offset, out_size):
        data = self.world.last_transaction.return_data
        if data is not None:
            data_size = len(data)
            size = Operators.ITEBV(256, Operators.ULT(out_size, data_size), out_size, data_size)
            self.write_buffer(out_offset, data[:size])

        return self.world.last_transaction.return_value

    @transact
    @concretized_args(in_offset='SAMPLED', in_size='SAMPLED')
    def STATICCALL(self, gas, address, in_offset, in_size, out_offset, out_size):
        '''Message-call into an account'''
        self.world.start_transaction('STATICCALL',
                                     address,
                                     data=self.read_buffer(in_offset, in_size),
                                     caller=self.address,
                                     value=0,
                                     gas=self.gas)
        raise StartTx()

    @STATICCALL.pos
    def STATICCALL(self, gas, address, in_offset, in_size, out_offset, out_size):
        data = self.world.last_transaction.return_data
        if data is not None:
            data_size = len(data)
            size = Operators.ITEBV(256, Operators.ULT(out_size, data_size), out_size, data_size)
            self.write_buffer(out_offset, data[:size])

        return self.world.last_transaction.return_value

    def REVERT(self, offset, size):
        data = self.read_buffer(offset, size)
        #FIXME return remaining gas
        raise EndTx('REVERT', data)

    def THROW(self):
        #revert balance on CALL fail
        raise EndTx('THROW')

    def SELFDESTRUCT(self, recipient):
        '''Halt execution and register account for later deletion'''
        #This may create a user account
        recipient = Operators.EXTRACT(recipient, 0, 160)
        address = self.address

        #FIXME for on the known addresses
        if issymbolic(recipient):
            logger.info("Symbolic recipient on self destruct")
            recipient = solver.get_value(self.constraints, recipient)

        if recipient not in self.world:
            self.world.create_account(address=recipient, balance=0, code='', storage=None)

        self.world.send_funds(address, recipient, self.world.get_balance(address))
        self.world.delete_account(address)

        raise EndTx('SELFDESTRUCT')

    def __str__(self):
        def hexdump(src, length=16):
            FILTER = ''.join([(len(repr(chr(x))) == 3) and chr(x) or '.' for x in range(256)])
            lines = []
            for c in range(0, len(src), length):
                chars = src[c:c + length]

                def p(x):
                    if issymbolic(x):
                        return '??'
                    else:
                        return "%02x" % x
                hex = ' '.join([p(x) for x in chars])

                def p1(x):
                    if issymbolic(x):
                        return '.'
                    else:
                        return "%s" % ((x <= 127 and FILTER[x]) or '.')

                printable = ''.join([p1(x) for x in chars])
                lines.append("%04x  %-*s  %s" % (c, length * 3, hex, printable))
            return lines

        m = []
        for offset in range(128):
            c = simplify(self.memory[offset])
            try:
                c = c.value
            except:
                pass
            m.append(c)

        hd = hexdump(m)

        #hd = ''  # str(self.memory)
        result = ['-' * 147]
        pc = self.pc
        if isinstance(self.pc, Constant):
            pc = self.pc.value

        if issymbolic(pc):
            result.append('<Symbolic PC>')

        else:
            result.append('0x%04x: %s %s %s\n' % (pc, self.instruction.name, self.instruction.has_operand and '0x%x' %
                                                  self.instruction.operand or '', self.instruction.description))

        result.append('Stack                                                                      Memory')
        sp = 0
        for i in list(reversed(self.stack))[:10]:
            r = ''
            if issymbolic(i):
                r = '%s %r' % (sp == 0 and 'top> ' or '     ', i)
            else:
                r = '%s 0x%064x' % (sp == 0 and 'top> ' or '     ', i)
            sp += 1

            h = ''
            try:
                h = hd[sp - 1]
            except BaseException:
                pass
            r += ' ' * (75 - len(r)) + h
            result.append(r)

        for i in range(sp, len(hd)):
            r = ' ' * 75 + hd[i]
            result.append(r)

        result = [hex(self.address) + ": " + x for x in result]
        return '\n'.join(result)

################################################################################
################################################################################
################################################################################
################################################################################


class EVMWorld(Platform):
    _published_events = {'evm_read_storage', 'evm_write_storage', 'evm_read_code',
                         'decode_instruction', 'execute_instruction', 'concrete_sha3', 'symbolic_sha3',
                         'open_transaction', 'close_transaction'}

    def __init__(self, constraints, storage=None, initial_block_number=None, initial_timestamp=None, **kwargs):
        super(EVMWorld, self).__init__(path="NOPATH", **kwargs)
        self._world_state = {} if storage is None else storage
        self._constraints = constraints
        self._callstack = []
        self._deleted_accounts = []
        self._logs = list()
        self._sha3 = {}
        self._pending_transaction = None
        self._transactions = list()

        if initial_block_number is None:
            #assume initial symbolic block
            initial_block_number = constraints.new_bitvec(256, "BLOCKNUMBER")
        self._initial_block_number = initial_block_number
        if initial_timestamp is None:
            #1524785992; // Thu Apr 26 23:39:52 UTC 2018
            initial_timestamp = constraints.new_bitvec(256, "TIMESTAMP")
            constraints.add(Operators.UGT(initial_timestamp, 1000000000))
            constraints.add(Operators.ULT(initial_timestamp, 3000000000))
        self._initial_timestamp = initial_timestamp

        self._do_events()
        '''
        for var_i in range(5):
            for offset_i in range(10):
                data = ("%064x%064x" % (var_i, offset_i)).decode('hex')
                value = int(sha3.keccak_256(data).hexdigest(), 16)
                self._concrete_sha3_callback(data, value)
                for offset_j in range(10):
                    data = ("%064x" % offset_j).decode('hex') + data
                    value = int(sha3.keccak_256(data).hexdigest(), 16)
                    self._concrete_sha3_callback(data, value)
        '''

    def __getstate__(self):
        state = super(EVMWorld, self).__getstate__()
        state['sha3'] = self._sha3
        state['pending_transaction'] = self._pending_transaction
        state['logs'] = self._logs
        state['world_state'] = self._world_state
        state['constraints'] = self._constraints
        state['callstack'] = self._callstack
        state['deleted_accounts'] = self._deleted_accounts
        state['transactions'] = self._transactions
        state['initial_block_number'] = self._initial_block_number
        state['_initial_timestamp'] = self._initial_timestamp
        return state

    def __setstate__(self, state):
        super(EVMWorld, self).__setstate__(state)
        self._constraints = state['constraints']
        self._sha3 = state['sha3']
        self._pending_transaction = state['pending_transaction']
        self._world_state = state['world_state']
        self._deleted_accounts = state['deleted_accounts']
        self._logs = state['logs']
        self._callstack = state['callstack']
        self._transactions = state['transactions']
        self._initial_block_number = state['initial_block_number']
        self._initial_timestamp = state['_initial_timestamp']
        self._do_events()

    def _do_events(self):
        if self.current_vm is not None:
            self.forward_events_from(self.current_vm)
            self.subscribe('on_concrete_sha3', self._concrete_sha3_callback)

    def _concrete_sha3_callback(self, buf, value):
        buf = str(buf)
        if buf in self._sha3:
            assert self._sha3[buf] == value
        self._sha3[buf] = value

    def __getitem__(self, index):
        assert isinstance(index, int)
        return self._world_state[index]

    def __contains__(self, key):
        assert not issymbolic(key), "Symbolic address not supported"
        return key in self.accounts

    def __str__(self):
        return "WORLD:" + str(self._world_state)

    @property
    def logs(self):
        return self._logs

    @property
    def constraints(self):
        return self._constraints

    def _open_transaction(self, sort, address, price, bytecode_or_data, caller, value, gas=2300):

        if self.depth > 0:
            origin = self.tx_origin()
        else:
            origin = caller
        assert price is not None

        tx = Transaction(sort, address, price, bytecode_or_data, caller, value, depth=self.depth, gas=gas)
        if sort == 'CREATE':
            bytecode = bytecode_or_data
            data = bytearray()
        else:
            bytecode = self.get_code(address)
            data = bytecode_or_data

        address = tx.address
        if tx.sort == 'DELEGATECALL':
            address = tx.caller
            assert value == 0

        vm = EVM(self._constraints, address, data, caller, value, bytecode, world=self)

        self._publish('will_open_transaction', tx)
        self._callstack.append((tx, self.logs, self.deleted_accounts, copy.copy(self.get_storage(address)), vm))
        self._publish('did_open_transaction', tx)

        self._do_events()

    def _close_transaction(self, result, data=None, rollback=False):
        self._publish('will_close_transaction', self._callstack[-1][0])
        tx, logs, deleted_accounts, account_storage, vm = self._callstack.pop()
        assert self.constraints == vm.constraints
        # Keep constraints gathered in the last vm
        self.constraints = vm.constraints

        if rollback:
            for address, account in self._deleted_accounts:
                self._world_state[address] = account

            self._set_storage(vm.address, account_storage)
            self._deleted_accounts = self._deleted_accounts
            self._logs = logs
            self.send_funds(tx.address, tx.caller, tx.value)

        tx.set_result(result, data)
        self._transactions.append(tx)

        self._publish('did_close_transaction', tx)

        if self.depth == 0:
            raise TerminateState(tx.result)

    @property
    def all_transactions(self):
        txs = tuple(self._transactions)
        return txs + tuple((x[0] for x in reversed(self._callstack)))

    @property
    def transactions(self):
        ''' Completed completed transaction '''
        return tuple((tx for tx in self._transactions if tx.result != 'TXERROR'))

    @property
    def human_transactions(self):
        ''' Completed human transaction '''
        txs = []
        for tx in self.transactions:
            if tx.depth == 0:
                txs.append(tx)
        return tuple(txs)

    @property
    def last_transaction(self):
        ''' Last completed transaction '''
        if len(self.transactions):
            return self.transactions[-1]
        return None

    @property
    def last_human_transaction(self):
        ''' Last completed human transaction '''
        for tx in reversed(self.transactions):
            if tx.depth == 0:
                return tx
        return None

    @constraints.setter
    def constraints(self, constraints):
        self._constraints = constraints
        if self.current_vm:
            self.current_vm.constraints = constraints

    @property
    def current_vm(self):
        """ current vm """
        try:
            _, _, _, _, vm = self._callstack[-1]
            return vm
        except IndexError:
            return None

    @property
    def current_transaction(self):
        """ current tx """
        try:
            tx, _, _, _, _ = self._callstack[-1]
            if tx.result is not None:
                #That tx finished. No current tx.
                return None
            return tx
        except IndexError:
            return None

    @property
    def current_human_transaction(self):
        ''' Current ongoing human transaction '''
        try:
            tx, _, _, _, _ = self._callstack[0]
            if tx.result is not None:
                #That tx finished. No current tx.
                return None
            assert tx.depth == 0
            return tx
        except IndexError:
            return None

    @property
    def accounts(self):
        return list(self._world_state.keys())

    @property
    def normal_accounts(self):
        accs = []
        for address in self.accounts:
            if len(self.get_code(address)) == 0:
                accs.append(address)
        return accs

    @property
    def contract_accounts(self):
        accs = []
        for address in self.accounts:
            if len(self.get_code(address)) > 0:
                accs.append(address)
        return accs

    @property
    def deleted_accounts(self):
        return self._deleted_accounts

    def delete_account(self, address):
        if address in self._world_state:
            deleted_account = (address, self._world_state[address])
            del self._world_state[address]
            self._deleted_accounts.append(deleted_account)

    def get_storage_data(self, storage_address, offset):
        """
        Read a value from a storage slot on the specified account

        :param storage_address: an account address
        :param offset: the storage slot to use.
        :type offset: int or BitVec
        :return: the value
        :rtype: int or BitVec
        """
        value = self._world_state[storage_address]['storage'].get(offset, 0)
        return simplify(value)

    def set_storage_data(self, storage_address, offset, value):
        """
        Writes a value to a storage slot in specified account

        :param storage_address: an account address
        :param offset: the storage slot to use.
        :type offset: int or BitVec
        :param value: the value to write
        :type value: int or BitVec
        """
        self._world_state[storage_address]['storage'][offset] = value

    def get_storage_items(self, address):
        """


        :param address: account address
        :return: all items in account storage. items are tuple of (index, value). value can be symbolic
        :rtype: list[(storage_index, storage_value)]
        """
        storage = self._world_state[address]['storage']
        items = []
        array = storage.array
        while not isinstance(array, ArrayVariable):
            items.append((array.index, array.value))
            array = array.array
        return items

    def has_storage(self, address):
        """
        True if something has been written to the storage.
        Note that if a slot has been erased from the storage this function may
        lose any meaning.
        """
        storage = self._world_state[address]['storage']
        array = storage.array
        while not isinstance(array, ArrayVariable):
            if isinstance(array, ArrayStore):
                return True
            array = array.array
        return False

    def get_storage(self, address):
        """

        :param address: account address
        :return: account storage
        :rtype: bytearray or ArrayProxy
        """
        return self._world_state[address]['storage']

    def _set_storage(self, address, storage):
        """ Private auxiliar function to replace the storage """
        self._world_state[address]['storage'] = storage

    def set_balance(self, address, value):
        self._world_state[int(address)]['balance'] = value

    def get_balance(self, address):
        if address not in self._world_state:
            return 0
        return self._world_state[address]['balance']

    def add_to_balance(self, address, value):
        assert address in self._world_state
        self._world_state[address]['balance'] += value

    def send_funds(self, sender, recipient, value):
        self._world_state[sender]['balance'] -= value
        self._world_state[recipient]['balance'] += value

    def get_code(self, address):
        if address not in self._world_state:
            return bytearray()
        return self._world_state[address]['code']

    def set_code(self, address, data):
        assert data is not None
        if self._world_state[address]['code']:
            raise EVMException("Code already set")
        self._world_state[address]['code'] = data

    def has_code(self, address):
        return len(self._world_state[address]['code']) > 0

    def log(self, address, topics, data):
        self._logs.append(EVMLog(address, data, topics))
        logger.info('LOG %r %r', data, topics)

    def log_storage(self, addr):
        pass

    def add_refund(self, value):
        pass

    def block_prevhash(self):
        return 0

    def block_coinbase(self):
        return 0

    def block_timestamp(self):
        return self._initial_timestamp + len(self.human_transactions)

    def block_number(self):
        return self._initial_block_number + len(self.human_transactions)

    def block_difficulty(self):
        return 0

    def block_gaslimit(self):
        return 0

    def block_hash(self, block_number=None, force_recent=True):
        ''' Calculates a block's hash
            :param block_number: the block number for which to calculate the hash, defaulting to the most recent block
            :param force_recent: if True (the default) return zero for any block that is in the future or older than 256 blocks
            :return: the block hash
        '''
        if block_number is None:
            block_number = self.block_number() - 1

        # We are not maintaining an actual -block-chain- so we just generate
        # some hashes for each virtual block
        value = sha3.keccak_256(repr(block_number) + 'NONCE').hexdigest()
        value = int('0x' + value, 0)

        if force_recent:
            # 0 is left on the stack if the looked for block number is greater or equal
            # than the current block number or more than 256 blocks behind the current
            # block. (Current block hash is unknown from inside the tx)
            bnmax = Operators.ITEBV(256, self.block_number() > 256, 256, self.block_number())
            value = Operators.ITEBV(256, Operators.OR(block_number >= self.block_number(), block_number < bnmax), 0, value)

        return value

    def tx_origin(self):
        if self.current_human_transaction:
            return self.current_human_transaction.caller

    def tx_gasprice(self):
        if self.current_human_transaction:
            return self.current_human_transaction.price

    @property
    def depth(self):
        return len(self._callstack)

    def new_address(self):
        ''' Create a fresh 160bit address '''
        # Fix use more yellow solution
        new_address = random.randint(100, pow(2, 160))
        if new_address in self:
            return self.new_address()
        return new_address

    def execute(self):
        self._process_pending_transaction()
        if self.current_vm is None:
            raise TerminateState("Trying to execute an empty transaction", testcase=False)
        try:
            self.current_vm.execute()
        except StartTx:
            pass
        except EndTx as ex:
            self._close_transaction(ex.result, ex.data, rollback=ex.is_rollback())

    def create_account(self, address=None, balance=0, code='', storage=None, nonce=0):
        ''' code is the runtime code '''
        if storage is None:
            storage = self.constraints.new_array(index_bits=256, value_bits=256, name='STORAGE')

        if address is None:
            address = self.new_address()
        if address in self.accounts:
            # FIXME account may have been created via selfdestruct destinatary
            # or CALL and may contain some ether already. Though if it was a
            # selfdestroyed address it can not be reused
            raise EthereumError('The account already exists')
        if code is None:
            code = bytearray()
        self._world_state[address] = {}
        self._world_state[address]['nonce'] = 0
        self._world_state[address]['balance'] = balance
        self._world_state[address]['storage'] = storage
        self._world_state[address]['code'] = code
        return address

    def create_contract(self, price=0, address=None, caller=None, balance=0, init=None):
        '''
        The way that the Solidity compiler expects the constructor arguments to
        be passed is by appending the arguments to the byte code produced by the
        Solidity compiler. The arguments are formatted as defined in the Ethereum
        ABI2. The arguments are then copied from the init byte array to the EVM
        memory through the CODECOPY opcode with appropriate values on the stack.
        This is done when the byte code in the init byte array is actually run
        on the network.
        '''
        address = self.create_account(address)
        self.start_transaction('CREATE', address, price, init, caller, balance)
        self._process_pending_transaction()
        return address

    def transaction(self, address, price=0, data='', caller=None, value=0):
        self.start_transaction('CALL', address, price=price, data=data, caller=caller, value=value)
        self._process_pending_transaction()

    def start_transaction(self, sort, address, price=None, data=None, caller=None, value=0, gas=2300):
        ''' Initiate a transaction
            :param sort: the type of transaction. CREATE or CALL or DELEGATECALL
            :param address: the address of the account which owns the code that is executing.
            :param price: the price of gas in the transaction that originated this execution.
            :param data: the byte array that is the input data to this execution
            :param caller: the address of the account which caused the code to be executing. A 160-bit code used for identifying Accounts
            :param value: the value, in Wei, passed to this account as part of the same procedure as execution. One Ether is defined as being 10**18 Wei.
            :param bytecode: the byte array that is the machine code to be executed.
            :param gas: gas budget for this transaction.

        '''
        assert self._pending_transaction is None, "Already started tx"
        self._pending_transaction = PendingTransaction(sort, address, price, data, caller, value, gas)

    def _constraint_to_accounts(self, address, include_zero=False, ty='both'):
            if ty not in  ('both', 'normal', 'contract'):
                raise ValueError('Bad account type. It must be `normal`, `contract` or `both`')
            if ty == 'both':
                accounts = self.accounts
            elif ty == 'normal':
                accounts = self.normal_accounts
            else:
                assert ty == 'contract' 
                accounts = self.contract_accounts

            #Constraint it so it can range over all accounts + address0
            cond = True
            if accounts:
                cond = None
                if include_zero:
                    cond = address == 0

                for known_account in accounts:
                    if cond is None:
                        cond = address == known_account
                else:
                        cond = Operators.OR(address == known_account, cond)
            return cond

    def _pending_transaction_concretize_address(self):
        sort, address, price, data, caller, value, gas = self._pending_transaction
        if issymbolic(address):
            def set_address(state, solution):
                world = state.platform
                world._pending_transaction = sort, solution, price, data, caller, value, gas
            cond = self._constraint_to_accounts(address, ty='contract', include_zero=False)
            self.constraints.add(cond)
            raise Concretize('Concretizing address on transaction',
                             expression=address,
                             setstate=set_address,
                             policy='ALL')

    def _pending_transaction_concretize_caller(self):
        sort, address, price, data, caller, value, gas = self._pending_transaction
        if issymbolic(caller):
            def set_caller(state, solution):
                world = state.platform
                world._pending_transaction = sort, address, price, data, solution, value, gas
            #Constraint it so it can range over all normal accounts
            cond = self._constraint_to_accounts(caller, ty='normal')
            self.constraints.add(cond)
            raise Concretize('Concretizing caller on transaction',
                             expression=caller,
                             setstate=set_caller,
                             policy='ALL')

    def _process_pending_transaction(self):
        # Nothing to do here if no pending transactions
        if self._pending_transaction is None:
            return
        sort, address, price, data, caller, value, gas = self._pending_transaction

        if sort not in {'CALL', 'CREATE', 'DELEGATECALL'}:
            raise EVMException('Type of transaction not supported')

        if self.depth > 0:
            price = self.tx_gasprice()
        if price is None:
            raise EVMException("Need to set a gas price on human tx")

        self._pending_transaction_concretize_address()
        self._pending_transaction_concretize_caller()
        if caller not in self.accounts:
            raise EVMException('Caller account does not exist')

        if address not in self.accounts:
            # Creating a unaccessible account
            self.create_account(address=address)
            #raise EVMException('Account does not exist')

        # Check depth
        failed = self.depth > 1024

        # Fork on enough funds
        if not failed:
            src_balance = self.get_balance(caller)
            enough_balance = src_balance >= value
            if issymbolic(enough_balance):
                self.constraints.add(src_balance + value >= src_balance)
            enough_balance_solutions = solver.get_all_values(self._constraints, enough_balance)

            if set(enough_balance_solutions) == set([True, False]):
                raise Concretize('Forking on available funds',
                                 expression=src_balance < value,
                                 setstate=lambda a, b: None,
                                 policy='ALL')
            failed = set(enough_balance_solutions) == set([False])

        #processed
        self._pending_transaction = None

        #Here we have enough funds and room in the callstack
        self.send_funds(caller, address, value)

        self._open_transaction(sort, address, price, data, caller, value, gas=gas)

        if failed:
            self._close_transaction('TXERROR', rollback=True)

        #Transaction to normal account
        if sort in ('CALL', 'DELEGATECALL') and not self.get_code(address):
            self._close_transaction('STOP')

    def HASH(self, data):
        def compare_buffers(a, b):
            if len(a) != len(b):
                return False
            cond = True
            for i in range(len(a)):
                cond = Operators.AND(a[i] == b[i], cond)
                if cond is False:
                    return False
            return cond

        assert any(map(issymbolic, data))
        logger.info("SHA3 Searching over %d known hashes", len(self._sha3))
        logger.info("SHA3 TODO save this state for future explorations with more known hashes")
        # Broadcast the signal
        self._publish('on_symbolic_sha3', data, list(self._sha3.items()))
        results = []

        # If know_hashes is true then there is a _known_ solution for the hash
        known_hashes = False
        for key, value in list(self._sha3.items()):
            assert not any(map(issymbolic, key)), "Saved sha3 data,hash pairs should be concrete"
            cond = compare_buffers(key, data)
            if solver.can_be_true(self._constraints, cond):
                results.append((cond, value))
                known_hashes = Operators.OR(cond, known_hashes)

        # results contains all the possible and known solutions

        # If known_hashes can be False then data can take at least one concrete
        # value of which we do not know a hash for.

        # Calculate the sha3 of one extra example solution and add this as a
        # potential result
        # This is an incomplete result:
        # Intead of choosing one single extra concrete solution we should save
        # the state and when a new sha3 example is found load it back and try
        # the new concretization for sha3.

        with self._constraints as temp_cs:
            if solver.can_be_true(temp_cs, Operators.NOT(known_hashes)):
                temp_cs.add(Operators.NOT(known_hashes))
                # a_buffer is different from all strings we know a hash for
                a_buffer = solver.get_value(temp_cs, data)
                cond = compare_buffers(a_buffer, data)
                # Get the sha3 for a_buffer
                a_value = int(sha3.keccak_256(a_buffer).hexdigest(), 16)
                # add the new sha3 pair to the known_hashes and result
                self._publish('on_concrete_sha3', a_buffer, a_value)
                results.append((cond, a_value))
                known_hashes = Operators.OR(cond, known_hashes)

        if solver.can_be_true(self._constraints, known_hashes):
            self._constraints.add(known_hashes)
            value = 0  # never used
            for cond, sha in results:
                value = Operators.ITEBV(256, cond, sha, value)
        else:
            raise TerminateState("Unknown hash")

        return value<|MERGE_RESOLUTION|>--- conflicted
+++ resolved
@@ -3,12 +3,7 @@
 import copy
 import inspect
 from functools import wraps
-<<<<<<< HEAD
 from ..utils.helpers import issymbolic, memoized, get_taints, taint_with, istainted
-=======
-
-from ..utils.helpers import issymbolic, memoized
->>>>>>> 664e53bf
 from ..platforms.platform import *
 from ..core.smtlib import solver, BitVec, Array, Operators, Constant, ArrayVariable, BitVecConstant, translate_to_smtlib
 from ..core.state import Concretize, TerminateState
@@ -259,7 +254,7 @@
         @wraps(func)
         def wrapper(*args, **kwargs):
             spec = inspect.getargspec(func)
-            for arg, policy in list(policies.items()):
+            for arg, policy in policies.items():
                 assert arg in spec.args, "Concretizer argument not found in wrapped function."
                 # index is 0-indexed, but ConcretizeStack is 1-indexed. However, this is correct
                 # since implementation method is always a bound method (self is param 0)
@@ -651,6 +646,7 @@
         current = self.instruction
         if self._on_transaction is False:
             self._publish('will_execute_instruction', self.pc, current)
+
         #Need to consume before potential out of stack exception
         old_gas = self._gas
         self._consume(current.fee)
@@ -1930,7 +1926,7 @@
             elif ty == 'normal':
                 accounts = self.normal_accounts
             else:
-                assert ty == 'contract' 
+                assert ty == 'contract'
                 accounts = self.contract_accounts
 
             #Constraint it so it can range over all accounts + address0
@@ -1943,7 +1939,7 @@
                 for known_account in accounts:
                     if cond is None:
                         cond = address == known_account
-                else:
+                    else:
                         cond = Operators.OR(address == known_account, cond)
             return cond
 
@@ -2051,7 +2047,7 @@
 
         # If know_hashes is true then there is a _known_ solution for the hash
         known_hashes = False
-        for key, value in list(self._sha3.items()):
+        for key, value in self._sha3.items():
             assert not any(map(issymbolic, key)), "Saved sha3 data,hash pairs should be concrete"
             cond = compare_buffers(key, data)
             if solver.can_be_true(self._constraints, cond):
