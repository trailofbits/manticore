''' Symbolic EVM implementation based on the yellow paper: http://gavwood.com/paper.pdf '''
import random, copy
from ..utils.helpers import issymbolic, memoized
from ..platforms.platform import *
from ..core.smtlib import solver, TooManySolutions, Expression, Bool, BitVec, \
     Array, Operators, Constant, BitVecConstant, ConstraintSet, SolverException
from ..core.state import ForkState, TerminateState
from ..utils.event import Eventful
from ..core.smtlib.visitors import pretty_print, arithmetic_simplifier, translate_to_smtlib, simplify
from ..core.state import Concretize,TerminateState
import logging
import sys, hashlib
<<<<<<< HEAD
from manticore.core.smtlib import *
=======
from collections import namedtuple
>>>>>>> 03ecb3fd
if sys.version_info < (3, 6):
    import sha3

logger = logging.getLogger(__name__)

# Auxiliar constants and functions
TT256 = 2 ** 256
TT256M1 = 2 ** 256 - 1
TT255 = 2 ** 255
TOOHIGHMEM = 0x1000

PendingTransaction = namedtuple("PendingTransaction", ['type', 'address', 'origin', 'price', 'data', 'caller', 'value', 'bytecode', 'header'])

def ceil32(x):
    return Operators.ITEBV(256, Operators.UREM(x, 32) == 0, x , x + 32 - Operators.UREM(x, 32))

def to_signed(i):
    return Operators.ITEBV(256, i<TT255, i, i-TT256)

class Transaction(object):
    __slots__= 'sort', 'address', 'origin', 'price', 'data', 'caller', 'value', 'return_data', 'result'
    def __init__(self, sort, address, origin, price, data, caller, value, return_data, result):
        self.sort = sort
        self.address = address
        self.origin = origin
        self.price = price
        self.data = data
        self.caller = caller
        self.value = value
        self.return_data = return_data
        self.result = result

    def __reduce__(self):
        ''' Implements serialization/pickle '''
        return (self.__class__,  (self.sort,  self.address, self.origin, self.price, self.data, self.caller, self.value, self.return_data, self.result))

    def __str__(self):
        return 'Transaction(%s, from=0x%x, to=0x%x, value=%r, data=%r..)' %(self.sort, self.caller, self.address, self.value, self.data)

class EVMLog():
    def __init__(self, address, memlog, topics):
        self.address = address
        self.memlog = memlog
        self.topics = topics


class EVMAsm(object):
    ''' 
        EVM Instruction factory
        
        Example use::

            >>> from manticore.platforms.evm import EVMAsm
            >>> EVMAsm.disassemble_one('\\x60\\x10')
            Instruction(0x60, 'PUSH', 1, 0, 1, 0, 'Place 1 byte item on stack.', 16, 0)
            >>> EVMAsm.assemble_one('PUSH1 0x10')
            Instruction(0x60, 'PUSH', 1, 0, 1, 0, 'Place 1 byte item on stack.', 16, 0)
            >>> tuple(EVMAsm.disassemble_all('\\x30\\x31'))
            (Instruction(0x30, 'ADDRESS', 0, 0, 1, 2, 'Get address of currently executing account.', None, 0), 
             Instruction(0x31, 'BALANCE', 0, 1, 1, 20, 'Get balance of the given account.', None, 1))
            >>> tuple(EVMAsm.assemble_all('ADDRESS\\nBALANCE'))
            (Instruction(0x30, 'ADDRESS', 0, 0, 1, 2, 'Get address of currently executing account.', None, 0),
             Instruction(0x31, 'BALANCE', 0, 1, 1, 20, 'Get balance of the given account.', None, 1))
            >>> EVMAsm.assemble_hex(
            ...                         """PUSH1 0x60
            ...                            BLOCKHASH 
            ...                            MSTORE
            ...                            PUSH1 0x2
            ...                            PUSH2 0x100
            ...                         """
            ...                      )
            '0x606040526002610100'
            >>> EVMAsm.disassemble_hex('0x606040526002610100')
            'PUSH1 0x60\\nBLOCKHASH\\nMSTORE\\nPUSH1 0x2\\nPUSH2 0x100'
    '''
    class Instruction(object):
        def __init__(self, opcode, name, operand_size, pops, pushes, fee, description, operand=None, offset=0):
            '''
            This represents an EVM instruction. 
            EVMAsm will create this for you.

            :param opcode: the opcode value
            :param name: instruction name
            :param operand_size: immediate operand size in bytes
            :param pops: number of items popped from the stack
            :param pushes: number of items pushed into the stack
            :param fee: gas fee for the instruction
            :param description: textual description of the instruction
            :param operand: optional immediate operand
            :param offset: optional offset of this instruction in the program

            Example use::

                instruction = EVMAsm.assemble_one('PUSH1 0x10')
                print 'Instruction: %s'% instruction
                print '\tdescription:', instruction.description
                print '\tgroup:', instruction.group
                print '\taddress:', instruction.offset
                print '\tsize:', instruction.size
                print '\thas_operand:', instruction.has_operand
                print '\toperand_size:', instruction.operand_size
                print '\toperand:', instruction.operand
                print '\tsemantics:', instruction.semantics
                print '\tpops:', instruction.pops
                print '\tpushes:', instruction.pushes
                print '\tbytes:', '0x'+instruction.bytes.encode('hex')
                print '\twrites to stack:', instruction.writes_to_stack
                print '\treads from stack:', instruction.reads_from_stack
                print '\twrites to memory:', instruction.writes_to_memory
                print '\treads from memory:', instruction.reads_from_memory
                print '\twrites to storage:', instruction.writes_to_storage
                print '\treads from storage:', instruction.reads_from_storage
                print '\tis terminator', instruction.is_terminator


            '''
            self._opcode = opcode 
            self._name = name 
            self._operand_size = operand_size
            self._pops = pops
            self._pushes = pushes
            self._fee = fee
            self._description = description
            self._operand = operand           #Immediate operand if any
            if operand_size != 0 and operand is not None:
                    mask = (1<<operand_size*8)-1
                    if ~mask & operand:
                        raise ValueError("operand should be %d bits long"%(operand_size*8))
            self._offset=offset

        def __eq__(self, other):
            ''' Instructions are equal if all features match '''
            return self._opcode == other._opcode and\
            self._name == other._name and\
            self._operand == other._operand and\
            self._operand_size == other._operand_size and\
            self._pops == other._pops and\
            self._pushes == other._pushes and\
            self._fee == other._fee and\
            self._offset == other._offset and\
            self._description == other._description 

        def __repr__(self):
            output = 'Instruction(0x%x, %r, %d, %d, %d, %d, %r, %r, %r)'%(self._opcode, self._name, self._operand_size, self._pops, self._pushes, self._fee, self._description, self._operand, self._offset)
            return output


        def __str__(self):
            output = self.name + (' 0x%x'%self.operand if self.has_operand else '')
            return output

        @property
        def opcode(self):
            ''' The opcode as an integer ''' 
            return self._opcode

        @property
        def name(self):
            ''' The instruction name/mnemonic ''' 
            if self._name == 'PUSH':
                return 'PUSH%d'%self.operand_size
            elif self._name == 'DUP':
                return 'DUP%d'%self.pops
            elif self._name == 'SWAP':
                return 'SWAP%d'%(self.pops-1)
            elif self._name == 'LOG':
                return 'LOG%d'%(self.pops-2)
            return self._name
            
        def parse_operand(self, buf):
            ''' Parses an operand from buf 

                :param buf: a buffer
                :type buf: iterator/generator/string
            '''
            buf = iter(buf)
            try:
                operand = 0
                for _ in range(self.operand_size):
                    operand <<= 8
                    operand |= ord(next(buf))
                self._operand = operand
            except StopIteration:
                raise Exception("Not enough data for decoding")

        @property
        def operand_size(self):
            ''' The immediate operand size '''
            return self._operand_size

        @property
        def has_operand(self):
            ''' True if the instruction uses an immediate operand'''
            return self.operand_size > 0

        @property
        def operand(self):
            ''' The immediate operand '''
            return self._operand

        @property
        def pops(self):
            '''Number words popped from the stack'''
            return self._pops

        @property
        def pushes(self):
            '''Number words pushed to the stack'''
            return self._pushes

        @property
        def size(self):
            ''' Size of the encoded instruction '''
            return self._operand_size + 1

        @property
        def fee(self):
            ''' The basic gas fee of the instruction '''
            return self._fee

        @property
        def semantics(self):
            ''' Canonical semantics '''
            return self._name

        @property
        def description(self):
            ''' Coloquial description of the instruction '''
            return self._description

        @property
        def bytes(self):
            ''' Encoded instruction '''
            bytes = []
            bytes.append(chr(self._opcode))
            for offset in reversed(xrange(self.operand_size)):
                c = (self.operand >> offset*8 ) & 0xff 
                bytes.append(chr(c))
            return ''.join(bytes)

        @property
        def offset(self):
            '''Location in the program (optional)'''
            return self._offset

        @property
        def group(self):
            '''Instruction classification as per the yellow paper'''
            classes = {
                        0:   'Stop and Arithmetic Operations',
                        1:   'Comparison & Bitwise Logic Operations',
                        2:   'SHA3',
                        3:   'Environmental Information',
                        4:   'Block Information',
                        5:   'Stack, Memory, Storage and Flow Operations',
                        6:   'Push Operations',
                        7:   'Push Operations',
                        8:   'Duplication Operations',
                        9:   'Exchange Operations',
                        0xa: 'Logging Operations',
                        0xf: 'System operations'
                      }
            return classes.get(self.opcode>>4, 'Invalid instruction')

        @property
        def uses_stack(self):
            ''' True if the instruction reads/writes from/to the stack '''
            return self.reads_from_stack or self.writes_to_stack

        @property
        def reads_from_stack(self):
            ''' True if the instruction reads from stack '''
            return self.pops > 0

        @property
        def writes_to_stack(self):
            ''' True if the instruction writes to the stack '''
            return self.pushes > 0
            
        @property
        def reads_from_memory(self):
            ''' True if the instruction reads from memory '''
            return self.semantics in ('MLOAD','CREATE', 'CALL', 'CALLCODE', 'RETURN', 'DELEGATECALL', 'REVERT')

        @property
        def writes_to_memory(self):
            ''' True if the instruction writes to memory '''
            return self.semantics in ('MSTORE', 'MSTORE8', 'CALLDATACOPY', 'CODECOPY', 'EXTCODECOPY')
            
        @property
        def reads_from_memory(self):
            ''' True if the instruction reads from memory '''
            return self.semantics in ('MLOAD','CREATE', 'CALL', 'CALLCODE', 'RETURN', 'DELEGATECALL', 'REVERT')

        @property
        def writes_to_storage(self):
            ''' True if the instruction writes to the storage '''
            return self.semantics in ('SSTORE')

        @property
        def reads_from_storage(self):
            ''' True if the instruction reads from the storage '''
            return self.semantics in ('SLOAD')

        @property
        def is_terminator(self):
            ''' True if the instruction is a basic block terminator '''
            return self.semantics in ('RETURN', 'STOP', 'INVALID', 'JUMP', 'JUMPI', 'SELFDESTRUCT', 'REVERT')

        @property
        def is_branch(self):
            ''' True if the instruction is a jump'''
            return self.semantics in ('JUMP', 'JUMPI')

        @property
        def is_environmental(self):
            ''' True if the instruction access enviromental data '''
            return self.group == 'Environmental Information'
            
        @property
        def is_system(self):
            ''' True if the instruction is a system operation '''
            return self.group == 'System operations'

        @property
        def uses_block_info(self):
            ''' True if the instruction access block information'''
            return self.group == 'Block Information'

        @property
        def is_arithmetic(self):
            ''' True if the instruction is an arithmetic operation '''
            return  self.semantics in ('ADD', 'MUL', 'SUB', 'DIV', 'SDIV', 'MOD', 'SMOD', 'ADDMOD', 'MULMOD', 'EXP', 'SIGNEXTEND')
 
    #from http://gavwood.com/paper.pdf
    _table = {#opcode: (name, immediate_operand_size, pops, pushes, gas, description)
                0x00: ('STOP', 0, 0, 0, 0, 'Halts execution.'),
                0x01: ('ADD', 0, 2, 1, 3, 'Addition operation.'),
                0x02: ('MUL', 0, 2, 1, 5, 'Multiplication operation.'),
                0x03: ('SUB', 0, 2, 1, 3, 'Subtraction operation.'),
                0x04: ('DIV', 0, 2, 1, 5, 'Integer division operation.'),
                0x05: ('SDIV', 0, 2, 1, 5, 'Signed integer division operation (truncated).'),
                0x06: ('MOD', 0, 2, 1, 5, 'Modulo remainder operation.'),
                0x07: ('SMOD', 0, 2, 1, 5, 'Signed modulo remainder operation.'),
                0x08: ('ADDMOD', 0, 3, 1, 8, 'Modulo addition operation.'),
                0x09: ('MULMOD', 0, 3, 1, 8, 'Modulo multiplication operation.'),
                0x0a: ('EXP', 0, 2, 1, 10, 'Exponential operation.'),
                0x0b: ('SIGNEXTEND', 0, 2, 1, 5, "Extend length of two's complement signed integer."),
                0x10: ('LT', 0, 2, 1, 3, 'Less-than comparision.'),
                0x11: ('GT', 0, 2, 1, 3, 'Greater-than comparision.'),
                0x12: ('SLT', 0, 2, 1, 3, 'Signed less-than comparision.'),
                0x13: ('SGT', 0, 2, 1, 3, 'Signed greater-than comparision.'),
                0x14: ('EQ', 0, 2, 1, 3, 'Equality comparision.'),
                0x15: ('ISZERO', 0, 1, 1, 3, 'Simple not operator.'),
                0x16: ('AND', 0, 2, 1, 3, 'Bitwise AND operation.'),
                0x17: ('OR', 0, 2, 1, 3, 'Bitwise OR operation.'),
                0x18: ('XOR', 0, 2, 1, 3, 'Bitwise XOR operation.'),
                0x19: ('NOT', 0, 1, 1, 3, 'Bitwise NOT operation.'),
                0x1a: ('BYTE', 0, 2, 1, 3, 'Retrieve single byte from word.'),
                0x20: ('SHA3', 0, 2, 1, 30, 'Compute Keccak-256 hash.'),
                0x30: ('ADDRESS', 0, 0, 1, 2, 'Get address of currently executing account     .'),
                0x31: ('BALANCE', 0, 1, 1, 20, 'Get balance of the given account.'),
                0x32: ('ORIGIN', 0, 0, 1, 2, 'Get execution origination address.'),
                0x33: ('CALLER', 0, 0, 1, 2, 'Get caller address.'),
                0x34: ('CALLVALUE', 0, 0, 1, 2, 'Get deposited value by the instruction/transaction responsible for this execution.'),
                0x35: ('CALLDATALOAD', 0, 1, 1, 3, 'Get input data of current environment.'),
                0x36: ('CALLDATASIZE', 0, 0, 1, 2, 'Get size of input data in current environment.'),
                0x37: ('CALLDATACOPY', 0, 3, 0, 3, 'Copy input data in current environment to memory.'),
                0x38: ('CODESIZE', 0, 0, 1, 2, 'Get size of code running in current environment.'),
                0x39: ('CODECOPY', 0, 3, 0, 3, 'Copy code running in current environment to memory.'),
                0x3a: ('GASPRICE', 0, 0, 1, 2, 'Get price of gas in current environment.'),
                0x3b: ('EXTCODESIZE', 0, 1, 1, 20, "Get size of an account's code."),
                0x3c: ('EXTCODECOPY', 0, 4, 0, 20, "Copy an account's code to memory."),
                0x40: ('BLOCKHASH', 0, 1, 1, 20, 'Get the hash of one of the 256 most recent complete blocks.'),
                0x41: ('COINBASE', 0, 0, 1, 2, "Get the block's beneficiary address."),
                0x42: ('TIMESTAMP', 0, 0, 1, 2, "Get the block's timestamp."),
                0x43: ('NUMBER', 0, 0, 1, 2, "Get the block's number."),
                0x44: ('DIFFICULTY', 0, 0, 1, 2, "Get the block's difficulty."),
                0x45: ('GASLIMIT', 0, 0, 1, 2, "Get the block's gas limit."),
                0x50: ('POP', 0, 1, 0, 2, 'Remove item from stack.'),
                0x51: ('MLOAD', 0, 1, 1, 3, 'Load word from memory.'),
                0x52: ('MSTORE', 0, 2, 0, 3, 'Save word to memory.'),
                0x53: ('MSTORE8', 0, 2, 0, 3, 'Save byte to memory.'),
                0x54: ('SLOAD', 0, 1, 1, 50, 'Load word from storage.'),
                0x55: ('SSTORE', 0, 2, 0, 0, 'Save word to storage.'),
                0x56: ('JUMP', 0, 1, 0, 8, 'Alter the program counter.'),
                0x57: ('JUMPI', 0, 2, 0, 10, 'Conditionally alter the program counter.'),
                0x58: ('GETPC', 0, 0, 1, 2, 'Get the value of the program counter prior to the increment.'),
                0x59: ('MSIZE', 0, 0, 1, 2, 'Get the size of active memory in bytes.'),
                0x5a: ('GAS', 0, 0, 1, 2, 'Get the amount of available gas, including the corresponding reduction the amount of available gas.'),
                0x5b: ('JUMPDEST', 0, 0, 0, 1, 'Mark a valid destination for jumps.'),
                0x60: ('PUSH', 1, 0, 1, 0, 'Place 1 byte item on stack.'),
                0x61: ('PUSH', 2, 0, 1, 0, 'Place 2-byte item on stack.'),
                0x62: ('PUSH', 3, 0, 1, 0, 'Place 3-byte item on stack.'),
                0x63: ('PUSH', 4, 0, 1, 0, 'Place 4-byte item on stack.'),
                0x64: ('PUSH', 5, 0, 1, 0, 'Place 5-byte item on stack.'),
                0x65: ('PUSH', 6, 0, 1, 0, 'Place 6-byte item on stack.'),
                0x66: ('PUSH', 7, 0, 1, 0, 'Place 7-byte item on stack.'),
                0x67: ('PUSH', 8, 0, 1, 0, 'Place 8-byte item on stack.'),
                0x68: ('PUSH', 9, 0, 1, 0, 'Place 9-byte item on stack.'),
                0x69: ('PUSH', 10, 0, 1, 0, 'Place 10-byte item on stack.'),
                0x6a: ('PUSH', 11, 0, 1, 0, 'Place 11-byte item on stack.'),
                0x6b: ('PUSH', 12, 0, 1, 0, 'Place 12-byte item on stack.'),
                0x6c: ('PUSH', 13, 0, 1, 0, 'Place 13-byte item on stack.'),
                0x6d: ('PUSH', 14, 0, 1, 0, 'Place 14-byte item on stack.'),
                0x6e: ('PUSH', 15, 0, 1, 0, 'Place 15-byte item on stack.'),
                0x6f: ('PUSH', 16, 0, 1, 0, 'Place 16-byte item on stack.'),
                0x70: ('PUSH', 17, 0, 1, 0, 'Place 17-byte item on stack.'),
                0x71: ('PUSH', 18, 0, 1, 0, 'Place 18-byte item on stack.'),
                0x72: ('PUSH', 19, 0, 1, 0, 'Place 19-byte item on stack.'),
                0x73: ('PUSH', 20, 0, 1, 0, 'Place 20-byte item on stack.'),
                0x74: ('PUSH', 21, 0, 1, 0, 'Place 21-byte item on stack.'),
                0x75: ('PUSH', 22, 0, 1, 0, 'Place 22-byte item on stack.'),
                0x76: ('PUSH', 23, 0, 1, 0, 'Place 23-byte item on stack.'),
                0x77: ('PUSH', 24, 0, 1, 0, 'Place 24-byte item on stack.'),
                0x78: ('PUSH', 25, 0, 1, 0, 'Place 25-byte item on stack.'),
                0x79: ('PUSH', 26, 0, 1, 0, 'Place 26-byte item on stack.'),
                0x7a: ('PUSH', 27, 0, 1, 0, 'Place 27-byte item on stack.'),
                0x7b: ('PUSH', 28, 0, 1, 0, 'Place 28-byte item on stack.'),
                0x7c: ('PUSH', 29, 0, 1, 0, 'Place 29-byte item on stack.'),
                0x7d: ('PUSH', 30, 0, 1, 0, 'Place 30-byte item on stack.'),
                0x7e: ('PUSH', 31, 0, 1, 0, 'Place 31-byte item on stack.'),
                0x7f: ('PUSH', 32, 0, 1, 0, 'Place 32-byte (full word) item on stack.'),
                0x80: ('DUP', 0, 1, 2, 3, 'Duplicate 1st stack item.'),
                0x81: ('DUP', 0, 2, 3, 3, 'Duplicate 2nd stack item.'),
                0x82: ('DUP', 0, 3, 4, 3, 'Duplicate 3rd stack item.'),
                0x83: ('DUP', 0, 4, 5, 3, 'Duplicate 4th stack item.'),
                0x84: ('DUP', 0, 5, 6, 3, 'Duplicate 5th stack item.'),
                0x85: ('DUP', 0, 6, 7, 3, 'Duplicate 6th stack item.'),
                0x86: ('DUP', 0, 7, 8, 3, 'Duplicate 7th stack item.'),
                0x87: ('DUP', 0, 8, 9, 3, 'Duplicate 8th stack item.'),
                0x88: ('DUP', 0, 9, 10, 3, 'Duplicate 9th stack item.'),
                0x89: ('DUP', 0, 10, 11, 3, 'Duplicate 10th stack item.'),
                0x8a: ('DUP', 0, 11, 12, 3, 'Duplicate 11th stack item.'),
                0x8b: ('DUP', 0, 12, 13, 3, 'Duplicate 12th stack item.'),
                0x8c: ('DUP', 0, 13, 14, 3, 'Duplicate 13th stack item.'),
                0x8d: ('DUP', 0, 14, 15, 3, 'Duplicate 14th stack item.'),
                0x8e: ('DUP', 0, 15, 16, 3, 'Duplicate 15th stack item.'),
                0x8f: ('DUP', 0, 16, 17, 3, 'Duplicate 16th stack item.'),
                0x90: ('SWAP', 0, 2, 2, 3, 'Exchange 1st and 2nd stack items.'),
                0x91: ('SWAP', 0, 3, 3, 3, 'Exchange 1st and 3rd stack items.'),
                0x92: ('SWAP', 0, 4, 4, 3, 'Exchange 1st and 4th stack items.'),
                0x93: ('SWAP', 0, 5, 5, 3, 'Exchange 1st and 5th stack items.'),
                0x94: ('SWAP', 0, 6, 6, 3, 'Exchange 1st and 6th stack items.'),
                0x95: ('SWAP', 0, 7, 7, 3, 'Exchange 1st and 7th stack items.'),
                0x96: ('SWAP', 0, 8, 8, 3, 'Exchange 1st and 8th stack items.'),
                0x97: ('SWAP', 0, 9, 9, 3, 'Exchange 1st and 9th stack items.'),
                0x98: ('SWAP', 0, 10, 10, 3, 'Exchange 1st and 10th stack items.'),
                0x99: ('SWAP', 0, 11, 11, 3, 'Exchange 1st and 11th stack items.'),
                0x9a: ('SWAP', 0, 12, 12, 3, 'Exchange 1st and 12th stack items.'),
                0x9b: ('SWAP', 0, 13, 13, 3, 'Exchange 1st and 13th stack items.'),
                0x9c: ('SWAP', 0, 14, 14, 3, 'Exchange 1st and 14th stack items.'),
                0x9d: ('SWAP', 0, 15, 15, 3, 'Exchange 1st and 15th stack items.'),
                0x9e: ('SWAP', 0, 16, 16, 3, 'Exchange 1st and 16th stack items.'),
                0x9f: ('SWAP', 0, 17, 17, 3, 'Exchange 1st and 17th stack items.'),
                0xa0: ('LOG', 0, 2, 0, 375, 'Append log record with no topics.'),
                0xa1: ('LOG', 0, 3, 0, 750, 'Append log record with one topic.'),
                0xa2: ('LOG', 0, 4, 0, 1125, 'Append log record with two topics.'),
                0xa3: ('LOG', 0, 5, 0, 1500, 'Append log record with three topics.'),
                0xa4: ('LOG', 0, 6, 0, 1875, 'Append log record with four topics.'),
                0xf0: ('CREATE', 0, 3, 1, 32000, 'Create a new account with associated code.'),
                0xf1: ('CALL', 0, 7, 1, 40, 'Message-call into an account.'),
                0xf2: ('CALLCODE', 0, 7, 1, 40, "Message-call into this account with alternative account's code."),
                0xf3: ('RETURN', 0, 2, 0, 0, 'Halt execution returning output data.'),
                0xf4: ('DELEGATECALL', 0, 6, 1, 40, "Message-call into this account with an alternative account's code, but persisting into this account with an alternative account's code."),
                0xf5: ('BREAKPOINT', 0, 0, 0, 40, 'Not in yellow paper FIXME'),
                0xf6: ('RNGSEED', 0, 1, 1, 0, 'Not in yellow paper FIXME'),
                0xf7: ('SSIZEEXT', 0, 2, 1, 0, 'Not in yellow paper FIXME'),
                0xf8: ('SLOADBYTES', 0, 3, 0, 0, 'Not in yellow paper FIXME'),
                0xf9: ('SSTOREBYTES', 0, 3, 0, 0, 'Not in yellow paper FIXME'),
                0xfa: ('SSIZE', 0, 1, 1, 40, 'Not in yellow paper FIXME'),
                0xfb: ('STATEROOT', 0, 1, 1, 0, 'Not in yellow paper FIXME'),
                0xfc: ('TXEXECGAS', 0, 0, 1, 0, 'Not in yellow paper FIXME'),
                0xfd: ('REVERT', 0, 2, 0, 0, 'Stop execution and revert state changes, without consuming all provided gas and providing a reason.'),
                0xfe: ('INVALID', 0, 0, 0, 0, 'Designated invalid instruction.'),
                0xff: ('SELFDESTRUCT', 0, 1, 0, 5000, 'Halt execution and register account for later deletion.')
            }

    @staticmethod
    @memoized
    def _get_reverse_table():
        ''' Build an internal table used in the assembler '''
        reverse_table = {}
        for (opcode, (name, immediate_operand_size, pops, pushes, gas, description)) in EVMAsm._table.items():
            mnemonic = name
            if name == 'PUSH':
                mnemonic = '%s%d'%(name, (opcode&0x1f) + 1)
            elif name in ('SWAP', 'LOG', 'DUP'):
                mnemonic = '%s%d'%(name, (opcode&0xf) + 1)

            reverse_table[mnemonic] = opcode, name, immediate_operand_size, pops, pushes, gas, description
        return reverse_table

    @staticmethod
    def assemble_one(assembler, offset=0):
        ''' Assemble one EVM instruction from its textual representation. 
            
            :param assembler: assembler code for one instruction
            :param offset: offset of the instruction in the bytecode (optional)
            :return: An Instruction object

            Example use::

                >>> print evm.EVMAsm.assemble_one('LT')
            

        '''
        try:
            _reverse_table = EVMAsm._get_reverse_table()
            assembler = assembler.strip().split(' ')
            opcode, name, operand_size, pops, pushes, gas, description = _reverse_table[assembler[0].upper()]
            if operand_size > 0:
                assert len(assembler) == 2
                operand = int(assembler[1],0)
            else:
                assert len(assembler) == 1
                operand = None

            return EVMAsm.Instruction(opcode, name, operand_size, pops, pushes, gas, description, operand=operand, offset=offset)
        except:
            raise Exception("Something wrong at offset %d"%offset)

    @staticmethod
    def assemble_all(assembler, offset=0):
        ''' Assemble a sequence of textual representation of EVM instructions 

            :param assembler: assembler code for any number of instructions
            :param offset: offset of the first instruction in the bytecode(optional)
            :return: An generator of Instruction objects

            Example use::
            
                >>> evm.EVMAsm.encode_one("""PUSH1 0x60
                    PUSH1 0x40
                    MSTORE
                    PUSH1 0x2
                    PUSH2 0x108
                    PUSH1 0x0
                    POP
                    SSTORE
                    PUSH1 0x40
                    MLOAD
                    """)

        '''
        if isinstance(assembler, str):
            assembler = assembler.split('\n')
        assembler = iter(assembler)
        for line in assembler:
            if not line.strip():
                continue
            instr = EVMAsm.assemble_one(line, offset=offset)
            yield instr
            offset += instr.size

    @staticmethod
    def disassemble_one(bytecode, offset=0):
        ''' Decode a single instruction from a bytecode

            :param bytecode: the bytecode stream 
            :param offset: offset of the instruction in the bytecode(optional)
            :type bytecode: iterator/sequence/str
            :return: an Instruction object

            Example use::
            
                >>> print EVMAsm.assemble_one('PUSH1 0x10')

        '''
        bytecode = iter(bytecode)
        opcode = ord(next(bytecode))
        invalid = ('INVALID', 0, 0, 0, 0, 'Unknown opcode')
        name, operand_size, pops, pushes, gas, description = EVMAsm._table.get(opcode, invalid)
        instruction = EVMAsm.Instruction(opcode, name, operand_size, pops, pushes, gas, description, offset=offset)
        if instruction.has_operand:
            instruction.parse_operand(bytecode)

        return instruction

    @staticmethod
    def disassemble_all(bytecode, offset=0):
        ''' Decode all instructions in bytecode

            :param bytecode: an evm bytecode (binary)
            :param offset: offset of the first instruction in the bytecode(optional)
            :type bytecode: iterator/sequence/str
            :return: An generator of Instruction objects

            Example use::
            
                >>> for inst in EVMAsm.decode_all(bytecode):
                ...    print inst

                ... 
                PUSH1 0x60
                PUSH1 0x40
                MSTORE
                PUSH1 0x2
                PUSH2 0x108
                PUSH1 0x0
                POP
                SSTORE
                PUSH1 0x40
                MLOAD


        '''

        bytecode = iter(bytecode)
        while True:
            instr = EVMAsm.disassemble_one(bytecode, offset=offset)
            offset += instr.size
            yield instr

    @staticmethod
    def disassemble(bytecode, offset=0):
        ''' Disassemble an EVM bytecode 

            :param bytecode: binary representation of an evm bytecode (hexadecimal)
            :param offset: offset of the first instruction in the bytecode(optional)
            :type bytecode: str
            :return: the text representation of the aseembler code

            Example use::
            
                >>> EVMAsm.disassemble("\x60\x60\x60\x40\x52\x60\x02\x61\x01\x00")
                ...
                PUSH1 0x60
                BLOCKHASH
                MSTORE
                PUSH1 0x2
                PUSH2 0x100

        '''
        return '\n'.join(map(str, EVMAsm.disassemble_all(bytecode, offset=offset)))

    @staticmethod
    def assemble(asmcode, offset=0):
        ''' Assemble an EVM program 

            :param asmcode: an evm assembler program
            :param offset: offset of the first instruction in the bytecode(optional)
            :type asmcode: str
            :return: the hex representation of the bytecode

            Example use::
            
                >>> EVMAsm.assemble(  """PUSH1 0x60
                                           BLOCKHASH
                                           MSTORE
                                           PUSH1 0x2
                                           PUSH2 0x100
                                        """
                                     )
                ...
                "\x60\x60\x60\x40\x52\x60\x02\x61\x01\x00"
        '''
        return ''.join(map(lambda x:x.bytes, EVMAsm.assemble_all(asmcode, offset=offset)))

    @staticmethod
    def disassemble_hex(bytecode, offset=0):
        ''' Disassemble an EVM bytecode 

            :param bytecode: canonical representation of an evm bytecode (hexadecimal)
            :param int offset: offset of the first instruction in the bytecode(optional)
            :type bytecode: str
            :return: the text representation of the aseembler code

            Example use::
            
                >>> EVMAsm.disassemble_hex("0x6060604052600261010")
                ...
                PUSH1 0x60
                BLOCKHASH
                MSTORE
                PUSH1 0x2
                PUSH2 0x100

        '''
        if bytecode.startswith('0x'):
            bytecode = bytecode[2:]
        bytecode = bytecode.decode('hex')
        return EVMAsm.disassemble(bytecode, offset=offset)

    @staticmethod
    def assemble_hex(asmcode, offset=0):
        ''' Assemble an EVM program 

            :param asmcode: an evm assembler program
            :param offset: offset of the first instruction in the bytecode(optional)
            :type asmcode: str
            :return: the hex representation of the bytecode

            Example use::
            
                >>> EVMAsm.assemble_hex(  """PUSH1 0x60
                                           BLOCKHASH
                                           MSTORE
                                           PUSH1 0x2
                                           PUSH2 0x100
                                        """
                                     )
                ...
                "0x6060604052600261010"
        '''
        return '0x' + EVMAsm.assemble(asmcode, offset=offset).encode('hex')



#Exceptions...

class EVMException(Exception):
    pass

class EVMInstructionException(EVMException):
    pass

class ConcretizeStack(EVMException):
    '''
    Raised when a symbolic memory cell needs to be concretized.
    '''
    def __init__(self, pos, expression=None, policy='MINMAX'):
        self.message = "Concretizing evm stack item {}".format(pos)
        self.pos = pos
        self.expression = expression
        self.policy = policy

class StackOverflow(EVMException):
    ''' Attemped to push more than 1024 items '''
    pass

class StackUnderflow(EVMException):
    ''' Attemped to popo from an empty stack '''
    pass

class InvalidOpcode(EVMException):
    ''' Trying to execute invalid opcode '''
    pass


class Call(EVMInstructionException):
    def __init__(self, gas, to, value, data, out_offset=None, out_size=None):
        self.gas = gas
        self.to = to
        self.value = value
        self.data = data
        self.out_offset = out_offset
        self.out_size = out_size

    def __reduce__(self):
        return (self.__class__, (self.gas, self.to, self.value, self.data, self.out_offset, self.out_size) )

class Create(Call):
    def __init__(self, value, offset, size):
        super(Create, self).__init__(gas=None, to=None, value=value, data='')

class DelegateCall(Call):
    pass

class Stop(EVMInstructionException):
    ''' Program reached a STOP instruction '''
    pass

class Return(EVMInstructionException):
    ''' Program reached a RETURN instruction '''
    def __init__(self, data):
        self.data = data
    def __reduce__(self):
        return (self.__class__, (self.data,) )

class Revert(EVMInstructionException):
    ''' Program reached a RETURN instruction '''
    def __init__(self, data):
        self.data = data
    def __reduce__(self):
        return (self.__class__, (self.data,) )

class SelfDestruct(EVMInstructionException):
    ''' Program reached a RETURN instruction '''
    def __init__(self, to):
        self.to = to

class NotEnoughGas(EVMException):
    ''' Not enough gas for operation '''
    pass

class Sha3(EVMException):
    def __init__(self, data):
        self.data = data

    def __reduce__(self):
        return (self.__class__, (self.data, ))


class EVM(Eventful):
    '''Machine State. The machine state is defined as
        the tuple (g, pc, m, i, s) which are the gas available, the
        program counter pc , the memory contents, the active
        number of words in memory (counting continuously
        from position 0), and the stack contents. The memory
        contents are a series of zeroes of bitsize 256
    '''
    _published_events = {'evm_execute_instruction', 
                         'evm_read_storage', 'evm_write_storage',
                         'evm_read_memory',
                         'evm_write_memory', 
                         'evm_read_code',
                         'decode_instruction', 'execute_instruction', 'concrete_sha3', 'symbolic_sha3'}
    def __init__(self, constraints, address, origin, price, data, caller, value, code, header, world=None, depth=0, gas=1000000000, **kwargs):
        '''
        Builds a Ethereum Virtual Machine instance

        :param memory: the initial memory
        :param address: the address of the account which owns the code that is executing.
        :param origin: the sender address of the transaction that originated this execution. A 160-bit code used for identifying Accounts.
        :param price: the price of gas in the transaction that originated this execution.
        :param data: the byte array that is the input data to this execution
        :param caller: the address of the account which caused the code to be executing. A 160-bit code used for identifying Accounts
        :param value: the value, in Wei, passed to this account as part of the same procedure as execution. One Ether is defined as being 10**18 Wei.
        :param bytecode: the byte array that is the machine code to be executed.
        :param header: the block header of the present block.
        :param depth: the depth of the present message-call or contract-creation (i.e. the number of CALLs or CREATEs being executed at present).
        :param gas: gas budget for this transaction.

        '''
        super(EVM, self).__init__(**kwargs)
        self._constraints = constraints
        self.last_exception = None
        self.memory = constraints.new_array(index_bits=256, value_bits=8, name='EMPTY_MEMORY')
        self.address = address
        self.origin = origin # always an account with empty associated code
        self.caller = caller # address of the account that is directly responsible for this execution
        self.data = data
        self.price = price #This is gas price specified by the originating transaction
        self.value = value
        self.depth = depth
        self.bytecode = code
        self.suicides = set()
        self.logs = []
        #FIXME parse decode and mark invalid instructions
        #self.invalid = set()

        assert 'coinbase' in header
        assert 'gaslimit' in header
        assert 'difficulty' in header
        assert 'timestamp' in header
        assert 'number' in header
        self.header=header

        #Machine state
        self.pc = 0
        self.stack = []
        self._gas = gas
        self._world = world
        self._allocated = 0

    @property
    def constraints(self):
        return self._constraints

    @constraints.setter
    def constraints(self, constraints):
        self._constraints = constraints
        self.memory.constraints = constraints

    @property
    def gas(self):
        return self._gas

    def __getstate__(self):
        state = super(EVM, self).__getstate__()
        state['memory'] = self.memory
        state['world'] = self._world
        state['constraints'] = self.constraints
        state['last_exception'] = self.last_exception
        state['address'] = self.address
        state['origin'] = self.origin
        state['caller'] = self.caller
        state['data'] = self.data
        state['price'] = self.price
        state['value'] = self.value
        state['depth'] = self.depth
        state['bytecode'] = self.bytecode
        state['header'] = self.header
        state['pc'] = self.pc
        state['stack'] = self.stack
        state['gas'] = self._gas
        state['allocated'] = self._allocated
        state['suicides'] = self.suicides
        state['logs'] = self.logs

        return state

    def __setstate__(self, state):
        self._gas = state['gas']
        self.memory = state['memory']
        self.logs = state['logs'] 
        self._world = state['world']
        self.constraints = state['constraints']
        self.last_exception = state['last_exception']
        self.address = state['address']
        self.origin = state['origin']
        self.caller = state['caller']
        self.data = state['data']
        self.price = state['price']
        self.value = state['value']
        self.depth = state['depth']
        self.bytecode = state['bytecode']
        self.header = state['header']
        self.pc = state['pc']
        self.stack = state['stack']
        self._allocated = state['allocated']
        self.suicides = state['suicides']
        super(EVM, self).__setstate__(state)

    def _allocate(self, address):
        allocated = self.allocated

        GMEMORY = 3
        GQUADRATICMEMDENOM = 512  # 1 gas per 512 quadwords
        old_size = Operators.ZEXTEND(Operators.UDIV(ceil32(allocated), 32), 512)
        new_size = Operators.ZEXTEND(Operators.UDIV(ceil32(address), 32), 512)

        old_totalfee = old_size * GMEMORY # + old_size*old_size // GQUADRATICMEMDENOM
        new_totalfee = new_size * GMEMORY #+ new_size*new_size // GQUADRATICMEMDENOM
        memfee = new_totalfee - old_totalfee

        flag = Operators.UGT(new_totalfee, old_totalfee)
        self._consume(Operators.ITEBV(512, flag, memfee, 0))

        self._allocated=Operators.ITEBV(512, flag, Operators.ZEXTEND( ceil32(address), 512), Operators.ZEXTEND(allocated,512))

    @property
    def allocated(self):
        return self._allocated

    @property
    def world(self):
        return self._world

    def _store(self, address, value):
        #CHECK ADDRESS IS A 256 BIT INT OR BITVEC
        #CHECK VALUE IS A 256 BIT INT OR BITVEC
        self._allocate(address)
        self.memory[address]=value
        self._publish('did_evm_write_memory', address, value)

    def _load(self, address):
        self._allocate(address)
        value = self.memory[address]
        value = arithmetic_simplifier(value)
        if isinstance(value, Constant) and not value.taint: 
            value = value.value
        self._publish('did_evm_read_memory', address, value)
        return value

    @staticmethod
    def check256int(value):
        assert True

    def read_code(self, address, size=1):
        '''
            Read size byte from bytecode.
            If less than size bytes are available result will be pad with \x00
        '''
        assert address < len(self.bytecode)
        value = self.bytecode[address:address+size]
        if len(value) < size:
            value += '\x00'* (size-len(value)) #pad with null (spec)
        return value

    def disassemble(self):
        return EVMAsm.disassemble(self.bytecode)


    @property
    def PC(self):
        return self.pc

    @property
    def instruction(self):
        ''' 
            Current instruction pointed by self.pc 
        '''
        #FIXME check if pc points to invalid instruction
        #if self.pc >= len(self.bytecode):
        #    return InvalidOpcode('Code out of range')
        #if self.pc in self.invalid:
        #    raise InvalidOpcode('Opcode inside a PUSH immediate')

        def getcode():
            for byte in self.bytecode[self.pc:]:
                yield byte
            while True:
                yield '\x00'

        return EVMAsm.disassemble_one(getcode())

    #auxiliar funcs
    #Stack related
    def _push(self, value):
        '''
                   ITEM0
                   ITEM1
                   ITEM2
             sp->  {empty}
        '''
        assert isinstance(value,(int,long)) or isinstance(value, BitVec) and value.size==256 
        if len(self.stack) >= 1024:
            raise StackOverflow()
        self.stack.append(value & TT256M1)

    def _pop(self):
        if len(self.stack) == 0:
            raise StackUnderflow()
        return self.stack.pop()

    def _consume(self, fee):
        self.constraints.add(Operators.UGE(fee, 0))

        #FIXME add configurable checks here
        if solver.can_be_true(self.constraints, self._gas < fee):
            self.constraints.add(Operators.UGT(fee, self.gas))
            logger.debug("Not enough gas for instruction")
            raise NotEnoughGas()
        self._gas -= fee

    #Execute an instruction from current pc
    def execute(self):
        if issymbolic(self.pc):
            expression = self.pc
            def setstate(state, value):
                state.platform.current.pc = value

            raise Concretize("Concretice PC",
                                expression=expression, 
                                setstate=setstate,
                                policy='ALL')

        self._publish('will_decode_instruction', self.pc)
        last_pc = self.pc
        current = self.instruction

        #Consume some gas
        self._consume(current.fee)

        implementation = getattr(self, current.semantics, None)
        if implementation is None:
            raise TerminateState("Instruction not implemented %s"%current.semantics, testcase=True)

        #Get arguments (imm, pop)
        arguments = []
        if self.instruction.has_operand:
            arguments.append(current.operand)

        for _ in range(current.pops):
            arguments.append(self._pop())

        #simplify stack arguments
        for i in range(len(arguments)):
            if isinstance(arguments[i], Expression):           
                arguments[i] = simplify(arguments[i])
            if isinstance(arguments[i], Constant):
                arguments[i] = arguments[i].value

        self._publish('will_execute_instruction', self.pc, current)
        self._publish('will_evm_execute_instruction', current, arguments)

        last_pc = self.pc
        result = None

        try:
            result = implementation(*arguments)
            self._emit_did_execute_signals(current, arguments, result, last_pc)
        except ConcretizeStack as ex:
            for arg in reversed(arguments):
                self._push(arg)
            def setstate(state, value):
                self.stack[-ex.pos] = value
            raise Concretize("Concretice Stack Variable",
                                expression=self.stack[-ex.pos], 
                                setstate=setstate,
                                policy=ex.policy)
        except EVMException as e:
            self.last_exception = e

            # Technically, this is not the right place to emit these events because the
            # instruction hasn't executed yet; it executes in the EVM platform class (EVMWorld).
            # However, when I tried that, in the event handlers, `state.platform.current`
            # ends up being None, which caused issues. So, as a pragmatic solution, we emit
            # the event before technically executing the instruction.
            if isinstance(e, EVMInstructionException):
                self._emit_did_execute_signals(current, arguments, result, last_pc)

            raise

        #Check result (push)
        if current.pushes > 1:
            assert len(result) == current.pushes
            for value in reversed(result):
                self._push(value)
        elif current.pushes == 1:
            self._push(result)
        else:
            assert current.pushes == 0
            assert result is None
        if current.semantics not in ('JUMP', 'JUMPI'):
            #advance pc pointer
            self.pc += self.instruction.size

    def _emit_did_execute_signals(self, current, arguments, result, last_pc):
        self._publish('did_evm_execute_instruction', current, arguments, result)
        self._publish('did_execute_instruction', last_pc, self.pc, current)

    #INSTRUCTIONS
    def INVALID(self):
        '''Halts execution'''
        raise InvalidOpcode()

    ##########################################################################
    ## Stop and Arithmetic Operations
    ##  All arithmetic is modulo 256 unless otherwise noted. 

    def STOP(self):
        ''' Halts execution '''
        raise Stop()

    def ADD(self, a, b):
        ''' Addition operation '''
        return a + b

    def MUL(self, a, b):
        ''' Multiplication operation '''
        return a * b

    def SUB(self, a, b):
        ''' Subtraction operation '''
        return a - b

    def DIV(self, a, b):
        '''Integer division operation'''
        try:
            result = Operators.UDIV(a, b)
        except ZeroDivisionError:
            result = 0
        return Operators.ITEBV(256, b==0, 0, result)

    def SDIV(self, a, b):
        '''Signed integer division operation (truncated)'''        
        s0, s1 = to_signed(a), to_signed(b)
        try:
            result = (abs(s0) // abs(s1) * (-1 if s0 * s1 < 0 else 1))
        except ZeroDivisionError:
            result = 0
        return Operators.ITEBV(256, b == 0, 0, result)

    def MOD(self, a,b):
        '''Modulo remainder operation'''
        try:
            result = Operators.ITEBV(256, b==0, 0, a%b)
        except ZeroDivisionError:
            result = 0
        return result

    def SMOD(self, a, b):
        '''Signed modulo remainder operation'''
        s0, s1 = to_signed(a), to_signed(b)
        sign = Operators.ITEBV(256,  s0 < 0, -1, 1)
        try:
            result =  abs(s0) % abs(s1) * sign 
        except ZeroDivisionError:
            result = 0

        return Operators.ITEBV(256, s1==0, 0, result) 

    def ADDMOD(self, a, b, c):
        '''Modulo addition operation'''
        try:
            result = Operators.ITEBV(256, c==0, 0, (a+b)%c)
        except ZeroDivisionError:
            result = 0
        return result 

    def MULMOD(self, a, b, c):
        '''Modulo addition operation'''
        try:
            result = Operators.ITEBV(256, c==0, 0, (a*b)%c)
        except ZeroDivisionError:
            result = 0
        return result 


    def EXP(self, base, exponent):
        '''
            Exponential operation
            The zero-th power of zero 0^0 is defined to be one
        '''
        #fixme integer bitvec
        EXP_SUPPLEMENTAL_GAS = 50   # cost of EXP exponent per byte        
        def nbytes(e):
            for i in range(32):
                if e>>(i*8) == 0:
                    return i
            return 32
        self._consume(EXP_SUPPLEMENTAL_GAS * nbytes(exponent))
        return pow(base, exponent, TT256)

    def SIGNEXTEND(self, size, value): 
        '''Extend length of two's complement signed integer'''
        #FIXME maybe use Operators.SEXTEND
        testbit = Operators.ITEBV(256, size<=31, size * 8 +7, 257)
        result1 = (value | (TT256 - (1 << testbit)))
        result2 = (value & ((1 << testbit) - 1))
        result = Operators.ITEBV(256, (value & (1 << testbit)) != 0, result1, result2)
        return Operators.ITEBV(256, size<=31, result, value)

    ##########################################################################
    ##Comparison & Bitwise Logic Operations
    def LT(self, a, b): 
        '''Less-than comparision'''
        return Operators.ITEBV(256, Operators.ULT(a, b), 1, 0)

    def GT(self, a, b):
        '''Greater-than comparision'''
        return Operators.ITEBV(256, Operators.UGT(a, b), 1, 0)

    def SLT(self, a, b): 
        '''Signed less-than comparision'''
        #http://gavwood.com/paper.pdf
        s0, s1 = to_signed(a), to_signed(b)
        return Operators.ITEBV(256, s0 < s1, 1, 0)

    def SGT(self, a, b):
        '''Signed greater-than comparision'''
        #http://gavwood.com/paper.pdf
        s0, s1 = to_signed(a), to_signed(b)
        return Operators.ITEBV(256, s0 > s1, 1, 0)

    def EQ(self, a, b):
        '''Equality comparision'''
        return Operators.ITEBV(256, a == b, 1, 0)

    def ISZERO(self, a):
        '''Simple not operator'''
        return Operators.ITEBV(256, a == 0, 1, 0)

    def AND(self, a, b):
        '''Bitwise AND operation'''
        return a & b

    def OR(self, a, b):
        '''Bitwise OR operation'''
        return a | b

    def XOR(self, a, b):
        '''Bitwise XOR operation'''
        return a ^ b

    def NOT(self, a):
        '''Bitwise NOT operation'''
        return ~a

    def BYTE(self, offset, value):
        '''Retrieve single byte from word'''
        offset = Operators.ITEBV(256, offset<32, (31-offset)*8, 256) 
        return Operators.ZEXTEND(Operators.EXTRACT(value, offset, 8), 256)


    def SHA3(self, start, size):
        '''Compute Keccak-256 hash'''
        GSHA3WORD = 6         # Cost of SHA3 per word
        #read memory from start to end
        #calculate hash on it/ maybe remember in some structure where that hash came from
        #http://gavwood.com/paper.pdf
        if size:
            self._consume(GSHA3WORD * (ceil32(size) // 32) )
        data = self.read_buffer(start, size)
        
        concrete_data = []
        for i in range(len(data)):
            concrete_data.append(chr(simplify(data[i]).value))
        data = ''.join(concrete_data)
        if any(map(issymbolic, data)):
            raise Sha3(data)

        buf = ''.join(data)
        value = sha3.keccak_256(buf).hexdigest()
        value = int('0x'+value,0)
        self._publish('on_concrete_sha3', buf, value)
        logger.info("Found a concrete SHA3 example %r -> %x", buf, value)
        return value



    ##########################################################################
    ##Environmental Information
    def ADDRESS(self): 
        '''Get address of currently executing account     '''
        return self.address

    def BALANCE(self, account):
        '''Get balance of the given account'''
        BALANCE_SUPPLEMENTAL_GAS = 380
        self._consume(BALANCE_SUPPLEMENTAL_GAS)
        return self.world.get_balance(account)

    def ORIGIN(self): 
        '''Get execution origination address'''
        return self.origin

    def CALLER(self): 
        '''Get caller address'''
        return Operators.ZEXTEND(self.caller, 256)

    def CALLVALUE(self):
        '''Get deposited value by the instruction/transaction responsible for this execution'''
        return self.value

    def CALLDATALOAD(self, offset):
        '''Get input data of current environment'''
        #FIXME concretize offset read metadata
        #if issymbolic(offset):
        #    self._constraints.add(Operators.ULE(offset, len(self.data)+32))
            #self._constraints.add(0 == offset%32)
        #    raise ConcretizeStack(3, expression=offset, policy='ALL')

        bytes = list(self.data[offset:offset+32])
        bytes += list('\x00'*( 32-len(bytes)))
        bytes = map(Operators.ORD, bytes)
        value = Operators.CONCAT(256, *bytes)
        return value 

    def CALLDATASIZE(self):
        '''Get size of input data in current environment'''
        return len(self.data)

    def CALLDATACOPY(self, mem_offset, data_offset, size):
        '''Copy input data in current environment to memory'''
        GCOPY = 3             # cost to copy one 32 byte word
        self._consume(GCOPY * ceil32(size) // 32)


        #FIXME put zero if not enough data
        if issymbolic(size) or issymbolic(data_offset):
            #self._constraints.add(Operators.ULE(data_offset, len(self.data)))
            self._constraints.add(Operators.ULE(size+data_offset, len(self.data) + (32-len(self.data)%32) ))

        if issymbolic(size):
            raise ConcretizeStack(3, policy='ALL')

        self._allocate(address+size)
        for i in range(size):
            c = Operators.ITEBV(8,data_offset+i < len(self.data), Operators.ORD(self.data[data_offset+i]), 0)
            self._store(mem_offset+i, c)

    def CODESIZE(self):
        '''Get size of code running in current environment'''
        return len(self.bytecode)

    def CODECOPY(self, mem_offset, code_offset, size):
        '''Copy code running in current environment to memory'''
        # cost to copy one 32 byte word
        bytecode = self.constraints.new_array(index_bits=256, value_bits=8, index_max=len(self.bytecode))
        bytecode[0: bytecode.index_max] = map( ord, self.bytecode)
        if issymbolic(size):
            max_size = solver.max(self.constraints, size)
        else:
            max_size = size

        for i in range(max_size):

            if not issymbolic(code_offset+i):
                if code_offset+i >= len(self.bytecode):
                    value = 0
                else:
                    value = Operators.ORD(self.bytecode[code_offset+i])
            else:
                value = Operators.ITEBV(256, code_offset+i >= len(self.bytecode), 0, Operators.ORD(self.bytecode[code_offset+i]))
            self._store(mem_offset+i, value)
        self._publish( 'did_evm_read_code', code_offset, size)

    def GASPRICE(self):
        '''Get price of gas in current environment'''
        return self.price

    def EXTCODESIZE(self, account):
        '''Get size of an account's code'''
        return len(self.world.get_code(account))

    def EXTCODECOPY(self, account, address, offset, size): 
        '''Copy an account's code to memory'''
        extbytecode = self.world.get_code(account)
        GCOPY = 3             # cost to copy one 32 byte word
        self._consume(GCOPY * ceil32(len(extbytecode)) // 32)

        self._allocate(address+size)

        for i in range(size):
            if offset + i < len(extbytecode):
                self._store(address+i, extbytecode[offset+i])
            else:
                self._store(address+i, 0)

    ##########################################################################
    ##Block Information
    def BLOCKHASH(self, a):
        '''Get the hash of one of the 256 most recent complete blocks'''

        # We are not maintaining an actual -block-chain- so we just generate 
        # some hashes for each virtual block
        value = sha3.keccak_256(repr(a)+'NONCE').hexdigest()
        value = int('0x'+value,0)

        # 0 is left on the stack if the looked for block number is greater than the current block number
        # or more than 256 blocks behind the current block.
        value = Operators.ITEBV(256, Operators.OR( a > self.header['number'], a < max(0, self.header['number']-256)), 0 , value)
        return value

    def COINBASE(self):
        '''Get the block's beneficiary address'''
        return self.header['coinbase']

    def TIMESTAMP(self):
        '''Get the block's timestamp'''
        return self.header['timestamp']

    def NUMBER(self):
        '''Get the block's number'''
        return self.header['number']

    def DIFFICULTY(self):
        '''Get the block's difficulty'''
        return self.header['difficulty']

    def GASLIMIT(self):
        '''Get the block's gas limit'''
        return self.header['gaslimit']

    ##########################################################################
    ##Stack, Memory, Storage and Flow Operations
    def POP(self, a):
        '''Remove item from stack'''
        #Items are automatically removed from stack 
        #by the instruction distpatcher
        pass

    def MLOAD(self, address):
        '''Load word from memory'''
        bytes = []
        for offset in xrange(32):
            bytes.append(self._load(address+offset))
        return Operators.CONCAT(256, *bytes)

    def MSTORE(self, address, value):
        '''Save word to memory'''
        self._allocate(address+32)
        for offset in xrange(32):
            self._store(address+offset, Operators.EXTRACT(value, (31-offset)*8, 8))

    def MSTORE8(self, address, value):
        '''Save byte to memory'''
        self._allocate(address)
        self._store(address, Operators.EXTRACT(value, 0, 8))

    def SLOAD(self, offset):
        '''Load word from storage'''
        self._publish('will_evm_read_storage', offset)
        value = self.world.get_storage_data(self.address, offset)
        self._publish('did_evm_read_storage', offset, value)
        return value

    def SSTORE(self, offset, value):
        '''Save word to storage'''
        self._publish('will_evm_write_storage', offset, value)
        self.world.set_storage_data(self.address, offset, value)
        self._publish('did_evm_write_storage', offset, value)

    def JUMP(self, dest):
        '''Alter the program counter'''
        self.pc = dest
        #TODO check for JUMPDEST on next iter?
    
    def JUMPI(self, dest, cond):
        '''Conditionally alter the program counter'''
        self.pc = Operators.ITEBV(256, cond!=0, dest, self.pc + self.instruction.size)

    def GETPC(self):
        '''Get the value of the program counter prior to the increment'''
        return self.pc

    def MSIZE(self):
        '''Get the size of active memory in bytes'''
        return self._allocated 

    def GAS(self):
        '''Get the amount of available gas, including the corresponding reduction the amount of available gas'''
        #fixme calculate gas consumption
        return self._gas

    def JUMPDEST(self):
        '''Mark a valid destination for jumps'''
        pass

    ##########################################################################
    ##Push Operations
    def PUSH(self, value):
        '''Place 1 to 32 bytes item on stack'''
        return value

    ##########################################################################
    ##Duplication Operations
    def DUP(self, *operands):
        '''Duplicate stack item'''
        return (operands[-1],) + operands

    ##########################################################################
    ##Exchange Operations
    def SWAP(self, *operands):
        '''Exchange 1st and 2nd stack items'''
        a = operands[0] 
        b = operands[-1]
        return (b,) + operands[1:-1] + (a,)

    ##########################################################################
    ##Logging Operations
    def LOG(self, address, size, *topics):

        if issymbolic(size):
            raise ConcretizeStack(2, policy='ONE')

        memlog = self.read_buffer(address, size)

        self.logs.append(EVMLog(self.address, memlog, topics))
        logger.info('LOG %r %r', memlog, topics)

    ##########################################################################
    ##System operations
    def read_buffer(self, offset, size):
        if size:
            self._allocate(offset+size)
        data = self.memory[offset:offset+size]
        self._publish('did_evm_read_memory', offset, data)
        return data

    def write_buffer(self, offset, buf):
        count = 0
        self._allocate(offset+len(buf))

        for c in buf:
            self._store(offset+count, c)
            count +=1 

    def CREATE(self, value, offset, size):
        '''Create a new account with associated code'''
        code = self.read_buffer(offset, size)
        raise Create(value, code)

    def CALL(self, gas, to, value, in_offset, in_size, out_offset, out_size):
        '''Message-call into an account'''
        if issymbolic(in_offset):
            raise ConcretizeStack(4, policy='SAMPLED')
        if issymbolic(in_size):
            raise ConcretizeStack(5, policy='SAMPLED')

        data = self.read_buffer(in_offset, in_size)
        raise Call(gas, to, value, data, out_offset, out_size)

    def CALLCODE(self, gas, to, value, in_offset, in_size, out_offset, out_size):
        '''Message-call into this account with alternative account's code'''
        data = self.read_buffer(in_offset, in_size)
        raise Call(gas, self.address, value, data, out_offset, out_size)

    def RETURN(self, offset, size):
        '''Halt execution returning output data'''
        data = self.read_buffer(offset, size)
        raise Return(data)

    def DELEGATECALL(self, gas, to, in_offset, in_size, out_offset, out_size):
        '''Message-call into this account with an alternative account's code, but persisting into this account with an alternative account's code'''
        value = 0
        data = self.read_buffer(in_offset, in_size)
        raise Call(gas, self.address, value, data, out_offset, out_size)

    def REVERT(self, offset, size):
        data = self.read_buffer(offset, size)
        raise Revert(data)

    def SELFDESTRUCT(self, to):
        '''Halt execution and register account for later deletion'''
        raise SelfDestruct(to)

    def __str__(self):
        def hexdump(src, length=16):
            FILTER = ''.join([(len(repr(chr(x))) == 3) and chr(x) or '.' for x in range(256)])
            lines = []
            for c in xrange(0, len(src), length):
                chars = src[c:c+length]
                def p (x):
                    if issymbolic(x):
                        return '??'
                    else:
                        return "%02x" % x 
                hex = ' '.join([p(x) for x in chars])
                def p1 (x):
                    if issymbolic(x):
                        return '.'
                    else:
                        return "%s" % ((x <= 127 and FILTER[x]) or '.') 

                printable = ''.join([p1(x) for x in chars])
                lines.append("%04x  %-*s  %s" % (c, length*3, hex, printable))
            return lines

        '''
        #FIXME
        m = []
        if len(self.memory._memory.keys()):
            for i in range(max([0] + self.memory._memory.keys())+1):
                c = self.memory.read(i,1)[0]
                m.append(c)

        hd = hexdump(m)
        '''
        hd = '' #str(self.memory)
        result = ['-'*147]
        if issymbolic(self.pc):
            result.append( '<Symbolic PC>')

        else:
            result.append( '0x%04x: %s %s %s\n'%(self.pc, self.instruction.name, self.instruction.has_operand and '0x%x'%self.instruction.operand or '', self.instruction.description))


        result.append('Stack                                                                      Memory')
        sp =0        
        for i in list(reversed(self.stack))[:10]:
            r = ''
            if issymbolic(i):
                r = '%s %r'%(sp==0 and 'top> ' or '     ', i)
            else:
                r = '%s 0x%064x'%(sp==0 and 'top> ' or '     ', i)
            sp+=1

            h = ''
            try:
                h = hd[sp-1]
            except:
                pass
            r +=  ' '*(75-len(r)) + h
            result.append(r)

        for i in range(sp,len(hd)):
            r =  ' '*75 + hd[i]
            result.append(r)

        result = [hex(self.address) +": "+x for x in result]
        return '\n'.join(result)

################################################################################
################################################################################
################################################################################
################################################################################
class EVMWorld(Platform):
    _published_events = {'evm_read_storage', 'evm_write_storage', 'evm_read_code', 'decode_instruction', 'execute_instruction', 'concrete_sha3', 'symbolic_sha3'} 

    def __init__(self, constraints, storage=None, **kwargs):
        super(EVMWorld, self).__init__(path="NOPATH", **kwargs)
        self._world_state = {} if storage is None else storage
        self._constraints = constraints
        self._callstack = [] 
        self._deleted_accounts = []
        self._logs = list()
        self._sha3 = {}
        self._pending_transaction = None
        self._transactions = list()
        self._internal_transactions = list()

    def __getstate__(self):
        state = super(EVMWorld, self).__getstate__()
        state['sha3'] = self._sha3
        state['pending_transaction'] = self._pending_transaction
        state['logs'] = self._logs
        state['world_state'] = self._world_state
        state['constraints'] = self._constraints
        state['callstack'] = self._callstack
        state['deleted_accounts'] = self._deleted_accounts
        state['transactions'] = self._transactions
        state['internal_transactions'] = self._internal_transactions
        return state

    def __setstate__(self, state):
        super(EVMWorld, self).__setstate__(state)
        self._constraints = state['constraints']
        self._sha3 = state['sha3']
        self._pending_transaction = state['pending_transaction']
        self._world_state = state['world_state']
        self._deleted_accounts = state['deleted_accounts']
        self._logs = state['logs'] 
        self._callstack = state['callstack']
        self._transactions = state['transactions']
        self._internal_transactions = state['internal_transactions']
        self._do_events()

    def _do_events(self):
        if self.current is not None:
            self.forward_events_from(self.current)
            self.subscribe('on_concrete_sha3', self._concrete_sha3_callback)

    def _concrete_sha3_callback(self, buf, value):
        if buf in self._sha3:
            assert self._sha3[buf] == value
        self._sha3[buf] = value

    @property
    def world_state(self):
        return self._world_state

    def __getitem__(self, index):
        assert isinstance(index, (int,long))
        return self.world_state[index]

    def __contains__(self, key):
        assert not issymbolic(key), "Symbolic address not supported"
        return key in self.accounts

    def __str__(self):
        return "WORLD:" + str(self._world_state)
        
    @property
    def logs(self):
        return self._logs

    @property 
    def deleted_accounts(self):
        return self._deleted_accounts

    @property
    def constraints(self):
        return self._constraints

    @property
    def transactions(self):
        return self._transactions

    @property
    def internal_transactions(self):
        number_of_transactions = len(self._transactions)
        for _ in range( len (self._internal_transactions), number_of_transactions):
            self._internal_transactions.append([])
        return self._internal_transactions

    @property
    def all_transactions(self):
        txs = []
        for tx in self._transactions:
            txs.append(tx)
            for txi in self.internal_transactions[self._transactions.index(tx)]:
                txs.append(txi)
        return txs


    @property
    def last_return_data(self):
        return self.transactions[-1].return_data

    @constraints.setter
    def constraints(self, constraints):
        self._constraints = constraints
        if self.current:
            self.current.constraints = constraints


    @property
    def current(self):
        try:
            _,_,_,vm = self._callstack[-1]
            return vm
        except IndexError:
            return None

    @property
    def accounts(self):
        return self.world_state.keys()

    @property
    def normal_accounts(self):
        accs = []
        for address in self.accounts:
            if len(self.get_code(address)) == 0:
                accs.append(address)
        return accs

    @property
    def contract_accounts(self):
        accs = []
        for address in self.accounts:
            if len(self.get_code(address)) > 0:
                accs.append(address)
        return accs

    @property
    def deleted_accounts(self):
        return self._deleted_accounts

    def delete_account(self, address):
        if address in self.world_state:
            deleted_account = (address, self.world_state[address])
            del self.world_state[address]
            self._deleted_accounts.append(deleted_account)

    def set_storage_data(self, address, offset, value):
        self.world_state[address]['storage'][offset] = value

    def get_storage_data(self, address, offset):
        return self.world_state[address]['storage'][offset]

    def get_storage_items(self, address):
        storage = self.world_state[address]['storage']
        items = []
        array = storage.array
        while not isinstance(array, ArrayVariable):
            items.append((array.index,array.value))
            array = array.array
        return items

    def has_storage(self, address):
        return True #len(self.world_state[address]['storage'].items()) != 0

    def get_storage(self, address):
        return self.world_state[address]['storage']

    def set_balance(self, address, value):
        self.world_state[int(address)]['balance'] = value

    def get_balance(self, address):
        if address not in self.world_state:
            return 0 
        return self.world_state[address]['balance']

    def add_to_balance(self, address, value):
        assert address in self.world_state
        self.world_state[address]['balance'] += value

    def send_funds(self, sender, recipient, value):
        self.world_state[sender]['balance'] -= value
        self.world_state[recipient]['balance'] += value

    def get_code(self, address):
        if address not in self.world_state:
            return '' 
        return self.world_state[address]['code']

    def set_code(self, address, data):
        if issymbolic(data):
            size = len(data)
            constant_data = []
            for i in range(size):
                c = simplify(data[i])
                if not isinstance(c, Constant):
                    raise Exception('Setting symbolic bytecode code')
                constant_data.append(chr(c.value)) #, translate_to_smtlib(data[i])
            data = constant_data
        self.world_state[address]['code'] = data

    def has_code(self, address):
        return len(self.world_state[address]['code']) > 0


    def log(self, address, topic, data):
        self.logs.append((address, data, topics))
        logger.info('LOG %r %r', memlog, topics)

    def log_storage(self, addr):
        pass

    def add_refund(self, value):
        pass

    def block_prevhash(self):
        return 0

    def block_coinbase(self):
        return 0

    def block_timestamp(self):
        return 0

    def block_number(self):
        return  0

    def block_difficulty(self):
        return 0

    def block_gas_limit(self):
        return 0

    def tx_origin(self):
        return self.current_vm.origin

    def tx_gasprice(self):
        return 0

    #CALLSTACK
    def _push_vm(self, vm):
        assert vm.world is self

        if self.depth:
            self.current.constraints = None
        #MAKE A DEEP COPY OF THE SPECIFIC ACCOUNT
        self._callstack.append( ( self.logs, self.deleted_accounts, copy(self.world_state[vm.address]['storage']) , vm ) )

        self.current.constraints = self.constraints
        #self.forward_events_from(self.current)
        self._do_events()
        if self.depth > 1024:
            while self.depth >0:
                self._pop_vm(rollback=True)
            raise TerminateState("Maximum call depth limit is reached", testcase=True)

    def _pop_vm(self, rollback=False):
        logs, deleted_accounts, account_storage, vm = self._callstack.pop()
        assert self.constraints == vm.constraints
        assert not self.current or self.current.constraints == vm.constraints

        if rollback:
            for address, account in self._deleted_accounts:
                self.world_state[address] = account
            self.world_state[vm.address]['storage'] = account_storage
            self._deleted_accounts = self._deleted_accounts
            self._logs = logs

        return vm

    @property
    def depth(self):
        return len(self._callstack)

    def new_address(self):
        ''' create a fresh 160bit address '''
        new_address = random.randint(100, pow(2, 160))
        if new_address in self:
            return self.new_address()
        return new_address

    def execute(self):
        self._process_pending_transaction()
        try:
            if self.current is None:
                raise TerminateState("Trying to execute an empty transaction", testcase=False)
            self.current.execute()
        except Create as ex:
            self.CREATE(ex.value, ex.data)
        except Call as ex:
            self.CALL(ex.gas, ex.to, ex.value, ex.data)
        except Stop as ex:
            self.STOP()
        except Return as ex:
            self.RETURN(ex.data)
        except Revert as ex:
            self.REVERT(ex.data)
        except SelfDestruct as ex:
            self.SELFDESTRUCT(ex.to)
        except Sha3 as ex:
            self.HASH(ex.data)
        except EVMException as e:
            self.THROW()
        except Exception:
            raise


    def run(self):
        try:
            while True:
                self.execute()
    
        except TerminateState as e:
            if self.depth == 0 and e.message == 'RETURN':
                return self.last_return
            raise e

    def create_account(self, address=None, balance=0, code='', storage=None, nonce=0):
        ''' code is the runtime code '''
        assert not issymbolic(address), "Address needs to be concrete"
        if storage is None:
            storage = self._constraints.new_array(index_bits=256, value_bits=256, name='STORAGE') 
        if address is None:
            address = self.new_address()
        assert not issymbolic(address), "Symbolic address not supported"
        assert address not in self.world_state, 'The account already exists'
        self.world_state[address] = {}
        self.world_state[address]['nonce'] = nonce
        self.world_state[address]['balance'] = balance
        self.world_state[address]['storage'] = storage
        self.world_state[address]['code'] = code

        return address

    def create_contract(self, origin=None, price=0, address=None, caller=None, balance=0, init='', run=False, header=None):
        assert len(init) > 0
        '''
        The way that the Solidity compiler expects the constructor arguments to 
        be passed is by appending the arguments to the byte code produced by the
        Solidity compiler. The arguments are formatted as defined in the Ethereum
        ABI2. The arguments are then copied from the init byte array to the EVM 
        memory through the CODECOPY opcode with appropriate values on the stack.
        This is done when the byte code in the init byte array is actually run 
        on the network.
        '''
        assert self._pending_transaction is None
        if caller is None and origin is not None:
            caller = origin
        if origin is None and caller is not None:
            origin = caller
        assert caller == origin
        if header is None:
            header = {'timestamp' : 0,
                      'number': 0,
                      'coinbase': 0,
                      'gaslimit': 0,
                      'difficulty':0
                }

        assert not issymbolic(origin) 
        address = self.create_account(address, 0)

<<<<<<< HEAD
        #A pending transaction of type Create will set the code for the account 
        # with the result of the constructor code
        self._pending_transaction = ('Create', address, origin, price, '', caller, balance, ''.join(init), header)
=======
        self._pending_transaction = PendingTransaction('Create', address, origin, price, '', origin, balance, ''.join(init), header)
>>>>>>> 03ecb3fd

        if run:
            assert False
            #run initialization code
            #Assert everything is concrete?
            assert  not issymbolic(origin) 
            assert  not issymbolic(address) 
            assert self.world_state.get_balance(origin) >= balance
            runtime = self.run()
            self.set_code(address, ''.join(runtime))

        return address

    def transaction(self, address, origin=None, price=0, data='', caller=None, value=0, header=None, run=False):
        assert self._pending_transaction is None
        if caller is None and origin is not None:
            caller = origin
        if origin is None and caller is not None:
            origin = caller

        assert not issymbolic(address), "Symbolic target address not supported yet. (need to fork on all available addresses)"
        assert not issymbolic(caller), "Symbolic caller address not supported yet."
        assert not issymbolic(origin), "Symbolic origin address not supported yet."
        if address not in self.accounts or\
           caller not in self.accounts or \
           origin != caller and origin not in self.accounts:
            raise TerminateState('Account does not exist %x'%address, testcase=True)

        if header is None:
            header = {'timestamp' : 0,
                      'number': 0,
                      'coinbase': 0,
                      'gaslimit': 0,
                      'difficulty':0
                }
        if any([ isinstance(data[i], Expression) for i in range(len(data))]): 
            data_symb = self._constraints.new_array(index_bits=256, index_max=len(data), value_bits=8)
            for i in range(len(data)):
                data_symb[i] = Operators.ORD(data[i])
            data = data_symb
        else:
            data = ''.join(data)
        bytecode = self.get_code(address)
        self._pending_transaction = PendingTransaction('Call', address, origin, price, data, caller, value, bytecode, header)

        if run:
            assert self.depth == 0
            assert  not issymbolic(caller) 
            assert  not issymbolic(address) 
            assert self.get_balance(caller) >= value
            #run contract
            #Assert everything is concrete?
            try:
                return self.run()
            except TerminateState:
                #FIXME better use of exceptions!
                pass

    def _process_pending_transaction(self):
        if self._pending_transaction is None:
            return
        assert self.current is None or self.current.last_exception is not None

        ty, address, origin, price, data, caller, value, bytecode, header = self._pending_transaction


        src_balance = self.get_balance(caller) #from
        dst_balance = self.get_balance(address) #to

        #discarding absurd amount of ether (no ether overflow)
        self.constraints.add(src_balance + value >= src_balance)

        failed = False

        if self.depth > 1024:
            failed=True

        if not failed:
            enough_balance = src_balance >= value
            if issymbolic(enough_balance):
                enough_balance_solutions = solver.get_all_values(self._constraints, enough_balance)

                if set(enough_balance_solutions) == set([True, False]): 
                    raise Concretize('Forking on available funds',
                                     expression = src_balance < value,
                                     setstate=lambda a,b: None,
                                     policy='ALL')

                if set(enough_balance_solutions) == set([False]):
                    failed = True
            else:
                if not enough_balance:
                    failed = True

        self._pending_transaction=None


        if ty == 'Create': 
            data = bytecode
 
        is_human_tx = ( self.depth == 0 )

        if failed:
            if is_human_tx: #human transaction
                tx = Transaction(ty, address, origin, price, data, caller, value, 'TXERROR', None)
                self._transactions.append(tx)
                raise TerminateState('TXERROR')
            else:
                self.current._push(0)
                return

        #Here we have enough funds and room in the callstack
        self.send_funds(caller, address, value)

        new_vm = EVM(self._constraints, address, origin, price, data, caller, value, bytecode, header, depth=self.depth, world=self)
        self._push_vm(new_vm)


        tx = Transaction(ty, address, origin, price, data, caller, value, None, None)
        if is_human_tx:
            #handle human transactions
            if ty == 'Create':
                self.current.last_exception = Create(None, None, None)
            elif ty == 'Call':
                self.current.last_exception = Call(None, None, None, None)

            self._transactions.append(tx)
        else:            
            n = len(self._transactions)
            if len (self._internal_transactions) < n:
                self._internal_transactions.append([])
            self._internal_transactions[n].append(tx)

    def CREATE(self, value, bytecode):
        origin = self.current.origin
        caller = self.current.address
        price = self.current.price
        self.create_contract(origin, price, address=None, balance=value, init=bytecode, run=False)
        self._process_pending_transaction()

    def CALL(self, gas, to, value, data):
        address = to
        origin = self.current.origin
        caller = self.current.address
        price = self.current.price
        depth = self.depth + 1
        bytecode = self.get_code(to)
        self.transaction(address, origin, price, data, caller, value)
        self._process_pending_transaction()


    def RETURN(self, data):
        prev_vm = self._pop_vm() #current VM changed!
        if self.depth == 0:
            tx = self._transactions[-1]
            tx.return_data=data
            tx.result = 'RETURN'
            raise TerminateState("RETURN", testcase=True)


        last_ex = self.current.last_exception
        self.current.last_exception = None
        assert isinstance(last_ex, (Call, Create))

        if isinstance(last_ex, Create):
            self.current._push(prev_vm.address)
            self.set_code(prev_vm.address, constant_data)
        else:
            size = min(last_ex.out_size, len(data))
            self.current.write_buffer(last_ex.out_offset, data[:size])
            self.current._push(1)
        #we are still on the CALL/CREATE
        self.current.pc += self.current.instruction.size

    def STOP(self):
        prev_vm = self._pop_vm(rollback=False)
        if self.depth == 0:
            tx = self._transactions[-1]
            tx.return_data=None
            tx.result = 'STOP'
            raise TerminateState("STOP", testcase=True)
        self.current.last_exception = None
        self.current._push(1)

        #we are still on the CALL/CREATE
        self.current.pc += self.current.instruction.size

    def THROW(self):
        prev_vm = self._pop_vm(rollback=True)
        #revert balance on CALL fail
        self.world_state.send_funds(prev_vm.address, prev_vm.caller, prev_vm.value)

        if self.depth == 0:
            tx = self._transactions[-1]
            tx.return_data=None
            tx.result = 'THROW'
            raise TerminateState("THROW", testcase=True)

        self.current.last_exception = None
        self.current._push(0)
        #we are still on the CALL/CREATE
        self.current.pc += self.current.instruction.size

    def REVERT(self, data):
        prev_vm = self._pop_vm(rollback=True)
        #revert balance on CALL fail
        self.send_funds(prev_vm.address, prev_vm.caller, prev_vm.value)

        if self.depth == 0:
            tx = self._transactions[-1]
            tx.return_data=data
            tx.result = 'REVERT'
            raise TerminateState("REVERT", testcase=True)

        self.current.last_exception = None
        #we are still on the CALL/CREATE
        self.current.pc += self.current.instruction.size

    def SELFDESTRUCT(self, recipient):
        #This may create a user account
        recipient = Operators.EXTRACT(recipient, 0, 160)
        address = self.current.address

        #FIXME for on the known addresses
        if issymbolic(recipient):
            logger.info("Symbolic recipient on self destruct")
            recipient = solver.get_value(self.constraints, recipient) 
            
        if recipient not in self.world_state:
            self.create_account(address=recipient, balance=0, code='', storage=None)

        self.world_state.send_funds(address, recipient, self.world_state.get_balance(address))

        self.world_state.delete_account(address)
        prev_vm = self._pop_vm(rollback=False)

        if self.depth == 0:
            tx = self._transactions[-1]
            tx.result = 'SELFDESTRUCT'
            raise TerminateState("SELFDESTRUCT", testcase=True)
            
    def HASH(self, data):

        def compare_buffers(a, b):
            if len(a) != len(b):
                return False
            cond = True
            for i in range(len(a)):
                cond = Operators.AND(a[i]==b[i], cond)
                if cond is False:
                    return False
            return cond

        assert any(map(issymbolic, data))
        logger.info("SHA3 Searching over %d known hashes", len(self._sha3))
        logger.info("SHA3 TODO save this state for future explorations with more known hashes")
        #Broadcast the signal 
        self._publish('on_symbolic_sha3', data, self._sha3.items())

        results = []

        #If know_hashes is true then there is a _known_ solution for the hash
        known_hashes = False
        for key, value in self._sha3.items():
            assert not any( map(issymbolic, key))
            cond = compare_buffers(key, data)
            if solver.can_be_true(self._constraints, cond):
                results.append((cond, value))  
                known_hashes = Operators.OR(cond, known_hashes)
        #results contains all the possible and known solutions


        #If known_hashes can be False then data can take at least one concrete 
        #value of which we do not know a hash for.

        #Calculate the sha3 of one extra example solution and add this as a 
        #potential result
        #This is an incomplete result:
        # Intead of choosing one single extra concrete solution we should save 
        # the state and when a new sha3 example is found load it back and try 
        #the new concretization for sha3.
        
        with self._constraints as temp_cs:
            if solver.can_be_true(temp_cs, Operators.NOT(known_hashes)):
                temp_cs.add(Operators.NOT(known_hashes))
                #a_buffer is different from all strings we know a hash for 
                a_buffer = solver.get_value(temp_cs, data)
                cond = compare_buffers(a_buffer, data)
                #Get the sha3 for a_buffer
                a_value = int(sha3.keccak_256(a_buffer).hexdigest(), 16)
                #add the new sha3 pair to the known_hashes and result
                self._publish('on_concrete_sha3', a_buffer, a_value)
                results.append((cond, a_value))
                known_hashes = Operators.OR(cond, known_hashes)
        
        if solver.can_be_true(self._constraints, known_hashes):
            self._constraints.add(known_hashes)
            value = 0 #never used
            for cond, sha in results:
                value = Operators.ITEBV(256, cond, sha, value)
        else:
            raise TerminateState("Unknown hash")
            
        self.current._push(value)
        self.current.pc += self.current.instruction.size
<|MERGE_RESOLUTION|>--- conflicted
+++ resolved
@@ -10,11 +10,7 @@
 from ..core.state import Concretize,TerminateState
 import logging
 import sys, hashlib
-<<<<<<< HEAD
-from manticore.core.smtlib import *
-=======
 from collections import namedtuple
->>>>>>> 03ecb3fd
 if sys.version_info < (3, 6):
     import sha3
 
@@ -2039,13 +2035,7 @@
         assert not issymbolic(origin) 
         address = self.create_account(address, 0)
 
-<<<<<<< HEAD
-        #A pending transaction of type Create will set the code for the account 
-        # with the result of the constructor code
-        self._pending_transaction = ('Create', address, origin, price, '', caller, balance, ''.join(init), header)
-=======
-        self._pending_transaction = PendingTransaction('Create', address, origin, price, '', origin, balance, ''.join(init), header)
->>>>>>> 03ecb3fd
+        self._pending_transaction = PendingTransaction('Create', address, origin, price, '', caller, balance, ''.join(init), header)
 
         if run:
             assert False
