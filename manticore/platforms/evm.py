--- conflicted
+++ resolved
@@ -1067,40 +1067,8 @@
         # pesimistic: OOG soon. If it may NOT be enough gas we ignore the normal case. A constraint is added to assert the gas is NOT enough and the other state is ignored.
         # ignore: Ignore gas. Do not account for it. Do not OOG.
 
-<<<<<<< HEAD
         oog_condition = simplify(Operators.ULT(self._gas, fee))
         self.fail_if(oog_condition)
-=======
-        # optimization that speed up concrete fees over symbolic gas sometimes
-        if not issymbolic(fee) and issymbolic(self._gas):
-            reps, m = getattr(self, "_mgas", (0, None))
-            reps += 1
-            if m is None and reps > 10:
-                m = SelectedSolver.instance().min(self.constraints, self._gas)
-            self._mgas = reps, m
-
-            if m is not None and fee < m:
-                self._gas -= fee
-                self._mgas = reps, m - fee
-                return
-
-        if consts.oog in ("pedantic", "complete"):
-            # gas is faithfully accounted and ogg checked at instruction/BB level.
-            if consts.oog == "pedantic" or self.instruction.is_terminator:
-                # explore both options / fork
-                constraint = simplify(Operators.UGE(self._gas, fee))
-
-                # FIXME if gas can be both enough and insufficient this will
-                #  reenter here and generate redundant queries
-                if isinstance(constraint, Constant):
-                    enough_gas_solutions = (constraint.value,)  # (self._gas - fee >= 0,)
-                elif isinstance(constraint, bool):
-                    enough_gas_solutions = (constraint,)  # (self._gas - fee >= 0,)
-                else:
-                    enough_gas_solutions = SelectedSolver.instance().get_all_values(
-                        self.constraints, constraint
-                    )
->>>>>>> 3e68a854
 
         self._gas = simplify(self._gas - fee)
         if isinstance(self._gas, Constant) and not self._gas.taint:
@@ -1126,33 +1094,16 @@
                     raise NotEnoughGas()
 
         elif consts.oog == "optimistic":
-<<<<<<< HEAD
             self.constraints.add(self._failed == False)
             if self.is_failed():
-=======
-            # Try not to OOG. If it may be enough gas we ignore the OOG case.
-            # A constraint is added to assert the gas is enough and the OOG state is ignored.
-            # explore only when there is enough gas if possible
-            if SelectedSolver.instance().can_be_true(self.constraints, Operators.UGT(self.gas, fee)):
-                self.constraints.add(Operators.UGT(self.gas, fee))
-            else:
-                logger.debug(
-                    f"Not enough gas for instruction {self.instruction.name} at 0x{self.pc:x}"
-                )
->>>>>>> 3e68a854
                 raise NotEnoughGas()
 
         elif consts.oog == "pesimistic":
             # OOG soon. If it may NOT be enough gas we ignore the normal case.
             # A constraint is added to assert the gas is NOT enough and the other state is ignored.
             # explore only when there is enough gas if possible
-<<<<<<< HEAD
             self.constraints.add(self._failed == True)
             if self.is_failed():
-=======
-            if SelectedSolver.instance().can_be_true(self.constraints, Operators.ULE(self.gas, fee)):
-                self.constraints.add(Operators.ULE(self.gas, fee))
->>>>>>> 3e68a854
                 raise NotEnoughGas()
         else:
             assert consts.oog == "ignore", "Wrong oog config variable"
@@ -1658,27 +1609,6 @@
         """Arithmetic Shift Right operation"""
         return Operators.SAR(256, b, a)
 
-<<<<<<< HEAD
-=======
-    def try_simplify_to_constant(self, data):
-        concrete_data = bytearray()
-        for c in data:
-            simplified = simplify(c)
-            if isinstance(simplified, Constant):
-                concrete_data.append(simplified.value)
-            else:
-                # simplify by solving. probably means that we need to improve simplification
-                solutions = SelectedSolver.instance().get_all_values(
-                    self.constraints, simplified, 2, silent=True
-                )
-                if len(solutions) != 1:
-                    break
-                concrete_data.append(solutions[0])
-        else:
-            data = bytes(concrete_data)
-        return data
-
->>>>>>> 3e68a854
     def SHA3_gas(self, start, size):
         GSHA3WORD = 6  # Cost of SHA3 per word
         sha3fee = self.safe_mul(GSHA3WORD, ceil32(size) // 32)
@@ -2354,13 +2284,6 @@
         # This may create a user account
         recipient = Operators.EXTRACT(recipient, 0, 160)
         address = self.address
-<<<<<<< HEAD
-=======
-        # FIXME for on the known addresses
-        if issymbolic(recipient):
-            logger.info("Symbolic recipient on self destruct")
-            recipient = SelectedSolver.instance().get_value(self.constraints, recipient)
->>>>>>> 3e68a854
 
         if recipient not in self.world:
             self.world.create_account(address=recipient)
@@ -3396,7 +3319,6 @@
         enough_balance = Operators.UGE(aux_src_balance, aux_value + tx_fee)
         return failed
 
-<<<<<<< HEAD
     def _process_pending_transaction(self):
         # Nothing to do here if no pending transactions
         if self._pending_transaction is None:
@@ -3408,18 +3330,6 @@
         self._pending_transaction_concretize_address()
         # check onough balance for the value
         failed = self._pending_transaction_failed()
-=======
-        # Check depth
-        failed = self.depth > 1024
-
-        # Fork on enough funds
-        if not failed:
-            src_balance = self.get_balance(caller)
-            enough_balance = Operators.UGE(src_balance, value)
-            enough_balance_solutions = SelectedSolver.instance().get_all_values(
-                self._constraints, enough_balance
-            )
->>>>>>> 3e68a854
 
         # done concretizing stuff
         self._pending_transaction = None
