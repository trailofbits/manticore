''' Symbolic EVM implementation based on the yellow paper: http://gavwood.com/paper.pdf '''
import random
import copy
import inspect
from functools import wraps
from ..utils.helpers import issymbolic, memoized
from ..platforms.platform import *
from ..core.smtlib import solver, TooManySolutions, Expression, Bool, BitVec, Array, Operators, Constant, BitVecConstant, ConstraintSet, SolverException
from ..core.state import ForkState, TerminateState
from ..utils.event import Eventful
from ..core.smtlib.visitors import pretty_print, translate_to_smtlib, simplify
from ..core.state import Concretize, TerminateState
import logging
import sys
from collections import namedtuple
if sys.version_info < (3, 6):
    import sha3

logger = logging.getLogger(__name__)


# Auxiliar constants and functions
TT256 = 2 ** 256
TT256M1 = 2 ** 256 - 1
MASK160 = 2 ** 160 - 1
TT255 = 2 ** 255
TOOHIGHMEM = 0x1000

#PendingTransaction = namedtuple("PendingTransaction", ['type', 'address', 'origin', 'price', 'data', 'caller', 'value', 'bytecode', 'gas'])
EVMLog = namedtuple("EVMLog", ['address', 'memlog', 'topics'])


def ceil32(x):
    size = 256
    if isinstance(x, BitVec):
        size = x.size
    return Operators.ITEBV(size, Operators.UREM(x, 32) == 0, x, x + 32 - Operators.UREM(x, 32))


def to_signed(i):
    return Operators.ITEBV(256, i < TT255, i, i - TT256)


class Transaction(object):
    __slots__ = '_sort', 'address', 'origin', 'price', 'data', 'caller', 'value', 'depth', '_return_data', '_result'

    def __init__(self, sort, address, origin, price, data, caller, value, gas=0, depth=None, result=None, return_data=None):
        self.sort = sort
        self.address = address
        self.origin = origin
        self.price = price
        self.data = data
        self.caller = caller
        self.value = value
        self.depth = depth
        self._return_data = return_data
        self.result = result

    @property
    def sort(self):
        return self._sort

    @sort.setter
    def sort(self, sort):
        if sort not in {'CREATE', 'CALL'}:
            raise EVMException('Invalid transaction type')
        self._sort = sort

    @property
    def result(self):
        return self._result

    @result.setter
    def result(self, result):
        if result not in {None, 'TXERROR', 'REVERT', 'RETURN', 'THROW', 'STOP', 'SELFDESTRUCT'}:
            raise EVMException('Invalid transaction result')
        self._result = result

    @property
    def return_data(self):
        return self._return_data

    @property
    def return_value(self):
        if self.result in {'RETURN'}:
            return 1
        else:
            assert self.result in {'TXERROR', 'REVERT', 'STOP', 'THROW', 'SELFDESTRUCT'}
            return 0

    def set_result(self, result, data=None):
        if self.result is not None:
            raise EVMException('Transaction result already set')
        self.result = result
        self._return_data = data

    def __reduce__(self):
        ''' Implements serialization/pickle '''
        return (self.__class__, (self.sort, self.address, self.origin, self.price, self.data, self.caller, self.value, self.depth, self.result, self.return_data))

    def __str__(self):
        try:
            data = ''.join(self.data)
        except:
            data = self.data
        return 'Transaction(%s, from=0x%x, to=0x%x, value=%r, depth=%d, data=%r, result=%r..)' % (self.sort, self.caller, self.address, self.value, self.depth, data, self.result)


class EVMAsm(object):
    '''
        EVM Instruction factory

        Example use::

            >>> from manticore.platforms.evm import EVMAsm
            >>> EVMAsm.disassemble_one('\\x60\\x10')
            Instruction(0x60, 'PUSH', 1, 0, 1, 0, 'Place 1 byte item on stack.', 16, 0)
            >>> EVMAsm.assemble_one('PUSH1 0x10')
            Instruction(0x60, 'PUSH', 1, 0, 1, 0, 'Place 1 byte item on stack.', 16, 0)
            >>> tuple(EVMAsm.disassemble_all('\\x30\\x31'))
            (Instruction(0x30, 'ADDRESS', 0, 0, 1, 2, 'Get address of currently executing account.', None, 0),
             Instruction(0x31, 'BALANCE', 0, 1, 1, 20, 'Get balance of the given account.', None, 1))
            >>> tuple(EVMAsm.assemble_all('ADDRESS\\nBALANCE'))
            (Instruction(0x30, 'ADDRESS', 0, 0, 1, 2, 'Get address of currently executing account.', None, 0),
             Instruction(0x31, 'BALANCE', 0, 1, 1, 20, 'Get balance of the given account.', None, 1))
            >>> EVMAsm.assemble_hex(
            ...                         """PUSH1 0x60
            ...                            BLOCKHASH
            ...                            MSTORE
            ...                            PUSH1 0x2
            ...                            PUSH2 0x100
            ...                         """
            ...                      )
            '0x606040526002610100'
            >>> EVMAsm.disassemble_hex('0x606040526002610100')
            'PUSH1 0x60\\nBLOCKHASH\\nMSTORE\\nPUSH1 0x2\\nPUSH2 0x100'
    '''
    class Instruction(object):
        def __init__(self, opcode, name, operand_size, pops, pushes, fee, description, operand=None, offset=0):
            '''
            This represents an EVM instruction.
            EVMAsm will create this for you.

            :param opcode: the opcode value
            :param name: instruction name
            :param operand_size: immediate operand size in bytes
            :param pops: number of items popped from the stack
            :param pushes: number of items pushed into the stack
            :param fee: gas fee for the instruction
            :param description: textual description of the instruction
            :param operand: optional immediate operand
            :param offset: optional offset of this instruction in the program

            Example use::

                instruction = EVMAsm.assemble_one('PUSH1 0x10')
                print 'Instruction: %s'% instruction
                print '\tdescription:', instruction.description
                print '\tgroup:', instruction.group
                print '\taddress:', instruction.offset
                print '\tsize:', instruction.size
                print '\thas_operand:', instruction.has_operand
                print '\toperand_size:', instruction.operand_size
                print '\toperand:', instruction.operand
                print '\tsemantics:', instruction.semantics
                print '\tpops:', instruction.pops
                print '\tpushes:', instruction.pushes
                print '\tbytes:', '0x'+instruction.bytes.encode('hex')
                print '\twrites to stack:', instruction.writes_to_stack
                print '\treads from stack:', instruction.reads_from_stack
                print '\twrites to memory:', instruction.writes_to_memory
                print '\treads from memory:', instruction.reads_from_memory
                print '\twrites to storage:', instruction.writes_to_storage
                print '\treads from storage:', instruction.reads_from_storage
                print '\tis terminator', instruction.is_terminator


            '''
            self._opcode = opcode
            self._name = name
            self._operand_size = operand_size
            self._pops = pops
            self._pushes = pushes
            self._fee = fee
            self._description = description
            self._operand = operand  # Immediate operand if any
            if operand_size != 0 and operand is not None:
                mask = (1 << operand_size * 8) - 1
                if ~mask & operand:
                    raise ValueError("operand should be %d bits long" % (operand_size * 8))
            self._offset = offset

        def __eq__(self, other):
            ''' Instructions are equal if all features match '''
            return self._opcode == other._opcode and\
                self._name == other._name and\
                self._operand == other._operand and\
                self._operand_size == other._operand_size and\
                self._pops == other._pops and\
                self._pushes == other._pushes and\
                self._fee == other._fee and\
                self._offset == other._offset and\
                self._description == other._description

        def __repr__(self):
            output = 'Instruction(0x%x, %r, %d, %d, %d, %d, %r, %r, %r)' % (self._opcode, self._name, self._operand_size,
                                                                            self._pops, self._pushes, self._fee, self._description, self._operand, self._offset)
            return output

        def __str__(self):
            output = self.name + (' 0x%x' % self.operand if self.has_operand else '')
            return output

        @property
        def opcode(self):
            ''' The opcode as an integer '''
            return self._opcode

        @property
        def name(self):
            ''' The instruction name/mnemonic '''
            if self._name == 'PUSH':
                return 'PUSH%d' % self.operand_size
            elif self._name == 'DUP':
                return 'DUP%d' % self.pops
            elif self._name == 'SWAP':
                return 'SWAP%d' % (self.pops - 1)
            elif self._name == 'LOG':
                return 'LOG%d' % (self.pops - 2)
            return self._name

        def parse_operand(self, buf):
            ''' Parses an operand from buf

                :param buf: a buffer
                :type buf: iterator/generator/string
            '''
            buf = iter(buf)
            try:
                operand = 0
                for _ in range(self.operand_size):
                    operand <<= 8
                    operand |= ord(next(buf))
                self._operand = operand
            except StopIteration:
                raise Exception("Not enough data for decoding")

        @property
        def operand_size(self):
            ''' The immediate operand size '''
            return self._operand_size

        @property
        def has_operand(self):
            ''' True if the instruction uses an immediate operand'''
            return self.operand_size > 0

        @property
        def operand(self):
            ''' The immediate operand '''
            return self._operand

        @property
        def pops(self):
            '''Number words popped from the stack'''
            return self._pops

        @property
        def pushes(self):
            '''Number words pushed to the stack'''
            return self._pushes

        @property
        def size(self):
            ''' Size of the encoded instruction '''
            return self._operand_size + 1

        @property
        def fee(self):
            ''' The basic gas fee of the instruction '''
            return self._fee

        @property
        def semantics(self):
            ''' Canonical semantics '''
            return self._name

        @property
        def description(self):
            ''' Coloquial description of the instruction '''
            return self._description

        @property
        def bytes(self):
            ''' Encoded instruction '''
            bytes = []
            bytes.append(chr(self._opcode))
            for offset in reversed(xrange(self.operand_size)):
                c = (self.operand >> offset * 8) & 0xff
                bytes.append(chr(c))
            return ''.join(bytes)

        @property
        def offset(self):
            '''Location in the program (optional)'''
            return self._offset

        @property
        def group(self):
            '''Instruction classification as per the yellow paper'''
            classes = {
                0: 'Stop and Arithmetic Operations',
                1: 'Comparison & Bitwise Logic Operations',
                2: 'SHA3',
                3: 'Environmental Information',
                4: 'Block Information',
                5: 'Stack, Memory, Storage and Flow Operations',
                6: 'Push Operations',
                7: 'Push Operations',
                8: 'Duplication Operations',
                9: 'Exchange Operations',
                0xa: 'Logging Operations',
                0xf: 'System operations'
            }
            return classes.get(self.opcode >> 4, 'Invalid instruction')

        @property
        def uses_stack(self):
            ''' True if the instruction reads/writes from/to the stack '''
            return self.reads_from_stack or self.writes_to_stack

        @property
        def reads_from_stack(self):
            ''' True if the instruction reads from stack '''
            return self.pops > 0

        @property
        def writes_to_stack(self):
            ''' True if the instruction writes to the stack '''
            return self.pushes > 0

        @property
        def reads_from_memory(self):
            ''' True if the instruction reads from memory '''
            return self.semantics in ('MLOAD', 'CREATE', 'CALL', 'CALLCODE', 'RETURN', 'DELEGATECALL', 'REVERT')

        @property
        def writes_to_memory(self):
            ''' True if the instruction writes to memory '''
            return self.semantics in ('MSTORE', 'MSTORE8', 'CALLDATACOPY', 'CODECOPY', 'EXTCODECOPY')

        @property
        def reads_from_memory(self):
            ''' True if the instruction reads from memory '''
            return self.semantics in ('MLOAD', 'CREATE', 'CALL', 'CALLCODE', 'RETURN', 'DELEGATECALL', 'REVERT')

        @property
        def writes_to_storage(self):
            ''' True if the instruction writes to the storage '''
            return self.semantics in ('SSTORE')

        @property
        def reads_from_storage(self):
            ''' True if the instruction reads from the storage '''
            return self.semantics in ('SLOAD')

        @property
        def is_terminator(self):
            ''' True if the instruction is a basic block terminator '''
            return self.semantics in ('RETURN', 'STOP', 'INVALID', 'JUMP', 'JUMPI', 'SELFDESTRUCT', 'REVERT')

        @property
        def is_branch(self):
            ''' True if the instruction is a jump'''
            return self.semantics in ('JUMP', 'JUMPI')

        @property
        def is_environmental(self):
            ''' True if the instruction access enviromental data '''
            return self.group == 'Environmental Information'

        @property
        def is_system(self):
            ''' True if the instruction is a system operation '''
            return self.group == 'System operations'

        @property
        def uses_block_info(self):
            ''' True if the instruction access block information'''
            return self.group == 'Block Information'

        @property
        def is_arithmetic(self):
            ''' True if the instruction is an arithmetic operation '''
            return self.semantics in ('ADD', 'MUL', 'SUB', 'DIV', 'SDIV', 'MOD', 'SMOD', 'ADDMOD', 'MULMOD', 'EXP', 'SIGNEXTEND')

    # from http://gavwood.com/paper.pdf
    _table = {  # opcode: (name, immediate_operand_size, pops, pushes, gas, description)
        0x00: ('STOP', 0, 0, 0, 0, 'Halts execution.'),
        0x01: ('ADD', 0, 2, 1, 3, 'Addition operation.'),
        0x02: ('MUL', 0, 2, 1, 5, 'Multiplication operation.'),
        0x03: ('SUB', 0, 2, 1, 3, 'Subtraction operation.'),
        0x04: ('DIV', 0, 2, 1, 5, 'Integer division operation.'),
        0x05: ('SDIV', 0, 2, 1, 5, 'Signed integer division operation (truncated).'),
        0x06: ('MOD', 0, 2, 1, 5, 'Modulo remainder operation.'),
        0x07: ('SMOD', 0, 2, 1, 5, 'Signed modulo remainder operation.'),
        0x08: ('ADDMOD', 0, 3, 1, 8, 'Modulo addition operation.'),
        0x09: ('MULMOD', 0, 3, 1, 8, 'Modulo multiplication operation.'),
        0x0a: ('EXP', 0, 2, 1, 10, 'Exponential operation.'),
        0x0b: ('SIGNEXTEND', 0, 2, 1, 5, "Extend length of two's complement signed integer."),
        0x10: ('LT', 0, 2, 1, 3, 'Less-than comparision.'),
        0x11: ('GT', 0, 2, 1, 3, 'Greater-than comparision.'),
        0x12: ('SLT', 0, 2, 1, 3, 'Signed less-than comparision.'),
        0x13: ('SGT', 0, 2, 1, 3, 'Signed greater-than comparision.'),
        0x14: ('EQ', 0, 2, 1, 3, 'Equality comparision.'),
        0x15: ('ISZERO', 0, 1, 1, 3, 'Simple not operator.'),
        0x16: ('AND', 0, 2, 1, 3, 'Bitwise AND operation.'),
        0x17: ('OR', 0, 2, 1, 3, 'Bitwise OR operation.'),
        0x18: ('XOR', 0, 2, 1, 3, 'Bitwise XOR operation.'),
        0x19: ('NOT', 0, 1, 1, 3, 'Bitwise NOT operation.'),
        0x1a: ('BYTE', 0, 2, 1, 3, 'Retrieve single byte from word.'),
        0x20: ('SHA3', 0, 2, 1, 30, 'Compute Keccak-256 hash.'),
        0x30: ('ADDRESS', 0, 0, 1, 2, 'Get address of currently executing account     .'),
        0x31: ('BALANCE', 0, 1, 1, 20, 'Get balance of the given account.'),
        0x32: ('ORIGIN', 0, 0, 1, 2, 'Get execution origination address.'),
        0x33: ('CALLER', 0, 0, 1, 2, 'Get caller address.'),
        0x34: ('CALLVALUE', 0, 0, 1, 2, 'Get deposited value by the instruction/transaction responsible for this execution.'),
        0x35: ('CALLDATALOAD', 0, 1, 1, 3, 'Get input data of current environment.'),
        0x36: ('CALLDATASIZE', 0, 0, 1, 2, 'Get size of input data in current environment.'),
        0x37: ('CALLDATACOPY', 0, 3, 0, 3, 'Copy input data in current environment to memory.'),
        0x38: ('CODESIZE', 0, 0, 1, 2, 'Get size of code running in current environment.'),
        0x39: ('CODECOPY', 0, 3, 0, 3, 'Copy code running in current environment to memory.'),
        0x3a: ('GASPRICE', 0, 0, 1, 2, 'Get price of gas in current environment.'),
        0x3b: ('EXTCODESIZE', 0, 1, 1, 20, "Get size of an account's code."),
        0x3c: ('EXTCODECOPY', 0, 4, 0, 20, "Copy an account's code to memory."),
        0x40: ('BLOCKHASH', 0, 1, 1, 20, 'Get the hash of one of the 256 most recent complete blocks.'),
        0x41: ('COINBASE', 0, 0, 1, 2, "Get the block's beneficiary address."),
        0x42: ('TIMESTAMP', 0, 0, 1, 2, "Get the block's timestamp."),
        0x43: ('NUMBER', 0, 0, 1, 2, "Get the block's number."),
        0x44: ('DIFFICULTY', 0, 0, 1, 2, "Get the block's difficulty."),
        0x45: ('GASLIMIT', 0, 0, 1, 2, "Get the block's gas limit."),
        0x50: ('POP', 0, 1, 0, 2, 'Remove item from stack.'),
        0x51: ('MLOAD', 0, 1, 1, 3, 'Load word from memory.'),
        0x52: ('MSTORE', 0, 2, 0, 3, 'Save word to memory.'),
        0x53: ('MSTORE8', 0, 2, 0, 3, 'Save byte to memory.'),
        0x54: ('SLOAD', 0, 1, 1, 50, 'Load word from storage.'),
        0x55: ('SSTORE', 0, 2, 0, 0, 'Save word to storage.'),
        0x56: ('JUMP', 0, 1, 0, 8, 'Alter the program counter.'),
        0x57: ('JUMPI', 0, 2, 0, 10, 'Conditionally alter the program counter.'),
        0x58: ('GETPC', 0, 0, 1, 2, 'Get the value of the program counter prior to the increment.'),
        0x59: ('MSIZE', 0, 0, 1, 2, 'Get the size of active memory in bytes.'),
        0x5a: ('GAS', 0, 0, 1, 2, 'Get the amount of available gas, including the corresponding reduction the amount of available gas.'),
        0x5b: ('JUMPDEST', 0, 0, 0, 1, 'Mark a valid destination for jumps.'),
        0x60: ('PUSH', 1, 0, 1, 0, 'Place 1 byte item on stack.'),
        0x61: ('PUSH', 2, 0, 1, 0, 'Place 2-byte item on stack.'),
        0x62: ('PUSH', 3, 0, 1, 0, 'Place 3-byte item on stack.'),
        0x63: ('PUSH', 4, 0, 1, 0, 'Place 4-byte item on stack.'),
        0x64: ('PUSH', 5, 0, 1, 0, 'Place 5-byte item on stack.'),
        0x65: ('PUSH', 6, 0, 1, 0, 'Place 6-byte item on stack.'),
        0x66: ('PUSH', 7, 0, 1, 0, 'Place 7-byte item on stack.'),
        0x67: ('PUSH', 8, 0, 1, 0, 'Place 8-byte item on stack.'),
        0x68: ('PUSH', 9, 0, 1, 0, 'Place 9-byte item on stack.'),
        0x69: ('PUSH', 10, 0, 1, 0, 'Place 10-byte item on stack.'),
        0x6a: ('PUSH', 11, 0, 1, 0, 'Place 11-byte item on stack.'),
        0x6b: ('PUSH', 12, 0, 1, 0, 'Place 12-byte item on stack.'),
        0x6c: ('PUSH', 13, 0, 1, 0, 'Place 13-byte item on stack.'),
        0x6d: ('PUSH', 14, 0, 1, 0, 'Place 14-byte item on stack.'),
        0x6e: ('PUSH', 15, 0, 1, 0, 'Place 15-byte item on stack.'),
        0x6f: ('PUSH', 16, 0, 1, 0, 'Place 16-byte item on stack.'),
        0x70: ('PUSH', 17, 0, 1, 0, 'Place 17-byte item on stack.'),
        0x71: ('PUSH', 18, 0, 1, 0, 'Place 18-byte item on stack.'),
        0x72: ('PUSH', 19, 0, 1, 0, 'Place 19-byte item on stack.'),
        0x73: ('PUSH', 20, 0, 1, 0, 'Place 20-byte item on stack.'),
        0x74: ('PUSH', 21, 0, 1, 0, 'Place 21-byte item on stack.'),
        0x75: ('PUSH', 22, 0, 1, 0, 'Place 22-byte item on stack.'),
        0x76: ('PUSH', 23, 0, 1, 0, 'Place 23-byte item on stack.'),
        0x77: ('PUSH', 24, 0, 1, 0, 'Place 24-byte item on stack.'),
        0x78: ('PUSH', 25, 0, 1, 0, 'Place 25-byte item on stack.'),
        0x79: ('PUSH', 26, 0, 1, 0, 'Place 26-byte item on stack.'),
        0x7a: ('PUSH', 27, 0, 1, 0, 'Place 27-byte item on stack.'),
        0x7b: ('PUSH', 28, 0, 1, 0, 'Place 28-byte item on stack.'),
        0x7c: ('PUSH', 29, 0, 1, 0, 'Place 29-byte item on stack.'),
        0x7d: ('PUSH', 30, 0, 1, 0, 'Place 30-byte item on stack.'),
        0x7e: ('PUSH', 31, 0, 1, 0, 'Place 31-byte item on stack.'),
        0x7f: ('PUSH', 32, 0, 1, 0, 'Place 32-byte (full word) item on stack.'),
        0x80: ('DUP', 0, 1, 2, 3, 'Duplicate 1st stack item.'),
        0x81: ('DUP', 0, 2, 3, 3, 'Duplicate 2nd stack item.'),
        0x82: ('DUP', 0, 3, 4, 3, 'Duplicate 3rd stack item.'),
        0x83: ('DUP', 0, 4, 5, 3, 'Duplicate 4th stack item.'),
        0x84: ('DUP', 0, 5, 6, 3, 'Duplicate 5th stack item.'),
        0x85: ('DUP', 0, 6, 7, 3, 'Duplicate 6th stack item.'),
        0x86: ('DUP', 0, 7, 8, 3, 'Duplicate 7th stack item.'),
        0x87: ('DUP', 0, 8, 9, 3, 'Duplicate 8th stack item.'),
        0x88: ('DUP', 0, 9, 10, 3, 'Duplicate 9th stack item.'),
        0x89: ('DUP', 0, 10, 11, 3, 'Duplicate 10th stack item.'),
        0x8a: ('DUP', 0, 11, 12, 3, 'Duplicate 11th stack item.'),
        0x8b: ('DUP', 0, 12, 13, 3, 'Duplicate 12th stack item.'),
        0x8c: ('DUP', 0, 13, 14, 3, 'Duplicate 13th stack item.'),
        0x8d: ('DUP', 0, 14, 15, 3, 'Duplicate 14th stack item.'),
        0x8e: ('DUP', 0, 15, 16, 3, 'Duplicate 15th stack item.'),
        0x8f: ('DUP', 0, 16, 17, 3, 'Duplicate 16th stack item.'),
        0x90: ('SWAP', 0, 2, 2, 3, 'Exchange 1st and 2nd stack items.'),
        0x91: ('SWAP', 0, 3, 3, 3, 'Exchange 1st and 3rd stack items.'),
        0x92: ('SWAP', 0, 4, 4, 3, 'Exchange 1st and 4th stack items.'),
        0x93: ('SWAP', 0, 5, 5, 3, 'Exchange 1st and 5th stack items.'),
        0x94: ('SWAP', 0, 6, 6, 3, 'Exchange 1st and 6th stack items.'),
        0x95: ('SWAP', 0, 7, 7, 3, 'Exchange 1st and 7th stack items.'),
        0x96: ('SWAP', 0, 8, 8, 3, 'Exchange 1st and 8th stack items.'),
        0x97: ('SWAP', 0, 9, 9, 3, 'Exchange 1st and 9th stack items.'),
        0x98: ('SWAP', 0, 10, 10, 3, 'Exchange 1st and 10th stack items.'),
        0x99: ('SWAP', 0, 11, 11, 3, 'Exchange 1st and 11th stack items.'),
        0x9a: ('SWAP', 0, 12, 12, 3, 'Exchange 1st and 12th stack items.'),
        0x9b: ('SWAP', 0, 13, 13, 3, 'Exchange 1st and 13th stack items.'),
        0x9c: ('SWAP', 0, 14, 14, 3, 'Exchange 1st and 14th stack items.'),
        0x9d: ('SWAP', 0, 15, 15, 3, 'Exchange 1st and 15th stack items.'),
        0x9e: ('SWAP', 0, 16, 16, 3, 'Exchange 1st and 16th stack items.'),
        0x9f: ('SWAP', 0, 17, 17, 3, 'Exchange 1st and 17th stack items.'),
        0xa0: ('LOG', 0, 2, 0, 375, 'Append log record with no topics.'),
        0xa1: ('LOG', 0, 3, 0, 750, 'Append log record with one topic.'),
        0xa2: ('LOG', 0, 4, 0, 1125, 'Append log record with two topics.'),
        0xa3: ('LOG', 0, 5, 0, 1500, 'Append log record with three topics.'),
        0xa4: ('LOG', 0, 6, 0, 1875, 'Append log record with four topics.'),
        0xf0: ('CREATE', 0, 3, 1, 32000, 'Create a new account with associated code.'),
        0xf1: ('CALL', 0, 7, 1, 40, 'Message-call into an account.'),
        0xf2: ('CALLCODE', 0, 7, 1, 40, "Message-call into this account with alternative account's code."),
        0xf3: ('RETURN', 0, 2, 0, 0, 'Halt execution returning output data.'),
        0xf4: ('DELEGATECALL', 0, 6, 1, 40, "Message-call into this account with an alternative account's code, but persisting into this account with an alternative account's code."),
        0xf5: ('BREAKPOINT', 0, 0, 0, 40, 'Not in yellow paper FIXME'),
        0xf6: ('RNGSEED', 0, 1, 1, 0, 'Not in yellow paper FIXME'),
        0xf7: ('SSIZEEXT', 0, 2, 1, 0, 'Not in yellow paper FIXME'),
        0xf8: ('SLOADBYTES', 0, 3, 0, 0, 'Not in yellow paper FIXME'),
        0xf9: ('SSTOREBYTES', 0, 3, 0, 0, 'Not in yellow paper FIXME'),
        0xfa: ('SSIZE', 0, 1, 1, 40, 'Not in yellow paper FIXME'),
        0xfb: ('STATEROOT', 0, 1, 1, 0, 'Not in yellow paper FIXME'),
        0xfc: ('TXEXECGAS', 0, 0, 1, 0, 'Not in yellow paper FIXME'),
        0xfd: ('REVERT', 0, 2, 0, 0, 'Stop execution and revert state changes, without consuming all provided gas and providing a reason.'),
        0xfe: ('INVALID', 0, 0, 0, 0, 'Designated invalid instruction.'),
        0xff: ('SELFDESTRUCT', 0, 1, 0, 5000, 'Halt execution and register account for later deletion.')
    }

    @staticmethod
    @memoized
    def _get_reverse_table():
        ''' Build an internal table used in the assembler '''
        reverse_table = {}
        for (opcode, (name, immediate_operand_size, pops, pushes, gas, description)) in EVMAsm._table.items():
            mnemonic = name
            if name == 'PUSH':
                mnemonic = '%s%d' % (name, (opcode & 0x1f) + 1)
            elif name in ('SWAP', 'LOG', 'DUP'):
                mnemonic = '%s%d' % (name, (opcode & 0xf) + 1)

            reverse_table[mnemonic] = opcode, name, immediate_operand_size, pops, pushes, gas, description
        return reverse_table

    @staticmethod
    def assemble_one(assembler, offset=0):
        ''' Assemble one EVM instruction from its textual representation.

            :param assembler: assembler code for one instruction
            :param offset: offset of the instruction in the bytecode (optional)
            :return: An Instruction object

            Example use::

                >>> print evm.EVMAsm.assemble_one('LT')


        '''
        try:
            _reverse_table = EVMAsm._get_reverse_table()
            assembler = assembler.strip().split(' ')
            opcode, name, operand_size, pops, pushes, gas, description = _reverse_table[assembler[0].upper()]
            if operand_size > 0:
                assert len(assembler) == 2
                operand = int(assembler[1], 0)
            else:
                assert len(assembler) == 1
                operand = None

            return EVMAsm.Instruction(opcode, name, operand_size, pops, pushes, gas, description, operand=operand, offset=offset)
        except BaseException:
            raise Exception("Something wrong at offset %d" % offset)

    @staticmethod
    def assemble_all(assembler, offset=0):
        ''' Assemble a sequence of textual representation of EVM instructions

            :param assembler: assembler code for any number of instructions
            :param offset: offset of the first instruction in the bytecode(optional)
            :return: An generator of Instruction objects

            Example use::

                >>> evm.EVMAsm.encode_one("""PUSH1 0x60
                    PUSH1 0x40
                    MSTORE
                    PUSH1 0x2
                    PUSH2 0x108
                    PUSH1 0x0
                    POP
                    SSTORE
                    PUSH1 0x40
                    MLOAD
                    """)

        '''
        if isinstance(assembler, str):
            assembler = assembler.split('\n')
        assembler = iter(assembler)
        for line in assembler:
            if not line.strip():
                continue
            instr = EVMAsm.assemble_one(line, offset=offset)
            yield instr
            offset += instr.size

    @staticmethod
    def disassemble_one(bytecode, offset=0):
        ''' Decode a single instruction from a bytecode

            :param bytecode: the bytecode stream
            :param offset: offset of the instruction in the bytecode(optional)
            :type bytecode: iterator/sequence/str
            :return: an Instruction object

            Example use::

                >>> print EVMAsm.assemble_one('PUSH1 0x10')

        '''
        bytecode = iter(bytecode)
        opcode = ord(next(bytecode))
        invalid = ('INVALID', 0, 0, 0, 0, 'Unknown opcode')
        name, operand_size, pops, pushes, gas, description = EVMAsm._table.get(opcode, invalid)
        instruction = EVMAsm.Instruction(opcode, name, operand_size, pops, pushes, gas, description, offset=offset)
        if instruction.has_operand:
            instruction.parse_operand(bytecode)

        return instruction

    @staticmethod
    def disassemble_all(bytecode, offset=0):
        ''' Decode all instructions in bytecode

            :param bytecode: an evm bytecode (binary)
            :param offset: offset of the first instruction in the bytecode(optional)
            :type bytecode: iterator/sequence/str
            :return: An generator of Instruction objects

            Example use::

                >>> for inst in EVMAsm.decode_all(bytecode):
                ...    print inst

                ...
                PUSH1 0x60
                PUSH1 0x40
                MSTORE
                PUSH1 0x2
                PUSH2 0x108
                PUSH1 0x0
                POP
                SSTORE
                PUSH1 0x40
                MLOAD


        '''

        bytecode = iter(bytecode)
        while True:
            instr = EVMAsm.disassemble_one(bytecode, offset=offset)
            offset += instr.size
            yield instr

    @staticmethod
    def disassemble(bytecode, offset=0):
        ''' Disassemble an EVM bytecode

            :param bytecode: binary representation of an evm bytecode (hexadecimal)
            :param offset: offset of the first instruction in the bytecode(optional)
            :type bytecode: str
            :return: the text representation of the aseembler code

            Example use::

                >>> EVMAsm.disassemble("\x60\x60\x60\x40\x52\x60\x02\x61\x01\x00")
                ...
                PUSH1 0x60
                BLOCKHASH
                MSTORE
                PUSH1 0x2
                PUSH2 0x100

        '''
        return '\n'.join(map(str, EVMAsm.disassemble_all(bytecode, offset=offset)))

    @staticmethod
    def assemble(asmcode, offset=0):
        ''' Assemble an EVM program

            :param asmcode: an evm assembler program
            :param offset: offset of the first instruction in the bytecode(optional)
            :type asmcode: str
            :return: the hex representation of the bytecode

            Example use::

                >>> EVMAsm.assemble(  """PUSH1 0x60
                                           BLOCKHASH
                                           MSTORE
                                           PUSH1 0x2
                                           PUSH2 0x100
                                        """
                                     )
                ...
                "\x60\x60\x60\x40\x52\x60\x02\x61\x01\x00"
        '''
        return ''.join(map(lambda x: x.bytes, EVMAsm.assemble_all(asmcode, offset=offset)))

    @staticmethod
    def disassemble_hex(bytecode, offset=0):
        ''' Disassemble an EVM bytecode

            :param bytecode: canonical representation of an evm bytecode (hexadecimal)
            :param int offset: offset of the first instruction in the bytecode(optional)
            :type bytecode: str
            :return: the text representation of the aseembler code

            Example use::

                >>> EVMAsm.disassemble_hex("0x6060604052600261010")
                ...
                PUSH1 0x60
                BLOCKHASH
                MSTORE
                PUSH1 0x2
                PUSH2 0x100

        '''
        if bytecode.startswith('0x'):
            bytecode = bytecode[2:]
        bytecode = bytecode.decode('hex')
        return EVMAsm.disassemble(bytecode, offset=offset)

    @staticmethod
    def assemble_hex(asmcode, offset=0):
        ''' Assemble an EVM program

            :param asmcode: an evm assembler program
            :param offset: offset of the first instruction in the bytecode(optional)
            :type asmcode: str
            :return: the hex representation of the bytecode

            Example use::

                >>> EVMAsm.assemble_hex(  """PUSH1 0x60
                                           BLOCKHASH
                                           MSTORE
                                           PUSH1 0x2
                                           PUSH2 0x100
                                        """
                                     )
                ...
                "0x6060604052600261010"
        '''
        return '0x' + EVMAsm.assemble(asmcode, offset=offset).encode('hex')


# Exceptions...

class EVMException(Exception):
    pass


class ConcretizeStack(EVMException):
    '''
    Raised when a symbolic memory cell needs to be concretized.
    '''

    def __init__(self, pos, expression=None, policy='MINMAX'):
        self.message = "Concretizing evm stack item {}".format(pos)
        self.pos = pos
        self.expression = expression
        self.policy = policy


class Sha3(EVMException):
    def __init__(self, data):
        self.data = data

    def __reduce__(self):
        return (self.__class__, (self.data, ))


class StartTx(EVMException):
    ''' A new transaction is started '''
    pass


class EndTx(EVMException):
    ''' The current transaction ends'''
    def __init__(self, result, data=None):
        if result not in {None, 'TXERROR', 'REVERT', 'RETURN', 'THROW', 'STOP', 'SELFDESTRUCT'}:
            raise EVMException('Invalid end transaction result')
        if result is None and data is not None:
            raise EVMException('Invalid end transaction result/data')

        self.result = result
        self.data = data

    def is_rollback(self):
        if self.result in {'STOP', 'RETURN', 'SELFDESTRUCT'}:
            return False
        else:
            assert self.result in {'THROW', 'TXERROR', 'REVERT'}
            return True


class StackOverflow(EndTx):
    ''' Attemped to push more than 1024 items '''
    def __init__(self):
        super(StackOverflow, self).__init__('THROW')


class StackUnderflow(EndTx):
    ''' Attemped to popo from an empty stack '''
    def __init__(self):
        super(StackUnderflow, self).__init__('THROW')


class InvalidOpcode(EndTx):
    ''' Trying to execute invalid opcode '''
    def __init__(self):
        super(InvalidOpcode, self).__init__('THROW')


class NotEnoughGas(EndTx):
    ''' Not enough gas for operation '''
    def __init__(self):
        super(NotEnoughGas, self).__init__('THROW')


class Stop(EndTx):
    ''' Program reached a STOP instruction '''
    def __init__(self):
        super(Stop, self).__init__('STOP')


class Return(EndTx):
    ''' Program reached a RETURN instruction '''
    def __init__(self, data):
        super(Return, self).__init__('RETURN', data)


class Revert(EndTx):
    ''' Program reached a REVERT instruction '''
    def __init__(self, data):
        super(Revert, self).__init__('REVERT', data)


class SelfDestruct(EndTx):
    ''' Program reached a SELFDESTRUCT instruction '''
    def __init__(self):
        super(SelfDestruct, self).__init__('SELFDESTRUCT')


class TXError(EndTx):
    ''' A failed Transaction '''
    def __init__(self):
        super(TXError, self).__init__('TXERROR')

def concretized_args(**policies):
    """
    Make sure an EVM instruction has all of its arguments concretized according to
    provided policies.

    Example decoration:

        @concretized_args(size='ONE', address='')
        def LOG(self, address, size, *topics):
            ...

    The above will make sure that the |size| parameter to LOG is Concretized when symbolic
    according to the 'ONE' policy and concretize |address| with the default policy.

    :param policies: A kwargs list of argument names and their respective policies.
                         Provide None or '' as policy to use default.
    :return: A function decorator
    """
    def concretizer(func):
        @wraps(func)
        def wrapper(*args, **kwargs):
            spec = inspect.getargspec(func)
            for arg, policy in policies.items():
                assert arg in spec.args, "Concretizer argument not found in wrapped function."
                # index is 0-indexed, but ConcretizeStack is 1-indexed. However, this is correct
                # since implementation method is always a bound method (self is param 0)
                index = spec.args.index(arg)
                if issymbolic(args[index]):
                    if policy:
                        raise ConcretizeStack(index, policy=policy)
                    else:
                        raise ConcretizeStack(index)
            return func(*args, **kwargs)
        return wrapper
    return concretizer


class EVM(Eventful):
    '''Machine State. The machine state is defined as
        the tuple (g, pc, m, i, s) which are the gas available, the
        program counter pc , the memory contents, the active
        number of words in memory (counting continuously
        from position 0), and the stack contents. The memory
        contents are a series of zeroes of bitsize 256
    '''
    _published_events = {'evm_execute_instruction',
                         'evm_read_storage', 'evm_write_storage',
                         'evm_read_memory',
                         'evm_write_memory',
                         'evm_read_code',
                         'decode_instruction', 'execute_instruction', 'concrete_sha3', 'symbolic_sha3'}

    class transact(object):
        "Emulate PyProperty_Type() in Objects/descrobject.c"

        def __init__(self, pre=None, pos=None, doc=None):
            self._pre = pre
            self._pos = pos
            if doc is None and pre is not None:
                doc = pre.__doc__
            self.__doc__ = doc

        def __get__(self, obj, objtype=None):
            if obj is None:
                return self
            if self._pre is None:
                raise AttributeError("unreadable attribute")
            from types import MethodType

            #return different version depending on obj._pending_transaction
            def _pre_func(my_obj, *args, **kwargs):
                if my_obj._on_transaction:
                    my_obj._on_transaction = False
                    return self._pos(my_obj, *args, **kwargs)
                else:
                    my_obj._on_transaction = True
                    return self._pre(my_obj, *args, **kwargs)

            return MethodType(_pre_func, obj)

        def __set__(self, obj, value):
            raise AttributeError("can't set attribute")

        def __delete__(self, obj):
            raise AttributeError("can't delete attribute")

        def pos(self, pos):
            return type(self)(self._pre, pos)

    def __init__(self, constraints, address, origin, price, data, caller, value, bytecode, world=None, gas=1000000000, **kwargs):
        '''
        Builds a Ethereum Virtual Machine instance

        :param memory: the initial memory
        :param address: the address of the account which owns the code that is executing.
        :param origin: the sender address of the transaction that originated this execution. A 160-bit code used for identifying Accounts.
        :param price: the price of gas in the transaction that originated this execution.
        :param data: the byte array that is the input data to this execution
        :param caller: the address of the account which caused the code to be executing. A 160-bit code used for identifying Accounts
        :param value: the value, in Wei, passed to this account as part of the same procedure as execution. One Ether is defined as being 10**18 Wei
        :param bytecode: the byte array that is the machine code to be executed
        :param world: the EVMWorld object where the transaction is being executed
        :param gas: gas budget for this transaction

        '''
        super(EVM, self).__init__(**kwargs)
        if data is not None and not issymbolic(data):
            data_size = len(data)
            data_symbolic = constraints.new_array(index_bits=256, value_bits=8, index_max=data_size, name='DATA')
            data_symbolic[0:data_size] = data
            data = data_symbolic

        if bytecode is not None and not issymbolic(bytecode):
            bytecode_size = len(bytecode)
            bytecode_symbolic = constraints.new_array(index_bits=256, value_bits=8, index_max=bytecode_size, name='BYTECODE')
            bytecode_symbolic[0:bytecode_size] = bytecode
            bytecode = bytecode_symbolic

        if len(bytecode) == 0:
            raise EVMException("Need code")
        self._constraints = constraints
        self.memory = constraints.new_array(index_bits=256, value_bits=8, name='EMPTY_MEMORY')
        self.address = address
        self.origin = origin  # always an account with empty associated code
        self.caller = caller  # address of the account that is directly responsible for this execution
        self.data = data
        self.price = price  # This is gas price specified by the originating transaction
        self.value = value
        self._bytecode = bytecode
        self.suicides = set()
        self.logs = []
        #FIXME parse decode and mark invalid instructions
        #self.invalid = set()

        # Machine state
        self.pc = 0
        self.stack = []
        self._gas = gas
        self._world = world
        self._allocated = 0
        self._on_transaction = False  # for @transact

    @property
    def bytecode(self):
        return self._bytecode

    @property
    def constraints(self):
        return self._constraints

    @constraints.setter
    def constraints(self, constraints):
        self._constraints = constraints
        self.memory.constraints = constraints

    @property
    def gas(self):
        return self._gas

    def __getstate__(self):
        state = super(EVM, self).__getstate__()
        state['memory'] = self.memory
        state['world'] = self._world
        state['constraints'] = self.constraints
        state['address'] = self.address
        state['origin'] = self.origin
        state['caller'] = self.caller
        state['data'] = self.data
        state['price'] = self.price
        state['value'] = self.value
        state['bytecode'] = self._bytecode
        state['pc'] = self.pc
        state['stack'] = self.stack
        state['gas'] = self._gas
        state['allocated'] = self._allocated
        state['suicides'] = self.suicides
        state['logs'] = self.logs
        state['_on_transaction'] = self._on_transaction
        return state

    def __setstate__(self, state):
        self._on_transaction = state['_on_transaction']
        self._gas = state['gas']
        self.memory = state['memory']
        self.logs = state['logs']
        self._world = state['world']
        self.constraints = state['constraints']
        self.address = state['address']
        self.origin = state['origin']
        self.caller = state['caller']
        self.data = state['data']
        self.price = state['price']
        self.value = state['value']
        self._bytecode = state['bytecode']
        self.pc = state['pc']
        self.stack = state['stack']
        self._allocated = state['allocated']
        self.suicides = state['suicides']
        super(EVM, self).__setstate__(state)

    def _allocate(self, address):
        allocated = self.allocated

        GMEMORY = 3
        GQUADRATICMEMDENOM = 512  # 1 gas per 512 quadwords
        old_size = Operators.ZEXTEND(Operators.UDIV(ceil32(allocated), 32), 512)
        new_size = Operators.ZEXTEND(Operators.UDIV(ceil32(address), 32), 512)

        old_totalfee = old_size * GMEMORY + old_size * old_size // GQUADRATICMEMDENOM
        new_totalfee = new_size * GMEMORY + new_size * new_size // GQUADRATICMEMDENOM
        memfee = new_totalfee - old_totalfee

        flag = Operators.UGT(new_totalfee, old_totalfee)
        self._consume(Operators.ITEBV(512, flag, memfee, 0))

        self._allocated = Operators.ITEBV(512, flag, Operators.ZEXTEND(ceil32(address), 512), Operators.ZEXTEND(allocated, 512))

    @property
    def allocated(self):
        return self._allocated

    @property
    def world(self):
        return self._world

    @staticmethod
    def check256int(value):
        assert True

    def read_code(self, address, size=1):
        '''
            Read size byte from bytecode.
            If less than size bytes are available result will be pad with \x00
        '''
        assert address < len(self.bytecode)
        value = self.bytecode[address:address + size]
        if len(value) < size:
            value += '\x00' * (size - len(value))  # pad with null (spec)
        return value

    def disassemble(self):
        return EVMAsm.disassemble(self.bytecode)

    @property
    def PC(self):
        return self.pc

    @property
    def instruction(self):
        '''
            Current instruction pointed by self.pc
        '''
        # FIXME check if pc points to invalid instruction
        # if self.pc >= len(self.bytecode):
        #    return InvalidOpcode('Code out of range')
        # if self.pc in self.invalid:
        #    raise InvalidOpcode('Opcode inside a PUSH immediate')

        def getcode():
            bytecode = self.bytecode
            for pc in range(self.pc,len(bytecode)):
                yield chr(bytecode[pc].value)

            #for byte in self.bytecode[self.pc:]:
            #    yield chr(byte.value)
            while True:
                yield '\x00'
        return EVMAsm.disassemble_one(getcode())

    # auxiliar funcs
    # Stack related
    def _push(self, value):
        '''
                   ITEM0
                   ITEM1
                   ITEM2
             sp->  {empty}
        '''
        assert isinstance(value, (int, long)) or isinstance(value, BitVec) and value.size == 256
        if len(self.stack) >= 1024:
            raise StackOverflow()

        self.stack.append(value & TT256M1)

    def _pop(self):
        if len(self.stack) == 0:
            raise StackUnderflow()

        return self.stack.pop()

    def _consume(self, fee):
        self.constraints.add(Operators.UGE(fee, 0))
        #FIXME add configurable checks here
        if solver.can_be_true(self.constraints, self._gas < fee):
            self.constraints.add(Operators.UGT(fee, self.gas))
            logger.debug("Not enough gas for instruction")
            raise NotEnoughGas()
        self._gas -= fee

    def _indemnify(self, fee):
        self._gas += fee

    def _pop_arguments(self):
        #Get arguments (imm, pop)
        current = self.instruction
        arguments = []
        if self.instruction.has_operand:
            arguments.append(current.operand)
        for _ in range(current.pops):
            arguments.append(self._pop())

        # simplify stack arguments
        for i in range(len(arguments)):
            if isinstance(arguments[i], Expression):
                arguments[i] = simplify(arguments[i])
            if isinstance(arguments[i], Constant):
                arguments[i] = arguments[i].value
        return arguments

    def _push_arguments(self, arguments):
        #Immediate operands should not be pushed
        start = int(self.instruction.has_operand)
        for arg in reversed(arguments[start:]):
            self._push(arg)

    def _handler(self, *arguments):
        current = self.instruction
        implementation = getattr(self, current.semantics, None)
        if implementation is None:
            raise TerminateState("Instruction not implemented %s" % current.semantics, testcase=True)
        return implementation(*arguments)

    #Execute an instruction from current pc
    def execute(self):
        if issymbolic(self.pc):
            expression = self.pc

            def setstate(state, value):
                state.platform.current_vm.pc = value

            raise Concretize("Concretice PC",
                             expression=expression,
                             setstate=setstate,
                             policy='ALL')
        last_pc = self.pc
        current = self.instruction
        arguments = self._pop_arguments()

        if self._on_transaction is False:
            self._publish('will_decode_instruction', self.pc)
            #Consume some gas
            self._consume(current.fee)
            self._publish('will_execute_instruction', self.pc, current)
            self._publish('will_evm_execute_instruction', current, arguments)

        try:
            result = self._handler(*arguments)
            self._publish('did_evm_execute_instruction', current, arguments, result)
            self._publish('did_execute_instruction', last_pc, self.pc, current)
        except ConcretizeStack as ex:
            #Revert the stack and gas so it looks like before executing the instruction
            self._push_arguments(arguments)
            self._indemnify(current.fee)

            def setstate(state, value):
                self.stack[-ex.pos] = value

            raise Concretize("Concretice Stack Variable",
                             expression=self.stack[-ex.pos],
                             setstate=setstate,
                             policy=ex.policy)
        except StartTx:
            #Revert the stack and gas so it looks like before executing the instruction
            self._push_arguments(arguments)
            self._indemnify(current.fee)
            raise
        except EndTx:
            raise

        # Check result (push)
        if current.pushes > 1:
            assert len(result) == current.pushes
            for value in reversed(result):
                self._push(value)
        elif current.pushes == 1:
            self._push(result)
        else:
            assert current.pushes == 0
            assert result is None
        if not current.is_branch:
            #advance pc pointer
            self.pc += self.instruction.size

    def read_buffer(self, offset, size):
        if issymbolic(size):
            raise EVMException("Symbolic size not supported")

        if size==0:
            return ''

        self._allocate(offset + size)

        data_symbolic = self.constraints.new_array(index_bits=256, value_bits=8, index_max=size, name='BUFFER')
        for i in range(size):
            value = simplify(self._load(offset + i))
            data_symbolic[i] = value
        return data_symbolic

    def write_buffer(self, offset, data):
        self._allocate(offset + len(data))
        for i, c in enumerate(data):
            self._store(offset + i, Operators.ORD(c))

    def _load(self, offset):
        value = self.memory.get(offset, 0)
        self._publish('did_evm_read_memory', offset, value)
        return value

    def _store(self, offset, value):
        self.memory[offset] = value
        self._publish('did_evm_write_memory', offset, value)
    ############################################################################
    #INSTRUCTIONS

    def INVALID(self):
        '''Halts execution'''
        raise InvalidOpcode()

    ############################################################################
    # Stop and Arithmetic Operations
    # All arithmetic is modulo 256 unless otherwise noted.

    def STOP(self):
        ''' Halts execution '''
        raise EndTx('STOP')

    def ADD(self, a, b):
        ''' Addition operation '''
        return a + b

    def MUL(self, a, b):
        ''' Multiplication operation '''
        return a * b

    def SUB(self, a, b):
        ''' Subtraction operation '''
        return a - b

    def DIV(self, a, b):
        '''Integer division operation'''
        try:
            result = Operators.UDIV(a, b)
        except ZeroDivisionError:
            result = 0
        return Operators.ITEBV(256, b == 0, 0, result)

    def SDIV(self, a, b):
        '''Signed integer division operation (truncated)'''
        s0, s1 = to_signed(a), to_signed(b)
        try:
            result = (abs(s0) // abs(s1) * (-1 if s0 * s1 < 0 else 1))
        except ZeroDivisionError:
            result = 0
        return Operators.ITEBV(256, b == 0, 0, result)

    def MOD(self, a, b):
        '''Modulo remainder operation'''
        try:
            result = Operators.ITEBV(256, b == 0, 0, a % b)
        except ZeroDivisionError:
            result = 0
        return result

    def SMOD(self, a, b):
        '''Signed modulo remainder operation'''
        s0, s1 = to_signed(a), to_signed(b)
        sign = Operators.ITEBV(256, s0 < 0, -1, 1)
        try:
            result = abs(s0) % abs(s1) * sign
        except ZeroDivisionError:
            result = 0

        return Operators.ITEBV(256, s1 == 0, 0, result)

    def ADDMOD(self, a, b, c):
        '''Modulo addition operation'''
        try:
            result = Operators.ITEBV(256, c == 0, 0, (a + b) % c)
        except ZeroDivisionError:
            result = 0
        return result

    def MULMOD(self, a, b, c):
        '''Modulo addition operation'''
        try:
            result = Operators.ITEBV(256, c == 0, 0, (a * b) % c)
        except ZeroDivisionError:
            result = 0
        return result

    def EXP(self, base, exponent):
        '''
            Exponential operation
            The zero-th power of zero 0^0 is defined to be one
        '''
        # fixme integer bitvec
        EXP_SUPPLEMENTAL_GAS = 50   # cost of EXP exponent per byte

        def nbytes(e):
            for i in range(32):
                if e >> (i * 8) == 0:
                    return i
            return 32
        self._consume(EXP_SUPPLEMENTAL_GAS * nbytes(exponent))
        return pow(base, exponent, TT256)

    def SIGNEXTEND(self, size, value):
        '''Extend length of two's complement signed integer'''
        # FIXME maybe use Operators.SEXTEND
        testbit = Operators.ITEBV(256, size <= 31, size * 8 + 7, 257)
        result1 = (value | (TT256 - (1 << testbit)))
        result2 = (value & ((1 << testbit) - 1))
        result = Operators.ITEBV(256, (value & (1 << testbit)) != 0, result1, result2)
        return Operators.ITEBV(256, size <= 31, result, value)

    ############################################################################
    # Comparison & Bitwise Logic Operations
    def LT(self, a, b):
        '''Less-than comparision'''
        return Operators.ITEBV(256, Operators.ULT(a, b), 1, 0)

    def GT(self, a, b):
        '''Greater-than comparision'''
        return Operators.ITEBV(256, Operators.UGT(a, b), 1, 0)

    def SLT(self, a, b):
        '''Signed less-than comparision'''
        # http://gavwood.com/paper.pdf
        s0, s1 = to_signed(a), to_signed(b)
        return Operators.ITEBV(256, s0 < s1, 1, 0)

    def SGT(self, a, b):
        '''Signed greater-than comparision'''
        # http://gavwood.com/paper.pdf
        s0, s1 = to_signed(a), to_signed(b)
        return Operators.ITEBV(256, s0 > s1, 1, 0)

    def EQ(self, a, b):
        '''Equality comparision'''
        return Operators.ITEBV(256, a == b, 1, 0)

    def ISZERO(self, a):
        '''Simple not operator'''
        return Operators.ITEBV(256, a == 0, 1, 0)

    def AND(self, a, b):
        '''Bitwise AND operation'''
        return a & b

    def OR(self, a, b):
        '''Bitwise OR operation'''
        return a | b

    def XOR(self, a, b):
        '''Bitwise XOR operation'''
        return a ^ b

    def NOT(self, a):
        '''Bitwise NOT operation'''
        return ~a

    def BYTE(self, offset, value):
        '''Retrieve single byte from word'''
        offset = Operators.ITEBV(256, offset < 32, (31 - offset) * 8, 256)
        return Operators.ZEXTEND(Operators.EXTRACT(value, offset, 8), 256)

    def SHA3(self, start, size):
        '''Compute Keccak-256 hash'''
        GSHA3WORD = 6         # Cost of SHA3 per word
        # read memory from start to end
        # calculate hash on it/ maybe remember in some structure where that hash came from
        # http://gavwood.com/paper.pdf
        if size:
            self._consume(GSHA3WORD * (ceil32(size) // 32))
        data = self.read_buffer(start, size)

        try:
            concrete_data = []
            for i in range(len(data)):
                try:
                    concrete_data.append(chr(simplify(data[i]).value))
                except:
                    pass
                    #simplify by solving. probably means that we need another simplification
                    s = solver.get_all_values(self.constraints, data, 2)
                    logger.debug("Simplifying by solving")  # :(
                    if len(s) == 1:
                        concrete_data.append(s[0])

            data = ''.join(concrete_data)
        except:

            pass
        if any(map(issymbolic, data)):
            return self.world.HASH(data)
        else:
            buf = ''.join(data)
            value = sha3.keccak_256(buf).hexdigest()
            value = int('0x'+value, 0)
            self._publish('on_concrete_sha3', buf, value)
            logger.info("Found a concrete SHA3 example %r -> %x", buf, value)
            return value

    ############################################################################
    # Environmental Information
    def ADDRESS(self):
        '''Get address of currently executing account'''
        return self.address

    def BALANCE(self, account):
        '''Get balance of the given account'''
        BALANCE_SUPPLEMENTAL_GAS = 380
        self._consume(BALANCE_SUPPLEMENTAL_GAS)
        return self.world.get_balance(account)

    def ORIGIN(self):
        '''Get execution origination address'''
        return self.origin

    def CALLER(self):
        '''Get caller address'''
        return Operators.ZEXTEND(self.caller, 256)

    def CALLVALUE(self):
        '''Get deposited value by the instruction/transaction responsible for this execution'''
        return self.value

    def CALLDATALOAD(self, offset):
        '''Get input data of current environment'''
        bytes = []
        for i in range(32):
            bytes.append(simplify(self.data.get(offset+i, 0)))
        value = Operators.CONCAT(256, *bytes)
        return value

    def CALLDATASIZE(self):
        '''Get size of input data in current environment'''
        return len(self.data)

    def CALLDATACOPY(self, mem_offset, data_offset, size):
        '''Copy input data in current environment to memory'''
        GCOPY = 3             # cost to copy one 32 byte word
        self._consume(GCOPY * ceil32(size) // 32)

        if issymbolic(size):
            raise ConcretizeStack(3, policy='SAMPLE')

        self._allocate(mem_offset + size)
        for i in range(size):
            c = Operators.ITEBV(8, data_offset + i < len(self.data), Operators.ORD(self.data[data_offset + i]), 0)
            self._store(mem_offset + i, c)

    def CODESIZE(self):
        '''Get size of code running in current environment'''
        return len(self.bytecode)

    @concretized_args(size='')
    def CODECOPY(self, mem_offset, code_offset, size):
        '''Copy code running in current environment to memory'''
        if issymbolic(size):
            max_size = solver.max(self.constraints, size)
        else:
            max_size = size

<<<<<<< HEAD
        for i in range(max_size):
            if not issymbolic(code_offset + i):
                if code_offset + i >= len(self.bytecode):
                    value = 0
                else:
                    value = Operators.ORD(self.bytecode[code_offset + i])
=======
        for i in range(size):
            if code_offset + i >= len(self.bytecode):
                self._store(mem_offset + i, 0)
>>>>>>> a21c8b60
            else:
                value = Operators.ITEBV(256, code_offset+i >= len(self.bytecode), 0, Operators.ORD(self.bytecode[code_offset + i]))
            self._store(mem_offset + i, value)
        self._publish('did_evm_read_code', code_offset, size)

    def GASPRICE(self):
        '''Get price of gas in current environment'''
        return self.price

    def EXTCODESIZE(self, account):
        '''Get size of an account's code'''
        return len(self.world.get_code(account))

    def EXTCODECOPY(self, account, address, offset, size):
        '''Copy an account's code to memory'''
        extbytecode = self.world.get_code(account)
        GCOPY = 3             # cost to copy one 32 byte word
        self._consume(GCOPY * ceil32(len(extbytecode)) // 32)

        self._allocate(address + size)

        for i in range(size):
            if offset + i < len(extbytecode):
                self._store(address + i, extbytecode[offset + i])
            else:
                self._store(address + i, 0)

    ############################################################################
    # Block Information
    def BLOCKHASH(self, a):
        '''Get the hash of one of the 256 most recent complete blocks'''

        # We are not maintaining an actual -block-chain- so we just generate
        # some hashes for each virtual block
        value = sha3.keccak_256(repr(a) + 'NONCE').hexdigest()
        value = int('0x' + value, 0)

        # 0 is left on the stack if the looked for block number is greater than the current block number
        # or more than 256 blocks behind the current block.
        value = Operators.ITEBV(256, Operators.OR(a > self.world.block_number(), a < max(0, self.world.block_number()-256)), 0, value)
        return value

    def COINBASE(self):
        '''Get the block's beneficiary address'''
        return self.world.block_coinbase()

    def TIMESTAMP(self):
        '''Get the block's timestamp'''
        return self.world.block_timestamp()

    def NUMBER(self):
        '''Get the block's number'''
        return self.world.block_number()

    def DIFFICULTY(self):
        '''Get the block's difficulty'''
        return self.world.block_difficulty()

    def GASLIMIT(self):
        '''Get the block's gas limit'''
        return self.world.block_gaslimit()

    ############################################################################
    # Stack, Memory, Storage and Flow Operations
    def POP(self, a):
        '''Remove item from stack'''
        # Items are automatically removed from stack
        # by the instruction dispatcher
        pass

    def MLOAD(self, address):
        '''Load word from memory'''
        self._allocate(address+32)
        value = self.memory.read_BE(address, 32)
        value = simplify(value)
        self._publish('did_evm_read_memory', address, value)
        return value

    def MSTORE(self, address, value):
        '''Save word to memory'''
        self._allocate(address+32)
        self.memory.write_BE(address, value, 32)

    def MSTORE8(self, address, value):
        '''Save byte to memory'''
        self._allocate(address)
        self._store(address,  Operators.EXTRACT(value, 0, 8))

    def SLOAD(self, offset):
        '''Load word from storage'''
        self._publish('will_evm_read_storage', offset)
        value = self.world.get_storage_data(self.address, offset)
        self._publish('did_evm_read_storage', offset, value)
        return value

    def SSTORE(self, offset, value):
        '''Save word to storage'''
        self._publish('will_evm_write_storage', offset, value)
        self.world.set_storage_data(self.address, offset, value)
        self._publish('did_evm_write_storage', offset, value)

    def JUMP(self, dest):
        '''Alter the program counter'''
        self.pc = dest
        # TODO check for JUMPDEST on next iter?

    def JUMPI(self, dest, cond):
        '''Conditionally alter the program counter'''
        self.pc = Operators.ITEBV(256, cond != 0, dest, self.pc + self.instruction.size)

    def GETPC(self):
        '''Get the value of the program counter prior to the increment'''
        return self.pc

    def MSIZE(self):
        '''Get the size of active memory in bytes'''
        return self._allocated 

    def GAS(self):
        '''Get the amount of available gas, including the corresponding reduction the amount of available gas'''
        #fixme calculate gas consumption
        return self._gas

    def JUMPDEST(self):
        '''Mark a valid destination for jumps'''

    ############################################################################
    # Push Operations
    def PUSH(self, value):
        '''Place 1 to 32 bytes item on stack'''
        return value

    ############################################################################
    # Duplication Operations
    def DUP(self, *operands):
        '''Duplicate stack item'''
        return (operands[-1],) + operands

    ############################################################################
    # Exchange Operations
    def SWAP(self, *operands):
        '''Exchange 1st and 2nd stack items'''
        a = operands[0]
        b = operands[-1]
        return (b,) + operands[1:-1] + (a,)

    ############################################################################
    # Logging Operations
    @concretized_args(size='ONE')
    def LOG(self, address, size, *topics):

        memlog = self.read_buffer(address, size)
        self.world.log(memlog, topic, data)

    ############################################################################
    # System operations
    def CREATE(self, value, offset, size):
        '''Create a new account with associated code'''
        self.world.start_transaction('CREATE',
                               address,
                               origin=self.origin,
                               price=self.price,
                               data=self.read_buffer(in_offset, in_size),
                               caller=self.address,
                               value=value,
                               gas=self.gas)
        raise StartTx()

    @transact
    def CALL(self, gas, address, value, in_offset, in_size, out_offset, out_size):
        '''Message-call into an account'''

        if issymbolic(in_offset):
            raise ConcretizeStack(4, policy='SAMPLED')
        if issymbolic(in_size):
            raise ConcretizeStack(5, policy='SAMPLED')

        self.world.start_transaction('CALL',
                                     address,
                                     origin=self.origin,
                                     price=self.price,
                                     data=self.read_buffer(in_offset, in_size),
                                     caller=self.address,
                                     value=value,
                                     gas=self.gas)
        raise StartTx()

    @CALL.pos
    def CALL(self, gas, address, value, in_offset, in_size, out_offset, out_size):
        data = self.world.current_transaction.return_data

        if data is not None:
            data_size = len(data)
            size = Operators.ITEBV(256, Operators.ULT(out_size, data_size), out_size, data_size)
            self.current_vm.write_buffer(out_offset, data[:size])

        return self.world.last_transaction.return_value

    def CALLCODE(self, gas, to, value, in_offset, in_size, out_offset, out_size):
        '''Message-call into this account with alternative account's code'''
        raise NotImplemented

    def RETURN(self, offset, size):
        '''Halt execution returning output data'''
        data = self.read_buffer(offset, size)
        raise EndTx('RETURN', data)

    def DELEGATECALL(self, gas, to, in_offset, in_size, out_offset, out_size):
        '''Message-call into this account with an alternative account's code, but persisting into this account with an alternative account's code'''
        raise NotImplemented

    def REVERT(self, offset, size):
        data = self.read_buffer(offset, size)
        self.world.send_funds(self.address, self.caller, self.value)
        #FIXME return remaining gas
        raise EndTx('REVERT', data)

    def THROW(self):
        #revert balance on CALL fail
        self.send_funds(self.current_vm.address, self.current_vm.caller, self.current_vm.value)
        raise EndTx('THROW')

    def SELFDESTRUCT(self, recipient):
        '''Halt execution and register account for later deletion'''
        #This may create a user account
        recipient = Operators.EXTRACT(recipient, 0, 160)
        address = self.address

        #FIXME for on the known addresses
        if issymbolic(recipient):
            logger.info("Symbolic recipient on self destruct")
            recipient = solver.get_value(self.constraints, recipient) 
            
        if recipient not in self.world:
            self.world.create_account(address=recipient, balance=0, code='', storage=None)

        self.world.send_funds(address, recipient, self.world.get_balance(address))
        self.world.delete_account(address)

        raise EndTx('SELFDESTRUCT')

    def __str__(self):
        def hexdump(src, length=16):
            FILTER = ''.join([(len(repr(chr(x))) == 3) and chr(x) or '.' for x in range(256)])
            lines = []
            for c in xrange(0, len(src), length):
                chars = src[c:c + length]

                def p(x):
                    if issymbolic(x):
                        return '??'
                    else:
                        return "%02x" % x
                hex = ' '.join([p(x) for x in chars])

                def p1(x):
                    if issymbolic(x):
                        return '.'
                    else:
                        return "%s" % ((x <= 127 and FILTER[x]) or '.')

                printable = ''.join([p1(x) for x in chars])
                lines.append("%04x  %-*s  %s" % (c, length * 3, hex, printable))
            return lines

        '''
        #FIXME
        m = []
        if len(self.memory._memory.keys()):
            for i in range(max([0] + self.memory._memory.keys()) + 1):
                c = self.memory.read(i, 1)[0]
                m.append(c)

        hd = hexdump(m)
        '''
        hd = ''  # str(self.memory)
        result = ['-' * 147]
        if issymbolic(self.pc):
            result.append('<Symbolic PC>')

        else:
            result.append('0x%04x: %s %s %s\n' % (self.pc, self.instruction.name, self.instruction.has_operand and '0x%x' %
                                                  self.instruction.operand or '', self.instruction.description))

        result.append('Stack                                                                      Memory')
        sp = 0
        for i in list(reversed(self.stack))[:10]:
            r = ''
            if issymbolic(i):
                r = '%s %r' % (sp == 0 and 'top> ' or '     ', i)
            else:
                r = '%s 0x%064x' % (sp == 0 and 'top> ' or '     ', i)
            sp += 1

            h = ''
            try:
                h = hd[sp - 1]
            except BaseException:
                pass
            r += ' ' * (75 - len(r)) + h
            result.append(r)

        for i in range(sp, len(hd)):
            r = ' ' * 75 + hd[i]
            result.append(r)

        result = [hex(self.address) + ": " + x for x in result]
        return '\n'.join(result)

################################################################################
################################################################################
################################################################################
################################################################################


class EVMWorld(Platform):
    _published_events = {'evm_read_storage', 'evm_write_storage', 'evm_read_code',
                         'decode_instruction', 'execute_instruction', 'concrete_sha3', 'symbolic_sha3'}

    def __init__(self, constraints, storage=None, **kwargs):
        super(EVMWorld, self).__init__(path="NOPATH", **kwargs)
        self._world_state = {} if storage is None else storage
        self._constraints = constraints
        self._callstack = []
        self._deleted_accounts = []
        self._logs = list()
        self._sha3 = {}
        self._pending_transaction = None
        self._transactions = list()

    def __getstate__(self):
        state = super(EVMWorld, self).__getstate__()
        state['sha3'] = self._sha3
        state['pending_transaction'] = self._pending_transaction
        state['logs'] = self._logs
        state['world_state'] = self._world_state
        state['constraints'] = self._constraints
        state['callstack'] = self._callstack
        state['deleted_accounts'] = self._deleted_accounts
        state['transactions'] = self._transactions
        return state

    def __setstate__(self, state):
        super(EVMWorld, self).__setstate__(state)
        self._constraints = state['constraints']
        self._sha3 = state['sha3']
        self._pending_transaction = state['pending_transaction']
        self._world_state = state['world_state']
        self._deleted_accounts = state['deleted_accounts']
        self._logs = state['logs']
        self._callstack = state['callstack']
        self._transactions = state['transactions']
        self._do_events()

    def _do_events(self):
        if self.current_vm is not None:
            self.forward_events_from(self.current_vm)
            self.subscribe('on_concrete_sha3', self._concrete_sha3_callback)

    def _concrete_sha3_callback(self, buf, value):
        if buf in self._sha3:
            assert self._sha3[buf] == value
        self._sha3[buf] = value

    @property
    def world_state(self):
        return self._world_state

    def __getitem__(self, index):
        assert isinstance(index, (int,long))
        return self.world_state[index]

    def __contains__(self, key):
        assert not issymbolic(key), "Symbolic address not supported"
        return key in self.accounts

    def __str__(self):
        return "WORLD:" + str(self._world_state)
        
    @property
    def logs(self):
        return self._logs

    @property
    def deleted_accounts(self):
        return self._deleted_accounts

    @property
    def constraints(self):
        return self._constraints

    @property
    def transactions(self):
        return self._transactions

    def _open_transaction(self, sort, address, origin, price, data, caller, value):
        tx = Transaction(sort, address, origin, price, data, caller, value, depth=self.depth+1)

        if sort == 'CREATE':
            bytecode = data
            data = None
        else:
            data = data
            bytecode = self.get_code(address)

        #self._push_vm(address, origin, price, data, caller, value, bytecode)
        vm = EVM(self._constraints, address, origin, price, data, caller, value, bytecode, world=self)

        if self.depth == 1024:
            #FIXME this should just close the tx
            raise TerminateState("Maximum call depth limit is reached", testcase=True)

        self._callstack.append((tx, self.logs, self.deleted_accounts, copy.copy(self.world_state[vm.address]['storage']), vm))

        # self.forward_events_from(self.current)
        self._do_events()

    def _close_transaction(self, result, data=None, rollback=False):
        #self._pop_vm(rollback)
        tx, logs, deleted_accounts, account_storage, vm = self._callstack.pop()
        assert self.constraints == vm.constraints
        #seth constraints to the constraints gathered in the last vm
        self.constraints = vm.constraints

        if rollback:
            for address, account in self._deleted_accounts:
                self.world_state[address] = account
            self.world_state[vm.address]['storage'] = account_storage
            self._deleted_accounts = self._deleted_accounts
            self._logs = logs

        tx.set_result(result, data)
        self._transactions.append(tx)

    @property
    def all_transactions(self):
        return tuple(self._transactions)

    @property
    def last_transaction(self):
        ''' Last completed transaction '''
        if self._transactions:
            return self._transactions[-1]

    @property
    def last_human_transaction(self):
        for tx in reversed(self._transactions):
            if tx.depth==0:
                return tx
        
    @constraints.setter
    def constraints(self, constraints):
        self._constraints = constraints
        if self.current_vm:
            self.current_vm.constraints = constraints

    @property
    def current_vm(self):
        """ current vm """
        try:
            _, _, _, _, vm = self._callstack[-1]
            return vm
        except IndexError:
            return None

    @property
    def current_transaction(self):
        """ current tx """
        try:
            tx, _, _, _, _ = self._callstack[-1]
            return tx
        except IndexError:
            return None

    @property
    def accounts(self):
        return self.world_state.keys()

    @property
    def normal_accounts(self):
        accs = []
        for address in self.accounts:
            if len(self.get_code(address)) == 0:
                accs.append(address)
        return accs

    @property
    def contract_accounts(self):
        accs = []
        for address in self.accounts:
            if len(self.get_code(address)) > 0:
                accs.append(address)
        return accs

    @property
    def deleted_accounts(self):
        return self._deleted_accounts

    def delete_account(self, address):
        if address in self.world_state:
            deleted_account = (address, self.world_state[address])
            del self.world_state[address]
            self._deleted_accounts.append(deleted_account)

    def set_storage_data(self, address, offset, value):
        self.world_state[address]['storage'][offset] = value

    def get_storage_data(self, address, offset):
        value = self.world_state[address]['storage'].get(offset, 0)
        value = simplify(value)
        return simplify(value)

    def get_storage_items(self, address):
        storage = self.world_state[address]['storage']
        items = []
        array = storage.array
        while not isinstance(array, ArrayVariable):
            items.append((array.index, array.value))
            array = array.array
        return items

    def has_storage(self, address):
        #FIXME keep a variable that records if something(!=0) has been written
        return True  # len(self.world_state[address]['storage'].items()) != 0

    def get_storage(self, address):
        return self.world_state[address]['storage']

    def set_balance(self, address, value):
        self.world_state[int(address)]['balance'] = value

    def get_balance(self, address):
        if address not in self.world_state:
            return 0
        return self.world_state[address]['balance']

    def add_to_balance(self, address, value):
        assert address in self.world_state
        self.world_state[address]['balance'] += value

    def send_funds(self, sender, recipient, value):
        self.world_state[sender]['balance'] -= value
        self.world_state[recipient]['balance'] += value

    def get_code(self, address):
        if address not in self.world_state:
            return ''
        return self.world_state[address]['code']

    def set_code(self, address, data):
        if self.world_state[address]['code']:
            raise EVMException("Code already set")
        '''
        if issymbolic(data):
            size = len(data)
            constant_data = []
            for i in range(size):
                c = simplify(data[i])
                if not isinstance(c, Constant):
                    raise Exception('Setting symbolic bytecode code')
                constant_data.append(chr(c.value))
            data = constant_data
        '''
        self.world_state[address]['code'] = data

    def has_code(self, address):
        return len(self.world_state[address]['code']) > 0

    def log(self, address, topic, data):
        self._logs.append(EVMLog(address, data, topics))
        logger.info('LOG %r %r', memlog, topics)

    def log_storage(self, addr):
        pass

    def add_refund(self, value):
        pass

    def block_prevhash(self):
        return 0

    def block_coinbase(self):
        return 0

    def block_timestamp(self):
        return 0

    def block_number(self):
        return 0

    def block_difficulty(self):
        return 0

    def block_gaslimit(self):
        return 0

    def tx_origin(self):
        return self.current_vm.origin

    def tx_gasprice(self):
        return 0

    # CALLSTACK
    def _push_vm(self, address, origin, price, data, caller, value, bytecode):
        vm = EVM(self._constraints, address, origin, price, data, caller, value, bytecode, world=self)

        if self.depth == 1024:
            #FIXME this should just close the tx
            raise TerminateState("Maximum call depth limit is reached", testcase=True)

        self._callstack.append((self.logs, self.deleted_accounts, copy.copy(self.world_state[vm.address]['storage']), vm))

        # self.forward_events_from(self.current)
        self._do_events()

    def _pop_vm(self, rollback=False):
        logs, deleted_accounts, account_storage, vm = self._callstack.pop()
        assert self.constraints == vm.constraints
        if self.current:
            self.current_vm.constraints = vm.constraints

        if rollback:
            for address, account in self._deleted_accounts:
                self.world_state[address] = account
            self.world_state[vm.address]['storage'] = account_storage
            self._deleted_accounts = self._deleted_accounts
            self._logs = logs

        return vm

    @property
    def depth(self):
        return len(self._callstack)

    def new_address(self):
        ''' create a fresh 160bit address '''
        new_address = random.randint(100, pow(2, 160))
        if new_address in self:
            return self.new_address()
        return new_address

    def execute(self):
        try:
            self._process_pending_transaction()
            if self.current_vm is None:
                raise TerminateState("Trying to execute an empty transaction", testcase=False)
            self.current_vm.execute()
        except StartTx:
            pass
        except EndTx as ex:
            self._close_transaction(ex.result, ex.data, rollback=ex.is_rollback())
            if self.depth == 0:
                raise TerminateState(ex.result, testcase=True)

    def run(self):
        while True:
            self.execute()

    def create_account(self, address=None, balance=0, code='', storage=None, nonce=0):
        ''' code is the runtime code '''
        storage = {} if storage is None else storage

        if address is None:
            address = self.new_address()
        assert address not in self.accounts, 'The account already exists'
        self._world_state[address] = {}
        self._world_state[address]['nonce'] = 0
        self._world_state[address]['balance'] = balance
        self._world_state[address]['storage'] = storage
        self._world_state[address]['code'] = code

        return address

    def create_contract(self, origin=None, price=0, address=None, caller=None, balance=0, init=None):
        '''
        The way that the Solidity compiler expects the constructor arguments to
        be passed is by appending the arguments to the byte code produced by the
        Solidity compiler. The arguments are formatted as defined in the Ethereum
        ABI2. The arguments are then copied from the init byte array to the EVM
        memory through the CODECOPY opcode with appropriate values on the stack.
        This is done when the byte code in the init byte array is actually run
        on the network.
        '''
        address = self.create_account(address, 0)
        self.start_transaction('CREATE', address, origin, price, init, caller, balance)
        self._process_pending_transaction()

        return address

    def transaction(self, address, origin=None, price=0, data='', caller=None, value=0):
        self.start_transaction('CALL', address, origin=origin, price=price, data=data, caller=caller, value=value)
        self._process_pending_transaction()

    def start_transaction(self, sort, address, origin=None, price=0, data=None, caller=None, value=0, gas=2300):
        ''' Initiate a transaction
            :param sort: the type of transaction. CREATE or CALL
            :param address: the address of the account which owns the code that is executing.
            :param origin: the sender address of the transaction that originated this execution. A 160-bit code used for identifying Accounts.
            :param price: the price of gas in the transaction that originated this execution.
            :param data: the byte array that is the input data to this execution
            :param caller: the address of the account which caused the code to be executing. A 160-bit code used for identifying Accounts
            :param value: the value, in Wei, passed to this account as part of the same procedure as execution. One Ether is defined as being 10**18 Wei.
            :param bytecode: the byte array that is the machine code to be executed.
            :param gas: gas budget for this transaction.

        '''
        assert self._pending_transaction is None, "Already started tx" 

        if sort not in {'CALL', 'CREATE'}:
            raise EVMException('Type of transaction not supported')
        if issymbolic(address):
            raise EVMException("Symbolic target address not supported yet. (need to fork on all available addresses)")
        if issymbolic(origin):
            raise EVMException("Symbolic origin address not supported yet.")
        if issymbolic(caller):
            raise EVMException("Symbolic caller address not supported yet.")

        if caller is None:
            caller = origin
        if origin is None:
            origin = caller

        if address not in self.accounts or\
           caller not in self.accounts or \
           origin not in self.accounts:
            raise EVMException('Account does not exist')

        if sort == 'CALL':
            #FIXME should len(bytecode)>0 ?
            bytecode = self.get_code(address)
        else:
            bytecode = data
            data = None

        self._pending_transaction = PendingTransaction(sort, address, origin, price, data, caller, value, bytecode, gas)

    def _process_pending_transaction(self):

        if self._pending_transaction is None:
            return
        ty, address, origin, price, data, caller, value, bytecode, gas = self._pending_transaction


        # discarding absurd amount of ether (no ether overflow)
        src_balance = self.get_balance(caller)

        failed = False

        if self.depth > 1024:
            failed = True

        if not failed:
            enough_balance = src_balance >= value
            if issymbolic(enough_balance):
                self.constraints.add(src_balance + value >= src_balance)
                enough_balance_solutions = solver.get_all_values(self._constraints, enough_balance)

                if set(enough_balance_solutions) == set([True, False]):
                    raise Concretize('Forking on available funds',
                                     expression=src_balance < value,
                                     setstate=lambda a, b: None,
                                     policy='ALL')

                if set(enough_balance_solutions) == set([False]):
                    failed = True
            else:
                if not enough_balance:
                    failed = True

        #processed
        self._pending_transaction = None

        #Here we have enough funds and room in the callstack
        self.send_funds(caller, address, value)


        if ty == 'CREATE':
            data = bytecode
        self._open_transaction(ty, address, origin, price, data, caller, value)

        if failed:
            raise EndTx('TXERROR')

    def HASH(self, data):

        def compare_buffers(a, b):
            if len(a) != len(b):
                return False
            cond = True
            for i in range(len(a)):
                cond = Operators.AND(a[i] == b[i], cond)
                if cond is False:
                    return False
            return cond

        assert any(map(issymbolic, data))
        logger.info("SHA3 Searching over %d known hashes", len(self._sha3))
        logger.info("SHA3 TODO save this state for future explorations with more known hashes")
        # Broadcast the signal
        self._publish('on_symbolic_sha3', data, self._sha3.items())

        results = []

        # If know_hashes is true then there is a _known_ solution for the hash
        known_hashes = False
        for key, value in self._sha3.items():
            assert not any(map(issymbolic, key))
            cond = compare_buffers(key, data)
            if solver.can_be_true(self._constraints, cond):
                results.append((cond, value))
                known_hashes = Operators.OR(cond, known_hashes)
        # results contains all the possible and known solutions

        # If known_hashes can be False then data can take at least one concrete
        # value of which we do not know a hash for.

        # Calculate the sha3 of one extra example solution and add this as a
        # potential result
        # This is an incomplete result:
        # Intead of choosing one single extra concrete solution we should save
        # the state and when a new sha3 example is found load it back and try
        # the new concretization for sha3.

        with self._constraints as temp_cs:
            if solver.can_be_true(temp_cs, Operators.NOT(known_hashes)):
                temp_cs.add(Operators.NOT(known_hashes))
                # a_buffer is different from all strings we know a hash for
                a_buffer = solver.get_value(temp_cs, data)
                cond = compare_buffers(a_buffer, data)
                # Get the sha3 for a_buffer
                a_value = int(sha3.keccak_256(a_buffer).hexdigest(), 16)
                # add the new sha3 pair to the known_hashes and result
                self._publish('on_concrete_sha3', a_buffer, a_value)
                results.append((cond, a_value))
                known_hashes = Operators.OR(cond, known_hashes)

        if solver.can_be_true(self._constraints, known_hashes):
            self._constraints.add(known_hashes)
            value = 0  # never used
            for cond, sha in results:
                value = Operators.ITEBV(256, cond, sha, value)
        else:
            raise TerminateState("Unknown hash")

        return value<|MERGE_RESOLUTION|>--- conflicted
+++ resolved
@@ -1537,28 +1537,19 @@
         '''Get size of code running in current environment'''
         return len(self.bytecode)
 
-    @concretized_args(size='')
     def CODECOPY(self, mem_offset, code_offset, size):
         '''Copy code running in current environment to memory'''
-        if issymbolic(size):
-            max_size = solver.max(self.constraints, size)
-        else:
-            max_size = size
-
-<<<<<<< HEAD
-        for i in range(max_size):
-            if not issymbolic(code_offset + i):
-                if code_offset + i >= len(self.bytecode):
-                    value = 0
-                else:
-                    value = Operators.ORD(self.bytecode[code_offset + i])
-=======
-        for i in range(size):
-            if code_offset + i >= len(self.bytecode):
-                self._store(mem_offset + i, 0)
->>>>>>> a21c8b60
-            else:
-                value = Operators.ITEBV(256, code_offset+i >= len(self.bytecode), 0, Operators.ORD(self.bytecode[code_offset + i]))
+
+        self._allocate(mem_offset + size)
+
+       if issymbolic(size):
+             max_size = solver.max(self.constraints, size)
+         else:
+             max_size = size
+
+       for i in range(max_size):
+            default = Operators.ITEBV(256, i < size, 0, self._load(mem_offset + i))
+            value = Operators.ITEBV(256, code_offset+i >= len(self.bytecode), default, self.bytecode[code_offset + i])
             self._store(mem_offset + i, value)
         self._publish('did_evm_read_code', code_offset, size)
 
