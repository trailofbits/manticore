--- conflicted
+++ resolved
@@ -1317,13 +1317,8 @@
             if isinstance(simplified, Constant):
                 concrete_data.append(simplified.value)
             else:
-<<<<<<< HEAD
                 # simplify by solving. probably means that we need to improve simplification
-                solutions = solver.get_all_values(self.constraints, simplified, 2, silent=True)
-=======
-                #simplify by solving. probably means that we need to improve simplification
-                solutions = Z3Solver().get_all_values(self.constraints, simplified, 2, silent=True)
->>>>>>> cb5d4167
+                solutions = Z3Solver.instance().get_all_values(self.constraints, simplified, 2, silent=True)
                 if len(solutions) != 1:
                     break
                 concrete_data.append(solutions[0])
