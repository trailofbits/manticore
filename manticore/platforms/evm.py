''' Symbolic EVM implementation based on the yellow paper: http://gavwood.com/paper.pdf '''
import binascii
import random
import copy
import inspect
from functools import wraps
from ..utils.helpers import issymbolic, get_taints, taint_with, istainted
from ..platforms.platform import *
from ..core.smtlib import solver, BitVec, Array, Operators, Constant, ArrayVariable, BitVecConstant, translate_to_smtlib
from ..core.state import Concretize, TerminateState
from ..utils.event import Eventful
from ..utils.rlp import rlp_encode
from ..core.smtlib.visitors import simplify
import pyevmasm as EVMAsm
import logging
from collections import namedtuple
import sha3
if not hasattr(sha3, 'keccak_256'):
    # some installs of pysha3 collide with Python3's internal sha3 implementation
    # so manually import it:
    import _pysha3 as sha3

logger = logging.getLogger(__name__)

#fixme make it global using this https://docs.python.org/3/library/configparser.html
#and save it at the workspace so results are reproducible
config = namedtuple("config", "out_of_gas")
config.out_of_gas = None  # 0: default not enough gas, 1 default to always enough gas, 2: for on both

# Auxiliary constants and functions
TT256 = 2 ** 256
TT256M1 = 2 ** 256 - 1
MASK160 = 2 ** 160 - 1
TT255 = 2 ** 255
TOOHIGHMEM = 0x1000

#FIXME. We should just use a Transaction() for this
PendingTransaction = namedtuple("PendingTransaction", ['type', 'address', 'price', 'data', 'caller', 'value', 'gas'])
EVMLog = namedtuple("EVMLog", ['address', 'memlog', 'topics'])


def ceil32(x):
    size = 256
    if isinstance(x, BitVec):
        size = x.size
    return Operators.ITEBV(size, Operators.UREM(x, 32) == 0, x, x + 32 - Operators.UREM(x, 32))


def to_signed(i):
    return Operators.ITEBV(256, i < TT255, i, i - TT256)


class Transaction(object):
    __slots__ = '_sort', 'address', 'price', 'data', 'caller', 'value', 'depth', '_return_data', '_result', 'gas'

    def __init__(self, sort, address, price, data, caller, value, gas=0, depth=None, result=None, return_data=None):
        self.sort = sort
        self.address = address
        self.price = price
        self.data = data
        self.caller = caller
        self.value = value
        self.depth = depth
        self.gas = gas
        self.set_result(result, return_data)

    @property
    def sort(self):
        return self._sort

    @sort.setter
    def sort(self, sort):
        if sort not in {'CREATE', 'CALL', 'DELEGATECALL'}:
            raise EVMException('Invalid transaction type')
        self._sort = sort

    @property
    def result(self):
        return self._result

    def is_human(self):
        return self.depth == 0

    @property
    def return_data(self):
        return self._return_data

    @property
    def return_value(self):
        if self.result in {'RETURN', 'STOP'}:
            return 1
        else:
            assert self.result in {'TXERROR', 'REVERT', 'THROW', 'SELFDESTRUCT'}
            return 0

    def set_result(self, result, return_data=None):
        if getattr(self, 'result', None) is not None:
            raise EVMException('Transaction result already set')
        if result not in {None, 'TXERROR', 'REVERT', 'RETURN', 'THROW', 'STOP', 'SELFDESTRUCT'}:
            raise EVMException('Invalid transaction result')
        if result in {'RETURN', 'REVERT'}:
            if not isinstance(return_data, (bytearray, Array)):
                raise EVMException('Invalid transaction return_data')
        elif result in {'STOP', 'THROW', 'SELFDESTRUCT'}:
            if return_data is None:
                return_data = bytearray()
            if not isinstance(return_data, (bytearray, Array)) or len(return_data) != 0:
                raise EVMException('Invalid transaction return_data. To much data for STOP,THROW or SELFDESTRUCT')
        else:
            if return_data is not None:
                raise EVMException('Invalid transaction return_data')
        self._result = result
        self._return_data = return_data

    def __reduce__(self):
        ''' Implements serialization/pickle '''
        return (self.__class__, (self.sort, self.address, self.price, self.data, self.caller, self.value, self.gas, self.depth, self.result, self.return_data))

    def __str__(self):
        return 'Transaction({:s}, from=0x{:x}, to=0x{:x}, value={!r}, depth={:d}, data={!r}, result={!r}..)'.format(self.sort, self.caller, self.address, self.value, self.depth, self.data, self.result)


# Exceptions...
class EVMException(Exception):
    pass


class ConcretizeStack(EVMException):
    '''
    Raised when a symbolic memory cell needs to be concretized.
    '''

    def __init__(self, pos, expression=None, policy='MINMAX'):
        self.message = "Concretizing evm stack item {}".format(pos)
        self.pos = pos
        self.expression = expression
        self.policy = policy


class StartTx(EVMException):
    ''' A new transaction is started '''
    pass


class EndTx(EVMException):
    ''' The current transaction ends'''

    def __init__(self, result, data=None):
        if result not in {None, 'TXERROR', 'REVERT', 'RETURN', 'THROW', 'STOP', 'SELFDESTRUCT'}:
            raise EVMException('Invalid end transaction result')
        if result is None and data is not None:
            raise EVMException('Invalid end transaction result')
        if not isinstance(data, (type(None), Array, bytearray)):
            raise EVMException('Invalid end transaction data type')
        self.result = result
        self.data = data

    def is_rollback(self):
        if self.result in {'STOP', 'RETURN', 'SELFDESTRUCT'}:
            return False
        else:
            assert self.result in {'THROW', 'TXERROR', 'REVERT'}
            return True


class InvalidOpcode(EndTx):
    ''' Trying to execute invalid opcode '''

    def __init__(self):
        super().__init__('THROW')


class StackOverflow(EndTx):
    ''' Attempted to push more than 1024 items '''

    def __init__(self):
        super().__init__('THROW')


class StackUnderflow(EndTx):
    ''' Attempted to pop from an empty stack '''

    def __init__(self):
        super().__init__('THROW')


class NotEnoughGas(EndTx):
    ''' Not enough gas for operation '''

    def __init__(self):
        super().__init__('THROW')


class Stop(EndTx):
    ''' Program reached a STOP instruction '''

    def __init__(self):
        super().__init__('STOP')


class Return(EndTx):
    ''' Program reached a RETURN instruction '''

    def __init__(self, data=bytearray()):
        super().__init__('RETURN', data)


class Revert(EndTx):
    ''' Program reached a REVERT instruction '''

    def __init__(self, data):
        super().__init__('REVERT', data)


class SelfDestruct(EndTx):
    ''' Program reached a SELFDESTRUCT instruction '''

    def __init__(self):
        super().__init__('SELFDESTRUCT')


class TXError(EndTx):
    ''' A failed Transaction '''

    def __init__(self):
        super().__init__('TXERROR')


def concretized_args(**policies):
    """
    Make sure an EVM instruction has all of its arguments concretized according to
    provided policies.

    Example decoration:

        @concretized_args(size='ONE', address='')
        def LOG(self, address, size, *topics):
            ...

    The above will make sure that the |size| parameter to LOG is Concretized when symbolic
    according to the 'ONE' policy and concretize |address| with the default policy.

    :param policies: A kwargs list of argument names and their respective policies.
                         Provide None or '' as policy to use default.
    :return: A function decorator
    """
    def concretizer(func):
        @wraps(func)
        def wrapper(*args, **kwargs):
            spec = inspect.getfullargspec(func)
            for arg, policy in policies.items():
                assert arg in spec.args, "Concretizer argument not found in wrapped function."
                # index is 0-indexed, but ConcretizeStack is 1-indexed. However, this is correct
                # since implementation method is always a bound method (self is param 0)
                index = spec.args.index(arg)
                if not issymbolic(args[index]):
                    continue
                if not policy:
                    policy = 'MINMAX'

                if policy == "ACCOUNTS":
                    value = args[index]
                    world = args[0].world
                    #special handler for EVM only policy
                    cond = world._constraint_to_accounts(value, ty='both', include_zero=True)
                    world.constraints.add(cond)
                    policy = 'ALL'

                raise ConcretizeStack(index, policy=policy)
            return func(*args, **kwargs)
        wrapper.__signature__ = inspect.signature(func)
        return wrapper
    return concretizer


class EVM(Eventful):
    '''Machine State. The machine state is defined as
        the tuple (g, pc, m, i, s) which are the gas available, the
        program counter pc , the memory contents, the active
        number of words in memory (counting continuously
        from position 0), and the stack contents. The memory
        contents are a series of zeroes of bitsize 256
    '''
    _published_events = {'evm_execute_instruction',
                         'evm_read_storage', 'evm_write_storage',
                         'evm_read_memory',
                         'evm_write_memory',
                         'evm_read_code',
                         'decode_instruction', 'execute_instruction', 'concrete_sha3', 'symbolic_sha3'}

    class transact(object):
        "Emulate PyProperty_Type() in Objects/descrobject.c"

        def __init__(self, pre=None, pos=None, doc=None):
            self._pre = pre
            self._pos = pos
            if doc is None and pre is not None:
                doc = pre.__doc__
            self.__doc__ = doc
            self.__name__ = pre.__name__

        def __get__(self, obj, objtype=None):
            if obj is None:
                return self
            if self._pre is None:
                raise AttributeError("unreadable attribute")
            from types import MethodType

            #return different version depending on obj._pending_transaction
            def _pre_func(my_obj, *args, **kwargs):
                if my_obj._on_transaction:
                    my_obj._on_transaction = False
                    return self._pos(my_obj, *args, **kwargs)
                else:
                    my_obj._on_transaction = True
                    return self._pre(my_obj, *args, **kwargs)

            return MethodType(_pre_func, obj)

        def __set__(self, obj, value):
            raise AttributeError("can't set attribute")

        def __delete__(self, obj):
            raise AttributeError("can't delete attribute")

        def pos(self, pos):
            return type(self)(self._pre, pos)

    def __init__(self, constraints, address, data, caller, value, bytecode, world=None, gas=210000, **kwargs):
        '''
        Builds a Ethereum Virtual Machine instance

        :param memory: the initial memory
        :param address: the address of the account which owns the code that is executing.
        :param data: the byte array that is the input data to this execution
        :param caller: the address of the account which caused the code to be executing. A 160-bit code used for identifying Accounts
        :param value: the value, in Wei, passed to this account as part of the same procedure as execution. One Ether is defined as being 10**18 Wei
        :param bytecode: the byte array that is the machine code to be executed
        :param world: the EVMWorld object where the transaction is being executed
        :param gas: gas budget for this transaction

        '''
        super().__init__(**kwargs)
        if data is not None and not issymbolic(data):
            data_size = len(data)
            data_symbolic = constraints.new_array(index_bits=256, value_bits=8, index_max=data_size, name='DATA_{:x}'.format(address), avoid_collisions=True)
            data_symbolic[0:data_size] = data
            data = data_symbolic

        if bytecode is not None and not issymbolic(bytecode):
            bytecode_size = len(bytecode)
            bytecode_symbolic = constraints.new_array(index_bits=256, value_bits=8, index_max=bytecode_size, name='BYTECODE_{:x}'.format(address), avoid_collisions=True)
            bytecode_symbolic[0:bytecode_size] = bytecode
            bytecode = bytecode_symbolic

        #A no code VM is used to execute transactions to normal accounts.
        #I'll execute a STOP and close the transaction
        #if len(bytecode) == 0:
        #    raise EVMException("Need code")
        self._constraints = constraints
        self.memory = constraints.new_array(index_bits=256, value_bits=8, name='EMPTY_MEMORY_{:x}'.format(address), avoid_collisions=True)
        self.address = address
        self.caller = caller  # address of the account that is directly responsible for this execution
        self.data = data
        self.value = value
        self._bytecode = bytecode
        self.suicides = set()
        self.logs = []
        #FIXME parse decode and mark invalid instructions
        #self.invalid = set()

        # Machine state
        self.pc = 0
        self.stack = []
        self._gas = gas
        self._world = world
        self._allocated = 0
        self._on_transaction = False  # for @transact
        self._checkpoint_data = None

        # Used calldata size
        min_size = 0
        max_size = len(self.data)
        self._used_calldata_size = 0
        self._calldata_size = len(self.data)

    @property
    def bytecode(self):
        return self._bytecode

    @property
    def constraints(self):
        return self._constraints

    @constraints.setter
    def constraints(self, constraints):
        self._constraints = constraints
        self.memory.constraints = constraints

    @property
    def gas(self):
        return self._gas

    def __getstate__(self):
        state = super().__getstate__()
        state['memory'] = self.memory
        state['world'] = self._world
        state['constraints'] = self.constraints
        state['address'] = self.address
        state['caller'] = self.caller
        state['data'] = self.data
        state['value'] = self.value
        state['bytecode'] = self._bytecode
        state['pc'] = self.pc
        state['stack'] = self.stack
        state['gas'] = self._gas
        state['allocated'] = self._allocated
        state['suicides'] = self.suicides
        state['logs'] = self.logs
        state['_on_transaction'] = self._on_transaction
        state['_checkpoint_data'] = self._checkpoint_data
        state['_used_calldata_size'] = self._used_calldata_size
        state['_calldata_size'] = self._calldata_size
        return state

    def __setstate__(self, state):
        self._checkpoint_data = state['_checkpoint_data']
        self._on_transaction = state['_on_transaction']
        self._gas = state['gas']
        self.memory = state['memory']
        self.logs = state['logs']
        self._world = state['world']
        self.constraints = state['constraints']
        self.address = state['address']
        self.caller = state['caller']
        self.data = state['data']
        self.value = state['value']
        self._bytecode = state['bytecode']
        self.pc = state['pc']
        self.stack = state['stack']
        self._allocated = state['allocated']
        self.suicides = state['suicides']
        self._used_calldata_size = state['_used_calldata_size']
        self._calldata_size = state['_calldata_size']

        super().__setstate__(state)

    def _get_memfee(self, address, size=1):
        address = self.safe_add(address, size)
        allocated = self.allocated
        GMEMORY = 3
        GQUADRATICMEMDENOM = 512  # 1 gas per 512 quadwords
        old_size = Operators.ZEXTEND(Operators.UDIV(self.safe_add(allocated, 31), 32), 512)
        new_size = Operators.ZEXTEND(Operators.UDIV(self.safe_add(address, 31), 32), 512)

        old_totalfee = self.safe_mul(old_size, GMEMORY) + Operators.UDIV(self.safe_mul(old_size, old_size), GQUADRATICMEMDENOM)
        new_totalfee = self.safe_mul(new_size, GMEMORY) + Operators.UDIV(self.safe_mul(new_size, new_size), GQUADRATICMEMDENOM)
        memfee = new_totalfee - old_totalfee
        flag = Operators.UGT(new_totalfee, old_totalfee)
        return Operators.ITEBV(512, flag, memfee, 0)

    def _allocate(self, address):
        self._consume(self._get_memfee(address))
        address_c = Operators.ZEXTEND(Operators.UDIV(self.safe_add(address, 31), 32) * 32, 512)
        self._allocated = Operators.ITEBV(512, address_c > self._allocated, address_c, self.allocated)

    @property
    def allocated(self):
        return self._allocated

    @property
    def world(self):
        return self._world

    @staticmethod
    def check256int(value):
        assert True

    def read_code(self, address, size=1):
        '''
            Read size byte from bytecode.
            If less than size bytes are available result will be pad with \x00
        '''
        assert address < len(self.bytecode)
        value = self.bytecode[address:address + size]
        if len(value) < size:
            value += '\x00' * (size - len(value))  # pad with null (spec)
        return value

    def disassemble(self):
        return EVMAsm.disassemble(self.bytecode)

    @property
    def PC(self):
        return self.pc

    @property
    def instruction(self):
        '''
            Current instruction pointed by self.pc
        '''
        # FIXME check if pc points to invalid instruction
        # if self.pc >= len(self.bytecode):
        #    return InvalidOpcode('Code out of range')
        # if self.pc in self.invalid:
        #    raise InvalidOpcode('Opcode inside a PUSH immediate')
        try:
            _decoding_cache = getattr(self, '_decoding_cache')
        except:
            _decoding_cache = self._decoding_cache = {}

        pc = self.pc
        if isinstance(pc, Constant):
            pc = pc.value

        if pc in _decoding_cache:
            return _decoding_cache[pc]

        def getcode():
            bytecode = self.bytecode
            for pc_i in range(pc, len(bytecode)):
                yield simplify(bytecode[pc_i]).value
            while True:
                yield 0
        instruction = EVMAsm.disassemble_one(getcode(), pc=pc)
        _decoding_cache[pc] = instruction
        return instruction

    # auxiliary funcs
    # Stack related
    def _push(self, value):
        '''
                   ITEM0
                   ITEM1
                   ITEM2
             sp->  {empty}
        '''
        assert isinstance(value, int) or isinstance(value, BitVec) and value.size == 256
        if len(self.stack) >= 1024:
            raise StackOverflow()

        if isinstance(value, int):
            value = value & TT256M1

        value = simplify(value)
        if isinstance(value, Constant) and not value.taint:
            value = value.value
        self.stack.append(value)

    def _top(self, n=0):
        ''' Read a value from the top of the stack without removing it '''
        if len(self.stack) - n < 0:
            raise StackUnderflow()
        return self.stack[n - 1]

    def _pop(self):
        ''' Pop a value from the stack '''
        if len(self.stack) == 0:
            raise StackUnderflow()
        return self.stack.pop()

    def _consume(self, fee):
        if isinstance(fee, int):
            if fee > (1 << 512) - 1:
                raise ValueError
        elif isinstance(fee, BitVec):
            if (fee.size != 512):
                raise EthereumError("Fees should be 512 bit long")

        #FIXME add configurable checks here
        config.out_of_gas = 3

        # If both are concrete values...
        if not issymbolic(self._gas) and not issymbolic(fee):
            if self._gas < fee:
                logger.debug("Not enough gas for instruction")
                raise NotEnoughGas()
        else:
                if config.out_of_gas is None:
                    # do nothing. gas could go negative.
                    # memory could be accessed in great offsets
                    pass
                elif config.out_of_gas == 0:
                    #explore only when OOG
                    if solver.can_be_true(self.constraints, Operators.ULT(self.gas, fee)):
                        self.constraints.add(Operators.UGT(fee, self.gas))
                        logger.debug("Not enough gas for instruction")
                        raise NotEnoughGas()
                elif config.out_of_gas == 1:
                    #explore only when there is enough gas if possible
                    if solver.can_be_true(self.constraints, Operators.UGT(self.gas, fee)):
                        self.constraints.add(Operators.UGT(self.gas, fee))
                    else:
                        logger.debug("Not enough gas for instruction")
                        raise NotEnoughGas()
                else:
                    #explore both options / fork
                    enough_gas_solutions = solver.get_all_values(self.constraints, Operators.UGT(self._gas, fee))
                    if len(enough_gas_solutions) == 2:
                        raise Concretize("Concretize gas fee",
                                         expression=Operators.UGT(self._gas, fee),
                                         setstate=None,
                                         policy='ALL')
                    elif enough_gas_solutions[0] == False:
                        logger.debug("Not enough gas for instruction")
                        raise NotEnoughGas()

        self._gas -= fee
        assert issymbolic(self._gas) or self._gas >= 0

    def _indemnify(self, fee):
        self._gas += fee

    def _pop_arguments(self):
        #Get arguments (imm, pop)
        current = self.instruction
        arguments = []
        if current.has_operand:
            arguments.append(current.operand)
        for _ in range(current.pops):
            arguments.append(self._pop())
        # simplify stack arguments
        for i in range(len(arguments)):
            if isinstance(arguments[i], Constant) and not arguments[i].taint:
                arguments[i] = arguments[i].value
        return arguments

    def _top_arguments(self):
        #Get arguments (imm, top). Stack is not changed
        current = self.instruction
        arguments = []
        if current.has_operand:
            arguments.append(current.operand)

        if current.pops:
            arguments.extend(reversed(self.stack[-current.pops:]))
        return arguments

    def _push_arguments(self, arguments):
        #Immediate operands should not be pushed
        start = int(self.instruction.has_operand)
        for arg in reversed(arguments[start:]):
            self._push(arg)

    def _push_results(self, instruction, result):
        # Check result (push)
        if instruction.pushes > 1:
            assert len(result) == instruction.pushes
            for value in reversed(result):
                self._push(value)
        elif instruction.pushes == 1:
            self._push(result)
        else:
            assert instruction.pushes == 0
            assert result is None

    def _handler(self, *arguments):
        current = self.instruction
        implementation = getattr(self, current.semantics, None)
        if implementation is None:
            raise TerminateState("Instruction not implemented %s" % current.semantics, testcase=True)
        return implementation(*arguments)

    def _checkpoint(self):
        #Fixme[felipe] add a with self.disabled_events context mangr to Eventful
        if self._checkpoint_data is None:
            if self._on_transaction is False:
                self._publish('will_decode_instruction', self.pc)
                self._publish('will_execute_instruction', self.pc, self.instruction)
                self._publish('will_evm_execute_instruction', self.instruction, self._top_arguments())

            pc = self.pc
            instruction = self.instruction
            old_gas = self.gas
            self._consume(instruction.fee)
            arguments = self._pop_arguments()
            self._checkpoint_data = (pc, old_gas, instruction, arguments)
        return self._checkpoint_data

    def _rollback(self):
        #Revert the stack, gas and pc so it looks like before executing the instruction
        last_pc, last_gas, last_instruction, last_arguments = self._checkpoint_data
        self._push_arguments(last_arguments)
        self._gas = last_gas
        self._pc = last_pc
        self._checkpoint_data = None

    def _advance(self, result=None, exception=False):
        if self._checkpoint_data is None:
            return
        last_pc, last_gas, last_instruction, last_arguments = self._checkpoint_data
        if not exception:
            if not last_instruction.is_branch:
                #advance pc pointer
                self.pc += last_instruction.size
            self._push_results(last_instruction, result)
        self._publish('did_evm_execute_instruction', last_instruction, last_arguments, result)
        self._publish('did_execute_instruction', last_pc, self.pc, last_instruction)
        self._checkpoint_data = None

    def change_last_result(self, result):
        last_pc, last_gas, last_instruction, last_arguments = self._checkpoint_data

        # Check result (push)\
        if last_instruction.pushes > 1:
            assert len(result) == last_instruction.pushes
            for _ in range(last_instruction.pushes):
                self._pop()
            for value in reversed(result):
                self._push(value)
        elif last_instruction.pushes == 1:
            self._pop()
            self._push(result)
        else:
            assert last_instruction.pushes == 0
            assert result is None

    #Execute an instruction from current pc
    def execute(self):
        pc = self.pc
        if issymbolic(pc) and not isinstance(pc, Constant):
            expression = pc
            taints = self.pc.taint

            def setstate(state, value):
                if taints:
                    state.platform.current_vm.pc = BitVecConstant(256, value, taint=taints)
                else:
                    state.platform.current_vm.pc = value
            raise Concretize("Concretize PC",
                             expression=expression,
                             setstate=setstate,
                             policy='ALL')
        try:
            last_pc, last_gas, instruction, arguments = self._checkpoint()
            result = self._handler(*arguments)
            self._advance(result)
        except ConcretizeStack as ex:
            self._rollback()
            pos = -ex.pos

            def setstate(state, value):
                self.stack[pos] = value
            raise Concretize("Concretize Stack Variable",
                             expression=self.stack[pos],
                             setstate=setstate,
                             policy=ex.policy)
        except StartTx:
            raise
        except EndTx as ex:
            self._advance(exception=True)
            raise

    def read_buffer(self, offset, size):
        if issymbolic(size):
            raise EVMException("Symbolic size not supported")
        if size == 0:
            return bytearray()
        self._allocate(offset + size)
        return self.memory[offset: offset + size]

    def write_buffer(self, offset, data):
        self._allocate(offset + len(data))
        for i, c in enumerate(data):
            self._store(offset + i, Operators.ORD(c))

    def _load(self, offset, size=1):
        value = self.memory.read_BE(offset, size)
        try:
            value = simplify(value)
            if not value.taint:
                value = value.value
        except:
            pass

        for i in range(size):
            self._publish('did_evm_read_memory', offset + i, Operators.EXTRACT(value, (size - i - 1) * 8, 8))
        return value

    def _store(self, offset, value, size=1):
        ''' Stores value in memory as a big endian '''
        self.memory.write_BE(offset, value, size)
        for i in range(size):
            self._publish('did_evm_write_memory', offset + i, Operators.EXTRACT(value, (size - i - 1) * 8, 8))

    def safe_add(self, a, b):
        a = Operators.ZEXTEND(a, 512)
        b = Operators.ZEXTEND(b, 512)
        result = a + b
        '''
        if solver.can_be_true(self.constraints, Operators.ULT(result, 1 << 256)):
            self.constraints.add(Operators.ULT(result, 1 << 256))
        else:
            raise ValueError("Integer overflow")
        '''
        return result

    def safe_mul(self, a, b):
        a = Operators.ZEXTEND(a, 512)
        b = Operators.ZEXTEND(b, 512)
        result = a * b
        '''
        if solver.can_be_true(self.constraints, Operators.ULT(result, 1 << 256)):
            self.constraints.add(Operators.ULT(result, 1 << 256))
        else:
            raise ValueError("Integer overflow")
        '''
        return result

    ############################################################################
    #INSTRUCTIONS

    def INVALID(self):
        '''Halts execution'''
        raise InvalidOpcode()

    ############################################################################
    # Stop and Arithmetic Operations
    # All arithmetic is modulo 256 unless otherwise noted.

    def STOP(self):
        ''' Halts execution '''
        raise EndTx('STOP')

    def ADD(self, a, b):
        ''' Addition operation '''
        return a + b

    def MUL(self, a, b):
        ''' Multiplication operation '''
        return a * b

    def SUB(self, a, b):
        ''' Subtraction operation '''
        return a - b

    def DIV(self, a, b):
        '''Integer division operation'''
        try:
            result = Operators.UDIV(a, b)
        except ZeroDivisionError:
            result = 0
        return Operators.ITEBV(256, b == 0, 0, result)

    def SDIV(self, a, b):
        '''Signed integer division operation (truncated)'''
        s0, s1 = to_signed(a), to_signed(b)
        try:
            result = (Operators.ABS(s0) // Operators.ABS(s1) * Operators.ITEBV(256, (s0 < 0) != (s1 < 0), -1, 1))
        except ZeroDivisionError:
            result = 0
        result = Operators.ITEBV(256, b == 0, 0, result)
        if not issymbolic(result):
            result = to_signed(result)
        return result

    def MOD(self, a, b):
        '''Modulo remainder operation'''
        try:
            result = Operators.ITEBV(256, b == 0, 0, a % b)
        except ZeroDivisionError:
            result = 0
        return result

    def SMOD(self, a, b):
        '''Signed modulo remainder operation'''
        s0, s1 = to_signed(a), to_signed(b)
        sign = Operators.ITEBV(256, s0 < 0, -1, 1)
        try:
            result = (Operators.ABS(s0) % Operators.ABS(s1)) * sign
        except ZeroDivisionError:
            result = 0

        return Operators.ITEBV(256, s1 == 0, 0, result)

    def ADDMOD(self, a, b, c):
        '''Modulo addition operation'''
        try:
            result = Operators.ITEBV(256, c == 0, 0, (a + b) % c)
        except ZeroDivisionError:
            result = 0
        return result

    def MULMOD(self, a, b, c):
        '''Modulo addition operation'''
        try:
            result = Operators.ITEBV(256, c == 0, 0, (a * b) % c)
        except ZeroDivisionError:
            result = 0
        return result

    def EXP(self, base, exponent):
        '''
            Exponential operation
            The zero-th power of zero 0^0 is defined to be one
        '''
        # fixme integer bitvec
        EXP_SUPPLEMENTAL_GAS = 50   # cost of EXP exponent per byte

        def nbytes(e):
            result = 32
            for i in range(32):
                result = Operators.ITEBV(512, Operators.EXTRACT(e, i, 8) == 0, i, result)
            return result
        self._consume(EXP_SUPPLEMENTAL_GAS * nbytes(exponent))

        return pow(base, exponent, TT256)

    def SIGNEXTEND(self, size, value):
        '''Extend length of two's complement signed integer'''
        # FIXME maybe use Operators.SEXTEND
        testbit = Operators.ITEBV(256, size <= 31, size * 8 + 7, 257)
        result1 = (value | (TT256 - (1 << testbit)))
        result2 = (value & ((1 << testbit) - 1))
        result = Operators.ITEBV(256, (value & (1 << testbit)) != 0, result1, result2)
        return Operators.ITEBV(256, size <= 31, result, value)

    ############################################################################
    # Comparison & Bitwise Logic Operations
    def LT(self, a, b):
        '''Less-than comparison'''
        return Operators.ITEBV(256, Operators.ULT(a, b), 1, 0)

    def GT(self, a, b):
        '''Greater-than comparison'''
        return Operators.ITEBV(256, Operators.UGT(a, b), 1, 0)

    def SLT(self, a, b):
        '''Signed less-than comparison'''
        # http://gavwood.com/paper.pdf
        s0, s1 = to_signed(a), to_signed(b)
        return Operators.ITEBV(256, s0 < s1, 1, 0)

    def SGT(self, a, b):
        '''Signed greater-than comparison'''
        # http://gavwood.com/paper.pdf
        s0, s1 = to_signed(a), to_signed(b)
        return Operators.ITEBV(256, s0 > s1, 1, 0)

    def EQ(self, a, b):
        '''Equality comparison'''
        return Operators.ITEBV(256, a == b, 1, 0)

    def ISZERO(self, a):
        '''Simple not operator'''
        return Operators.ITEBV(256, a == 0, 1, 0)

    def AND(self, a, b):
        '''Bitwise AND operation'''
        return a & b

    def OR(self, a, b):
        '''Bitwise OR operation'''
        return a | b

    def XOR(self, a, b):
        '''Bitwise XOR operation'''
        return a ^ b

    def NOT(self, a):
        '''Bitwise NOT operation'''
        return ~a

    def BYTE(self, offset, value):
        '''Retrieve single byte from word'''
        offset = Operators.ITEBV(256, offset < 32, (31 - offset) * 8, 256)
        return Operators.ZEXTEND(Operators.EXTRACT(value, offset, 8), 256)

    def try_simplify_to_constant(self, data):
        concrete_data = bytearray()
        for c in data:
            simplified = simplify(c)
            if isinstance(simplified, Constant):
                concrete_data.append(simplified.value)
            else:
                #simplify by solving. probably means that we need to improve simplification
                solutions = solver.get_all_values(self.constraints, simplified, 2, silent=True)
                if len(solutions) != 1:
                    break
                concrete_data.append(solutions[0])
        else:
            data = bytes(concrete_data)
        return data

    @concretized_args(size='SAMPLED')
    def SHA3(self, start, size):
        '''Compute Keccak-256 hash'''
        GSHA3WORD = 6         # Cost of SHA3 per word
        # read memory from start to end
        # calculate hash on it/ maybe remember in some structure where that hash came from
        # http://gavwood.com/paper.pdf
        self._consume(GSHA3WORD * (ceil32(size) // 32))
        data = self.try_simplify_to_constant(self.read_buffer(start, size))

        if issymbolic(data):
            known_sha3 = {}
            # Broadcast the signal
            self._publish('on_symbolic_sha3', data, known_sha3)  # This updates the local copy of sha3 with the pairs we need to explore

            value = 0  # never used
            known_hashes_cond = False
            for key, hsh in known_sha3.items():
                assert not issymbolic(key), "Saved sha3 data,hash pairs should be concrete"
                cond = key == data
                known_hashes_cond = Operators.OR(cond, known_hashes_cond)
                value = Operators.ITEBV(256, cond, hsh, value)
            return value

        value = sha3.keccak_256(data).hexdigest()
        value = int(value, 16)
        self._publish('on_concrete_sha3', data, value)
        logger.info("Found a concrete SHA3 example %r -> %x", data, value)
        return value

    ############################################################################
    # Environmental Information
    def ADDRESS(self):
        '''Get address of currently executing account'''
        return self.address

    def BALANCE(self, account):
        '''Get balance of the given account'''
        BALANCE_SUPPLEMENTAL_GAS = 380
        self._consume(BALANCE_SUPPLEMENTAL_GAS)
        return self.world.get_balance(account)

    def ORIGIN(self):
        '''Get execution origination address'''
        return self.world.tx_origin()

    def CALLER(self):
        '''Get caller address'''
        return Operators.ZEXTEND(self.caller, 256)

    def CALLVALUE(self):
        '''Get deposited value by the instruction/transaction responsible for this execution'''
        return self.value

    def CALLDATALOAD(self, offset):
        '''Get input data of current environment'''

        if issymbolic(offset):
            if solver.can_be_true(self._constraints, offset == self._used_calldata_size):
                self.constraints.add(offset == self._used_calldata_size)
            raise ConcretizeStack(1, policy='SAMPLED')

        self._use_calldata(offset + 32)

        data_length = len(self.data)

        bytes = []
        for i in range(32):
            try:
                c = Operators.ITEBV(8, offset + i < data_length, self.data[offset + i], 0)
            except IndexError:
                # offset + i is concrete and outside data
                c = 0

            bytes.append(c)
        return Operators.CONCAT(256, *bytes)

    def _use_calldata(self, n):
        assert not issymbolic(n)
        max_size = len(self.data)
        min_size = self._used_calldata_size
        self._used_calldata_size = Operators.ITEBV(256, min_size + n > max_size, max_size, min_size + n)

    def CALLDATASIZE(self):
        '''Get size of input data in current environment'''
        return self._calldata_size

    def CALLDATACOPY(self, mem_offset, data_offset, size):
        '''Copy input data in current environment to memory'''

        if issymbolic(size):
            if solver.can_be_true(self._constraints, size <= len(self.data) + 32):
                self.constraints.add(size <= len(self.data) + 32)
            raise ConcretizeStack(3, policy='SAMPLED')

        if issymbolic(data_offset):
            if solver.can_be_true(self._constraints, data_offset == self._used_calldata_size):
                self.constraints.add(data_offset == self._used_calldata_size)
            raise ConcretizeStack(2, policy='SAMPLED')

        GCOPY = 3             # cost to copy one 32 byte word
        self._use_calldata(data_offset + size)
        copyfee = self.safe_mul(GCOPY, self.safe_add(size, 31) // 32)
        memfee = self._get_memfee(mem_offset, size)

        self._consume(copyfee)
        self._consume(memfee)

        self._allocate(self.safe_add(mem_offset, size))
        for i in range(size):
            try:
                c = Operators.ITEBV(8, data_offset + i < len(self.data), Operators.ORD(self.data[data_offset + i]), 0)
            except IndexError:
                # data_offset + i is concrete and outside data
                c = 0
            self._store(mem_offset + i, c)

    def CODESIZE(self):
        '''Get size of code running in current environment'''
        return len(self.bytecode)

    @concretized_args(code_offset='SAMPLED', size='SAMPLED')
    def CODECOPY(self, mem_offset, code_offset, size):
        '''Copy code running in current environment to memory'''

        self._allocate(mem_offset + size)

        if issymbolic(size):
            max_size = solver.max(self.constraints, size)
        else:
            max_size = size

        for i in range(max_size):
            if issymbolic(i < size):
                default = Operators.ITEBV(8, i < size, 0, self._load(mem_offset + i, 1))  # Fixme. unnecessary memory read
            else:
                if i < size:
                    default = 0
                else:
                    default = self._load(mem_offset + i, 1)

            if issymbolic(code_offset):
                value = Operators.ITEBV(8, code_offset + i >= len(self.bytecode), default, self.bytecode[code_offset + i])
            else:
                if code_offset + i >= len(self.bytecode):
                    value = default
                else:
                    value = self.bytecode[code_offset + i]
            self._store(mem_offset + i, value)
        self._publish('did_evm_read_code', code_offset, size)

    def GASPRICE(self):
        '''Get price of gas in current environment'''
        return self.world.tx_gasprice()

    @concretized_args(account='ACCOUNTS')
    def EXTCODESIZE(self, account):
        '''Get size of an account's code'''
        return len(self.world.get_code(account))

    @concretized_args(account='ACCOUNTS')
    def EXTCODECOPY(self, account, address, offset, size):
        '''Copy an account's code to memory'''
        extbytecode = self.world.get_code(account)
        GCOPY = 3             # cost to copy one 32 byte word
        self._consume(GCOPY * ceil32(len(extbytecode)) // 32)

        self._allocate(address + size)

        for i in range(size):
            if offset + i < len(extbytecode):
                self._store(address + i, extbytecode[offset + i])
            else:
                self._store(address + i, 0)

    def RETURNDATACOPY(self, mem_offset, return_offset, size):
        return_data = self.world.last_transaction.return_data

        self._allocate(mem_offset + size)
        for i in range(size):
            if return_offset + i < len(return_data):
                self._store(mem_offset + i, return_data[return_offset + i])
            else:
                self._store(mem_offset + i, 0)

    def RETURNDATASIZE(self):
        return len(self.world.last_transaction.return_data)

    ############################################################################
    # Block Information
    def BLOCKHASH(self, a):
        '''Get the hash of one of the 256 most recent complete blocks'''
        return self.world.block_hash(a)

    def COINBASE(self):
        '''Get the block's beneficiary address'''
        return self.world.block_coinbase()

    def TIMESTAMP(self):
        '''Get the block's timestamp'''
        return self.world.block_timestamp()

    def NUMBER(self):
        '''Get the block's number'''
        return self.world.block_number()

    def DIFFICULTY(self):
        '''Get the block's difficulty'''
        return self.world.block_difficulty()

    def GASLIMIT(self):
        '''Get the block's gas limit'''
        return self.world.block_gaslimit()

    ############################################################################
    # Stack, Memory, Storage and Flow Operations
    def POP(self, a):
        '''Remove item from stack'''
        # Items are automatically removed from stack
        # by the instruction dispatcher
        pass

    def MLOAD(self, address):
        '''Load word from memory'''
        self._allocate(address + 32)
        value = self._load(address, 32)
        return value

    def MSTORE(self, address, value):
        '''Save word to memory'''
        if istainted(self.pc):
            for taint in get_taints(self.pc):
                value = taint_with(value, taint)
        self._allocate(address + 32)
        self._store(address, value, 32)

    def MSTORE8(self, address, value):
        '''Save byte to memory'''
        if istainted(self.pc):
            for taint in get_taints(self.pc):
                value = taint_with(value, taint)
        self._allocate(address)
        self._store(address, Operators.EXTRACT(value, 0, 8), 1)

    def SLOAD(self, offset):
        '''Load word from storage'''
        storage_address = self.address
        self._publish('will_evm_read_storage', storage_address, offset)
        value = self.world.get_storage_data(storage_address, offset)
        self._publish('did_evm_read_storage', storage_address, offset, value)
        return value

    def SSTORE(self, offset, value):
        '''Save word to storage'''
        storage_address = self.address
        self._publish('will_evm_write_storage', storage_address, offset, value)
        if istainted(self.pc):
            for taint in get_taints(self.pc):
                value = taint_with(value, taint)
        self.world.set_storage_data(storage_address, offset, value)
        self._publish('did_evm_write_storage', storage_address, offset, value)

    def JUMP(self, dest):
        '''Alter the program counter'''
        self.pc = dest
        # TODO check for JUMPDEST on next iter?

    def JUMPI(self, dest, cond):
        '''Conditionally alter the program counter'''
        self.pc = Operators.ITEBV(256, cond != 0, dest, self.pc + self.instruction.size)

    def GETPC(self):
        '''Get the value of the program counter prior to the increment'''
        return self.pc

    def MSIZE(self):
        '''Get the size of active memory in bytes'''
        return self._allocated

    def GAS(self):
        '''Get the amount of available gas, including the corresponding reduction the amount of available gas'''
        #fixme calculate gas consumption
        return self._gas

    def JUMPDEST(self):
        '''Mark a valid destination for jumps'''

    ############################################################################
    # Push Operations
    def PUSH(self, value):
        '''Place 1 to 32 bytes item on stack'''
        return value

    ############################################################################
    # Duplication Operations
    def DUP(self, *operands):
        '''Duplicate stack item'''
        return (operands[-1],) + operands

    ############################################################################
    # Exchange Operations
    def SWAP(self, *operands):
        '''Exchange 1st and 2nd stack items'''
        a = operands[0]
        b = operands[-1]
        return (b,) + operands[1:-1] + (a,)

    ############################################################################
    # Logging Operations
    @concretized_args(size='ONE')
    def LOG(self, address, size, *topics):
        memlog = self.read_buffer(address, size)
        self.world.log(self.address, topics, memlog)

    ############################################################################
    # System operations
    @transact
    def CREATE(self, value, offset, size):
        '''Create a new account with associated code'''
        address = self.world.create_account(sender=self.address)
        self.world.start_transaction('CREATE',
                                     address,
                                     data=self.read_buffer(offset, size),
                                     caller=self.address,
                                     value=value,
                                     gas=self.gas)
        raise StartTx()

    @CREATE.pos
    def CREATE(self, value, offset, size):
        '''Create a new account with associated code'''
        tx = self.world.last_transaction  # At this point last and current tx are the same.
        address = tx.address
        if tx.result == 'RETURN':
            self.world.set_code(tx.address, tx.return_data)
        else:
            self.world.delete_account(address)
            address = 0
        return address

    @transact
    @concretized_args(address='ACCOUNTS', gas='MINMAX', in_offset='SAMPLED', in_size='SAMPLED')
    def CALL(self, gas, address, value, in_offset, in_size, out_offset, out_size):
        '''Message-call into an account'''
        self.world.start_transaction('CALL',
                                     address,
                                     data=self.read_buffer(in_offset, in_size),
                                     caller=self.address,
                                     value=value,
                                     gas=gas)
        raise StartTx()

    @CALL.pos
    def CALL(self, gas, address, value, in_offset, in_size, out_offset, out_size):
        data = self.world.last_transaction.return_data
        if data is not None:
            data_size = len(data)
            size = Operators.ITEBV(256, Operators.ULT(out_size, data_size), out_size, data_size)
            self.write_buffer(out_offset, data[:size])

        return self.world.last_transaction.return_value

    @transact
    @concretized_args(in_offset='SAMPLED', in_size='SAMPLED')
    def CALLCODE(self, gas, _ignored_, value, in_offset, in_size, out_offset, out_size):
        '''Message-call into this account with alternative account's code'''
        self.world.start_transaction('CALL',
                                     address=self.address,
                                     data=self.read_buffer(in_offset, in_size),
                                     caller=self.address,
                                     value=value,
                                     gas=gas)
        raise StartTx()

    @CALLCODE.pos
    def CALLCODE(self, gas, address, value, in_offset, in_size, out_offset, out_size):
        data = self.world.last_transaction.return_data
        if data is not None:
            data_size = len(data)
            size = Operators.ITEBV(256, Operators.ULT(out_size, data_size), out_size, data_size)
            self.write_buffer(out_offset, data[:size])

        return self.world.last_transaction.return_value

    def RETURN(self, offset, size):
        '''Halt execution returning output data'''
        data = self.read_buffer(offset, size)
        raise EndTx('RETURN', data)

    @transact
    @concretized_args(in_offset='SAMPLED', in_size='SAMPLED')
    def DELEGATECALL(self, gas, address, in_offset, in_size, out_offset, out_size):
        '''Message-call into an account'''
        self.world.start_transaction('DELEGATECALL',
                                     address,
                                     data=self.read_buffer(in_offset, in_size),
                                     caller=self.address,
                                     value=0,
                                     gas=gas)
        raise StartTx()

    @DELEGATECALL.pos
    def DELEGATECALL(self, gas, address, in_offset, in_size, out_offset, out_size):
        data = self.world.last_transaction.return_data
        if data is not None:
            data_size = len(data)
            size = Operators.ITEBV(256, Operators.ULT(out_size, data_size), out_size, data_size)
            self.write_buffer(out_offset, data[:size])

        return self.world.last_transaction.return_value

    @transact
    @concretized_args(in_offset='SAMPLED', in_size='SAMPLED')
    def STATICCALL(self, gas, address, in_offset, in_size, out_offset, out_size):
        '''Message-call into an account'''
        self.world.start_transaction('STATICCALL',
                                     address,
                                     data=self.read_buffer(in_offset, in_size),
                                     caller=self.address,
                                     value=0,
                                     gas=gas)
        raise StartTx()

    @STATICCALL.pos
    def STATICCALL(self, gas, address, in_offset, in_size, out_offset, out_size):
        data = self.world.last_transaction.return_data
        if data is not None:
            data_size = len(data)
            size = Operators.ITEBV(256, Operators.ULT(out_size, data_size), out_size, data_size)
            self.write_buffer(out_offset, data[:size])

        return self.world.last_transaction.return_value

    def REVERT(self, offset, size):
        data = self.read_buffer(offset, size)
        #FIXME return remaining gas
        raise EndTx('REVERT', data)

    def THROW(self):
        #revert balance on CALL fail
        raise EndTx('THROW')

    def SELFDESTRUCT(self, recipient):
        '''Halt execution and register account for later deletion'''
        #This may create a user account
        recipient = Operators.EXTRACT(recipient, 0, 160)
        address = self.address

        #FIXME for on the known addresses
        if issymbolic(recipient):
            logger.info("Symbolic recipient on self destruct")
            recipient = solver.get_value(self.constraints, recipient)

        if recipient not in self.world:
            self.world.create_account(address=recipient, balance=0, code='', storage=None)

        self.world.send_funds(address, recipient, self.world.get_balance(address))
        self.world.delete_account(address)

        raise EndTx('SELFDESTRUCT')

    def __str__(self):
        def hexdump(src, length=16):
            FILTER = ''.join([(len(repr(chr(x))) == 3) and chr(x) or '.' for x in range(256)])
            lines = []
            for c in range(0, len(src), length):
                chars = src[c:c + length]

                def p(x):
                    if issymbolic(x):
                        return '??'
                    else:
                        return "%02x" % x
                hex = ' '.join([p(x) for x in chars])

                def p1(x):
                    if issymbolic(x):
                        return '.'
                    else:
                        return "%s" % ((x <= 127 and FILTER[x]) or '.')

                printable = ''.join([p1(x) for x in chars])
                lines.append("%04x  %-*s  %s" % (c, length * 3, hex, printable))
            return lines

        m = []
        for offset in range(128):
            c = simplify(self.memory[offset])
            try:
                c = c.value
            except:
                pass
            m.append(c)

        hd = hexdump(m)

        #hd = ''  # str(self.memory)
        result = ['-' * 147]
        pc = self.pc
        if isinstance(pc, Constant):
            pc = pc.value

        if issymbolic(pc):
            result.append('<Symbolic PC> {:s} {}'.format((translate_to_smtlib(pc), pc.taint)))
        else:
            operands_str = self.instruction.has_operand and '0x{:x}'.format(self.instruction.operand) or ''
            result.append('0x{:04x}: {:s} {:s} {:s}\n'.format(pc, self.instruction.name, operands_str, self.instruction.description))

        args = {}
        implementation = getattr(self, self.instruction.semantics, None)
        if implementation is not None:
            args = dict(enumerate(inspect.getfullargspec(implementation).args[1:self.instruction.pops + 1]))

        clmn = 80
        result.append('Stack                                                                           Memory')
        sp = 0
        for i in list(reversed(self.stack))[:10]:
            argname = args.get(sp, 'top' if sp == 0 else '')
            r = ''
            if issymbolic(i):
                r = '{:>12s} {:66s}'.format(argname, repr(i))
            else:
                r = '{:>12s} 0x{:064x}'.format(argname, i)
            sp += 1

            h = ''
            try:
                h = hd[sp - 1]
            except BaseException:
                pass
            r += ' ' * (clmn - len(r)) + h
            result.append(r)

        for i in range(sp, len(hd)):
            r = ' ' * clmn + hd[i]
            result.append(r)

        result = [hex(self.address) + ": " + x for x in result]
        return '\n'.join(result)

################################################################################
################################################################################
################################################################################
################################################################################


class EVMWorld(Platform):
    _published_events = {'evm_read_storage', 'evm_write_storage', 'evm_read_code',
                         'decode_instruction', 'execute_instruction', 'concrete_sha3', 'symbolic_sha3',
                         'open_transaction', 'close_transaction'}

    def __init__(self, constraints, storage=None, initial_block_number=None, initial_timestamp=None, **kwargs):
        super().__init__(path="NOPATH", **kwargs)
        self._world_state = {} if storage is None else storage
        self._constraints = constraints
        self._callstack = []
        self._deleted_accounts = []
        self._logs = list()
        self._pending_transaction = None
        self._transactions = list()

        if initial_block_number is None:
            #assume initial symbolic block
            initial_block_number = constraints.new_bitvec(256, "BLOCKNUMBER", avoid_collisions=True)
        self._initial_block_number = initial_block_number
        if initial_timestamp is None:
            #1524785992; // Thu Apr 26 23:39:52 UTC 2018
            initial_timestamp = constraints.new_bitvec(256, "TIMESTAMP", avoid_collisions=True)
            constraints.add(Operators.UGT(initial_timestamp, 1000000000))
            constraints.add(Operators.ULT(initial_timestamp, 3000000000))
        self._initial_timestamp = initial_timestamp
        self._do_events()

    def __getstate__(self):
        state = super().__getstate__()
        state['pending_transaction'] = self._pending_transaction
        state['logs'] = self._logs
        state['world_state'] = self._world_state
        state['constraints'] = self._constraints
        state['callstack'] = self._callstack
        state['deleted_accounts'] = self._deleted_accounts
        state['transactions'] = self._transactions
        state['initial_block_number'] = self._initial_block_number
        state['_initial_timestamp'] = self._initial_timestamp
        return state

    def __setstate__(self, state):
        super().__setstate__(state)
        self._constraints = state['constraints']
        self._pending_transaction = state['pending_transaction']
        self._world_state = state['world_state']
        self._deleted_accounts = state['deleted_accounts']
        self._logs = state['logs']
        self._callstack = state['callstack']
        self._transactions = state['transactions']
        self._initial_block_number = state['initial_block_number']
        self._initial_timestamp = state['_initial_timestamp']
        self._do_events()

    @property
    def PC(self):
        return (self.current_vm.address, self.current_vm.pc)

    def _do_events(self):
        if self.current_vm is not None:
            self.forward_events_from(self.current_vm)

    def __getitem__(self, index):
        assert isinstance(index, int)
        return self._world_state[index]

    def __contains__(self, key):
        assert not issymbolic(key), "Symbolic address not supported"
        return key in self.accounts

    def __str__(self):
        return "WORLD:" + str(self._world_state)

    @property
    def logs(self):
        return self._logs

    @property
    def constraints(self):
        return self._constraints

    def _open_transaction(self, sort, address, price, bytecode_or_data, caller, value, gas=2300):
        if self.depth > 0:
            origin = self.tx_origin()
        else:
            origin = caller
        assert price is not None

        tx = Transaction(sort, address, price, bytecode_or_data, caller, value, depth=self.depth, gas=gas)
        if sort == 'CREATE':
            bytecode = bytecode_or_data
            data = bytearray()
        else:
            bytecode = self.get_code(address)
            data = bytecode_or_data

        address = tx.address
        if tx.sort == 'DELEGATECALL':
            address = tx.caller
            assert value == 0

        vm = EVM(self._constraints, address, data, caller, value, bytecode, world=self, gas=gas)

        self._publish('will_open_transaction', tx)
        self._callstack.append((tx, self.logs, self.deleted_accounts, copy.copy(self.get_storage(address)), vm))
        self._publish('did_open_transaction', tx)

        self._do_events()

    def _close_transaction(self, result, data=None, rollback=False):
        self._publish('will_close_transaction', self._callstack[-1][0])
        tx, logs, deleted_accounts, account_storage, vm = self._callstack.pop()
        assert self.constraints == vm.constraints
        # Keep constraints gathered in the last vm
        self.constraints = vm.constraints

        if rollback:
            for address, account in self._deleted_accounts:
                self._world_state[address] = account

            self._set_storage(vm.address, account_storage)
            self._deleted_accounts = self._deleted_accounts
            self._logs = logs
            self.send_funds(tx.address, tx.caller, tx.value)

        self.increase_nonce(tx.caller)
        tx.set_result(result, data)
        self._transactions.append(tx)

        self._publish('did_close_transaction', tx)

        if self.depth == 0:
            raise TerminateState(tx.result)

    @property
    def all_transactions(self):
        txs = tuple(self._transactions)
        return txs + tuple((x[0] for x in reversed(self._callstack)))

    @property
    def transactions(self):
        ''' Completed completed transaction '''
        return tuple((tx for tx in self._transactions if tx.result != 'TXERROR'))

    @property
    def human_transactions(self):
        ''' Completed human transaction '''
        txs = []
        for tx in self.transactions:
            if tx.depth == 0:
                txs.append(tx)
        return tuple(txs)

    @property
    def last_transaction(self):
        ''' Last completed transaction '''
        if len(self.transactions):
            return self.transactions[-1]
        return None

    @property
    def last_human_transaction(self):
        ''' Last completed human transaction '''
        for tx in reversed(self.transactions):
            if tx.depth == 0:
                return tx
        return None

    @constraints.setter
    def constraints(self, constraints):
        self._constraints = constraints
        if self.current_vm:
            self.current_vm.constraints = constraints

    @property
    def current_vm(self):
        """ current vm """
        try:
            _, _, _, _, vm = self._callstack[-1]
            return vm
        except IndexError:
            return None

    @property
    def current_transaction(self):
        """ current tx """
        try:
            tx, _, _, _, _ = self._callstack[-1]
            if tx.result is not None:
                #That tx finished. No current tx.
                return None
            return tx
        except IndexError:
            return None

    @property
    def current_human_transaction(self):
        ''' Current ongoing human transaction '''
        try:
            tx, _, _, _, _ = self._callstack[0]
            if tx.result is not None:
                #That tx finished. No current tx.
                return None
            assert tx.depth == 0
            return tx
        except IndexError:
            return None

    @property
    def accounts(self):
        return list(self._world_state.keys())

    @property
    def normal_accounts(self):
        accs = []
        for address in self.accounts:
            if len(self.get_code(address)) == 0:
                accs.append(address)
        return accs

    @property
    def contract_accounts(self):
        accs = []
        for address in self.accounts:
            if len(self.get_code(address)) > 0:
                accs.append(address)
        return accs

    @property
    def deleted_accounts(self):
        return self._deleted_accounts

    def delete_account(self, address):
        if address in self._world_state:
            deleted_account = (address, self._world_state[address])
            del self._world_state[address]
            self._deleted_accounts.append(deleted_account)

    def get_storage_data(self, storage_address, offset):
        """
        Read a value from a storage slot on the specified account

        :param storage_address: an account address
        :param offset: the storage slot to use.
        :type offset: int or BitVec
        :return: the value
        :rtype: int or BitVec
        """
        value = self._world_state[storage_address]['storage'].get(offset, 0)
        return simplify(value)

    def set_storage_data(self, storage_address, offset, value):
        """
        Writes a value to a storage slot in specified account

        :param storage_address: an account address
        :param offset: the storage slot to use.
        :type offset: int or BitVec
        :param value: the value to write
        :type value: int or BitVec
        """
        self._world_state[storage_address]['storage'][offset] = value

    def get_storage_items(self, address):
        """


        :param address: account address
        :return: all items in account storage. items are tuple of (index, value). value can be symbolic
        :rtype: list[(storage_index, storage_value)]
        """
        storage = self._world_state[address]['storage']
        items = []
        array = storage.array
        while not isinstance(array, ArrayVariable):
            items.append((array.index, array.value))
            array = array.array
        return items

    def has_storage(self, address):
        """
        True if something has been written to the storage.
        Note that if a slot has been erased from the storage this function may
        lose any meaning.
        """
        storage = self._world_state[address]['storage']
        array = storage.array
        while not isinstance(array, ArrayVariable):
            if isinstance(array, ArrayStore):
                return True
            array = array.array
        return False

    def get_storage(self, address):
        """

        :param address: account address
        :return: account storage
        :rtype: bytearray or ArrayProxy
        """
        return self._world_state[address]['storage']

    def _set_storage(self, address, storage):
        """ Private auxiliary function to replace the storage """
        self._world_state[address]['storage'] = storage

    def get_nonce(self, address):
        if address not in self._world_state:
            return None
        return self._world_state[address]['nonce']

    def increase_nonce(self, address):
        return self._world_state[address]['nonce'] += 1

    def set_balance(self, address, value):
        self._world_state[int(address)]['balance'] = value

    def get_balance(self, address):
        if address not in self._world_state:
            return 0
        return self._world_state[address]['balance']

    def add_to_balance(self, address, value):
        assert address in self._world_state
        self._world_state[address]['balance'] += value

    def send_funds(self, sender, recipient, value):
        self._world_state[sender]['balance'] -= value
        self._world_state[recipient]['balance'] += value

    def get_code(self, address):
        if address not in self._world_state:
            return bytearray()
        return self._world_state[address]['code']

    def set_code(self, address, data):
        assert data is not None
        if self._world_state[address]['code']:
            raise EVMException("Code already set")
        self._world_state[address]['code'] = data

    def has_code(self, address):
        return len(self._world_state[address]['code']) > 0

    def log(self, address, topics, data):
        self._logs.append(EVMLog(address, data, topics))
        logger.info('LOG %r %r', data, topics)

    def log_storage(self, addr):
        pass

    def add_refund(self, value):
        pass

    def block_prevhash(self):
        return 0

    def block_coinbase(self):
        return 0

    def block_timestamp(self):
        return self._initial_timestamp + len(self.human_transactions)

    def block_number(self):
        return self._initial_block_number + len(self.human_transactions)

    def block_difficulty(self):
        return 0

    def block_gaslimit(self):
        return 0

    def block_hash(self, block_number=None, force_recent=True):
        ''' Calculates a block's hash
            :param block_number: the block number for which to calculate the hash, defaulting to the most recent block
            :param force_recent: if True (the default) return zero for any block that is in the future or older than 256 blocks
            :return: the block hash
        '''
        if block_number is None:
            block_number = self.block_number() - 1

        # We are not maintaining an actual -block-chain- so we just generate
        # some hashes for each virtual block
        value = sha3.keccak_256((repr(block_number) + 'NONCE').encode()).hexdigest()
        value = int(value, 16)

        if force_recent:
            # 0 is left on the stack if the looked for block number is greater or equal
            # than the current block number or more than 256 blocks behind the current
            # block. (Current block hash is unknown from inside the tx)
            bnmax = Operators.ITEBV(256, self.block_number() > 256, 256, self.block_number())
            value = Operators.ITEBV(256, Operators.OR(block_number >= self.block_number(), block_number < bnmax), 0, value)

        return value

    def tx_origin(self):
        if self.current_human_transaction:
            return self.current_human_transaction.caller

    def tx_gasprice(self):
        if self.current_human_transaction:
            return self.current_human_transaction.price

    @property
    def depth(self):
        return len(self._callstack)

    def new_address(self, sender=None, nonce=None):
        ''' Create a fresh 160bit address '''
<<<<<<< HEAD
        if sender is not None and nonce is None:
            nonce = self.get_nonce(sender)

=======
>>>>>>> 35ad9214
        new_address = self._new_address(sender, nonce)
        if sender is None and new_address in self:
            return self.new_address(sender, nonce)
        return new_address

    @staticmethod
    def _new_address(sender=None, nonce=None):
        if sender is None:
            # Just choose a random address for regular accounts:
            new_address = random.randint(100, pow(2, 160))
        else:
            if nonce is None:
                # As per EIP 161, contract accounts are initialized with a nonce of 1
                nonce = 1
            new_address = int(sha3.keccak_256(rlp_encode([sender, nonce])).hexdigest()[24:], 16)
        return new_address

    def execute(self):
        self._process_pending_transaction()
        if self.current_vm is None:
            raise TerminateState("Trying to execute an empty transaction", testcase=False)
        try:
            self.current_vm.execute()
        except StartTx:
            pass
        except EndTx as ex:
            self._close_transaction(ex.result, ex.data, rollback=ex.is_rollback())

<<<<<<< HEAD
    def create_account(self, address=None, balance=0, code=None, storage=None, nonce=None):
        '''Low level create an account. No transaction is done.
=======
    def create_account(self, address=None, balance=0, code=None, storage=None, nonce=None, sender=None):
        '''Create an account
>>>>>>> 35ad9214
            :param address: the address of the account, if known. If omitted, a new address will be generated as closely to the Yellow Paper as possible.
            :param balance: the initial balance of the account in Wei
            :param code: the runtime code of the account, if a contract
            :param storage: storage array
            :param nonce: the nonce for the account; contracts should have a nonce greater than or equal to 1
<<<<<<< HEAD
=======
            :param sender: the creator of this account, if it is a contract
>>>>>>> 35ad9214
        '''
        if code is None:
            code = bytearray()

<<<<<<< HEAD
        # nonce default to initial nonce
        if nonce is None:
            # As per EIP 161, contract accounts are initialized with a nonce of 1
            if not code:
                nonce = 0
            else:
                nonce = 1

        if not isinstance(address, int):
            raise EthereumError('You must provide an address')

=======
        if sender is None:
            if nonce is None:
                nonce = 0
            else:
                # As per EIP 161, contract accounts are initialized with a nonce of 1
                nonce = 1

        if address is None:
            address = self.new_address(sender=sender, nonce=nonce)
>>>>>>> 35ad9214
        if address in self.accounts:
            # FIXME account may have been created via selfdestruct destination
            # or CALL and may contain some ether already, though if it was a
            # selfdestructed address, it can not be reused
            raise EthereumError('The account already exists')

        if storage is None:
<<<<<<< HEAD
            storage = self.constraints.new_array(index_bits=256, value_bits=256, name='STORAGE_{:x}'.format(address))
=======
            storage = self.constraints.new_array(index_bits=256, value_bits=256, name='STORAGE_{:x}'.format(address), avoid_collisions=True)
>>>>>>> 35ad9214

        self._world_state[address] = {}
        self._world_state[address]['nonce'] = nonce
        self._world_state[address]['balance'] = balance
        self._world_state[address]['storage'] = storage
        self._world_state[address]['code'] = code

        # adds hash of new address
        data = binascii.unhexlify('{:064x}{:064x}'.format(address, 0))
        value = sha3.keccak_256(data).hexdigest()
        value = int(value, 16)
        self._publish('on_concrete_sha3', data, value)

        return address

    def create_contract(self, price=0, address=None, caller=None, balance=0, init=None, gas=2300):
        '''
            Create a contract account. Sends a transaction to initialize the contract
            :param address: the address of the new account, if known. If omitted, a new address will be generated as closely to the Yellow Paper as possible.
            :param balance: the initial balance of the account in Wei
            :param init: the initialization code of the contract

        The way that the Solidity compiler expects the constructor arguments to
        be passed is by appending the arguments to the byte code produced by the
        Solidity compiler. The arguments are formatted as defined in the Ethereum
        ABI2. The arguments are then copied from the init byte array to the EVM
        memory through the CODECOPY opcode with appropriate values on the stack.
        This is done when the byte code in the init byte array is actually run
        on the network.
        '''
<<<<<<< HEAD
        address = self.create_account(self.create_address(caller))
        self.start_transaction('CREATE', address, price, init, caller, balance)
=======
        address = self.create_account(address, sender = caller)
        self.start_transaction('CREATE', address, price, init, caller, balance, gas=gas)
>>>>>>> 35ad9214
        self._process_pending_transaction()
        return address

    def transaction(self, address, price=0, data='', caller=None, value=0, gas=2300):
        self.start_transaction('CALL', address, price=price, data=data, caller=caller, value=value, gas=gas)
        self._process_pending_transaction()

    def start_transaction(self, sort, address, price=None, data=None, caller=None, value=0, gas=2300):
        ''' Initiate a transaction
            :param sort: the type of transaction. CREATE or CALL or DELEGATECALL
            :param address: the address of the account which owns the code that is executing.
            :param price: the price of gas in the transaction that originated this execution.
            :param data: the byte array that is the input data to this execution
            :param caller: the address of the account which caused the code to be executing. A 160-bit code used for identifying Accounts
            :param value: the value, in Wei, passed to this account as part of the same procedure as execution. One Ether is defined as being 10**18 Wei.
            :param bytecode: the byte array that is the machine code to be executed.
            :param gas: gas budget for this transaction.

        '''
        assert self._pending_transaction is None, "Already started tx"
        self._pending_transaction = PendingTransaction(sort, address, price, data, caller, value, gas)

    def _constraint_to_accounts(self, address, include_zero=False, ty='both'):
            if ty not in ('both', 'normal', 'contract'):
                raise ValueError('Bad account type. It must be `normal`, `contract` or `both`')
            if ty == 'both':
                accounts = self.accounts
            elif ty == 'normal':
                accounts = self.normal_accounts
            else:
                assert ty == 'contract'
                accounts = self.contract_accounts

            #Constraint it so it can range over all accounts + address0
            cond = True
            if accounts:
                cond = None
                if include_zero:
                    cond = address == 0

                for known_account in accounts:
                    if cond is None:
                        cond = address == known_account
                    else:
                        cond = Operators.OR(address == known_account, cond)
            return cond

    def _pending_transaction_concretize_address(self):
        sort, address, price, data, caller, value, gas = self._pending_transaction
        if issymbolic(address):
            def set_address(state, solution):
                world = state.platform
                world._pending_transaction = sort, solution, price, data, caller, value, gas
            cond = self._constraint_to_accounts(address, ty='contract', include_zero=False)
            self.constraints.add(cond)
            raise Concretize('Concretizing address on transaction',
                             expression=address,
                             setstate=set_address,
                             policy='ALL')

    def _pending_transaction_concretize_caller(self):
        sort, address, price, data, caller, value, gas = self._pending_transaction
        if issymbolic(caller):
            def set_caller(state, solution):
                world = state.platform
                world._pending_transaction = sort, address, price, data, solution, value, gas
            #Constrain it so it can range over all normal accounts
            cond = self._constraint_to_accounts(caller, ty='normal')
            self.constraints.add(cond)
            raise Concretize('Concretizing caller on transaction',
                             expression=caller,
                             setstate=set_caller,
                             policy='ALL')

    def _process_pending_transaction(self):
        # Nothing to do here if no pending transactions
        if self._pending_transaction is None:
            return
        sort, address, price, data, caller, value, gas = self._pending_transaction

        if sort not in {'CALL', 'CREATE', 'DELEGATECALL'}:
            raise EVMException('Type of transaction not supported')

        if self.depth > 0:
            price = self.tx_gasprice()
        if price is None:
            raise EVMException("Need to set a gas price on human tx")

        self._pending_transaction_concretize_address()
        self._pending_transaction_concretize_caller()
        if caller not in self.accounts:
            raise EVMException("Caller account %x does not exist; valid accounts: %s" % (caller, list(map(hex, self.accounts))))

        if address not in self.accounts:
            # Creating an unaccessible account
            self.create_account(address=address)

        # Check depth
        failed = self.depth > 1024

        # Fork on enough funds
        if not failed:
            src_balance = self.get_balance(caller)
            enough_balance = Operators.UGE(src_balance, value)
            enough_balance_solutions = solver.get_all_values(self._constraints, enough_balance)

            if set(enough_balance_solutions) == {True, False}:
                raise Concretize('Forking on available funds',
                                 expression=enough_balance,
                                 setstate=lambda a, b: None,
                                 policy='ALL')
            failed = set(enough_balance_solutions) == {False}

        #processed
        self._pending_transaction = None

        #Here we have enough funds and room in the callstack
        self.send_funds(caller, address, value)

        self._open_transaction(sort, address, price, data, caller, value, gas=gas)

        if failed:
            self._close_transaction('TXERROR', rollback=True)

        if caller not in self._world_state:
            self._world_state[caller] = {}
        if 'nonce' not in self._world_state[caller] or self._world_state[caller]['nonce'] is None:
            self._world_state[caller]['nonce'] = 1
<<<<<<< HEAD
        else:
            self._world_state[caller]['nonce'] += 1

        #Transaction to normal account
        if sort in ('CALL', 'DELEGATECALL') and not self.get_code(address):
            self._close_transaction('STOP')

    def HASH(self, data):
        def compare_buffers(a, b):
            if len(a) != len(b):
                return False
            cond = True
            for i in range(len(a)):
                cond = Operators.AND(a[i] == b[i], cond)
                if cond is False:
                    return False
            return cond

        assert any(map(issymbolic, data))
        logger.info("SHA3 Searching over %d known hashes", len(self._sha3))
        logger.info("SHA3 TODO save this state for future explorations with more known hashes")
        # Broadcast the signal
        self._publish('on_symbolic_sha3', data, list(self._sha3.items()))
        results = []

        # If know_hashes is true then there is a _known_ solution for the hash
        known_hashes = False
        for key, value in self._sha3.items():
            assert not any(map(issymbolic, key)), "Saved sha3 data,hash pairs should be concrete"
            cond = compare_buffers(key, data)
            if solver.can_be_true(self._constraints, cond):
                results.append((cond, value))
                known_hashes = Operators.OR(cond, known_hashes)

        # results contains all the possible and known solutions

        # If known_hashes can be False then data can take at least one concrete
        # value of which we do not know a hash for.

        # Calculate the sha3 of one extra example solution and add this as a
        # potential result
        # This is an incomplete result:
        # Intead of choosing one single extra concrete solution we should save
        # the state and when a new sha3 example is found load it back and try
        # the new concretization for sha3.

        with self._constraints as temp_cs:
            if solver.can_be_true(temp_cs, Operators.NOT(known_hashes)):
                temp_cs.add(Operators.NOT(known_hashes))
                # a_buffer is different from all strings we know a hash for
                a_buffer = solver.get_value(temp_cs, data)
                cond = compare_buffers(a_buffer, data)
                # Get the sha3 for a_buffer
                a_value = int(sha3.keccak_256(a_buffer).hexdigest(), 16)
                # add the new sha3 pair to the known_hashes and result
                self._publish('on_concrete_sha3', a_buffer, a_value)
                results.append((cond, a_value))
                known_hashes = Operators.OR(cond, known_hashes)

        if solver.can_be_true(self._constraints, known_hashes):
            self._constraints.add(known_hashes)
            value = 0  # never used
            for cond, sha in results:
                value = Operators.ITEBV(256, cond, sha, value)
=======
>>>>>>> 35ad9214
        else:
            self._world_state[caller]['nonce'] += 1

        #Transaction to normal account
        if sort in ('CALL', 'DELEGATECALL') and not self.get_code(address):
            self._close_transaction('STOP')<|MERGE_RESOLUTION|>--- conflicted
+++ resolved
@@ -1936,12 +1936,9 @@
 
     def new_address(self, sender=None, nonce=None):
         ''' Create a fresh 160bit address '''
-<<<<<<< HEAD
         if sender is not None and nonce is None:
             nonce = self.get_nonce(sender)
 
-=======
->>>>>>> 35ad9214
         new_address = self._new_address(sender, nonce)
         if sender is None and new_address in self:
             return self.new_address(sender, nonce)
@@ -1970,27 +1967,17 @@
         except EndTx as ex:
             self._close_transaction(ex.result, ex.data, rollback=ex.is_rollback())
 
-<<<<<<< HEAD
     def create_account(self, address=None, balance=0, code=None, storage=None, nonce=None):
-        '''Low level create an account. No transaction is done.
-=======
-    def create_account(self, address=None, balance=0, code=None, storage=None, nonce=None, sender=None):
-        '''Create an account
->>>>>>> 35ad9214
+        '''Low level account creation. No transaction is done.
             :param address: the address of the account, if known. If omitted, a new address will be generated as closely to the Yellow Paper as possible.
             :param balance: the initial balance of the account in Wei
             :param code: the runtime code of the account, if a contract
             :param storage: storage array
             :param nonce: the nonce for the account; contracts should have a nonce greater than or equal to 1
-<<<<<<< HEAD
-=======
-            :param sender: the creator of this account, if it is a contract
->>>>>>> 35ad9214
         '''
         if code is None:
             code = bytearray()
 
-<<<<<<< HEAD
         # nonce default to initial nonce
         if nonce is None:
             # As per EIP 161, contract accounts are initialized with a nonce of 1
@@ -2002,17 +1989,6 @@
         if not isinstance(address, int):
             raise EthereumError('You must provide an address')
 
-=======
-        if sender is None:
-            if nonce is None:
-                nonce = 0
-            else:
-                # As per EIP 161, contract accounts are initialized with a nonce of 1
-                nonce = 1
-
-        if address is None:
-            address = self.new_address(sender=sender, nonce=nonce)
->>>>>>> 35ad9214
         if address in self.accounts:
             # FIXME account may have been created via selfdestruct destination
             # or CALL and may contain some ether already, though if it was a
@@ -2020,11 +1996,7 @@
             raise EthereumError('The account already exists')
 
         if storage is None:
-<<<<<<< HEAD
             storage = self.constraints.new_array(index_bits=256, value_bits=256, name='STORAGE_{:x}'.format(address))
-=======
-            storage = self.constraints.new_array(index_bits=256, value_bits=256, name='STORAGE_{:x}'.format(address), avoid_collisions=True)
->>>>>>> 35ad9214
 
         self._world_state[address] = {}
         self._world_state[address]['nonce'] = nonce
@@ -2055,13 +2027,8 @@
         This is done when the byte code in the init byte array is actually run
         on the network.
         '''
-<<<<<<< HEAD
         address = self.create_account(self.create_address(caller))
-        self.start_transaction('CREATE', address, price, init, caller, balance)
-=======
-        address = self.create_account(address, sender = caller)
         self.start_transaction('CREATE', address, price, init, caller, balance, gas=gas)
->>>>>>> 35ad9214
         self._process_pending_transaction()
         return address
 
@@ -2190,73 +2157,6 @@
             self._world_state[caller] = {}
         if 'nonce' not in self._world_state[caller] or self._world_state[caller]['nonce'] is None:
             self._world_state[caller]['nonce'] = 1
-<<<<<<< HEAD
-        else:
-            self._world_state[caller]['nonce'] += 1
-
-        #Transaction to normal account
-        if sort in ('CALL', 'DELEGATECALL') and not self.get_code(address):
-            self._close_transaction('STOP')
-
-    def HASH(self, data):
-        def compare_buffers(a, b):
-            if len(a) != len(b):
-                return False
-            cond = True
-            for i in range(len(a)):
-                cond = Operators.AND(a[i] == b[i], cond)
-                if cond is False:
-                    return False
-            return cond
-
-        assert any(map(issymbolic, data))
-        logger.info("SHA3 Searching over %d known hashes", len(self._sha3))
-        logger.info("SHA3 TODO save this state for future explorations with more known hashes")
-        # Broadcast the signal
-        self._publish('on_symbolic_sha3', data, list(self._sha3.items()))
-        results = []
-
-        # If know_hashes is true then there is a _known_ solution for the hash
-        known_hashes = False
-        for key, value in self._sha3.items():
-            assert not any(map(issymbolic, key)), "Saved sha3 data,hash pairs should be concrete"
-            cond = compare_buffers(key, data)
-            if solver.can_be_true(self._constraints, cond):
-                results.append((cond, value))
-                known_hashes = Operators.OR(cond, known_hashes)
-
-        # results contains all the possible and known solutions
-
-        # If known_hashes can be False then data can take at least one concrete
-        # value of which we do not know a hash for.
-
-        # Calculate the sha3 of one extra example solution and add this as a
-        # potential result
-        # This is an incomplete result:
-        # Intead of choosing one single extra concrete solution we should save
-        # the state and when a new sha3 example is found load it back and try
-        # the new concretization for sha3.
-
-        with self._constraints as temp_cs:
-            if solver.can_be_true(temp_cs, Operators.NOT(known_hashes)):
-                temp_cs.add(Operators.NOT(known_hashes))
-                # a_buffer is different from all strings we know a hash for
-                a_buffer = solver.get_value(temp_cs, data)
-                cond = compare_buffers(a_buffer, data)
-                # Get the sha3 for a_buffer
-                a_value = int(sha3.keccak_256(a_buffer).hexdigest(), 16)
-                # add the new sha3 pair to the known_hashes and result
-                self._publish('on_concrete_sha3', a_buffer, a_value)
-                results.append((cond, a_value))
-                known_hashes = Operators.OR(cond, known_hashes)
-
-        if solver.can_be_true(self._constraints, known_hashes):
-            self._constraints.add(known_hashes)
-            value = 0  # never used
-            for cond, sha in results:
-                value = Operators.ITEBV(256, cond, sha, value)
-=======
->>>>>>> 35ad9214
         else:
             self._world_state[caller]['nonce'] += 1
 
