''' Symbolic EVM implementation based on the yellow paper: http://gavwood.com/paper.pdf '''
import random, copy
from ..utils.helpers import issymbolic, memoized
from ..platforms.platform import *
from ..core.smtlib import solver, TooManySolutions, Expression, Bool, BitVec, Array, Operators, Constant, BitVecConstant, ConstraintSet, \
    SolverException
from ..core.state import ForkState, TerminateState
from ..utils.event import Eventful
from ..core.smtlib.visitors import pretty_print, arithmetic_simplifier, translate_to_smtlib
from ..core.state import Concretize,TerminateState
import logging
import sys, hashlib
if sys.version_info < (3, 6):
    import sha3

logger = logging.getLogger(__name__)

# Auxiliar constants and functions
TT256 = 2 ** 256
TT256M1 = 2 ** 256 - 1
TT255 = 2 ** 255
TOOHIGHMEM = 0x1000

def ceil32(x):
    return Operators.ITEBV(256, (x % 32) == 0, x , x + 32 - (x % 32))

def to_signed(i):
    return Operators.ITEBV(256, i<TT255, i, i-TT256)

class Transaction(object):
    __slots__= 'sort', 'address', 'origin', 'price', 'data', 'caller', 'value', 'return_data', 'result'
    def __init__(self, sort, address, origin, price, data, caller, value, return_data, result):
        self.sort = sort
        self.address = address
        self.origin = origin
        self.price = price
        self.data = data
        self.caller = caller
        self.value = value
        self.return_data = return_data
        self.result = result

    def __reduce__(self):
        ''' Implements serialization/pickle '''
        return (self.__class__,  (self.sort,  self.address, self.origin, self.price, self.data, self.caller, self.value, self.return_data, self.result))

    def __str__(self):
        return 'Transaction(%s, from=0x%x, to=0x%x, value=%r, data=%r..)' %(self.sort, self.caller, self.address, self.value, self.data)

class EVMLog():
    def __init__(self, address, memlog, topics):
        self.address = address
        self.memlog = memlog
        self.topics = topics



class EVMMemory(object):
    def __init__(self, constraints, address_size=256, value_size=8, *args, **kwargs):
        '''
        A symbolic memory manager for EVM. 
        This is internally used to provide memory to an Ethereum Virtual Machine.
        It maps address_size bits wide bitvectors to value_size wide bitvectors.
        Normally BitVec(256) -> BitVec(8)

        Example use::
            cs = ConstraintSet()
            mem = EVMMemory(cs)
            mem[16] = 0x41
            assert (mem.allocated == 1)
            assert (mem[16] == 0x41)

        :param constraints: a set of constraints
        :type constraints: ConstraintSet
        :param address_size: address bit width
        :param values_size: value bit width
        '''
        assert isinstance(constraints, (ConstraintSet, type(None)))
        self._constraints = constraints
        self._symbols = {}
        self._memory = {}
        self._address_size=address_size
        self._value_size=value_size
        self._allocated = 0

    def __copy__(self):
        ''' Makes a copy of itself '''
        new_mem = EVMMemory(self._constraints, self._address_size,  self._value_size)
        new_mem._memory = dict(self._memory)
        new_mem._symbols = dict(self._symbols)
        return new_mem

    def __reduce__(self):
        ''' Implements serialization/pickle '''
        return (self.__class__, (self._constraints, self._address_size,  self._value_size), {'_symbols':self._symbols, '_memory':self._memory, '_allocated': self._allocated } )

    @property
    def constraints(self):
        return self._constraints

    @constraints.setter
    def constraints(self, constraints):
        self._constraints = constraints

    def _get_size(self, index):
        ''' Calculates the size of a slice 
            :param index: a slice 
            :type index: slice
        '''
        size = index.stop - index.start
        if isinstance(size, BitVec):
            size = arithmetic_simplifier(size)
        else:
            size = BitVecConstant(self._address_size, size)
        assert isinstance(size, BitVecConstant)
        return size.value

    def __getitem__(self, index):
        if isinstance(index, slice):
            size = self._get_size(index)
            return self.read(index.start, size)
        else:
            return self.read(index, 1)[0]

    def __setitem__(self, index, value):
        if isinstance(index, slice):
            size = self._get_size(index)
            assert len(value) == size
            for i in xrange(size):
                self.write(index.start+i, [value[i]])
        else:
            self.write(index, [value])

    def __delitem__(self, index):
        def delete(offset):
            if offset in self.memory:
                del self._memory[offset]
            if offset in self._symbol:
                del self._symbols[offset]

        if isinstance(index, slice):
            for offset in xrange(index.start, index.end):
                delete(offset)
        else:
            delete(index)

    def __contains__(self, offset):
        return offset in self._memory or \
               offset in self._symbols

    def items(self):
        offsets = set( self._symbols.keys() + self._memory.keys())
        return [(x, self[x]) for x in offsets]

    def get(self, offset, default=0):
        result = self.read(offset, 1)
        if not result:
            return default
        return result[0]

    def __getitem__(self, index):
        if isinstance(index, slice):
            size = self._get_size(index)
            return self.read(index.start, size)
        else:
            return self.read(index, 1)[0]

    def __repr__(self):
        return self.__str__()

    def __str__(self):
        m = {}
        for key in self._memory.keys():
            c = self.read(key,1)[0]
            if issymbolic(c):
                m[key] = '?'
            else:
                m[key] = hex(c)
        return str(m)


    def __len__(self):
        return self._allocated

    @property
    def allocated(self):
        return self._allocated

    def _allocate(self, address):
        '''
            Allocate more memory
        '''
        new_max = ceil32(address) // 32
        self._allocated = Operators.ITEBV(256, self._allocated < new_max, new_max, self._allocated)

    def _concrete_read(self, address):
        return self._memory.get(address, 0)

    def _concrete_write(self, address, value):
        assert not issymbolic(address) 
        assert not issymbolic(value)
        assert value & ~(pow(2,self._value_size)-1) == 0 , "Not the correct size for a value"
        self._memory[address] = value

    def read(self, address, size):
        '''
        Read size items from address.
        Address can by a symbolic value.
        The result is a sequence the requested size.
        Resultant items can by symbolic.

        :param address: Where to read from
        :param size: How many items
        :rtype: list
        '''
        assert not issymbolic(size)
        self._allocate(address+size)

        if issymbolic(address):
            address = arithmetic_simplifier(address)
            assert solver.check(self.constraints)
            logger.debug('Reading %d items from symbolic offset %s', size, address)
            try:
                solutions = solver.get_all_values(self.constraints, address, maxcnt=0x1000) #if more than 0x3000 exception
            except TooManySolutions as e:
                m, M = solver.minmax(self.constraints, address)
                logger.debug('Got TooManySolutions on a symbolic read. Range [%x, %x]. Not crashing!', m, M)
                logger.info('INCOMPLETE Result! Using the sampled solutions we have as result')
                condition = False
                for base in e.solutions:
                    condition = Operators.OR(address == base, condition )
                raise ForkState('address too high', condition)

            #So here we have all potential solutions of symbolic address (complete set)
            assert len(solutions) > 0            

            condition = False
            for base in solutions:
                condition = Operators.OR(address == base, condition )

            result = []
            #consider size ==1 to read following code
            for offset in range(size):
                #Given ALL solutions for the symbolic address
                for base in solutions:
                    addr_value = base + offset
                    item = self._concrete_read(addr_value)
                    if addr_value in self._symbols:
                        for condition, value in self._symbols[addr_value]:
                            item = Operators.ITEBV(self._value_size, condition, value, item)
                    if len(result) > offset:
                        result[offset] = Operators.ITEBV(self._value_size, address == base, item, result[offset])
                    else:
                        result.append(item)
                    assert len(result) == offset+1
            return result
        else:
            result = []
            for i in range(size):
                result.append(self._concrete_read(address+i))
            for offset in range(size):
                if address+offset in self._symbols:
                    for condition, value in self._symbols[address+offset]:
                        if condition is True:
                            result[offset] = value
                        else:
                            result[offset] = Operators.ITEBV(self._value_size, condition, value, result[offset])
            return result

    def write(self, address, value):
        '''
        Write a value at address.
        :param address: The address at which to write
        :type address: int or long or Expression
        :param value: Bytes to write
        :type value: tuple or list
        '''
        size = len(value)
        self._allocate(address+size)

        if issymbolic(address):

            solutions = solver.get_all_values(self.constraints, address, maxcnt=0x1000) #if more than 0x3000 exception

            for offset in xrange(size):
                for base in solutions:
                    condition = base == address
                    self._symbols.setdefault(base+offset, []).append((condition, value[offset]))

        else:

            for offset in xrange(size):
                if issymbolic(value[offset]):
                    self._symbols[address+offset] = [(True, value[offset])]
                else:
                    # overwrite all previous items
                    if address+offset in self._symbols:
                        del self._symbols[address+offset]
                    self._concrete_write(address+offset, value[offset])
        
class EVMAsm(object):
    ''' 
        EVM Instruction factory
        
        Example use::

            >>> from manticore.platforms.evm import EVMAsm
            >>> EVMAsm.disassemble_one('\\x60\\x10')
            Instruction(0x60, 'PUSH', 1, 0, 1, 0, 'Place 1 byte item on stack.', 16, 0)
            >>> EVMAsm.assemble_one('PUSH1 0x10')
            Instruction(0x60, 'PUSH', 1, 0, 1, 0, 'Place 1 byte item on stack.', 16, 0)
            >>> tuple(EVMAsm.disassemble_all('\\x30\\x31'))
            (Instruction(0x30, 'ADDRESS', 0, 0, 1, 2, 'Get address of currently executing account.', None, 0), 
             Instruction(0x31, 'BALANCE', 0, 1, 1, 20, 'Get balance of the given account.', None, 1))
            >>> tuple(EVMAsm.assemble_all('ADDRESS\\nBALANCE'))
            (Instruction(0x30, 'ADDRESS', 0, 0, 1, 2, 'Get address of currently executing account.', None, 0),
             Instruction(0x31, 'BALANCE', 0, 1, 1, 20, 'Get balance of the given account.', None, 1))
            >>> EVMAsm.assemble_hex(
            ...                         """PUSH1 0x60
            ...                            BLOCKHASH 
            ...                            MSTORE
            ...                            PUSH1 0x2
            ...                            PUSH2 0x100
            ...                         """
            ...                      )
            '0x606040526002610100'
            >>> EVMAsm.disassemble_hex('0x606040526002610100')
            'PUSH1 0x60\\nBLOCKHASH\\nMSTORE\\nPUSH1 0x2\\nPUSH2 0x100'
    '''
    class Instruction(object):
        def __init__(self, opcode, name, operand_size, pops, pushes, fee, description, operand=None, offset=0):
            '''
            This represents an EVM instruction. 
            EVMAsm will create this for you.

            :param opcode: the opcode value
            :param name: instruction name
            :param operand_size: immediate operand size in bytes
            :param pops: number of items popped from the stack
            :param pushes: number of items pushed into the stack
            :param fee: gas fee for the instruction
            :param description: textual description of the instruction
            :param operand: optional immediate operand
            :param offset: optional offset of this instruction in the program

            Example use::

                instruction = EVMAsm.assemble_one('PUSH1 0x10')
                print 'Instruction: %s'% instruction
                print '\tdescription:', instruction.description
                print '\tgroup:', instruction.group
                print '\taddress:', instruction.offset
                print '\tsize:', instruction.size
                print '\thas_operand:', instruction.has_operand
                print '\toperand_size:', instruction.operand_size
                print '\toperand:', instruction.operand
                print '\tsemantics:', instruction.semantics
                print '\tpops:', instruction.pops
                print '\tpushes:', instruction.pushes
                print '\tbytes:', '0x'+instruction.bytes.encode('hex')
                print '\twrites to stack:', instruction.writes_to_stack
                print '\treads from stack:', instruction.reads_from_stack
                print '\twrites to memory:', instruction.writes_to_memory
                print '\treads from memory:', instruction.reads_from_memory
                print '\twrites to storage:', instruction.writes_to_storage
                print '\treads from storage:', instruction.reads_from_storage
                print '\tis terminator', instruction.is_terminator


            '''
            self._opcode = opcode 
            self._name = name 
            self._operand_size = operand_size
            self._pops = pops
            self._pushes = pushes
            self._fee = fee
            self._description = description
            self._operand = operand           #Immediate operand if any
            if operand_size != 0 and operand is not None:
                    mask = (1<<operand_size*8)-1
                    if ~mask & operand:
                        raise ValueError("operand should be %d bits long"%(operand_size*8))
            self._offset=offset

        def __eq__(self, other):
            ''' Instructions are equal if all features match '''
            return self._opcode == other._opcode and\
            self._name == other._name and\
            self._operand == other._operand and\
            self._operand_size == other._operand_size and\
            self._pops == other._pops and\
            self._pushes == other._pushes and\
            self._fee == other._fee and\
            self._offset == other._offset and\
            self._description == other._description 

        def __repr__(self):
            output = 'Instruction(0x%x, %r, %d, %d, %d, %d, %r, %r, %r)'%(self._opcode, self._name, self._operand_size, self._pops, self._pushes, self._fee, self._description, self._operand, self._offset)
            return output


        def __str__(self):
            output = self.name + (' 0x%x'%self.operand if self.has_operand else '')
            return output

        @property
        def opcode(self):
            ''' The opcode as an integer ''' 
            return self._opcode

        @property
        def name(self):
            ''' The instruction name/mnemonic ''' 
            if self._name == 'PUSH':
                return 'PUSH%d'%self.operand_size
            elif self._name == 'DUP':
                return 'DUP%d'%self.pops
            elif self._name == 'SWAP':
                return 'SWAP%d'%(self.pops-1)
            elif self._name == 'LOG':
                return 'LOG%d'%(self.pops-2)
            return self._name
            
        def parse_operand(self, buf):
            ''' Parses an operand from buf 

                :param buf: a buffer
                :type buf: iterator/generator/string
            '''
            buf = iter(buf)
            try:
                operand = 0
                for _ in range(self.operand_size):
                    operand <<= 8
                    operand |= ord(next(buf))
                self._operand = operand
            except StopIteration:
                raise Exception("Not enough data for decoding")

        @property
        def operand_size(self):
            ''' The immediate operand size '''
            return self._operand_size

        @property
        def has_operand(self):
            ''' True if the instruction uses an immediate operand'''
            return self.operand_size > 0

        @property
        def operand(self):
            ''' The immediate operand '''
            return self._operand

        @property
        def pops(self):
            '''Number words popped from the stack'''
            return self._pops

        @property
        def pushes(self):
            '''Number words pushed to the stack'''
            return self._pushes

        @property
        def size(self):
            ''' Size of the encoded instruction '''
            return self._operand_size + 1

        @property
        def fee(self):
            ''' The basic gas fee of the instruction '''
            return self._fee

        @property
        def semantics(self):
            ''' Canonical semantics '''
            return self._name

        @property
        def description(self):
            ''' Coloquial description of the instruction '''
            return self._description

        @property
        def bytes(self):
            ''' Encoded instruction '''
            bytes = []
            bytes.append(chr(self._opcode))
            for offset in reversed(xrange(self.operand_size)):
                c = (self.operand >> offset*8 ) & 0xff 
                bytes.append(chr(c))
            return ''.join(bytes)

        @property
        def offset(self):
            '''Location in the program (optional)'''
            return self._offset

        @property
        def group(self):
            '''Instruction classification as per the yellow paper'''
            classes = {
                        0:   'Stop and Arithmetic Operations',
                        1:   'Comparison & Bitwise Logic Operations',
                        2:   'SHA3',
                        3:   'Environmental Information',
                        4:   'Block Information',
                        5:   'Stack, Memory, Storage and Flow Operations',
                        6:   'Push Operations',
                        7:   'Push Operations',
                        8:   'Duplication Operations',
                        9:   'Exchange Operations',
                        0xa: 'Logging Operations',
                        0xf: 'System operations'
                      }
            return classes.get(self.opcode>>4, 'Invalid instruction')

        @property
        def uses_stack(self):
            ''' True if the instruction reads/writes from/to the stack '''
            return self.reads_from_stack or self.writes_to_stack

        @property
        def reads_from_stack(self):
            ''' True if the instruction reads from stack '''
            return self.pops > 0

        @property
        def writes_to_stack(self):
            ''' True if the instruction writes to the stack '''
            return self.pushes > 0
            
        @property
        def reads_from_memory(self):
            ''' True if the instruction reads from memory '''
            return self.semantics in ('MLOAD','CREATE', 'CALL', 'CALLCODE', 'RETURN', 'DELEGATECALL', 'REVERT')

        @property
        def writes_to_memory(self):
            ''' True if the instruction writes to memory '''
            return self.semantics in ('MSTORE', 'MSTORE8', 'CALLDATACOPY', 'CODECOPY', 'EXTCODECOPY')
            
        @property
        def reads_from_memory(self):
            ''' True if the instruction reads from memory '''
            return self.semantics in ('MLOAD','CREATE', 'CALL', 'CALLCODE', 'RETURN', 'DELEGATECALL', 'REVERT')

        @property
        def writes_to_storage(self):
            ''' True if the instruction writes to the storage '''
            return self.semantics in ('SSTORE')

        @property
        def reads_from_storage(self):
            ''' True if the instruction reads from the storage '''
            return self.semantics in ('SLOAD')

        @property
        def is_terminator(self):
            ''' True if the instruction is a basic block terminator '''
            return self.semantics in ('RETURN', 'STOP', 'INVALID', 'JUMP', 'JUMPI', 'SELFDESTRUCT', 'REVERT')

        @property
        def is_branch(self):
            ''' True if the instruction is a jump'''
            return self.semantics in ('JUMP', 'JUMPI')

        @property
        def is_environmental(self):
            ''' True if the instruction access enviromental data '''
            return self.group == 'Environmental Information'
            
        @property
        def is_system(self):
            ''' True if the instruction is a system operation '''
            return self.group == 'System operations'

        @property
        def uses_block_info(self):
            ''' True if the instruction access block information'''
            return self.group == 'Block Information'

        @property
        def is_arithmetic(self):
            ''' True if the instruction is an arithmetic operation '''
            return  self.semantics in ('ADD', 'MUL', 'SUB', 'DIV', 'SDIV', 'MOD', 'SMOD', 'ADDMOD', 'MULMOD', 'EXP', 'SIGNEXTEND')
 
    #from http://gavwood.com/paper.pdf
    _table = {#opcode: (name, immediate_operand_size, pops, pushes, gas, description)
                0x00: ('STOP', 0, 0, 0, 0, 'Halts execution.'),
                0x01: ('ADD', 0, 2, 1, 3, 'Addition operation.'),
                0x02: ('MUL', 0, 2, 1, 5, 'Multiplication operation.'),
                0x03: ('SUB', 0, 2, 1, 3, 'Subtraction operation.'),
                0x04: ('DIV', 0, 2, 1, 5, 'Integer division operation.'),
                0x05: ('SDIV', 0, 2, 1, 5, 'Signed integer division operation (truncated).'),
                0x06: ('MOD', 0, 2, 1, 5, 'Modulo remainder operation.'),
                0x07: ('SMOD', 0, 2, 1, 5, 'Signed modulo remainder operation.'),
                0x08: ('ADDMOD', 0, 3, 1, 8, 'Modulo addition operation.'),
                0x09: ('MULMOD', 0, 3, 1, 8, 'Modulo multiplication operation.'),
                0x0a: ('EXP', 0, 2, 1, 10, 'Exponential operation.'),
                0x0b: ('SIGNEXTEND', 0, 2, 1, 5, "Extend length of two's complement signed integer."),
                0x10: ('LT', 0, 2, 1, 3, 'Less-than comparision.'),
                0x11: ('GT', 0, 2, 1, 3, 'Greater-than comparision.'),
                0x12: ('SLT', 0, 2, 1, 3, 'Signed less-than comparision.'),
                0x13: ('SGT', 0, 2, 1, 3, 'Signed greater-than comparision.'),
                0x14: ('EQ', 0, 2, 1, 3, 'Equality comparision.'),
                0x15: ('ISZERO', 0, 1, 1, 3, 'Simple not operator.'),
                0x16: ('AND', 0, 2, 1, 3, 'Bitwise AND operation.'),
                0x17: ('OR', 0, 2, 1, 3, 'Bitwise OR operation.'),
                0x18: ('XOR', 0, 2, 1, 3, 'Bitwise XOR operation.'),
                0x19: ('NOT', 0, 1, 1, 3, 'Bitwise NOT operation.'),
                0x1a: ('BYTE', 0, 2, 1, 3, 'Retrieve single byte from word.'),
                0x20: ('SHA3', 0, 2, 1, 30, 'Compute Keccak-256 hash.'),
                0x30: ('ADDRESS', 0, 0, 1, 2, 'Get address of currently executing account     .'),
                0x31: ('BALANCE', 0, 1, 1, 20, 'Get balance of the given account.'),
                0x32: ('ORIGIN', 0, 0, 1, 2, 'Get execution origination address.'),
                0x33: ('CALLER', 0, 0, 1, 2, 'Get caller address.'),
                0x34: ('CALLVALUE', 0, 0, 1, 2, 'Get deposited value by the instruction/transaction responsible for this execution.'),
                0x35: ('CALLDATALOAD', 0, 1, 1, 3, 'Get input data of current environment.'),
                0x36: ('CALLDATASIZE', 0, 0, 1, 2, 'Get size of input data in current environment.'),
                0x37: ('CALLDATACOPY', 0, 3, 0, 3, 'Copy input data in current environment to memory.'),
                0x38: ('CODESIZE', 0, 0, 1, 2, 'Get size of code running in current environment.'),
                0x39: ('CODECOPY', 0, 3, 0, 3, 'Copy code running in current environment to memory.'),
                0x3a: ('GASPRICE', 0, 0, 1, 2, 'Get price of gas in current environment.'),
                0x3b: ('EXTCODESIZE', 0, 1, 1, 20, "Get size of an account's code."),
                0x3c: ('EXTCODECOPY', 0, 4, 0, 20, "Copy an account's code to memory."),
                0x40: ('BLOCKHASH', 0, 1, 1, 20, 'Get the hash of one of the 256 most recent complete blocks.'),
                0x41: ('COINBASE', 0, 0, 1, 2, "Get the block's beneficiary address."),
                0x42: ('TIMESTAMP', 0, 0, 1, 2, "Get the block's timestamp."),
                0x43: ('NUMBER', 0, 0, 1, 2, "Get the block's number."),
                0x44: ('DIFFICULTY', 0, 0, 1, 2, "Get the block's difficulty."),
                0x45: ('GASLIMIT', 0, 0, 1, 2, "Get the block's gas limit."),
                0x50: ('POP', 0, 1, 0, 2, 'Remove item from stack.'),
                0x51: ('MLOAD', 0, 1, 1, 3, 'Load word from memory.'),
                0x52: ('MSTORE', 0, 2, 0, 3, 'Save word to memory.'),
                0x53: ('MSTORE8', 0, 2, 0, 3, 'Save byte to memory.'),
                0x54: ('SLOAD', 0, 1, 1, 50, 'Load word from storage.'),
                0x55: ('SSTORE', 0, 2, 0, 0, 'Save word to storage.'),
                0x56: ('JUMP', 0, 1, 0, 8, 'Alter the program counter.'),
                0x57: ('JUMPI', 0, 2, 0, 10, 'Conditionally alter the program counter.'),
                0x58: ('GETPC', 0, 0, 1, 2, 'Get the value of the program counter prior to the increment.'),
                0x59: ('MSIZE', 0, 0, 1, 2, 'Get the size of active memory in bytes.'),
                0x5a: ('GAS', 0, 0, 1, 2, 'Get the amount of available gas, including the corresponding reduction the amount of available gas.'),
                0x5b: ('JUMPDEST', 0, 0, 0, 1, 'Mark a valid destination for jumps.'),
                0x60: ('PUSH', 1, 0, 1, 0, 'Place 1 byte item on stack.'),
                0x61: ('PUSH', 2, 0, 1, 0, 'Place 2-byte item on stack.'),
                0x62: ('PUSH', 3, 0, 1, 0, 'Place 3-byte item on stack.'),
                0x63: ('PUSH', 4, 0, 1, 0, 'Place 4-byte item on stack.'),
                0x64: ('PUSH', 5, 0, 1, 0, 'Place 5-byte item on stack.'),
                0x65: ('PUSH', 6, 0, 1, 0, 'Place 6-byte item on stack.'),
                0x66: ('PUSH', 7, 0, 1, 0, 'Place 7-byte item on stack.'),
                0x67: ('PUSH', 8, 0, 1, 0, 'Place 8-byte item on stack.'),
                0x68: ('PUSH', 9, 0, 1, 0, 'Place 9-byte item on stack.'),
                0x69: ('PUSH', 10, 0, 1, 0, 'Place 10-byte item on stack.'),
                0x6a: ('PUSH', 11, 0, 1, 0, 'Place 11-byte item on stack.'),
                0x6b: ('PUSH', 12, 0, 1, 0, 'Place 12-byte item on stack.'),
                0x6c: ('PUSH', 13, 0, 1, 0, 'Place 13-byte item on stack.'),
                0x6d: ('PUSH', 14, 0, 1, 0, 'Place 14-byte item on stack.'),
                0x6e: ('PUSH', 15, 0, 1, 0, 'Place 15-byte item on stack.'),
                0x6f: ('PUSH', 16, 0, 1, 0, 'Place 16-byte item on stack.'),
                0x70: ('PUSH', 17, 0, 1, 0, 'Place 17-byte item on stack.'),
                0x71: ('PUSH', 18, 0, 1, 0, 'Place 18-byte item on stack.'),
                0x72: ('PUSH', 19, 0, 1, 0, 'Place 19-byte item on stack.'),
                0x73: ('PUSH', 20, 0, 1, 0, 'Place 20-byte item on stack.'),
                0x74: ('PUSH', 21, 0, 1, 0, 'Place 21-byte item on stack.'),
                0x75: ('PUSH', 22, 0, 1, 0, 'Place 22-byte item on stack.'),
                0x76: ('PUSH', 23, 0, 1, 0, 'Place 23-byte item on stack.'),
                0x77: ('PUSH', 24, 0, 1, 0, 'Place 24-byte item on stack.'),
                0x78: ('PUSH', 25, 0, 1, 0, 'Place 25-byte item on stack.'),
                0x79: ('PUSH', 26, 0, 1, 0, 'Place 26-byte item on stack.'),
                0x7a: ('PUSH', 27, 0, 1, 0, 'Place 27-byte item on stack.'),
                0x7b: ('PUSH', 28, 0, 1, 0, 'Place 28-byte item on stack.'),
                0x7c: ('PUSH', 29, 0, 1, 0, 'Place 29-byte item on stack.'),
                0x7d: ('PUSH', 30, 0, 1, 0, 'Place 30-byte item on stack.'),
                0x7e: ('PUSH', 31, 0, 1, 0, 'Place 31-byte item on stack.'),
                0x7f: ('PUSH', 32, 0, 1, 0, 'Place 32-byte (full word) item on stack.'),
                0x80: ('DUP', 0, 1, 2, 3, 'Duplicate 1st stack item.'),
                0x81: ('DUP', 0, 2, 3, 3, 'Duplicate 2nd stack item.'),
                0x82: ('DUP', 0, 3, 4, 3, 'Duplicate 3rd stack item.'),
                0x83: ('DUP', 0, 4, 5, 3, 'Duplicate 4th stack item.'),
                0x84: ('DUP', 0, 5, 6, 3, 'Duplicate 5th stack item.'),
                0x85: ('DUP', 0, 6, 7, 3, 'Duplicate 6th stack item.'),
                0x86: ('DUP', 0, 7, 8, 3, 'Duplicate 7th stack item.'),
                0x87: ('DUP', 0, 8, 9, 3, 'Duplicate 8th stack item.'),
                0x88: ('DUP', 0, 9, 10, 3, 'Duplicate 9th stack item.'),
                0x89: ('DUP', 0, 10, 11, 3, 'Duplicate 10th stack item.'),
                0x8a: ('DUP', 0, 11, 12, 3, 'Duplicate 11th stack item.'),
                0x8b: ('DUP', 0, 12, 13, 3, 'Duplicate 12th stack item.'),
                0x8c: ('DUP', 0, 13, 14, 3, 'Duplicate 13th stack item.'),
                0x8d: ('DUP', 0, 14, 15, 3, 'Duplicate 14th stack item.'),
                0x8e: ('DUP', 0, 15, 16, 3, 'Duplicate 15th stack item.'),
                0x8f: ('DUP', 0, 16, 17, 3, 'Duplicate 16th stack item.'),
                0x90: ('SWAP', 0, 2, 2, 3, 'Exchange 1st and 2nd stack items.'),
                0x91: ('SWAP', 0, 3, 3, 3, 'Exchange 1st and 3rd stack items.'),
                0x92: ('SWAP', 0, 4, 4, 3, 'Exchange 1st and 4th stack items.'),
                0x93: ('SWAP', 0, 5, 5, 3, 'Exchange 1st and 5th stack items.'),
                0x94: ('SWAP', 0, 6, 6, 3, 'Exchange 1st and 6th stack items.'),
                0x95: ('SWAP', 0, 7, 7, 3, 'Exchange 1st and 7th stack items.'),
                0x96: ('SWAP', 0, 8, 8, 3, 'Exchange 1st and 8th stack items.'),
                0x97: ('SWAP', 0, 9, 9, 3, 'Exchange 1st and 9th stack items.'),
                0x98: ('SWAP', 0, 10, 10, 3, 'Exchange 1st and 10th stack items.'),
                0x99: ('SWAP', 0, 11, 11, 3, 'Exchange 1st and 11th stack items.'),
                0x9a: ('SWAP', 0, 12, 12, 3, 'Exchange 1st and 12th stack items.'),
                0x9b: ('SWAP', 0, 13, 13, 3, 'Exchange 1st and 13th stack items.'),
                0x9c: ('SWAP', 0, 14, 14, 3, 'Exchange 1st and 14th stack items.'),
                0x9d: ('SWAP', 0, 15, 15, 3, 'Exchange 1st and 15th stack items.'),
                0x9e: ('SWAP', 0, 16, 16, 3, 'Exchange 1st and 16th stack items.'),
                0x9f: ('SWAP', 0, 17, 17, 3, 'Exchange 1st and 17th stack items.'),
                0xa0: ('LOG', 0, 2, 0, 375, 'Append log record with no topics.'),
                0xa1: ('LOG', 0, 3, 0, 750, 'Append log record with one topic.'),
                0xa2: ('LOG', 0, 4, 0, 1125, 'Append log record with two topics.'),
                0xa3: ('LOG', 0, 5, 0, 1500, 'Append log record with three topics.'),
                0xa4: ('LOG', 0, 6, 0, 1875, 'Append log record with four topics.'),
                0xf0: ('CREATE', 0, 3, 1, 32000, 'Create a new account with associated code.'),
                0xf1: ('CALL', 0, 7, 1, 40, 'Message-call into an account.'),
                0xf2: ('CALLCODE', 0, 7, 1, 40, "Message-call into this account with alternative account's code."),
                0xf3: ('RETURN', 0, 2, 0, 0, 'Halt execution returning output data.'),
                0xf4: ('DELEGATECALL', 0, 6, 1, 40, "Message-call into this account with an alternative account's code, but persisting into this account with an alternative account's code."),
                0xf5: ('BREAKPOINT', 0, 0, 0, 40, 'Not in yellow paper FIXME'),
                0xf6: ('RNGSEED', 0, 1, 1, 0, 'Not in yellow paper FIXME'),
                0xf7: ('SSIZEEXT', 0, 2, 1, 0, 'Not in yellow paper FIXME'),
                0xf8: ('SLOADBYTES', 0, 3, 0, 0, 'Not in yellow paper FIXME'),
                0xf9: ('SSTOREBYTES', 0, 3, 0, 0, 'Not in yellow paper FIXME'),
                0xfa: ('SSIZE', 0, 1, 1, 40, 'Not in yellow paper FIXME'),
                0xfb: ('STATEROOT', 0, 1, 1, 0, 'Not in yellow paper FIXME'),
                0xfc: ('TXEXECGAS', 0, 0, 1, 0, 'Not in yellow paper FIXME'),
                0xfd: ('REVERT', 0, 2, 0, 0, 'Stop execution and revert state changes, without consuming all provided gas and providing a reason.'),
                0xfe: ('INVALID', 0, 0, 0, 0, 'Designated invalid instruction.'),
                0xff: ('SELFDESTRUCT', 0, 1, 0, 5000, 'Halt execution and register account for later deletion.')
            }

    @staticmethod
    @memoized
    def _get_reverse_table():
        ''' Build an internal table used in the assembler '''
        reverse_table = {}
        for (opcode, (name, immediate_operand_size, pops, pushes, gas, description)) in EVMAsm._table.items():
            mnemonic = name
            if name == 'PUSH':
                mnemonic = '%s%d'%(name, (opcode&0x1f) + 1)
            elif name in ('SWAP', 'LOG', 'DUP'):
                mnemonic = '%s%d'%(name, (opcode&0xf) + 1)

            reverse_table[mnemonic] = opcode, name, immediate_operand_size, pops, pushes, gas, description
        return reverse_table

    @staticmethod
    def assemble_one(assembler, offset=0):
        ''' Assemble one EVM instruction from its textual representation. 
            
            :param assembler: assembler code for one instruction
            :param offset: offset of the instruction in the bytecode (optional)
            :return: An Instruction object

            Example use::

                >>> print evm.EVMAsm.assemble_one('LT')
            

        '''
        try:
            _reverse_table = EVMAsm._get_reverse_table()
            assembler = assembler.strip().split(' ')
            opcode, name, operand_size, pops, pushes, gas, description = _reverse_table[assembler[0].upper()]
            if operand_size > 0:
                assert len(assembler) == 2
                operand = int(assembler[1],0)
            else:
                assert len(assembler) == 1
                operand = None

            return EVMAsm.Instruction(opcode, name, operand_size, pops, pushes, gas, description, operand=operand, offset=offset)
        except:
            raise Exception("Something wrong at offset %d"%offset)

    @staticmethod
    def assemble_all(assembler, offset=0):
        ''' Assemble a sequence of textual representation of EVM instructions 

            :param assembler: assembler code for any number of instructions
            :param offset: offset of the first instruction in the bytecode(optional)
            :return: An generator of Instruction objects

            Example use::
            
                >>> evm.EVMAsm.encode_one("""PUSH1 0x60
                    PUSH1 0x40
                    MSTORE
                    PUSH1 0x2
                    PUSH2 0x108
                    PUSH1 0x0
                    POP
                    SSTORE
                    PUSH1 0x40
                    MLOAD
                    """)

        '''
        if isinstance(assembler, str):
            assembler = assembler.split('\n')
        assembler = iter(assembler)
        for line in assembler:
            if not line.strip():
                continue
            instr = EVMAsm.assemble_one(line, offset=offset)
            yield instr
            offset += instr.size

    @staticmethod
    def disassemble_one(bytecode, offset=0):
        ''' Decode a single instruction from a bytecode

            :param bytecode: the bytecode stream 
            :param offset: offset of the instruction in the bytecode(optional)
            :type bytecode: iterator/sequence/str
            :return: an Instruction object

            Example use::
            
                >>> print EVMAsm.assemble_one('PUSH1 0x10')

        '''
        bytecode = iter(bytecode)
        opcode = ord(next(bytecode))
        invalid = ('INVALID', 0, 0, 0, 0, 'Unknown opcode')
        name, operand_size, pops, pushes, gas, description = EVMAsm._table.get(opcode, invalid)
        instruction = EVMAsm.Instruction(opcode, name, operand_size, pops, pushes, gas, description, offset=offset)
        if instruction.has_operand:
            instruction.parse_operand(bytecode)

        return instruction

    @staticmethod
    def disassemble_all(bytecode, offset=0):
        ''' Decode all instructions in bytecode

            :param bytecode: an evm bytecode (binary)
            :param offset: offset of the first instruction in the bytecode(optional)
            :type bytecode: iterator/sequence/str
            :return: An generator of Instruction objects

            Example use::
            
                >>> for inst in EVMAsm.decode_all(bytecode):
                ...    print inst

                ... 
                PUSH1 0x60
                PUSH1 0x40
                MSTORE
                PUSH1 0x2
                PUSH2 0x108
                PUSH1 0x0
                POP
                SSTORE
                PUSH1 0x40
                MLOAD


        '''

        bytecode = iter(bytecode)
        while True:
            instr = EVMAsm.disassemble_one(bytecode, offset=offset)
            offset += instr.size
            yield instr

    @staticmethod
    def disassemble(bytecode, offset=0):
        ''' Disassemble an EVM bytecode 

            :param bytecode: binary representation of an evm bytecode (hexadecimal)
            :param offset: offset of the first instruction in the bytecode(optional)
            :type bytecode: str
            :return: the text representation of the aseembler code

            Example use::
            
                >>> EVMAsm.disassemble("\x60\x60\x60\x40\x52\x60\x02\x61\x01\x00")
                ...
                PUSH1 0x60
                BLOCKHASH
                MSTORE
                PUSH1 0x2
                PUSH2 0x100

        '''
        return '\n'.join(map(str, EVMAsm.disassemble_all(bytecode, offset=offset)))

    @staticmethod
    def assemble(asmcode, offset=0):
        ''' Assemble an EVM program 

            :param asmcode: an evm assembler program
            :param offset: offset of the first instruction in the bytecode(optional)
            :type asmcode: str
            :return: the hex representation of the bytecode

            Example use::
            
                >>> EVMAsm.assemble(  """PUSH1 0x60
                                           BLOCKHASH
                                           MSTORE
                                           PUSH1 0x2
                                           PUSH2 0x100
                                        """
                                     )
                ...
                "\x60\x60\x60\x40\x52\x60\x02\x61\x01\x00"
        '''
        return ''.join(map(lambda x:x.bytes, EVMAsm.assemble_all(asmcode, offset=offset)))

    @staticmethod
    def disassemble_hex(bytecode, offset=0):
        ''' Disassemble an EVM bytecode 

            :param bytecode: canonical representation of an evm bytecode (hexadecimal)
            :param int offset: offset of the first instruction in the bytecode(optional)
            :type bytecode: str
            :return: the text representation of the aseembler code

            Example use::
            
                >>> EVMAsm.disassemble_hex("0x6060604052600261010")
                ...
                PUSH1 0x60
                BLOCKHASH
                MSTORE
                PUSH1 0x2
                PUSH2 0x100

        '''
        if bytecode.startswith('0x'):
            bytecode = bytecode[2:]
        bytecode = bytecode.decode('hex')
        return EVMAsm.disassemble(bytecode, offset=offset)

    @staticmethod
    def assemble_hex(asmcode, offset=0):
        ''' Assemble an EVM program 

            :param asmcode: an evm assembler program
            :param offset: offset of the first instruction in the bytecode(optional)
            :type asmcode: str
            :return: the hex representation of the bytecode

            Example use::
            
                >>> EVMAsm.assemble_hex(  """PUSH1 0x60
                                           BLOCKHASH
                                           MSTORE
                                           PUSH1 0x2
                                           PUSH2 0x100
                                        """
                                     )
                ...
                "0x6060604052600261010"
        '''
        return '0x' + EVMAsm.assemble(asmcode, offset=offset).encode('hex')



#Exceptions...

class EVMException(Exception):
    pass

class EVMInstructionException(EVMException):
    pass

class ConcretizeStack(EVMException):
    '''
    Raised when a symbolic memory cell needs to be concretized.
    '''
    def __init__(self, pos, expression=None, policy='MINMAX'):
        self.message = "Concretizing evm stack item {}".format(pos)
        self.pos = pos
        self.expression = expression
        self.policy = policy

class StackOverflow(EVMException):
    ''' Attemped to push more than 1024 items '''
    pass

class StackUnderflow(EVMException):
    ''' Attemped to popo from an empty stack '''
    pass

class InvalidOpcode(EVMException):
    ''' Trying to execute invalid opcode '''
    pass


class Call(EVMInstructionException):
    def __init__(self, gas, to, value, data, out_offset=None, out_size=None):
        self.gas = gas
        self.to = to
        self.value = value
        self.data = data
        self.out_offset = out_offset
        self.out_size = out_size

    def __reduce__(self):
        return (self.__class__, (self.gas, self.to, self.value, self.data, self.out_offset, self.out_size) )

class Create(Call):
    def __init__(self, value, offset, size):
        super(Create, self).__init__(gas=None, to=None, value=value, data='')

class DelegateCall(Call):
    pass

class Stop(EVMInstructionException):
    ''' Program reached a STOP instruction '''
    pass

class Return(EVMInstructionException):
    ''' Program reached a RETURN instruction '''
    def __init__(self, data):
        self.data = data
    def __reduce__(self):
        return (self.__class__, (self.data,) )

class Revert(EVMInstructionException):
    ''' Program reached a RETURN instruction '''
    def __init__(self, data):
        self.data = data
    def __reduce__(self):
        return (self.__class__, (self.data,) )

class SelfDestruct(EVMInstructionException):
    ''' Program reached a RETURN instruction '''
    def __init__(self, to):
        self.to = to

class NotEnoughGas(EVMException):
    ''' Not enough gas for operation '''
    pass

class Sha3(EVMException):
    def __init__(self, data):
        self.data = data

    def __reduce__(self):
        return (self.__class__, (self.data, ))


class EVM(Eventful):
    '''Machine State. The machine state is defined as
        the tuple (g, pc, m, i, s) which are the gas available, the
        program counter pc , the memory contents, the active
        number of words in memory (counting continuously
        from position 0), and the stack contents. The memory
        contents are a series of zeroes of bitsize 256
    '''
    _published_events = {'evm_execute_instruction', 
                         'evm_read_storage', 'evm_write_storage',
                         'evm_read_memory',
                         'evm_write_memory', 
                         'evm_read_code',
                         'decode_instruction', 'execute_instruction', 'concrete_sha3', 'symbolic_sha3'}
    def __init__(self, constraints, address, origin, price, data, caller, value, code, header, global_storage=None, depth=0, gas=1000000000, **kwargs):
        '''
        Builds a Ethereum Virtual Machine instance

        :param memory: the initial memory
        :param address: the address of the account which owns the code that is executing.
        :param origin: the sender address of the transaction that originated this execution. A 160-bit code used for identifying Accounts.
        :param price: the price of gas in the transaction that originated this execution.
        :param data: the byte array that is the input data to this execution
        :param caller: the address of the account which caused the code to be executing. A 160-bit code used for identifying Accounts
        :param value: the value, in Wei, passed to this account as part of the same procedure as execution. One Ether is defined as being 10**18 Wei.
        :param bytecode: the byte array that is the machine code to be executed.
        :param header: the block header of the present block.
        :param depth: the depth of the present message-call or contract-creation (i.e. the number of CALLs or CREATEs being executed at present).

        '''
        super(EVM, self).__init__(**kwargs)
        self._constraints = constraints
        self.last_exception = None
        self.memory = EVMMemory(constraints)
        self.address = address
        self.origin = origin # always an account with empty associated code
        self.caller = caller # address of the account that is directly responsible for this execution
        self.data = data
        self.price = price #This is gas price specified by the originating transaction
        self.value = value
        self.depth = depth
        self.bytecode = code
        self.suicides = set()
        self.logs = []
        self.gas=gas
        #FIXME parse decode and mark invalid instructions
        #self.invalid = set()

        assert 'coinbase' in header
        assert 'gaslimit' in header
        assert 'difficulty' in header
        assert 'timestamp' in header
        assert 'number' in header
        self.header=header

        #Machine state
        self.pc = 0
        self.stack = []
        self.gas = gas
        self.global_storage = global_storage
        self.allocated = 0

    @property
    def constraints(self):
        return self._constraints

    @constraints.setter
    def constraints(self, constraints):
        self._constraints = constraints
        self.memory.constraints = constraints


    def __getstate__(self):
        state = super(EVM, self).__getstate__()
        state['gas'] = self.gas
        state['memory'] = self.memory
        state['global_storage'] = self.global_storage
        state['constraints'] = self.constraints
        state['last_exception'] = self.last_exception
        state['address'] = self.address
        state['origin'] = self.origin
        state['caller'] = self.caller
        state['data'] = self.data
        state['price'] = self.price
        state['value'] = self.value
        state['depth'] = self.depth
        state['bytecode'] = self.bytecode
        state['header'] = self.header
        state['pc'] = self.pc
        state['stack'] = self.stack
        state['gas'] = self.gas
        state['allocated'] = self.allocated
        state['suicides'] = self.suicides
        state['logs'] = self.logs

        return state

    def __setstate__(self, state):
        self.gas = state['gas']
        self.memory = state['memory']
        self.logs = state['logs'] 
        self.global_storage = state['global_storage']
        self.constraints = state['constraints']
        self.last_exception = state['last_exception']
        self.address = state['address']
        self.origin = state['origin']
        self.caller = state['caller']
        self.data = state['data']
        self.price = state['price']
        self.value = state['value']
        self.depth = state['depth']
        self.bytecode = state['bytecode']
        self.header = state['header']
        self.pc = state['pc']
        self.stack = state['stack']
        self.gas = state['gas']
        self.allocated = state['allocated']
        self.suicides = state['suicides']
        super(EVM, self).__setstate__(state)

    #Memory related
    def _allocate(self, address):
        if address > self.memory._allocated:
            GMEMORY = 3
            GQUADRATICMEMDENOM = 512  # 1 gas per 512 quadwords

            old_size = ceil32(self.memory._allocated) // 32
            old_totalfee = old_size * GMEMORY + old_size ** 2 // GQUADRATICMEMDENOM
            new_size = ceil32(address) // 32
            increased = new_size - old_size 
            fee = increased * GMEMORY + increased**2 // GQUADRATICMEMDENOM
            self._consume(fee)

    def _store(self, address, value):
        #CHECK ADDRESS IS A 256 BIT INT OR BITVEC
        #CHECK VALUE IS A 256 BIT INT OR BITVEC
        self._allocate(address)
        self.memory.write(address, [value])
        self._publish('did_evm_write_memory', address, value)


    def _load(self, address):
        self._allocate(address)
        value = self.memory.read(address,1)[0]
        value = arithmetic_simplifier(value)
        if isinstance(value, Constant) and not value.taint: 
            value = value.value
        self._publish('did_evm_read_memory', address, value)
        return value

    @staticmethod
    def check256int(value):
        assert True

    def read_code(self, address, size=1):
        '''
            Read size byte from bytecode.
            If less than size bytes are available result will be pad with \x00
        '''
        assert address < len(self.bytecode)
        value = self.bytecode[address:address+size]
        if len(value) < size:
            value += '\x00'* (size-len(value)) #pad with null (spec)
        return value

    def disassemble(self):
        return EVMAsm.disassemble(self.bytecode)


    @property
    def PC(self):
        return self.pc

    @property
    def instruction(self):
        ''' 
            Current instruction pointed by self.pc 
        '''
        #FIXME check if pc points to invalid instruction
        #if self.pc >= len(self.bytecode):
        #    return InvalidOpcode('Code out of range')
        #if self.pc in self.invalid:
        #    raise InvalidOpcode('Opcode inside a PUSH immediate')

        def getcode():
            for byte in self.bytecode[self.pc:]:
                yield byte
            while True:
                yield '\x00'

        return EVMAsm.disassemble_one(getcode())

    #auxiliar funcs
    #Stack related
    def _push(self, value):
        '''
                   ITEM0
                   ITEM1
                   ITEM2
             sp->  {empty}
        '''
        assert isinstance(value,(int,long)) or isinstance(value, BitVec) and value.size==256 
        if len(self.stack) >= 1024:
            raise StackOverflow()
        self.stack.append(value & TT256M1)

    def _pop(self):
        if len(self.stack) == 0:
            raise StackUnderflow()
        return self.stack.pop()

    def _consume(self, fee):
        assert fee >= 0
        if self.gas < fee:
            logger.debug("Not enough gas for instruction")
            raise NotEnoughGas()
        self.gas -= fee

    #Execute an instruction from current pc
    def execute(self):
        if issymbolic(self.pc):
            expression = self.pc
            def setstate(state, value):
                state.platform.current.pc = value

            raise Concretize("Concretice PC",
                                expression=expression, 
                                setstate=setstate,
                                policy='ALL')

        self._publish('will_decode_instruction', self.pc)
        last_pc = self.pc
        current = self.instruction
<<<<<<< HEAD
        self._publish('will_execute_instruction', self.pc, current)
=======

>>>>>>> b9aa4837
        #Consume some gas
        self._consume(current.fee)

        implementation = getattr(self, current.semantics, None)
        if implementation is None:
            raise TerminateState("Instruction not implemented %s"%current.semantics, testcase=True)

        #Get arguments (imm, pop)
        arguments = []
        if self.instruction.has_operand:
            arguments.append(current.operand)

        for _ in range(current.pops):
            arguments.append(self._pop())

        #simplify stack arguments
        for i in range(len(arguments)):
            if isinstance(arguments[i], Expression):           
                arguments[i] = arithmetic_simplifier(arguments[i])
            if isinstance(arguments[i], Constant):
                arguments[i] = arguments[i].value

        self._publish('will_execute_instruction', self.pc, current)
        self._publish('will_evm_execute_instruction', current, arguments)

        last_pc = self.pc
        result = None

        try:
            result = implementation(*arguments)
            self._emit_did_execute_signals(current, arguments, result, last_pc)
        except ConcretizeStack as ex:
            for arg in reversed(arguments):
                self._push(arg)
            def setstate(state, value):
                self.stack[-ex.pos] = value
            raise Concretize("Concretice Stack Variable",
                                expression=self.stack[-ex.pos], 
                                setstate=setstate,
                                policy=ex.policy)
        except EVMException as e:
            self.last_exception = e

            # Technically, this is not the right place to emit these events because the
            # instruction hasn't executed yet; it executes in the EVM platform class (EVMWorld).
            # However, when I tried that, in the event handlers, `state.platform.current`
            # ends up being None, which caused issues. So, as a pragmatic solution, we emit
            # the event before technically executing the instruction.
            if isinstance(e, EVMInstructionException):
                self._emit_did_execute_signals(current, arguments, result, last_pc)

            raise

        #Check result (push)
        if current.pushes > 1:
            assert len(result) == current.pushes
            for value in reversed(result):
                self._push(value)
        elif current.pushes == 1:
            self._push(result)
        else:
            assert current.pushes == 0
            assert result is None
        if current.semantics not in ('JUMP', 'JUMPI'):
            #advance pc pointer
            self.pc += self.instruction.size

    def _emit_did_execute_signals(self, current, arguments, result, last_pc):
        self._publish('did_evm_execute_instruction', current, arguments, result)
        self._publish('did_execute_instruction', last_pc, self.pc, current)

    #INSTRUCTIONS
    def INVALID(self):
        '''Halts execution'''
        raise InvalidOpcode()

    ##########################################################################
    ## Stop and Arithmetic Operations
    ##  All arithmetic is modulo 256 unless otherwise noted. 

    def STOP(self):
        ''' Halts execution '''
        raise Stop()

    def ADD(self, a, b):
        ''' Addition operation '''
        return a + b

    def MUL(self, a, b):
        ''' Multiplication operation '''
        return a * b

    def SUB(self, a, b):
        ''' Subtraction operation '''
        return a - b

    def DIV(self, a, b):
        '''Integer division operation'''
        try:
            result = Operators.UDIV(a, b)
        except ZeroDivisionError:
            result = 0
        return Operators.ITEBV(256, b==0, 0, result)

    def SDIV(self, a, b):
        '''Signed integer division operation (truncated)'''        
        s0, s1 = to_signed(a), to_signed(b)
        try:
            result = (abs(s0) // abs(s1) * (-1 if s0 * s1 < 0 else 1))
        except ZeroDivisionError:
            result = 0
        return Operators.ITEBV(256, b == 0, 0, result)

    def MOD(self, a,b):
        '''Modulo remainder operation'''
        try:
            result = Operators.ITEBV(256, b==0, 0, a%b)
        except ZeroDivisionError:
            result = 0
        return result

    def SMOD(self, a, b):
        '''Signed modulo remainder operation'''
        s0, s1 = to_signed(a), to_signed(b)
        sign = Operators.ITEBV(256,  s0 < 0, -1, 1)
        try:
            result =  abs(s0) % abs(s1) * sign 
        except ZeroDivisionError:
            result = 0

        return Operators.ITEBV(256, s1==0, 0, result) 

    def ADDMOD(self, a, b, c):
        '''Modulo addition operation'''
        try:
            result = Operators.ITEBV(256, c==0, 0, (a+b)%c)
        except ZeroDivisionError:
            result = 0
        return result 

    def MULMOD(self, a, b, c):
        '''Modulo addition operation'''
        try:
            result = Operators.ITEBV(256, c==0, 0, (a*b)%c)
        except ZeroDivisionError:
            result = 0
        return result 


    def EXP(self, base, exponent):
        '''
            Exponential operation
            The zero-th power of zero 0^0 is defined to be one
        '''
        #fixme integer bitvec
        EXP_SUPPLEMENTAL_GAS = 50   # cost of EXP exponent per byte        
        def nbytes(e):
            for i in range(32):
                if e>>(i*8) == 0:
                    return i
            return 32
        self._consume(EXP_SUPPLEMENTAL_GAS * nbytes(exponent))
        return pow(base, exponent, TT256)

    def SIGNEXTEND(self, size, value): 
        '''Extend length of two's complement signed integer'''
        #FIXME maybe use Operators.SEXTEND
        testbit = Operators.ITEBV(256, size<=31, size * 8 +7, 257)
        result1 = (value | (TT256 - (1 << testbit)))
        result2 = (value & ((1 << testbit) - 1))
        result = Operators.ITEBV(256, (value & (1 << testbit)) != 0, result1, result2)
        return Operators.ITEBV(256, size<=31, result, value)

    ##########################################################################
    ##Comparison & Bitwise Logic Operations
    def LT(self, a, b): 
        '''Less-than comparision'''
        return Operators.ITEBV(256, Operators.ULT(a, b), 1, 0)

    def GT(self, a, b):
        '''Greater-than comparision'''
        return Operators.ITEBV(256, Operators.UGT(a, b), 1, 0)

    def SLT(self, a, b): 
        '''Signed less-than comparision'''
        #http://gavwood.com/paper.pdf
        s0, s1 = to_signed(a), to_signed(b)
        return Operators.ITEBV(256, s0 < s1, 1, 0)

    def SGT(self, a, b):
        '''Signed greater-than comparision'''
        #http://gavwood.com/paper.pdf
        s0, s1 = to_signed(a), to_signed(b)
        return Operators.ITEBV(256, s0 > s1, 1, 0)

    def EQ(self, a, b):
        '''Equality comparision'''
        return Operators.ITEBV(256, a == b, 1, 0)

    def ISZERO(self, a):
        '''Simple not operator'''
        return Operators.ITEBV(256, a == 0, 1, 0)

    def AND(self, a, b):
        '''Bitwise AND operation'''
        return a & b

    def OR(self, a, b):
        '''Bitwise OR operation'''
        return a | b

    def XOR(self, a, b):
        '''Bitwise XOR operation'''
        return a ^ b

    def NOT(self, a):
        '''Bitwise NOT operation'''
        return ~a

    def BYTE(self, offset, value):
        '''Retrieve single byte from word'''
        offset = Operators.ITEBV(256, offset<32, (31-offset)*8, 256) 
        return Operators.ZEXTEND(Operators.EXTRACT(value, offset, 8), 256)


    def SHA3(self, start, size):
        '''Compute Keccak-256 hash'''
        GSHA3WORD = 6         # Cost of SHA3 per word
        #read memory from start to end
        #calculate hash on it/ maybe remember in some structure where that hash came from
        #http://gavwood.com/paper.pdf
        if size:
            self._consume(GSHA3WORD * (ceil32(size) // 32) )
        data = self.read_buffer(start, size)
        if any(map(issymbolic, data)):
            raise Sha3(data)

        buf = ''.join(data)
        value = sha3.keccak_256(buf).hexdigest()
        value = int('0x'+value,0)
        self._publish('on_concrete_sha3', buf, value)
        logger.info("Found a concrete SHA3 example %r -> %x", buf, value)
        return value



    ##########################################################################
    ##Environmental Information
    def ADDRESS(self): 
        '''Get address of currently executing account     '''
        return self.address

    def BALANCE(self, account):
        '''Get balance of the given account'''
        BALANCE_SUPPLEMENTAL_GAS = 380
        self._consume(BALANCE_SUPPLEMENTAL_GAS)
        if account & TT256M1 not in self.global_storage:
            return 0
        value = self.global_storage[account & TT256M1 ]['balance']
        if value is None:
            return 0
        return value

    def ORIGIN(self): 
        '''Get execution origination address'''
        return self.origin

    def CALLER(self): 
        '''Get caller address'''
        return Operators.ZEXTEND(self.caller, 256)

    def CALLVALUE(self):
        '''Get deposited value by the instruction/transaction responsible for this execution'''
        return self.value

    def CALLDATALOAD(self, offset):
        '''Get input data of current environment'''
        #FIXME concretize offset?
        #if issymbolic(offset):
        #    self._constraints.add(Operators.ULE(offset, len(self.data)+32))
            #self._constraints.add(0 == offset%32)
        #    raise ConcretizeStack(3, expression=offset, policy='ALL')

        bytes = list(self.data[offset:offset+32])
        bytes += list('\x00'*( 32-len(bytes)))
        bytes = map(Operators.ORD, bytes)
        value = Operators.CONCAT(256, *bytes)
        return value 

    def CALLDATASIZE(self):
        '''Get size of input data in current environment'''
        return len(self.data)

    def CALLDATACOPY(self, mem_offset, data_offset, size):
        '''Copy input data in current environment to memory'''
        GCOPY = 3             # cost to copy one 32 byte word
        self._consume(GCOPY * ceil32(size) // 32)


        #FIXME put zero if not enough data
        if issymbolic(size) or issymbolic(data_offset):
            #self._constraints.add(Operators.ULE(data_offset, len(self.data)))
            self._constraints.add(Operators.ULE(size+data_offset, len(self.data) + (32-len(self.data)%32) ))

        if issymbolic(size):
            raise ConcretizeStack(3, policy='ALL')

        for i in range(size):
            c = Operators.ITEBV(8,data_offset+i < len(self.data), Operators.ORD(self.data[data_offset+i]), 0)
            self._store(mem_offset+i, c)

    def CODESIZE(self):
        '''Get size of code running in current environment'''
        return len(self.bytecode)

    def CODECOPY(self, mem_offset, code_offset, size):
        '''Copy code running in current environment to memory'''
        if issymbolic(size):
            raise ConcretizeStack(3)
        GCOPY = 3             # cost to copy one 32 byte word
        self._consume(GCOPY * ceil32(size) // 32)

        for i in range(size):
            if (code_offset+i > len(self.bytecode)):
                self._store(mem_offset+i, 0)
            else:
                self._store(mem_offset+i, Operators.ORD(self.bytecode[code_offset+i]))
        self._publish( 'did_evm_read_code', code_offset, size)

    def GASPRICE(self):
        '''Get price of gas in current environment'''
        return self.price

    def EXTCODESIZE(self, account):
        '''Get size of an account's code'''
        #FIXME
        if not account & TT256M1 in self.global_storage:
            return 0
        return len(self.global_storage[account & TT256M1]['code'])

    def EXTCODECOPY(self, account, address, offset, size): 
        '''Copy an account's code to memory'''
        #FIXME STOP! if not enough data
        if not account & TT256M1 in self.global_storage:
            return
        extbytecode = self.global_storage[account& TT256M1]['code']
        GCOPY = 3             # cost to copy one 32 byte word
        self._consume(GCOPY * ceil32(len(extbytecode)) // 32)

        for i in range(size):
            if offset + i < len(extbytecode):
                self._store(address+i, extbytecode[offset+i])
            else:
                self._store(address+i, 0)

    ##########################################################################
    ##Block Information
    def BLOCKHASH(self, a):
        '''Get the hash of one of the 256 most recent complete blocks'''

        # We are not maintaining an actual -block-chain- so we just generate 
        # some hashes for each virtual block
        value = sha3.keccak_256(repr(a)+'NONCE').hexdigest()
        value = int('0x'+value,0)

        # 0 is left on the stack if the looked for block number is greater than the current block number
        # or more than 256 blocks behind the current block.
        value = Operators.ITEBV(256, Operators.OR( a > self.header['number'], a < max(0, self.header['number']-256)), 0 , value)
        return value

    def COINBASE(self):
        '''Get the block's beneficiary address'''
        return self.header['coinbase']

    def TIMESTAMP(self):
        '''Get the block's timestamp'''
        return self.header['timestamp']

    def NUMBER(self):
        '''Get the block's number'''
        return self.header['number']

    def DIFFICULTY(self):
        '''Get the block's difficulty'''
        return self.header['difficulty']

    def GASLIMIT(self):
        '''Get the block's gas limit'''
        return self.header['gaslimit']

    ##########################################################################
    ##Stack, Memory, Storage and Flow Operations
    def POP(self, a):
        '''Remove item from stack'''
        #Items are automatically removed from stack 
        #by the instruction distpatcher
        pass

    def MLOAD(self, address):
        '''Load word from memory'''
        bytes = []
        for offset in xrange(32):
            bytes.append(self._load(address+offset))
        return Operators.CONCAT(256, *bytes)

    def MSTORE(self, address, value):
        '''Save word to memory'''
        for offset in xrange(32):
            self._store(address+offset, Operators.EXTRACT(value, (31-offset)*8, 8))

    def MSTORE8(self, address, value):
        '''Save byte to memory'''
        self._store(address, Operators.EXTRACT(value, 0, 8))

    def SLOAD(self, offset):
        '''Load word from storage'''
        self._publish('will_evm_read_storage', offset)
        value = self.global_storage[self.address]['storage'].get(offset,0)
        self._publish('did_evm_read_storage', offset, value)
        return value

    def SSTORE(self, offset, value):
        '''Save word to storage'''
        self._publish('will_evm_write_storage', offset, value)
        self.global_storage[self.address]['storage'][offset] = value
        if value is 0:
            del self.global_storage[self.address]['storage'][offset]
        self._publish('did_evm_write_storage', offset, value)

    def JUMP(self, dest):
        '''Alter the program counter'''
        self.pc = dest
        #TODO check for JUMPDEST on next iter?
    
    def JUMPI(self, dest, cond):
        '''Conditionally alter the program counter'''
        self.pc = Operators.ITEBV(256, cond!=0, dest, self.pc + self.instruction.size)
        assert self.bytecode[dest] == '\x5b', "Must be jmpdest instruction" #fixme what if dest == self.pc + self.instruction.size?

    def GETPC(self):
        '''Get the value of the program counter prior to the increment'''
        return self.pc

    def MSIZE(self):
        '''Get the size of active memory in bytes'''
        return self.memory._allocated * 32

    def GAS(self):
        '''Get the amount of available gas, including the corresponding reduction the amount of available gas'''
        #fixme calculate gas consumption
        return self.gas

    def JUMPDEST(self):
        '''Mark a valid destination for jumps'''
        pass

    ##########################################################################
    ##Push Operations
    def PUSH(self, value):
        '''Place 1 to 32 bytes item on stack'''
        return value

    ##########################################################################
    ##Duplication Operations
    def DUP(self, *operands):
        '''Duplicate stack item'''
        return (operands[-1],) + operands

    ##########################################################################
    ##Exchange Operations
    def SWAP(self, *operands):
        '''Exchange 1st and 2nd stack items'''
        a = operands[0] 
        b = operands[-1]
        return (b,) + operands[1:-1] + (a,)

    ##########################################################################
    ##Logging Operations
    def LOG(self, address, size, *topics):

        if issymbolic(size):
            raise ConcretizeStack(2, policy='ONE')

        memlog = self.read_buffer(address, size)

        self.logs.append(EVMLog(self.address, memlog, topics))
        logger.info('LOG %r %r', memlog, topics)

    ##########################################################################
    ##System operations
    def read_buffer(self, offset, size):
        if size:
            self._allocate(offset+size)
        data = []
        for i in xrange(size):
            data.append(self._load(offset+i))
        data = map(Operators.CHR, data)
        if any(map(issymbolic, data)):
            data_symb = self._constraints.new_array(index_bits=256, index_max=len(data))
            for i in range(len(data)):
                data_symb[i] = Operators.ORD(data[i])
            data = data_symb
        else:
            data = ''.join(data)

        return data

    def write_buffer(self, offset, buf):
        count = 0
        for c in buf:
            self._store(offset+count, c)
            count +=1 

    def CREATE(self, value, offset, size):
        '''Create a new account with associated code'''
        code = self.read_buffer(offset, size)
        raise Create(value, code)

    def CALL(self, gas, to, value, in_offset, in_size, out_offset, out_size):
        '''Message-call into an account'''
        if issymbolic(in_offset):
            raise ConcretizeStack(4, policy='SAMPLED')
        if issymbolic(in_size):
            raise ConcretizeStack(5, policy='SAMPLED')

        data = self.read_buffer(in_offset, in_size)
        raise Call(gas, to, value, data, out_offset, out_size)

    def CALLCODE(self, gas, to, value, in_offset, in_size, out_offset, out_size):
        '''Message-call into this account with alternative account's code'''
        data = self.read_buffer(in_offset, in_size)
        raise Call(gas, self.address, value, data, out_offset, out_size)

    def RETURN(self, offset, size):
        '''Halt execution returning output data'''
        data = self.read_buffer(offset, size)
        raise Return(data)

    def DELEGATECALL(self, gas, to, in_offset, in_size, out_offset, out_size):
        '''Message-call into this account with an alternative account's code, but persisting into this account with an alternative account's code'''
        value = 0
        data = self.read_buffer(in_offset, in_size)
        raise Call(gas, self.address, value, data, out_offset, out_size)

    def REVERT(self, offset, size):
        data = self.read_buffer(offset, size)
        raise Revert(data)

    def SELFDESTRUCT(self, to):
        '''Halt execution and register account for later deletion'''
        raise SelfDestruct(to)

    def __str__(self):
        def hexdump(src, length=16):
            FILTER = ''.join([(len(repr(chr(x))) == 3) and chr(x) or '.' for x in range(256)])
            lines = []
            for c in xrange(0, len(src), length):
                chars = src[c:c+length]
                def p (x):
                    if issymbolic(x):
                        return '??'
                    else:
                        return "%02x" % x 
                hex = ' '.join([p(x) for x in chars])
                def p1 (x):
                    if issymbolic(x):
                        return '.'
                    else:
                        return "%s" % ((x <= 127 and FILTER[x]) or '.') 

                printable = ''.join([p1(x) for x in chars])
                lines.append("%04x  %-*s  %s" % (c, length*3, hex, printable))
            return lines

        m = []
        if len(self.memory._memory.keys()):
            for i in range(max([0] + self.memory._memory.keys())+1):
                c = self.memory.read(i,1)[0]
                m.append(c)

        hd = hexdump(m)
        result = ['-'*147]
        if issymbolic(self.pc):
            result.append( '<Symbolic PC>')

        else:
            result.append( '0x%04x: %s %s %s\n'%(self.pc, self.instruction.name, self.instruction.has_operand and '0x%x'%self.instruction.operand or '', self.instruction.description))


        result.append('Stack                                                                      Memory')
        sp =0        
        for i in list(reversed(self.stack))[:10]:
            r = ''
            if issymbolic(i):
                r = '%s %r'%(sp==0 and 'top> ' or '     ', i)
            else:
                r = '%s 0x%064x'%(sp==0 and 'top> ' or '     ', i)
            sp+=1

            h = ''
            try:
                h = hd[sp-1]
            except:
                pass
            r +=  ' '*(75-len(r)) + h
            result.append(r)

        for i in range(sp,len(hd)):
            r =  ' '*75 + hd[i]
            result.append(r)

        result = [hex(self.address) +": "+x for x in result]
        return '\n'.join(result)

################################################################################
################################################################################
################################################################################
################################################################################
class EVMWorld(Platform):
    _published_events = {'evm_read_storage', 'evm_write_storage', 'evm_read_code', 'decode_instruction', 'execute_instruction', 'concrete_sha3', 'symbolic_sha3'} 

    def __init__(self, constraints, storage=None, **kwargs):
        super(EVMWorld, self).__init__(path="NOPATH", **kwargs)
        self._global_storage = {} if storage is None else storage
        self._constraints = constraints
        self._callstack = [] 
        self._deleted_address = set()
        self._logs = list()
        self._sha3 = {}
        self._pending_transaction = None
        self._transactions = list()
        self._internal_transactions = list()

    def __getstate__(self):
        state = super(EVMWorld, self).__getstate__()
        state['sha3'] = self._sha3
        state['pending_transaction'] = self._pending_transaction
        state['logs'] = self._logs
        state['storage'] = self._global_storage
        state['constraints'] = self._constraints
        state['callstack'] = self._callstack
        state['deleted_address'] = self._deleted_address
        state['transactions'] = self._transactions
        state['internal_transactions'] = self._internal_transactions
        return state

    def __setstate__(self, state):
        super(EVMWorld, self).__setstate__(state)
        self._sha3 = state['sha3']
        self._pending_transaction = state['pending_transaction']
        self._logs = state['logs'] 
        self._global_storage = state['storage']
        self._constraints = state['constraints']
        self._callstack = state['callstack']
        self._deleted_address = state['deleted_address']
        self._transactions = state['transactions']
        self._internal_transactions = state['internal_transactions']
        self._do_events()

    def _do_events(self):
        if self.current is not None:
            self.forward_events_from(self.current)
            self.subscribe('on_concrete_sha3', self._concrete_sha3_callback)

    def _concrete_sha3_callback(self, buf, value):
        if buf in self._sha3:
            assert self._sha3[buf] == value
        self._sha3[buf] = value

    def __getitem__(self, index):
        assert isinstance(index, (int,long))
        return self.storage[index]


    def __str__(self):
        return "WORLD:" + str(self._global_storage)
        
    @property
    def logs(self):
        return self._logs

    @property
    def constraints(self):
        return self._constraints

    @property
    def transactions(self):
        return self._transactions

    @property
    def internal_transactions(self):
        number_of_transactions = len(self._transactions)
        for _ in range( len (self._internal_transactions), number_of_transactions):
            self._internal_transactions.append([])
        return self._internal_transactions

    @property
    def all_transactions(self):
        txs = []
        for tx in self._transactions:
            txs.append(tx)
            for txi in self.internal_transactions[self._transactions.index(tx)]:
                txs.append(txi)
        return txs


    @property
    def last_return_data(self):
        return self.transactions[-1].return_data

    @constraints.setter
    def constraints(self, constraints):
        self._constraints = constraints
        for addr in self.storage:
            if isinstance(self.storage[addr]['storage'], EVMMemory): 
                self.storage[addr]['storage'].constraints = constraints
        if self.current:
            self.current.constraints = constraints


    @property
    def current(self):
        try:
            return self._callstack[-1]
        except IndexError:
            return None

    @property
    def accounts(self):
        return self.storage.keys()

    @property
    def normal_accounts(self):
        accs = []
        for address in self.accounts:
            if len(self.get_code(address)) == 0:
                accs.append(address)
        return accs

    @property
    def contract_accounts(self):
        accs = []
        for address in self.accounts:
            if len(self.get_code(address)) > 0:
                accs.append(address)
        return accs

    @property
    def deleted_addresses(self):
        return self._deleted_address

    @property
    def storage(self):
        if self.depth:
            return self.current.global_storage
        else:
            return self._global_storage

    def set_storage_data(self, address, offset, value):
        self.storage[address]['storage'][offset] = value

    def get_storage_data(self, address, offset):
        return self.storage[address]['storage'].get(offset)

    def get_storage_items(self, address):
        return self.storage[address]['storage'].items()

    def has_storage(self, address):
        return len(self.storage[address]['storage'].items()) != 0

    def set_balance(self, address, value):
        self.storage[int(address)]['balance'] = value

    def get_balance(self, address):
        return self.storage[address]['balance']

    def add_to_balance(self, address, value):
        self.storage[address]['balance'] += value

    def get_code(self, address):
        return self.storage[address]['code']

    def set_code(self, address, data):
        self.storage[address]['code'] = data

    def has_code(self, address):
        return len(self.storage[address]['code']) > 0


    def log(self, address, topic, data):
        self.logs.append((address, data, topics))
        logger.info('LOG %r %r', memlog, topics)

    def log_storage(self, addr):
        pass

    def add_refund(self, value):
        pass

    def block_prevhash(self):
        return 0

    def block_coinbase(self):
        return 0

    def block_timestamp(self):
        return 0

    def block_number(self):
        return  0

    def block_difficulty(self):
        return 0

    def block_gas_limit(self):
        return 0

    def tx_origin(self):
        return self.current_vm.origin

    def tx_gasprice(self):
        return 0

    #CALLSTACK
    def _push_vm(self, vm):
        #Storage address ->  account(value, local_storage)
        vm.global_storage = self.storage
        vm.global_storage[vm.address]['storage'] = copy.copy(self.storage[vm.address]['storage'])
        if self.depth:
            self.current.constraints = None
        #MAKE A DEEP COPY OF THE SPECIFIC ACCOUNT
        self._callstack.append(vm)
        self.current.depth = self.depth
        self.current.constraints = self.constraints
        #self.forward_events_from(self.current)
        self._do_events()
        if self.depth > 1024:
            while self.depth >0:
                self._pop_vm(rollback=True)
            raise TerminateState("Maximum call depth limit is reached", testcase=True)

    def _pop_vm(self, rollback=False):
        vm = self._callstack.pop()
        assert self.constraints == vm.constraints
        if self.current:
            self.current.constraints = vm.constraints

        if not rollback:
            if self.depth:
                self.current.global_storage = vm.global_storage
                self.current.logs += vm.logs
                self.current.suicides = self.current.suicides.union(vm.suicides)
            else:
                self._global_storage = vm.global_storage
                self._deleted_address = self._deleted_address.union(vm.suicides)
                self._logs += vm.logs
                for address in self._deleted_address:
                    del self.storage[address]
        return vm

    @property
    def depth(self):
        return len(self._callstack)

    def new_address(self):
        ''' create a fresh 160bit address '''
        new_address = random.randint(100, pow(2, 160))
        if new_address in self._global_storage.keys():
            return self.new_address()
        return new_address

    def execute(self):
        self._process_pending_transaction()
        try:
            if self.current is None:
                raise TerminateState("Trying to execute an empty transaction", testcase=False)
            self.current.execute()
        except Create as ex:
            self.CREATE(ex.value, ex.data)
        except Call as ex:
            self.CALL(ex.gas, ex.to, ex.value, ex.data)
        except Stop as ex:
            self.STOP()
        except Return as ex:
            self.RETURN(ex.data)
        except Revert as ex:
            self.REVERT(ex.data)
        except SelfDestruct as ex:
            self.SELFDESTRUCT(ex.to)
        except Sha3 as ex:
            self.HASH(ex.data)
        except EVMException as e:
            self.THROW()
        except Exception:
            raise


    def run(self):
        try:
            while True:
                self.execute()
        except TerminateState as e:
            if self.depth == 0 and e.message == 'RETURN':
                return self.last_return
            raise e

    def create_account(self, address=None, balance=0, code='', storage=None):
        ''' code is the runtime code '''
        storage = {} if storage is None else storage

        if address is None:
            address = self.new_address()
        assert address not in self.storage.keys(), 'The account already exists'
        self.storage[address] = {}
        self.storage[address]['nonce'] = 0L
        self.storage[address]['balance'] = balance
        self.storage[address]['storage'] = storage
        self.storage[address]['code'] = code

        return address

    def create_contract(self, origin=None, price=0, address=None, caller=None, balance=0, init='', run=False, header=None):
        assert len(init) > 0
        '''
        The way that the Solidity compiler expects the constructor arguments to 
        be passed is by appending the arguments to the byte code produced by the
        Solidity compiler. The arguments are formatted as defined in the Ethereum
        ABI2. The arguments are then copied from the init byte array to the EVM 
        memory through the CODECOPY opcode with appropriate values on the stack.
        This is done when the byte code in the init byte array is actually run 
        on the network.
        '''
        assert self._pending_transaction is None
        if caller is None and origin is not None:
            caller = origin
        if origin is None and caller is not None:
            origin = caller
        assert caller == origin
        if header is None:
            header = {'timestamp' : 0,
                      'number': 0,
                      'coinbase': 0,
                      'gaslimit': 0,
                      'difficulty':0
                }

        assert  not issymbolic(address) 
        assert  not issymbolic(origin) 
        address = self.create_account(address, 0)
  
        self.storage[address]['storage'] = EVMMemory(self.constraints, 256, 256)

        self._pending_transaction = ('Create', address, origin, price, '', origin, balance, ''.join(init), header)

        if run:
            assert False
            #run initialization code
            #Assert everything is concrete?
            assert  not issymbolic(origin) 
            assert  not issymbolic(address) 
            assert self.storage[origin]['balance'] >= balance
            runtime = self.run()
            self.storage[address]['code'] = ''.join(runtime)

        return address

    def CREATE(self, value, bytecode):
        origin = self.current.origin
        caller = self.current.address
        price = self.current.price
        self.create_contract(origin, price, address=None, balance=value, init=bytecode, run=False)
        self._process_pending_transaction()


    def transaction(self, address, origin=None, price=0, data='', caller=None, value=0, header=None, run=False):
        assert self._pending_transaction is None
        if caller is None and origin is not None:
            caller = origin
        if origin is None and caller is not None:
            origin = caller

        if address not in self.accounts or\
           caller not in self.accounts or \
           origin != caller and origin not in self.accounts:
            raise TerminateState('Account does not exist %x'%address, testcase=True)

        if header is None:
            header = {'timestamp' : 0,
                      'number': 0,
                      'coinbase': 0,
                      'gaslimit': 0,
                      'difficulty':0
                }
        if any([ isinstance(data[i], Expression) for i in range(len(data))]): 
            data_symb = self._constraints.new_array(index_bits=256, index_max=len(data))
            for i in range(len(data)):
                data_symb[i] = Operators.ORD(data[i])
            data = data_symb
        else:
            data = ''.join(data)
        bytecode = self.get_code(address)
        self._pending_transaction = ('Call', address, origin, price, data, caller, value, bytecode, header)

        if run:
            assert self.depth == 0
            assert  not issymbolic(caller) 
            assert  not issymbolic(address) 
            assert self.get_balance(caller) >= value
            #run contract
            #Assert everything is concrete?
            try:
                return self.run()
            except TerminateState:
                #FIXME better use of exceptions!
                pass

    def _process_pending_transaction(self):
        if self._pending_transaction is None:
            return
        assert self.current is None or self.current.last_exception is not None

        ty, address, origin, price, data, caller, value, bytecode, header = self._pending_transaction


        src_balance = self.get_balance(caller) #from
        dst_balance = self.get_balance(address) #to

        #discarding absurd amount of ether (no ether overflow)
        self.constraints.add(src_balance + value >= src_balance)

        failed = False

        if self.depth > 1024:
            failed=True

        if not failed:
            enough_balance = src_balance >= value
            if issymbolic(enough_balance):
                enough_balance_solutions = solver.get_all_values(self._constraints, enough_balance)

                if set(enough_balance_solutions) == set([True, False]): 
                    raise Concretize('Forking on available funds',
                                     expression = src_balance < value,
                                     setstate=lambda a,b: None,
                                     policy='ALL')

                if set(enough_balance_solutions) == set([False]):
                    failed = True
            else:
                if not enough_balance:
                    failed = True

        self._pending_transaction=None


        if ty == 'Create': 
            data = bytecode
 
        is_human_tx = ( self.depth == 0 )

        if failed:
            if is_human_tx: #human transaction
                tx = Transaction(ty, address, origin, price, data, caller, value, 'TXERROR', None)
                self._transactions.append(tx)
                raise TerminateState('TXERROR')
            else:
                self.current._push(0)
                return

        #Here we have enoug funds and room in the callstack

        self.storage[address]['balance'] += value
        self.storage[caller]['balance'] -= value

        new_vm = EVM(self._constraints, address, origin, price, data, caller, value, bytecode, header, global_storage=self.storage)
        self._push_vm(new_vm)


        tx = Transaction(ty, address, origin, price, data, caller, value, None, None)
        if is_human_tx:
            #handle human transactions
            if ty == 'Create':
                self.current.last_exception = Create(None, None, None)
            elif ty == 'Call':
                self.current.last_exception = Call(None, None, None, None)

            self._transactions.append(tx)
        else:            
            n = len(self._transactions)
            if len (self._internal_transactions) < n:
                self._internal_transactions.append([])
            self._internal_transactions[n].append(tx)


    def CALL(self, gas, to, value, data):
        address = to
        origin = self.current.origin
        caller = self.current.address
        price = self.current.price
        depth = self.depth + 1
        bytecode = self.get_code(to)
        self.transaction(address, origin, price, data, caller, value)
        self._process_pending_transaction()


    def RETURN(self, data):
        prev_vm = self._pop_vm() #current VM changed!
        if self.depth == 0:
            tx = self._transactions[-1]
            tx.return_data=data
            tx.result = 'RETURN'
            raise TerminateState("RETURN", testcase=True)


        last_ex = self.current.last_exception
        self.current.last_exception = None
        assert isinstance(last_ex, (Call, Create))

        if isinstance(last_ex, Create):
            self.current._push(prev_vm.address)
            self.set_code(prev_vm.address, data)
        else:
            size = min(last_ex.out_size, len(data))
            self.current.write_buffer(last_ex.out_offset, data[:size])
            self.current._push(1)
        #we are still on the CALL/CREATE
        self.current.pc += self.current.instruction.size

    def STOP(self):
        prev_vm = self._pop_vm(rollback=False)
        if self.depth == 0:
            tx = self._transactions[-1]
            tx.return_data=None
            tx.result = 'STOP'
            raise TerminateState("STOP", testcase=True)
        self.current.last_exception = None
        self.current._push(1)

        #we are still on the CALL/CREATE
        self.current.pc += self.current.instruction.size

    def THROW(self):
        prev_vm = self._pop_vm(rollback=True)
        #revert balance on CALL fail
        self.storage[prev_vm.caller]['balance'] += prev_vm.value
        self.storage[prev_vm.address]['balance'] -= prev_vm.value

        if self.depth == 0:
            tx = self._transactions[-1]
            tx.return_data=None
            tx.result = 'THROW'
            raise TerminateState("THROW", testcase=True)

        self.current.last_exception = None
        self.current._push(0)
        #we are still on the CALL/CREATE
        self.current.pc += self.current.instruction.size

    def REVERT(self, data):
        prev_vm = self._pop_vm(rollback=True)
        #revert balance on CALL fail
        self.storage[prev_vm.caller]['balance'] += prev_vm.value
        self.storage[prev_vm.address]['balance'] -= prev_vm.value

        if self.depth == 0:
            tx = self._transactions[-1]
            tx.return_data=data
            tx.result = 'REVERT'
            raise TerminateState("REVERT", testcase=True)

        self.current.last_exception = None
        #we are still on the CALL/CREATE
        self.current.pc += self.current.instruction.size

    def SELFDESTRUCT(self, recipient):
        #This may create a user account
        recipient = Operators.EXTRACT(recipient, 0, 160)
        address = self.current.address
        if recipient not in self.storage.keys():
            self.create_account(address=recipient, balance=0, code='', storage=None)
        self.storage[recipient]['balance'] += self.storage[address]['balance']
        self.storage[address]['balance'] = 0
        self.current.suicides.add(address)
        prev_vm = self._pop_vm(rollback=False)

        if self.depth == 0:
            tx = self._transactions[-1]
            tx.result = 'SELFDESTRUCT'
            raise TerminateState("SELFDESTRUCT", testcase=True)
            
    def HASH(self, data):

        def compare_buffers(a, b):
            if len(a) != len(b):
                return False
            cond = True
            for i in range(len(a)):
                cond = Operators.AND(a[i]==b[i], cond)
                if cond is False:
                    return False
            return cond

        assert any(map(issymbolic, data))
        logger.info("SHA3 Searching over %d known hashes", len(self._sha3))
        logger.info("SHA3 TODO save this state for future explorations with more known hashes")
        #Broadcast the signal 
        self._publish('on_symbolic_sha3', data, self._sha3.items())

        results = []

        #If know_hashes is true then there is a _known_ solution for the hash
        known_hashes = False
        for key, value in self._sha3.items():
            assert not any( map(issymbolic, key))
            cond = compare_buffers(key, data)
            if solver.can_be_true(self._constraints, cond):
                results.append((cond, value))  
                known_hashes = Operators.OR(cond, known_hashes)
        #results contains all the possible and known solutions


        #If known_hashes can be False then data can take at least one concrete 
        #value of which we do not know a hash for.

        #Calculate the sha3 of one extra example solution and add this as a 
        #potential result
        #This is an incomplete result:
        # Intead of choosing one single extra concrete solution we should save 
        # the state and when a new sha3 example is found load it back and try 
        #the new concretization for sha3.
        
        with self._constraints as temp_cs:
            if solver.can_be_true(temp_cs, Operators.NOT(known_hashes)):
                temp_cs.add(Operators.NOT(known_hashes))
                #a_buffer is different from all strings we know a hash for 
                a_buffer = solver.get_value(temp_cs, data)
                cond = compare_buffers(a_buffer, data)
                #Get the sha3 for a_buffer
                a_value = int(sha3.keccak_256(a_buffer).hexdigest(), 16)
                #add the new sha3 pair to the known_hashes and result
                self._publish('on_concrete_sha3', a_buffer, a_value)
                results.append((cond, a_value))
                known_hashes = Operators.OR(cond, known_hashes)
        
        if solver.can_be_true(self._constraints, known_hashes):
            self._constraints.add(known_hashes)
            value = 0 #never used
            for cond, sha in results:
                value = Operators.ITEBV(256, cond, sha, value)
        else:
            raise TerminateState("Unknown hash")
            
        self.current._push(value)
        self.current.pc += self.current.instruction.size
<|MERGE_RESOLUTION|>--- conflicted
+++ resolved
@@ -1279,11 +1279,7 @@
         self._publish('will_decode_instruction', self.pc)
         last_pc = self.pc
         current = self.instruction
-<<<<<<< HEAD
-        self._publish('will_execute_instruction', self.pc, current)
-=======
-
->>>>>>> b9aa4837
+
         #Consume some gas
         self._consume(current.fee)
 
