--- conflicted
+++ resolved
@@ -477,17 +477,10 @@
 
         #Compile the list of valid jumpdests via linear dissassembly
         def extend_with_zeroes(b):
-<<<<<<< HEAD
-            #Fixme(felipe) This does not deal with the corner case  in which the
-            # arguments are actually dynamic code
-            #This simplifies the bytecode that ends early or has symbolic arguments
-            #appeded at the end
-=======
             # Fixme(felipe) This does not deal with the corner case in which the
             # arguments are actually dynamic code 
             # This simplifies the bytecode that ends early or has symbolic arguments
             # appended at the end
->>>>>>> e3d6f262
             try:
                 for x in b:
                     x = to_constant(x)
