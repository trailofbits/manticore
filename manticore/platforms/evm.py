''' Symbolic EVM implementation based on the yellow paper: http://gavwood.com/paper.pdf '''
import random, copy
from ..utils.helpers import issymbolic, memoized
from ..platforms.platform import *
from ..core.smtlib import solver, TooManySolutions, Expression, Bool, BitVec, Array, Operators, Constant, BitVecConstant, ConstraintSet, \
    SolverException
from ..core.state import ForkState, TerminateState
from ..utils.event import Eventful
from ..core.smtlib.visitors import pretty_print, arithmetic_simplifier, translate_to_smtlib
from ..core.state import Concretize,TerminateState
import logging
import sys, hashlib
if sys.version_info < (3, 6):
    import sha3

logger = logging.getLogger(__name__)

# Auxiliar constants and functions
TT256 = 2 ** 256
TT256M1 = 2 ** 256 - 1
TT255 = 2 ** 255
TOOHIGHMEM = 0x1000

def ceil32(x):
    return Operators.ITEBV(256, (x % 32) == 0, x , x + 32 - (x % 32))

def to_signed(i):
    return Operators.ITEBV(256, i<TT255, i, i-TT256)

class Transaction(object):
    __slots__= 'sort', 'address', 'origin', 'price', 'data', 'caller', 'value', 'return_data', 'result'
    def __init__(self, sort, address, origin, price, data, caller, value, return_data, result):
        self.sort = sort
        self.address = address
        self.origin = origin
        self.price = price
        self.data = data
        self.caller = caller
        self.value = value
        self.return_data = return_data
        self.result = result

    def __reduce__(self):
        ''' Implements serialization/pickle '''
        return (self.__class__,  (self.sort,  self.address, self.origin, self.price, self.data, self.caller, self.value, self.return_data, self.result))

    def __str__(self):
        return 'Transaction(%s, from=0x%x, to=0x%x, value=%r, data=%r..)' %(self.sort, self.caller, self.address, self.value, self.data)

class EVMLog():
    def __init__(self, address, memlog, topics):
        self.address = address
        self.memlog = memlog
        self.topics = topics



class EVMMemory(object):
    def __init__(self, constraints, address_size=256, value_size=8, *args, **kwargs):
        '''
        A symbolic memory manager for EVM. 
        This is internally used to provide memory to an Ethereum Virtual Machine.
        It maps address_size bits wide bitvectors to value_size wide bitvectors.
        Normally BitVec(256) -> BitVec(8)

        Example use::
            cs = ConstraintSet()
            mem = EVMMemory(cs)
            mem[16] = 0x41
            assert (mem.allocated == 1)
            assert (mem[16] == 0x41)

        :param constraints: a set of constraints
        :type constraints: ConstraintSet
        :param address_size: address bit width
        :param values_size: value bit width
        '''
        assert isinstance(constraints, (ConstraintSet, type(None)))
        self._constraints = constraints
        self._symbols = {}
        self._memory = {}
        self._address_size=address_size
        self._value_size=value_size
        self._allocated = 0

    def __copy__(self):
        ''' Makes a copy of itself '''
        new_mem = EVMMemory(self._constraints, self._address_size,  self._value_size)
        new_mem._memory = dict(self._memory)
        new_mem._symbols = dict(self._symbols)
        return new_mem

    def __reduce__(self):
        ''' Implements serialization/pickle '''
        return (self.__class__, (self._constraints, self._address_size,  self._value_size), {'_symbols':self._symbols, '_memory':self._memory, '_allocated': self._allocated } )

    @property
    def constraints(self):
        return self._constraints

    @constraints.setter
    def constraints(self, constraints):
        self._constraints = constraints

    def _get_size(self, index):
        ''' Calculates the size of a slice 
            :param index: a slice 
            :type index: slice
        '''
        size = index.stop - index.start
        if isinstance(size, BitVec):
            size = arithmetic_simplifier(size)
        else:
            size = BitVecConstant(self._address_size, size)
        assert isinstance(size, BitVecConstant)
        return size.value

    def __getitem__(self, index):
        if isinstance(index, slice):
            size = self._get_size(index)
            return self.read(index.start, size)
        else:
            return self.read(index, 1)[0]

    def __setitem__(self, index, value):
        if isinstance(index, slice):
            size = self._get_size(index)
            assert len(value) == size
            for i in xrange(size):
                self.write(index.start+i, [value[i]])
        else:
            self.write(index, [value])

    def __delitem__(self, index):
        def delete(offset):
            if offset in self.memory:
                del self._memory[offset]
            if offset in self._symbol:
                del self._symbols[offset]

        if isinstance(index, slice):
            for offset in xrange(index.start, index.end):
                delete(offset)
        else:
            delete(index)

    def __contains__(self, offset):
        return offset in self._memory or \
               offset in self._symbols

    def items(self):
        offsets = set( self._symbols.keys() + self._memory.keys())
        return [(x, self[x]) for x in offsets]

    def get(self, offset, default=0):
        result = self.read(offset, 1)
        if not result:
            return default
        return result[0]

    def __getitem__(self, index):
        if isinstance(index, slice):
            size = self._get_size(index)
            return self.read(index.start, size)
        else:
            return self.read(index, 1)[0]

    def __repr__(self):
        return self.__str__()

    def __str__(self):
        m = {}
        for key in self._memory.keys():
            c = self.read(key,1)[0]
            if issymbolic(c):
                m[key] = '?'
            else:
                m[key] = hex(c)
        return str(m)


    def __len__(self):
        return self._allocated

    @property
    def allocated(self):
        return self._allocated

    def _allocate(self, address):
        '''
            Allocate more memory
        '''
        new_max = ceil32(address) // 32
        self._allocated = Operators.ITEBV(256, self._allocated < new_max, new_max, self._allocated)

    def _concrete_read(self, address):
        return self._memory.get(address, 0)

    def _concrete_write(self, address, value):
        assert not issymbolic(address) 
        assert not issymbolic(value)
        assert value & ~(pow(2,self._value_size)-1) == 0 , "Not the correct size for a value"
        self._memory[address] = value

    def read(self, address, size):
        '''
        Read size items from address.
        Address can by a symbolic value.
        The result is a sequence the requested size.
        Resultant items can by symbolic.

        :param address: Where to read from
        :param size: How many items
        :rtype: list
        '''
        assert not issymbolic(size)
        self._allocate(address+size)

        if issymbolic(address):
            address = arithmetic_simplifier(address)
            assert solver.check(self.constraints)
            logger.debug('Reading %d items from symbolic offset %s', size, address)
            try:
                solutions = solver.get_all_values(self.constraints, address, maxcnt=0x1000) #if more than 0x3000 exception
            except TooManySolutions as e:
                m, M = solver.minmax(self.constraints, address)
                logger.debug('Got TooManySolutions on a symbolic read. Range [%x, %x]. Not crashing!', m, M)
                logger.info('INCOMPLETE Result! Using the sampled solutions we have as result')
                condition = False
                for base in e.solutions:
                    condition = Operators.OR(address == base, condition )
                raise ForkState('address too high', condition)

            #So here we have all potential solutions of symbolic address (complete set)
            assert len(solutions) > 0            

            condition = False
            for base in solutions:
                condition = Operators.OR(address == base, condition )

            result = []
            #consider size ==1 to read following code
            for offset in range(size):
                #Given ALL solutions for the symbolic address
                for base in solutions:
                    addr_value = base + offset
                    item = self._concrete_read(addr_value)
                    if addr_value in self._symbols:
                        for condition, value in self._symbols[addr_value]:
                            item = Operators.ITEBV(self._value_size, condition, value, item)
                    if len(result) > offset:
                        result[offset] = Operators.ITEBV(self._value_size, address == base, item, result[offset])
                    else:
                        result.append(item)
                    assert len(result) == offset+1
            return result
        else:
            result = []
            for i in range(size):
                result.append(self._concrete_read(address+i))
            for offset in range(size):
                if address+offset in self._symbols:
                    for condition, value in self._symbols[address+offset]:
                        if condition is True:
                            result[offset] = value
                        else:
                            result[offset] = Operators.ITEBV(self._value_size, condition, value, result[offset])
            return result

    def write(self, address, value):
        '''
        Write a value at address.
        :param address: The address at which to write
        :type address: int or long or Expression
        :param value: Bytes to write
        :type value: tuple or list
        '''
        size = len(value)
        self._allocate(address+size)

        if issymbolic(address):

            solutions = solver.get_all_values(self.constraints, address, maxcnt=0x1000) #if more than 0x3000 exception

            for offset in xrange(size):
                for base in solutions:
                    condition = base == address
                    self._symbols.setdefault(base+offset, []).append((condition, value[offset]))

        else:

            for offset in xrange(size):
                if issymbolic(value[offset]):
                    self._symbols[address+offset] = [(True, value[offset])]
                else:
                    # overwrite all previous items
                    if address+offset in self._symbols:
                        del self._symbols[address+offset]
                    self._concrete_write(address+offset, value[offset])
        
class EVMAsm(object):
    ''' 
        EVM Instruction factory
        
        Example use::

            >>> from manticore.platforms.evm import EVMAsm
            >>> EVMAsm.disassemble_one('\\x60\\x10')
            Instruction(0x60, 'PUSH', 1, 0, 1, 0, 'Place 1 byte item on stack.', 16, 0)
            >>> EVMAsm.assemble_one('PUSH1 0x10')
            Instruction(0x60, 'PUSH', 1, 0, 1, 0, 'Place 1 byte item on stack.', 16, 0)
            >>> tuple(EVMAsm.disassemble_all('\\x30\\x31'))
            (Instruction(0x30, 'ADDRESS', 0, 0, 1, 2, 'Get address of currently executing account.', None, 0), 
             Instruction(0x31, 'BALANCE', 0, 1, 1, 20, 'Get balance of the given account.', None, 1))
            >>> tuple(EVMAsm.assemble_all('ADDRESS\\nBALANCE'))
            (Instruction(0x30, 'ADDRESS', 0, 0, 1, 2, 'Get address of currently executing account.', None, 0),
             Instruction(0x31, 'BALANCE', 0, 1, 1, 20, 'Get balance of the given account.', None, 1))
            >>> EVMAsm.assemble_hex(
            ...                         """PUSH1 0x60
            ...                            BLOCKHASH 
            ...                            MSTORE
            ...                            PUSH1 0x2
            ...                            PUSH2 0x100
            ...                         """
            ...                      )
            '0x606040526002610100'
            >>> EVMAsm.disassemble_hex('0x606040526002610100')
            'PUSH1 0x60\\nBLOCKHASH\\nMSTORE\\nPUSH1 0x2\\nPUSH2 0x100'
    '''
    class Instruction(object):
        def __init__(self, opcode, name, operand_size, pops, pushes, fee, description, operand=None, offset=0):
            '''
            This represents an EVM instruction. 
            EVMAsm will create this for you.

            :param opcode: the opcode value
            :param name: instruction name
            :param operand_size: immediate operand size in bytes
            :param pops: number of items popped from the stack
            :param pushes: number of items pushed into the stack
            :param fee: gas fee for the instruction
            :param description: textual description of the instruction
            :param operand: optional immediate operand
            :param offset: optional offset of this instruction in the program

            Example use::

                instruction = EVMAsm.assemble_one('PUSH1 0x10')
                print 'Instruction: %s'% instruction
                print '\tdescription:', instruction.description
                print '\tgroup:', instruction.group
                print '\taddress:', instruction.offset
                print '\tsize:', instruction.size
                print '\thas_operand:', instruction.has_operand
                print '\toperand_size:', instruction.operand_size
                print '\toperand:', instruction.operand
                print '\tsemantics:', instruction.semantics
                print '\tpops:', instruction.pops
                print '\tpushes:', instruction.pushes
                print '\tbytes:', '0x'+instruction.bytes.encode('hex')
                print '\twrites to stack:', instruction.writes_to_stack
                print '\treads from stack:', instruction.reads_from_stack
                print '\twrites to memory:', instruction.writes_to_memory
                print '\treads from memory:', instruction.reads_from_memory
                print '\twrites to storage:', instruction.writes_to_storage
                print '\treads from storage:', instruction.reads_from_storage
                print '\tis terminator', instruction.is_terminator


            '''
            self._opcode = opcode 
            self._name = name 
            self._operand_size = operand_size
            self._pops = pops
            self._pushes = pushes
            self._fee = fee
            self._description = description
            self._operand = operand           #Immediate operand if any
            if operand_size != 0 and operand is not None:
                    mask = (1<<operand_size*8)-1
                    if ~mask & operand:
                        raise ValueError("operand should be %d bits long"%(operand_size*8))
            self._offset=offset

        def __eq__(self, other):
            ''' Instructions are equal if all features match '''
            return self._opcode == other._opcode and\
            self._name == other._name and\
            self._operand == other._operand and\
            self._operand_size == other._operand_size and\
            self._pops == other._pops and\
            self._pushes == other._pushes and\
            self._fee == other._fee and\
            self._offset == other._offset and\
            self._description == other._description 

        def __repr__(self):
            output = 'Instruction(0x%x, %r, %d, %d, %d, %d, %r, %r, %r)'%(self._opcode, self._name, self._operand_size, self._pops, self._pushes, self._fee, self._description, self._operand, self._offset)
            return output


        def __str__(self):
            output = self.name + (' 0x%x'%self.operand if self.has_operand else '')
            return output

        @property
        def opcode(self):
            ''' The opcode as an integer ''' 
            return self._opcode

        @property
        def name(self):
            ''' The instruction name/mnemonic ''' 
            if self._name == 'PUSH':
                return 'PUSH%d'%self.operand_size
            elif self._name == 'DUP':
                return 'DUP%d'%self.pops
            elif self._name == 'SWAP':
                return 'SWAP%d'%(self.pops-1)
            elif self._name == 'LOG':
                return 'LOG%d'%(self.pops-2)
            return self._name
            
        def parse_operand(self, buf):
            ''' Parses an operand from buf 

                :param buf: a buffer
                :type buf: iterator/generator/string
            '''
            buf = iter(buf)
            try:
                operand = 0
                for _ in range(self.operand_size):
                    operand <<= 8
                    operand |= ord(next(buf))
                self._operand = operand
            except StopIteration:
                raise Exception("Not enough data for decoding")

        @property
        def operand_size(self):
            ''' The immediate operand size '''
            return self._operand_size

        @property
        def has_operand(self):
            ''' True if the instruction uses an immediate operand'''
            return self.operand_size > 0

        @property
        def operand(self):
            ''' The immediate operand '''
            return self._operand

        @property
        def pops(self):
            '''Number words popped from the stack'''
            return self._pops

        @property
        def pushes(self):
            '''Number words pushed to the stack'''
            return self._pushes

        @property
        def size(self):
            ''' Size of the encoded instruction '''
            return self._operand_size + 1

        @property
        def fee(self):
            ''' The basic gas fee of the instruction '''
            return self._fee

        @property
        def semantics(self):
            ''' Canonical semantics '''
            return self._name

        @property
        def description(self):
            ''' Coloquial description of the instruction '''
            return self._description

        @property
        def bytes(self):
            ''' Encoded instruction '''
            bytes = []
            bytes.append(chr(self._opcode))
            for offset in reversed(xrange(self.operand_size)):
                c = (self.operand >> offset*8 ) & 0xff 
                bytes.append(chr(c))
            return ''.join(bytes)

        @property
        def offset(self):
            '''Location in the program (optional)'''
            return self._offset

        @property
        def group(self):
            '''Instruction classification as per the yellow paper'''
            classes = {
                        0:   'Stop and Arithmetic Operations',
                        1:   'Comparison & Bitwise Logic Operations',
                        2:   'SHA3',
                        3:   'Environmental Information',
                        4:   'Block Information',
                        5:   'Stack, Memory, Storage and Flow Operations',
                        6:   'Push Operations',
                        7:   'Push Operations',
                        8:   'Duplication Operations',
                        9:   'Exchange Operations',
                        0xa: 'Logging Operations',
                        0xf: 'System operations'
                      }
            return classes.get(self.opcode>>4, 'Invalid instruction')

        @property
        def uses_stack(self):
            ''' True if the instruction reads/writes from/to the stack '''
            return self.reads_from_stack or self.writes_to_stack

        @property
        def reads_from_stack(self):
            ''' True if the instruction reads from stack '''
            return self.pops > 0

        @property
        def writes_to_stack(self):
            ''' True if the instruction writes to the stack '''
            return self.pushes > 0
            
        @property
        def reads_from_memory(self):
            ''' True if the instruction reads from memory '''
            return self.semantics in ('MLOAD','CREATE', 'CALL', 'CALLCODE', 'RETURN', 'DELEGATECALL', 'REVERT')

        @property
        def writes_to_memory(self):
            ''' True if the instruction writes to memory '''
            return self.semantics in ('MSTORE', 'MSTORE8', 'CALLDATACOPY', 'CODECOPY', 'EXTCODECOPY')
            
        @property
        def reads_from_memory(self):
            ''' True if the instruction reads from memory '''
            return self.semantics in ('MLOAD','CREATE', 'CALL', 'CALLCODE', 'RETURN', 'DELEGATECALL', 'REVERT')

        @property
        def writes_to_storage(self):
            ''' True if the instruction writes to the storage '''
            return self.semantics in ('SSTORE')

        @property
        def reads_from_storage(self):
            ''' True if the instruction reads from the storage '''
            return self.semantics in ('SLOAD')

        @property
        def is_terminator(self):
            ''' True if the instruction is a basic block terminator '''
            return self.semantics in ('RETURN', 'STOP', 'INVALID', 'JUMP', 'JUMPI', 'SELFDESTRUCT', 'REVERT')

        @property
        def is_branch(self):
            ''' True if the instruction is a jump'''
            return self.semantics in ('JUMP', 'JUMPI')

        @property
        def is_environmental(self):
            ''' True if the instruction access enviromental data '''
            return self.group == 'Environmental Information'
            
        @property
        def is_system(self):
            ''' True if the instruction is a system operation '''
            return self.group == 'System operations'

        @property
        def uses_block_info(self):
            ''' True if the instruction access block information'''
            return self.group == 'Block Information'

        @property
        def is_arithmetic(self):
            ''' True if the instruction is an arithmetic operation '''
            return  self.semantics in ('ADD', 'MUL', 'SUB', 'DIV', 'SDIV', 'MOD', 'SMOD', 'ADDMOD', 'MULMOD', 'EXP', 'SIGNEXTEND')
 
    #from http://gavwood.com/paper.pdf
    _table = {#opcode: (name, immediate_operand_size, pops, pushes, gas, description)
                0x00: ('STOP', 0, 0, 0, 0, 'Halts execution.'),
                0x01: ('ADD', 0, 2, 1, 3, 'Addition operation.'),
                0x02: ('MUL', 0, 2, 1, 5, 'Multiplication operation.'),
                0x03: ('SUB', 0, 2, 1, 3, 'Subtraction operation.'),
                0x04: ('DIV', 0, 2, 1, 5, 'Integer division operation.'),
                0x05: ('SDIV', 0, 2, 1, 5, 'Signed integer division operation (truncated).'),
                0x06: ('MOD', 0, 2, 1, 5, 'Modulo remainder operation.'),
                0x07: ('SMOD', 0, 2, 1, 5, 'Signed modulo remainder operation.'),
                0x08: ('ADDMOD', 0, 3, 1, 8, 'Modulo addition operation.'),
                0x09: ('MULMOD', 0, 3, 1, 8, 'Modulo multiplication operation.'),
                0x0a: ('EXP', 0, 2, 1, 10, 'Exponential operation.'),
                0x0b: ('SIGNEXTEND', 0, 2, 1, 5, "Extend length of two's complement signed integer."),
                0x10: ('LT', 0, 2, 1, 3, 'Less-than comparision.'),
                0x11: ('GT', 0, 2, 1, 3, 'Greater-than comparision.'),
                0x12: ('SLT', 0, 2, 1, 3, 'Signed less-than comparision.'),
                0x13: ('SGT', 0, 2, 1, 3, 'Signed greater-than comparision.'),
                0x14: ('EQ', 0, 2, 1, 3, 'Equality comparision.'),
                0x15: ('ISZERO', 0, 1, 1, 3, 'Simple not operator.'),
                0x16: ('AND', 0, 2, 1, 3, 'Bitwise AND operation.'),
                0x17: ('OR', 0, 2, 1, 3, 'Bitwise OR operation.'),
                0x18: ('XOR', 0, 2, 1, 3, 'Bitwise XOR operation.'),
                0x19: ('NOT', 0, 1, 1, 3, 'Bitwise NOT operation.'),
                0x1a: ('BYTE', 0, 2, 1, 3, 'Retrieve single byte from word.'),
                0x20: ('SHA3', 0, 2, 1, 30, 'Compute Keccak-256 hash.'),
                0x30: ('ADDRESS', 0, 0, 1, 2, 'Get address of currently executing account     .'),
                0x31: ('BALANCE', 0, 1, 1, 20, 'Get balance of the given account.'),
                0x32: ('ORIGIN', 0, 0, 1, 2, 'Get execution origination address.'),
                0x33: ('CALLER', 0, 0, 1, 2, 'Get caller address.'),
                0x34: ('CALLVALUE', 0, 0, 1, 2, 'Get deposited value by the instruction/transaction responsible for this execution.'),
                0x35: ('CALLDATALOAD', 0, 1, 1, 3, 'Get input data of current environment.'),
                0x36: ('CALLDATASIZE', 0, 0, 1, 2, 'Get size of input data in current environment.'),
                0x37: ('CALLDATACOPY', 0, 3, 0, 3, 'Copy input data in current environment to memory.'),
                0x38: ('CODESIZE', 0, 0, 1, 2, 'Get size of code running in current environment.'),
                0x39: ('CODECOPY', 0, 3, 0, 3, 'Copy code running in current environment to memory.'),
                0x3a: ('GASPRICE', 0, 0, 1, 2, 'Get price of gas in current environment.'),
                0x3b: ('EXTCODESIZE', 0, 1, 1, 20, "Get size of an account's code."),
                0x3c: ('EXTCODECOPY', 0, 4, 0, 20, "Copy an account's code to memory."),
                0x40: ('BLOCKHASH', 0, 1, 1, 20, 'Get the hash of one of the 256 most recent complete blocks.'),
                0x41: ('COINBASE', 0, 0, 1, 2, "Get the block's beneficiary address."),
                0x42: ('TIMESTAMP', 0, 0, 1, 2, "Get the block's timestamp."),
                0x43: ('NUMBER', 0, 0, 1, 2, "Get the block's number."),
                0x44: ('DIFFICULTY', 0, 0, 1, 2, "Get the block's difficulty."),
                0x45: ('GASLIMIT', 0, 0, 1, 2, "Get the block's gas limit."),
                0x50: ('POP', 0, 1, 0, 2, 'Remove item from stack.'),
                0x51: ('MLOAD', 0, 1, 1, 3, 'Load word from memory.'),
                0x52: ('MSTORE', 0, 2, 0, 3, 'Save word to memory.'),
                0x53: ('MSTORE8', 0, 2, 0, 3, 'Save byte to memory.'),
                0x54: ('SLOAD', 0, 1, 1, 50, 'Load word from storage.'),
                0x55: ('SSTORE', 0, 2, 0, 0, 'Save word to storage.'),
                0x56: ('JUMP', 0, 1, 0, 8, 'Alter the program counter.'),
                0x57: ('JUMPI', 0, 2, 0, 10, 'Conditionally alter the program counter.'),
                0x58: ('GETPC', 0, 0, 1, 2, 'Get the value of the program counter prior to the increment.'),
                0x59: ('MSIZE', 0, 0, 1, 2, 'Get the size of active memory in bytes.'),
                0x5a: ('GAS', 0, 0, 1, 2, 'Get the amount of available gas, including the corresponding reduction the amount of available gas.'),
                0x5b: ('JUMPDEST', 0, 0, 0, 1, 'Mark a valid destination for jumps.'),
                0x60: ('PUSH', 1, 0, 1, 0, 'Place 1 byte item on stack.'),
                0x61: ('PUSH', 2, 0, 1, 0, 'Place 2-byte item on stack.'),
                0x62: ('PUSH', 3, 0, 1, 0, 'Place 3-byte item on stack.'),
                0x63: ('PUSH', 4, 0, 1, 0, 'Place 4-byte item on stack.'),
                0x64: ('PUSH', 5, 0, 1, 0, 'Place 5-byte item on stack.'),
                0x65: ('PUSH', 6, 0, 1, 0, 'Place 6-byte item on stack.'),
                0x66: ('PUSH', 7, 0, 1, 0, 'Place 7-byte item on stack.'),
                0x67: ('PUSH', 8, 0, 1, 0, 'Place 8-byte item on stack.'),
                0x68: ('PUSH', 9, 0, 1, 0, 'Place 9-byte item on stack.'),
                0x69: ('PUSH', 10, 0, 1, 0, 'Place 10-byte item on stack.'),
                0x6a: ('PUSH', 11, 0, 1, 0, 'Place 11-byte item on stack.'),
                0x6b: ('PUSH', 12, 0, 1, 0, 'Place 12-byte item on stack.'),
                0x6c: ('PUSH', 13, 0, 1, 0, 'Place 13-byte item on stack.'),
                0x6d: ('PUSH', 14, 0, 1, 0, 'Place 14-byte item on stack.'),
                0x6e: ('PUSH', 15, 0, 1, 0, 'Place 15-byte item on stack.'),
                0x6f: ('PUSH', 16, 0, 1, 0, 'Place 16-byte item on stack.'),
                0x70: ('PUSH', 17, 0, 1, 0, 'Place 17-byte item on stack.'),
                0x71: ('PUSH', 18, 0, 1, 0, 'Place 18-byte item on stack.'),
                0x72: ('PUSH', 19, 0, 1, 0, 'Place 19-byte item on stack.'),
                0x73: ('PUSH', 20, 0, 1, 0, 'Place 20-byte item on stack.'),
                0x74: ('PUSH', 21, 0, 1, 0, 'Place 21-byte item on stack.'),
                0x75: ('PUSH', 22, 0, 1, 0, 'Place 22-byte item on stack.'),
                0x76: ('PUSH', 23, 0, 1, 0, 'Place 23-byte item on stack.'),
                0x77: ('PUSH', 24, 0, 1, 0, 'Place 24-byte item on stack.'),
                0x78: ('PUSH', 25, 0, 1, 0, 'Place 25-byte item on stack.'),
                0x79: ('PUSH', 26, 0, 1, 0, 'Place 26-byte item on stack.'),
                0x7a: ('PUSH', 27, 0, 1, 0, 'Place 27-byte item on stack.'),
                0x7b: ('PUSH', 28, 0, 1, 0, 'Place 28-byte item on stack.'),
                0x7c: ('PUSH', 29, 0, 1, 0, 'Place 29-byte item on stack.'),
                0x7d: ('PUSH', 30, 0, 1, 0, 'Place 30-byte item on stack.'),
                0x7e: ('PUSH', 31, 0, 1, 0, 'Place 31-byte item on stack.'),
                0x7f: ('PUSH', 32, 0, 1, 0, 'Place 32-byte (full word) item on stack.'),
                0x80: ('DUP', 0, 1, 2, 3, 'Duplicate 1st stack item.'),
                0x81: ('DUP', 0, 2, 3, 3, 'Duplicate 2nd stack item.'),
                0x82: ('DUP', 0, 3, 4, 3, 'Duplicate 3rd stack item.'),
                0x83: ('DUP', 0, 4, 5, 3, 'Duplicate 4th stack item.'),
                0x84: ('DUP', 0, 5, 6, 3, 'Duplicate 5th stack item.'),
                0x85: ('DUP', 0, 6, 7, 3, 'Duplicate 6th stack item.'),
                0x86: ('DUP', 0, 7, 8, 3, 'Duplicate 7th stack item.'),
                0x87: ('DUP', 0, 8, 9, 3, 'Duplicate 8th stack item.'),
                0x88: ('DUP', 0, 9, 10, 3, 'Duplicate 9th stack item.'),
                0x89: ('DUP', 0, 10, 11, 3, 'Duplicate 10th stack item.'),
                0x8a: ('DUP', 0, 11, 12, 3, 'Duplicate 11th stack item.'),
                0x8b: ('DUP', 0, 12, 13, 3, 'Duplicate 12th stack item.'),
                0x8c: ('DUP', 0, 13, 14, 3, 'Duplicate 13th stack item.'),
                0x8d: ('DUP', 0, 14, 15, 3, 'Duplicate 14th stack item.'),
                0x8e: ('DUP', 0, 15, 16, 3, 'Duplicate 15th stack item.'),
                0x8f: ('DUP', 0, 16, 17, 3, 'Duplicate 16th stack item.'),
                0x90: ('SWAP', 0, 2, 2, 3, 'Exchange 1st and 2nd stack items.'),
                0x91: ('SWAP', 0, 3, 3, 3, 'Exchange 1st and 3rd stack items.'),
                0x92: ('SWAP', 0, 4, 4, 3, 'Exchange 1st and 4th stack items.'),
                0x93: ('SWAP', 0, 5, 5, 3, 'Exchange 1st and 5th stack items.'),
                0x94: ('SWAP', 0, 6, 6, 3, 'Exchange 1st and 6th stack items.'),
                0x95: ('SWAP', 0, 7, 7, 3, 'Exchange 1st and 7th stack items.'),
                0x96: ('SWAP', 0, 8, 8, 3, 'Exchange 1st and 8th stack items.'),
                0x97: ('SWAP', 0, 9, 9, 3, 'Exchange 1st and 9th stack items.'),
                0x98: ('SWAP', 0, 10, 10, 3, 'Exchange 1st and 10th stack items.'),
                0x99: ('SWAP', 0, 11, 11, 3, 'Exchange 1st and 11th stack items.'),
                0x9a: ('SWAP', 0, 12, 12, 3, 'Exchange 1st and 12th stack items.'),
                0x9b: ('SWAP', 0, 13, 13, 3, 'Exchange 1st and 13th stack items.'),
                0x9c: ('SWAP', 0, 14, 14, 3, 'Exchange 1st and 14th stack items.'),
                0x9d: ('SWAP', 0, 15, 15, 3, 'Exchange 1st and 15th stack items.'),
                0x9e: ('SWAP', 0, 16, 16, 3, 'Exchange 1st and 16th stack items.'),
                0x9f: ('SWAP', 0, 17, 17, 3, 'Exchange 1st and 17th stack items.'),
                0xa0: ('LOG', 0, 2, 0, 375, 'Append log record with no topics.'),
                0xa1: ('LOG', 0, 3, 0, 750, 'Append log record with one topic.'),
                0xa2: ('LOG', 0, 4, 0, 1125, 'Append log record with two topics.'),
                0xa3: ('LOG', 0, 5, 0, 1500, 'Append log record with three topics.'),
                0xa4: ('LOG', 0, 6, 0, 1875, 'Append log record with four topics.'),
                0xf0: ('CREATE', 0, 3, 1, 32000, 'Create a new account with associated code.'),
                0xf1: ('CALL', 0, 7, 1, 40, 'Message-call into an account.'),
                0xf2: ('CALLCODE', 0, 7, 1, 40, "Message-call into this account with alternative account's code."),
                0xf3: ('RETURN', 0, 2, 0, 0, 'Halt execution returning output data.'),
                0xf4: ('DELEGATECALL', 0, 6, 1, 40, "Message-call into this account with an alternative account's code, but persisting into this account with an alternative account's code."),
                0xf5: ('BREAKPOINT', 0, 0, 0, 40, 'Not in yellow paper FIXME'),
                0xf6: ('RNGSEED', 0, 1, 1, 0, 'Not in yellow paper FIXME'),
                0xf7: ('SSIZEEXT', 0, 2, 1, 0, 'Not in yellow paper FIXME'),
                0xf8: ('SLOADBYTES', 0, 3, 0, 0, 'Not in yellow paper FIXME'),
                0xf9: ('SSTOREBYTES', 0, 3, 0, 0, 'Not in yellow paper FIXME'),
                0xfa: ('SSIZE', 0, 1, 1, 40, 'Not in yellow paper FIXME'),
                0xfb: ('STATEROOT', 0, 1, 1, 0, 'Not in yellow paper FIXME'),
                0xfc: ('TXEXECGAS', 0, 0, 1, 0, 'Not in yellow paper FIXME'),
                0xfd: ('REVERT', 0, 2, 0, 0, 'Stop execution and revert state changes, without consuming all provided gas and providing a reason.'),
                0xfe: ('INVALID', 0, 0, 0, 0, 'Designated invalid instruction.'),
                0xff: ('SELFDESTRUCT', 0, 1, 0, 5000, 'Halt execution and register account for later deletion.')
            }

    @staticmethod
    @memoized
    def _get_reverse_table():
        ''' Build an internal table used in the assembler '''
        reverse_table = {}
        for (opcode, (name, immediate_operand_size, pops, pushes, gas, description)) in EVMAsm._table.items():
            mnemonic = name
            if name == 'PUSH':
                mnemonic = '%s%d'%(name, (opcode&0x1f) + 1)
            elif name in ('SWAP', 'LOG', 'DUP'):
                mnemonic = '%s%d'%(name, (opcode&0xf) + 1)

            reverse_table[mnemonic] = opcode, name, immediate_operand_size, pops, pushes, gas, description
        return reverse_table

    @staticmethod
    def assemble_one(assembler, offset=0):
        ''' Assemble one EVM instruction from its textual representation. 
            
            :param assembler: assembler code for one instruction
            :param offset: offset of the instruction in the bytecode (optional)
            :return: An Instruction object

            Example use::

                >>> print evm.EVMAsm.assemble_one('LT')
            

        '''
        try:
            _reverse_table = EVMAsm._get_reverse_table()
            assembler = assembler.strip().split(' ')
            opcode, name, operand_size, pops, pushes, gas, description = _reverse_table[assembler[0].upper()]
            if operand_size > 0:
                assert len(assembler) == 2
                operand = int(assembler[1],0)
            else:
                assert len(assembler) == 1
                operand = None

            return EVMAsm.Instruction(opcode, name, operand_size, pops, pushes, gas, description, operand=operand, offset=offset)
        except:
            raise Exception("Something wrong at offset %d"%offset)

    @staticmethod
    def assemble_all(assembler, offset=0):
        ''' Assemble a sequence of textual representation of EVM instructions 

            :param assembler: assembler code for any number of instructions
            :param offset: offset of the first instruction in the bytecode(optional)
            :return: An generator of Instruction objects

            Example use::
            
                >>> evm.EVMAsm.encode_one("""PUSH1 0x60
                    PUSH1 0x40
                    MSTORE
                    PUSH1 0x2
                    PUSH2 0x108
                    PUSH1 0x0
                    POP
                    SSTORE
                    PUSH1 0x40
                    MLOAD
                    """)

        '''
        if isinstance(assembler, str):
            assembler = assembler.split('\n')
        assembler = iter(assembler)
        for line in assembler:
            if not line.strip():
                continue
            instr = EVMAsm.assemble_one(line, offset=offset)
            yield instr
            offset += instr.size

    @staticmethod
    def disassemble_one(bytecode, offset=0):
        ''' Decode a single instruction from a bytecode

            :param bytecode: the bytecode stream 
            :param offset: offset of the instruction in the bytecode(optional)
            :type bytecode: iterator/sequence/str
            :return: an Instruction object

            Example use::
            
                >>> print EVMAsm.assemble_one('PUSH1 0x10')

        '''
        bytecode = iter(bytecode)
        opcode = ord(next(bytecode))
        invalid = ('INVALID', 0, 0, 0, 0, 'Unknown opcode')
        name, operand_size, pops, pushes, gas, description = EVMAsm._table.get(opcode, invalid)
        instruction = EVMAsm.Instruction(opcode, name, operand_size, pops, pushes, gas, description, offset=offset)
        if instruction.has_operand:
            instruction.parse_operand(bytecode)

        return instruction

    @staticmethod
    def disassemble_all(bytecode, offset=0):
        ''' Decode all instructions in bytecode

            :param bytecode: an evm bytecode (binary)
            :param offset: offset of the first instruction in the bytecode(optional)
            :type bytecode: iterator/sequence/str
            :return: An generator of Instruction objects

            Example use::
            
                >>> for inst in EVMAsm.decode_all(bytecode):
                ...    print inst

                ... 
                PUSH1 0x60
                PUSH1 0x40
                MSTORE
                PUSH1 0x2
                PUSH2 0x108
                PUSH1 0x0
                POP
                SSTORE
                PUSH1 0x40
                MLOAD


        '''

        bytecode = iter(bytecode)
        while True:
            instr = EVMAsm.disassemble_one(bytecode, offset=offset)
            offset += instr.size
            yield instr

    @staticmethod
    def disassemble(bytecode, offset=0):
        ''' Disassemble an EVM bytecode 

            :param bytecode: binary representation of an evm bytecode (hexadecimal)
            :param offset: offset of the first instruction in the bytecode(optional)
            :type bytecode: str
            :return: the text representation of the aseembler code

            Example use::
            
                >>> EVMAsm.disassemble("\x60\x60\x60\x40\x52\x60\x02\x61\x01\x00")
                ...
                PUSH1 0x60
                BLOCKHASH
                MSTORE
                PUSH1 0x2
                PUSH2 0x100

        '''
        return '\n'.join(map(str, EVMAsm.disassemble_all(bytecode, offset=offset)))

    @staticmethod
    def assemble(asmcode, offset=0):
        ''' Assemble an EVM program 

            :param asmcode: an evm assembler program
            :param offset: offset of the first instruction in the bytecode(optional)
            :type asmcode: str
            :return: the hex representation of the bytecode

            Example use::
            
                >>> EVMAsm.assemble(  """PUSH1 0x60
                                           BLOCKHASH
                                           MSTORE
                                           PUSH1 0x2
                                           PUSH2 0x100
                                        """
                                     )
                ...
                "\x60\x60\x60\x40\x52\x60\x02\x61\x01\x00"
        '''
        return ''.join(map(lambda x:x.bytes, EVMAsm.assemble_all(asmcode, offset=offset)))

    @staticmethod
    def disassemble_hex(bytecode, offset=0):
        ''' Disassemble an EVM bytecode 

            :param bytecode: canonical representation of an evm bytecode (hexadecimal)
            :param int offset: offset of the first instruction in the bytecode(optional)
            :type bytecode: str
            :return: the text representation of the aseembler code

            Example use::
            
                >>> EVMAsm.disassemble_hex("0x6060604052600261010")
                ...
                PUSH1 0x60
                BLOCKHASH
                MSTORE
                PUSH1 0x2
                PUSH2 0x100

        '''
        if bytecode.startswith('0x'):
            bytecode = bytecode[2:]
        bytecode = bytecode.decode('hex')
        return EVMAsm.disassemble(bytecode, offset=offset)

    @staticmethod
    def assemble_hex(asmcode, offset=0):
        ''' Assemble an EVM program 

            :param asmcode: an evm assembler program
            :param offset: offset of the first instruction in the bytecode(optional)
            :type asmcode: str
            :return: the hex representation of the bytecode

            Example use::
            
                >>> EVMAsm.assemble_hex(  """PUSH1 0x60
                                           BLOCKHASH
                                           MSTORE
                                           PUSH1 0x2
                                           PUSH2 0x100
                                        """
                                     )
                ...
                "0x6060604052600261010"
        '''
        return '0x' + EVMAsm.assemble(asmcode, offset=offset).encode('hex')



#Exceptions...

class EVMException(Exception):
    pass

class EVMInstructionException(EVMException):
    pass

class ConcretizeStack(EVMException):
    '''
    Raised when a symbolic memory cell needs to be concretized.
    '''
    def __init__(self, pos, expression=None, policy='MINMAX'):
        self.message = "Concretizing evm stack item {}".format(pos)
        self.pos = pos
        self.expression = expression
        self.policy = policy

class StackOverflow(EVMException):
    ''' Attemped to push more than 1024 items '''
    pass

class StackUnderflow(EVMException):
    ''' Attemped to popo from an empty stack '''
    pass

class InvalidOpcode(EVMException):
    ''' Trying to execute invalid opcode '''
    pass


class Call(EVMInstructionException):
    def __init__(self, gas, to, value, data, out_offset=None, out_size=None):
        self.gas = gas
        self.to = to
        self.value = value
        self.data = data
        self.out_offset = out_offset
        self.out_size = out_size

    def __reduce__(self):
        return (self.__class__, (self.gas, self.to, self.value, self.data, self.out_offset, self.out_size) )

class Create(Call):
    def __init__(self, value, offset, size):
        super(Create, self).__init__(gas=None, to=None, value=value, data='')

class DelegateCall(Call):
    pass

class Stop(EVMInstructionException):
    ''' Program reached a STOP instruction '''
    pass

class Return(EVMInstructionException):
    ''' Program reached a RETURN instruction '''
    def __init__(self, data):
        self.data = data
    def __reduce__(self):
        return (self.__class__, (self.data,) )

class Revert(EVMInstructionException):
    ''' Program reached a RETURN instruction '''
    def __init__(self, data):
        self.data = data
    def __reduce__(self):
        return (self.__class__, (self.data,) )

class SelfDestruct(EVMInstructionException):
    ''' Program reached a RETURN instruction '''
    def __init__(self, to):
        self.to = to

class NotEnoughGas(EVMException):
    ''' Not enough gas for operation '''
    pass

class Sha3(EVMException):
    def __init__(self, data):
        self.data = data

    def __reduce__(self):
        return (self.__class__, (self.data, ))


class EVM(Eventful):
    '''Machine State. The machine state is defined as
        the tuple (g, pc, m, i, s) which are the gas available, the
        program counter pc , the memory contents, the active
        number of words in memory (counting continuously
        from position 0), and the stack contents. The memory
        contents are a series of zeroes of bitsize 256
    '''
    _published_events = {'evm_execute_instruction', 
                         'evm_read_storage', 'evm_write_storage',
                         'evm_read_memory',
                         'evm_write_memory', 
                         'evm_read_code',
                         'decode_instruction', 'execute_instruction', 'concrete_sha3', 'symbolic_sha3'}
    def __init__(self, constraints, address, origin, price, data, caller, value, code, header, global_storage=None, depth=0, gas=1000000000, **kwargs):
        '''
        Builds a Ethereum Virtual Machine instance

        :param memory: the initial memory
        :param address: the address of the account which owns the code that is executing.
        :param origin: the sender address of the transaction that originated this execution. A 160-bit code used for identifying Accounts.
        :param price: the price of gas in the transaction that originated this execution.
        :param data: the byte array that is the input data to this execution
        :param caller: the address of the account which caused the code to be executing. A 160-bit code used for identifying Accounts
        :param value: the value, in Wei, passed to this account as part of the same procedure as execution. One Ether is defined as being 10**18 Wei.
        :param bytecode: the byte array that is the machine code to be executed.
        :param header: the block header of the present block.
        :param depth: the depth of the present message-call or contract-creation (i.e. the number of CALLs or CREATEs being executed at present).

        '''
        super(EVM, self).__init__(**kwargs)
        self._constraints = constraints
        self.last_exception = None
        self.memory = EVMMemory(constraints)
        self.address = address
        self.origin = origin # always an account with empty associated code
        self.caller = caller # address of the account that is directly responsible for this execution
        self.data = data
        self.price = price #This is gas price specified by the originating transaction
        self.value = value
        self.depth = depth
        self.bytecode = code
        self.suicides = set()
        self.logs = []
        self.gas=gas
        #FIXME parse decode and mark invalid instructions
        #self.invalid = set()

        assert 'coinbase' in header
        assert 'gaslimit' in header
        assert 'difficulty' in header
        assert 'timestamp' in header
        assert 'number' in header
        self.header=header

        #Machine state
        self.pc = 0
        self.stack = []
        self.gas = gas
        self.global_storage = global_storage
        self.allocated = 0

    @property
    def constraints(self):
        return self._constraints

    @constraints.setter
    def constraints(self, constraints):
        self._constraints = constraints
        self.memory.constraints = constraints


    def __getstate__(self):
        state = super(EVM, self).__getstate__()
        state['gas'] = self.gas
        state['memory'] = self.memory
        state['global_storage'] = self.global_storage
        state['constraints'] = self.constraints
        state['last_exception'] = self.last_exception
        state['address'] = self.address
        state['origin'] = self.origin
        state['caller'] = self.caller
        state['data'] = self.data
        state['price'] = self.price
        state['value'] = self.value
        state['depth'] = self.depth
        state['bytecode'] = self.bytecode
        state['header'] = self.header
        state['pc'] = self.pc
        state['stack'] = self.stack
        state['gas'] = self.gas
        state['allocated'] = self.allocated
        state['suicides'] = self.suicides
        state['logs'] = self.logs

        return state

    def __setstate__(self, state):
        self.gas = state['gas']
        self.memory = state['memory']
        self.logs = state['logs'] 
        self.global_storage = state['global_storage']
        self.constraints = state['constraints']
        self.last_exception = state['last_exception']
        self.address = state['address']
        self.origin = state['origin']
        self.caller = state['caller']
        self.data = state['data']
        self.price = state['price']
        self.value = state['value']
        self.depth = state['depth']
        self.bytecode = state['bytecode']
        self.header = state['header']
        self.pc = state['pc']
        self.stack = state['stack']
        self.gas = state['gas']
        self.allocated = state['allocated']
        self.suicides = state['suicides']
        super(EVM, self).__setstate__(state)

    #Memory related
    def _allocate(self, address):
        if address > self.memory._allocated:
            GMEMORY = 3
            GQUADRATICMEMDENOM = 512  # 1 gas per 512 quadwords

            old_size = ceil32(self.memory._allocated) // 32
            old_totalfee = old_size * GMEMORY + old_size ** 2 // GQUADRATICMEMDENOM
            new_size = ceil32(address) // 32
            increased = new_size - old_size 
            fee = increased * GMEMORY + increased**2 // GQUADRATICMEMDENOM
            self._consume(fee)

    def _store(self, address, value):
        #CHECK ADDRESS IS A 256 BIT INT OR BITVEC
        #CHECK VALUE IS A 256 BIT INT OR BITVEC
        self._allocate(address)
        self.memory.write(address, [value])
        self._publish('did_evm_write_memory', address, value)


    def _load(self, address):
        self._allocate(address)
        value = self.memory.read(address,1)[0]
        value = arithmetic_simplifier(value)
        if isinstance(value, Constant) and not value.taint: 
            value = value.value
        self._publish('did_evm_read_memory', address, value)
        return value

    @staticmethod
    def check256int(value):
        assert True

    def read_code(self, address, size=1):
        '''
            Read size byte from bytecode.
            If less than size bytes are available result will be pad with \x00
        '''
        assert address < len(self.bytecode)
        value = self.bytecode[address:address+size]
        if len(value) < size:
            value += '\x00'* (size-len(value)) #pad with null (spec)
        return value

    def disassemble(self):
        return EVMAsm.disassemble(self.bytecode)


    @property
    def PC(self):
        return self.pc

    @property
    def instruction(self):
        ''' 
            Current instruction pointed by self.pc 
        '''
        #FIXME check if pc points to invalid instruction
        #if self.pc >= len(self.bytecode):
        #    return InvalidOpcode('Code out of range')
        #if self.pc in self.invalid:
        #    raise InvalidOpcode('Opcode inside a PUSH immediate')

        def getcode():
            for byte in self.bytecode[self.pc:]:
                yield byte
            while True:
                yield '\x00'

        return EVMAsm.disassemble_one(getcode())

    #auxiliar funcs
    #Stack related
    def _push(self, value):
        '''
                   ITEM0
                   ITEM1
                   ITEM2
             sp->  {empty}
        '''
        assert isinstance(value,(int,long)) or isinstance(value, BitVec) and value.size==256 
        if len(self.stack) >= 1024:
            raise StackOverflow()
        self.stack.append(value & TT256M1)

    def _pop(self):
        if len(self.stack) == 0:
            raise StackUnderflow()
        return self.stack.pop()

    def _consume(self, fee):
        assert fee >= 0
        if self.gas < fee:
            logger.debug("Not enough gas for instruction")
            raise NotEnoughGas()
        self.gas -= fee

    #Execute an instruction from current pc
    def execute(self):
        if issymbolic(self.pc):
            expression = self.pc
            def setstate(state, value):
                state.platform.current.pc = value

            raise Concretize("Concretice PC",
                                expression=expression, 
                                setstate=setstate,
                                policy='ALL')

        self._publish('will_decode_instruction', self.pc)
        last_pc = self.pc
        current = self.instruction
<<<<<<< HEAD
        self._publish('will_execute_instruction', self.pc, current)
=======

>>>>>>> 8e47a6eb
        #Consume some gas
        self._consume(current.fee)

        implementation = getattr(self, current.semantics, None)
        if implementation is None:
            raise TerminateState("Instruction not implemented %s"%current.semantics, testcase=True)

        #Get arguments (imm, pop)
        arguments = []
        if self.instruction.has_operand:
            arguments.append(current.operand)

        for _ in range(current.pops):
            arguments.append(self._pop())

        #simplify stack arguments
        for i in range(len(arguments)):
            if isinstance(arguments[i], Expression):           
                arguments[i] = arithmetic_simplifier(arguments[i])
            if isinstance(arguments[i], Constant):
                arguments[i] = arguments[i].value

        self._publish('will_execute_instruction', self.pc, current)
        self._publish('will_evm_execute_instruction', current, arguments)

        last_pc = self.pc
        result = None

        try:
            result = implementation(*arguments)
            self._emit_did_execute_signals(current, arguments, result, last_pc)
        except ConcretizeStack as ex:
            for arg in reversed(arguments):
                self._push(arg)
            def setstate(state, value):
                self.stack[-ex.pos] = value
            raise Concretize("Concretice Stack Variable",
                                expression=self.stack[-ex.pos], 
                                setstate=setstate,
                                policy=ex.policy)
        except EVMException as e:
            self.last_exception = e

            # Technically, this is not the right place to emit these events because the
            # instruction hasn't executed yet; it executes in the EVM platform class (EVMWorld).
            # However, when I tried that, in the event handlers, `state.platform.current`
            # ends up being None, which caused issues. So, as a pragmatic solution, we emit
            # the event before technically executing the instruction.
            if isinstance(e, EVMInstructionException):
                self._emit_did_execute_signals(current, arguments, result, last_pc)

            raise

        #Check result (push)
        if current.pushes > 1:
            assert len(result) == current.pushes
            for value in reversed(result):
                self._push(value)
        elif current.pushes == 1:
            self._push(result)
        else:
            assert current.pushes == 0
            assert result is None
        if current.semantics not in ('JUMP', 'JUMPI'):
            #advance pc pointer
            self.pc += self.instruction.size

    def _emit_did_execute_signals(self, current, arguments, result, last_pc):
        self._publish('did_evm_execute_instruction', current, arguments, result)
        self._publish('did_execute_instruction', last_pc, self.pc, current)

    #INSTRUCTIONS
    def INVALID(self):
        '''Halts execution'''
        raise InvalidOpcode()

    ##########################################################################
    ## Stop and Arithmetic Operations
    ##  All arithmetic is modulo 256 unless otherwise noted. 

    def STOP(self):
        ''' Halts execution '''
        raise Stop()

    def ADD(self, a, b):
        ''' Addition operation '''
        return a + b

    def MUL(self, a, b):
        ''' Multiplication operation '''
        return a * b

    def SUB(self, a, b):
        ''' Subtraction operation '''
        return a - b

    def DIV(self, a, b):
        '''Integer division operation'''
        try:
            result = Operators.UDIV(a, b)
        except ZeroDivisionError:
            result = 0
        return Operators.ITEBV(256, b==0, 0, result)

    def SDIV(self, a, b):
        '''Signed integer division operation (truncated)'''        
        s0, s1 = to_signed(a), to_signed(b)
        try:
            result = (abs(s0) // abs(s1) * (-1 if s0 * s1 < 0 else 1))
        except ZeroDivisionError:
            result = 0
        return Operators.ITEBV(256, b == 0, 0, result)

    def MOD(self, a,b):
        '''Modulo remainder operation'''
        try:
            result = Operators.ITEBV(256, b==0, 0, a%b)
        except ZeroDivisionError:
            result = 0
        return result

    def SMOD(self, a, b):
        '''Signed modulo remainder operation'''
        s0, s1 = to_signed(a), to_signed(b)
        sign = Operators.ITEBV(256,  s0 < 0, -1, 1)
        try:
            result =  abs(s0) % abs(s1) * sign 
        except ZeroDivisionError:
            result = 0

        return Operators.ITEBV(256, s1==0, 0, result) 

    def ADDMOD(self, a, b, c):
        '''Modulo addition operation'''
        try:
            result = Operators.ITEBV(256, c==0, 0, (a+b)%c)
        except ZeroDivisionError:
            result = 0
        return result 

    def MULMOD(self, a, b, c):
        '''Modulo addition operation'''
        try:
            result = Operators.ITEBV(256, c==0, 0, (a*b)%c)
        except ZeroDivisionError:
            result = 0
        return result 


    def EXP(self, base, exponent):
        '''
            Exponential operation
            The zero-th power of zero 0^0 is defined to be one
        '''
        #fixme integer bitvec
        EXP_SUPPLEMENTAL_GAS = 50   # cost of EXP exponent per byte        
        def nbytes(e):
            for i in range(32):
                if e>>(i*8) == 0:
                    return i
            return 32
        self._consume(EXP_SUPPLEMENTAL_GAS * nbytes(exponent))
        return pow(base, exponent, TT256)

    def SIGNEXTEND(self, size, value): 
        '''Extend length of two's complement signed integer'''
        #FIXME maybe use Operators.SEXTEND
        testbit = Operators.ITEBV(256, size<=31, size * 8 +7, 257)
        result1 = (value | (TT256 - (1 << testbit)))
        result2 = (value & ((1 << testbit) - 1))
        result = Operators.ITEBV(256, (value & (1 << testbit)) != 0, result1, result2)
        return Operators.ITEBV(256, size<=31, result, value)

    ##########################################################################
    ##Comparison & Bitwise Logic Operations
    def LT(self, a, b): 
        '''Less-than comparision'''
        return Operators.ITEBV(256, Operators.ULT(a, b), 1, 0)

    def GT(self, a, b):
        '''Greater-than comparision'''
        return Operators.ITEBV(256, Operators.UGT(a, b), 1, 0)

    def SLT(self, a, b): 
        '''Signed less-than comparision'''
        #http://gavwood.com/paper.pdf
        s0, s1 = to_signed(a), to_signed(b)
        return Operators.ITEBV(256, s0 < s1, 1, 0)

    def SGT(self, a, b):
        '''Signed greater-than comparision'''
        #http://gavwood.com/paper.pdf
        s0, s1 = to_signed(a), to_signed(b)
        return Operators.ITEBV(256, s0 > s1, 1, 0)

    def EQ(self, a, b):
        '''Equality comparision'''
        return Operators.ITEBV(256, a == b, 1, 0)

    def ISZERO(self, a):
        '''Simple not operator'''
        return Operators.ITEBV(256, a == 0, 1, 0)

    def AND(self, a, b):
        '''Bitwise AND operation'''
        return a & b

    def OR(self, a, b):
        '''Bitwise OR operation'''
        return a | b

    def XOR(self, a, b):
        '''Bitwise XOR operation'''
        return a ^ b

    def NOT(self, a):
        '''Bitwise NOT operation'''
        return ~a

    def BYTE(self, offset, value):
        '''Retrieve single byte from word'''
        offset = Operators.ITEBV(256, offset<32, (31-offset)*8, 256) 
        return Operators.ZEXTEND(Operators.EXTRACT(value, offset, 8), 256)


    def SHA3(self, start, size):
        '''Compute Keccak-256 hash'''
        GSHA3WORD = 6         # Cost of SHA3 per word
        #read memory from start to end
        #calculate hash on it/ maybe remember in some structure where that hash came from
        #http://gavwood.com/paper.pdf
        if size:
            self._consume(GSHA3WORD * (ceil32(size) // 32) )
        data = self.read_buffer(start, size)
        if any(map(issymbolic, data)):
            raise Sha3(data)

        buf = ''.join(data)
        value = sha3.keccak_256(buf).hexdigest()
        value = int('0x'+value,0)
        self._publish('on_concrete_sha3', buf, value)
        logger.info("Found a concrete SHA3 example %r -> %x", buf, value)
        return value



    ##########################################################################
    ##Environmental Information
    def ADDRESS(self): 
        '''Get address of currently executing account     '''
        return self.address

    def BALANCE(self, account):
        '''Get balance of the given account'''
        BALANCE_SUPPLEMENTAL_GAS = 380
        self._consume(BALANCE_SUPPLEMENTAL_GAS)
        if account & TT256M1 not in self.global_storage:
            return 0
        value = self.global_storage[account & TT256M1 ]['balance']
        if value is None:
            return 0
        return value

    def ORIGIN(self): 
        '''Get execution origination address'''
        return self.origin

    def CALLER(self): 
        '''Get caller address'''
        return Operators.ZEXTEND(self.caller, 256)

    def CALLVALUE(self):
        '''Get deposited value by the instruction/transaction responsible for this execution'''
        return self.value

    def CALLDATALOAD(self, offset):
        '''Get input data of current environment'''
        #FIXME concretize offset?
        #if issymbolic(offset):
        #    self._constraints.add(Operators.ULE(offset, len(self.data)+32))
            #self._constraints.add(0 == offset%32)
        #    raise ConcretizeStack(3, expression=offset, policy='ALL')

        bytes = list(self.data[offset:offset+32])
        bytes += list('\x00'*( 32-len(bytes)))
        bytes = map(Operators.ORD, bytes)
        value = Operators.CONCAT(256, *bytes)
        return value 

    def CALLDATASIZE(self):
        '''Get size of input data in current environment'''
        return len(self.data)

    def CALLDATACOPY(self, mem_offset, data_offset, size):
        '''Copy input data in current environment to memory'''
        GCOPY = 3             # cost to copy one 32 byte word
        self._consume(GCOPY * ceil32(size) // 32)


        #FIXME put zero if not enough data
        if issymbolic(size) or issymbolic(data_offset):
            #self._constraints.add(Operators.ULE(data_offset, len(self.data)))
            self._constraints.add(Operators.ULE(size+data_offset, len(self.data) + (32-len(self.data)%32) ))

        if issymbolic(size):
            raise ConcretizeStack(3, policy='ALL')

        for i in range(size):
            c = Operators.ITEBV(8,data_offset+i < len(self.data), Operators.ORD(self.data[data_offset+i]), 0)
            self._store(mem_offset+i, c)

    def CODESIZE(self):
        '''Get size of code running in current environment'''
        return len(self.bytecode)

    def CODECOPY(self, mem_offset, code_offset, size):
        '''Copy code running in current environment to memory'''
        if issymbolic(size):
            raise ConcretizeStack(3)
        GCOPY = 3             # cost to copy one 32 byte word
        self._consume(GCOPY * ceil32(size) // 32)

        for i in range(size):
            if (code_offset+i > len(self.bytecode)):
                self._store(mem_offset+i, 0)
            else:
                self._store(mem_offset+i, Operators.ORD(self.bytecode[code_offset+i]))
        self._publish( 'did_evm_read_code', code_offset, size)

    def GASPRICE(self):
        '''Get price of gas in current environment'''
        return self.price

    def EXTCODESIZE(self, account):
        '''Get size of an account's code'''
        #FIXME
        if not account & TT256M1 in self.global_storage:
            return 0
        return len(self.global_storage[account & TT256M1]['code'])

    def EXTCODECOPY(self, account, address, offset, size): 
        '''Copy an account's code to memory'''
        #FIXME STOP! if not enough data
        if not account & TT256M1 in self.global_storage:
            return
        extbytecode = self.global_storage[account& TT256M1]['code']
        GCOPY = 3             # cost to copy one 32 byte word
        self._consume(GCOPY * ceil32(len(extbytecode)) // 32)

        for i in range(size):
            if offset + i < len(extbytecode):
                self._store(address+i, extbytecode[offset+i])
            else:
                self._store(address+i, 0)

    ##########################################################################
    ##Block Information
    def BLOCKHASH(self, a):
        '''Get the hash of one of the 256 most recent complete blocks'''

        # We are not maintaining an actual -block-chain- so we just generate 
        # some hashes for each virtual block
        value = sha3.keccak_256(repr(a)+'NONCE').hexdigest()
        value = int('0x'+value,0)

        # 0 is left on the stack if the looked for block number is greater than the current block number
        # or more than 256 blocks behind the current block.
        value = Operators.ITEBV(256, Operators.OR( a > self.header['number'], a < max(0, self.header['number']-256)), 0 , value)
        return value

    def COINBASE(self):
        '''Get the block's beneficiary address'''
        return self.header['coinbase']

    def TIMESTAMP(self):
        '''Get the block's timestamp'''
        return self.header['timestamp']

    def NUMBER(self):
        '''Get the block's number'''
        return self.header['number']

    def DIFFICULTY(self):
        '''Get the block's difficulty'''
        return self.header['difficulty']

    def GASLIMIT(self):
        '''Get the block's gas limit'''
        return self.header['gaslimit']

    ##########################################################################
    ##Stack, Memory, Storage and Flow Operations
    def POP(self, a):
        '''Remove item from stack'''
        #Items are automatically removed from stack 
        #by the instruction distpatcher
        pass

    def MLOAD(self, address):
        '''Load word from memory'''
        bytes = []
        for offset in xrange(32):
            bytes.append(self._load(address+offset))
        return Operators.CONCAT(256, *bytes)

    def MSTORE(self, address, value):
        '''Save word to memory'''
        for offset in xrange(32):
            self._store(address+offset, Operators.EXTRACT(value, (31-offset)*8, 8))

    def MSTORE8(self, address, value):
        '''Save byte to memory'''
        self._store(address, Operators.EXTRACT(value, 0, 8))

    def SLOAD(self, offset):
        '''Load word from storage'''
        self._publish('will_evm_read_storage', offset)
        value = self.global_storage[self.address]['storage'].get(offset,0)
        self._publish('did_evm_read_storage', offset, value)
        return value

    def SSTORE(self, offset, value):
        '''Save word to storage'''
        self._publish('will_evm_write_storage', offset, value)
        self.global_storage[self.address]['storage'][offset] = value
        if value is 0:
            del self.global_storage[self.address]['storage'][offset]
        self._publish('did_evm_write_storage', offset, value)

    def JUMP(self, dest):
        '''Alter the program counter'''
        self.pc = dest
        #TODO check for JUMPDEST on next iter?
    
    def JUMPI(self, dest, cond):
        '''Conditionally alter the program counter'''
        self.pc = Operators.ITEBV(256, cond!=0, dest, self.pc + self.instruction.size)
        assert self.bytecode[dest] == '\x5b', "Must be jmpdest instruction" #fixme what if dest == self.pc + self.instruction.size?

    def GETPC(self):
        '''Get the value of the program counter prior to the increment'''
        return self.pc

    def MSIZE(self):
        '''Get the size of active memory in bytes'''
        return self.memory._allocated * 32

    def GAS(self):
        '''Get the amount of available gas, including the corresponding reduction the amount of available gas'''
        #fixme calculate gas consumption
        return self.gas

    def JUMPDEST(self):
        '''Mark a valid destination for jumps'''
        pass

    ##########################################################################
    ##Push Operations
    def PUSH(self, value):
        '''Place 1 to 32 bytes item on stack'''
        return value

    ##########################################################################
    ##Duplication Operations
    def DUP(self, *operands):
        '''Duplicate stack item'''
        return (operands[-1],) + operands

    ##########################################################################
    ##Exchange Operations
    def SWAP(self, *operands):
        '''Exchange 1st and 2nd stack items'''
        a = operands[0] 
        b = operands[-1]
        return (b,) + operands[1:-1] + (a,)

    ##########################################################################
    ##Logging Operations
    def LOG(self, address, size, *topics):

        if issymbolic(size):
            raise ConcretizeStack(2, policy='ONE')

        memlog = self.read_buffer(address, size)

        self.logs.append(EVMLog(self.address, memlog, topics))
        logger.info('LOG %r %r', memlog, topics)

    ##########################################################################
    ##System operations
    def read_buffer(self, offset, size):
        if size:
            self._allocate(offset+size)
        data = []
        for i in xrange(size):
            data.append(self._load(offset+i))
        data = map(Operators.CHR, data)
        if any(map(issymbolic, data)):
            data_symb = self._constraints.new_array(index_bits=256, index_max=len(data))
            for i in range(len(data)):
                data_symb[i] = Operators.ORD(data[i])
            data = data_symb
        else:
            data = ''.join(data)

        return data

    def write_buffer(self, offset, buf):
        count = 0
        for c in buf:
            self._store(offset+count, c)
            count +=1 

    def CREATE(self, value, offset, size):
        '''Create a new account with associated code'''
        code = self.read_buffer(offset, size)
        raise Create(value, code)

    def CALL(self, gas, to, value, in_offset, in_size, out_offset, out_size):
        '''Message-call into an account'''
        if issymbolic(in_offset):
            raise ConcretizeStack(4, policy='SAMPLED')
        if issymbolic(in_size):
            raise ConcretizeStack(5, policy='SAMPLED')

        data = self.read_buffer(in_offset, in_size)
        raise Call(gas, to, value, data, out_offset, out_size)

    def CALLCODE(self, gas, to, value, in_offset, in_size, out_offset, out_size):
        '''Message-call into this account with alternative account's code'''
        data = self.read_buffer(in_offset, in_size)
        raise Call(gas, self.address, value, data, out_offset, out_size)

    def RETURN(self, offset, size):
        '''Halt execution returning output data'''
        data = self.read_buffer(offset, size)
        raise Return(data)

    def DELEGATECALL(self, gas, to, in_offset, in_size, out_offset, out_size):
        '''Message-call into this account with an alternative account's code, but persisting into this account with an alternative account's code'''
        value = 0
        data = self.read_buffer(in_offset, in_size)
        raise Call(gas, self.address, value, data, out_offset, out_size)

    def REVERT(self, offset, size):
        data = self.read_buffer(offset, size)
        raise Revert(data)

    def SELFDESTRUCT(self, to):
        '''Halt execution and register account for later deletion'''
        raise SelfDestruct(to)

    def __str__(self):
        def hexdump(src, length=16):
            FILTER = ''.join([(len(repr(chr(x))) == 3) and chr(x) or '.' for x in range(256)])
            lines = []
            for c in xrange(0, len(src), length):
                chars = src[c:c+length]
                def p (x):
                    if issymbolic(x):
                        return '??'
                    else:
                        return "%02x" % x 
                hex = ' '.join([p(x) for x in chars])
                def p1 (x):
                    if issymbolic(x):
                        return '.'
                    else:
                        return "%s" % ((x <= 127 and FILTER[x]) or '.') 

                printable = ''.join([p1(x) for x in chars])
                lines.append("%04x  %-*s  %s" % (c, length*3, hex, printable))
            return lines

        m = []
        if len(self.memory._memory.keys()):
            for i in range(max([0] + self.memory._memory.keys())+1):
                c = self.memory.read(i,1)[0]
                m.append(c)

        hd = hexdump(m)
        result = ['-'*147]
        if issymbolic(self.pc):
            result.append( '<Symbolic PC>')

        else:
            result.append( '0x%04x: %s %s %s\n'%(self.pc, self.instruction.name, self.instruction.has_operand and '0x%x'%self.instruction.operand or '', self.instruction.description))


        result.append('Stack                                                                      Memory')
        sp =0        
        for i in list(reversed(self.stack))[:10]:
            r = ''
            if issymbolic(i):
                r = '%s %r'%(sp==0 and 'top> ' or '     ', i)
            else:
                r = '%s 0x%064x'%(sp==0 and 'top> ' or '     ', i)
            sp+=1

            h = ''
            try:
                h = hd[sp-1]
            except:
                pass
            r +=  ' '*(75-len(r)) + h
            result.append(r)

        for i in range(sp,len(hd)):
            r =  ' '*75 + hd[i]
            result.append(r)

        result = [hex(self.address) +": "+x for x in result]
        return '\n'.join(result)

################################################################################
################################################################################
################################################################################
################################################################################
class EVMWorld(Platform):
    _published_events = {'evm_read_storage', 'evm_write_storage', 'evm_read_code', 'decode_instruction', 'execute_instruction', 'concrete_sha3', 'symbolic_sha3'} 

    def __init__(self, constraints, storage=None, **kwargs):
        super(EVMWorld, self).__init__(path="NOPATH", **kwargs)
        self._global_storage = {} if storage is None else storage
        self._constraints = constraints
        self._callstack = [] 
        self._deleted_address = set()
        self._logs = list()
        self._sha3 = {}
        self._pending_transaction = None
        self._transactions = list()
        self._internal_transactions = list()

    def __getstate__(self):
        state = super(EVMWorld, self).__getstate__()
        state['sha3'] = self._sha3
        state['pending_transaction'] = self._pending_transaction
        state['logs'] = self._logs
        state['storage'] = self._global_storage
        state['constraints'] = self._constraints
        state['callstack'] = self._callstack
        state['deleted_address'] = self._deleted_address
        state['transactions'] = self._transactions
        state['internal_transactions'] = self._internal_transactions
        return state

    def __setstate__(self, state):
        super(EVMWorld, self).__setstate__(state)
        self._sha3 = state['sha3']
        self._pending_transaction = state['pending_transaction']
        self._logs = state['logs'] 
        self._global_storage = state['storage']
        self._constraints = state['constraints']
        self._callstack = state['callstack']
        self._deleted_address = state['deleted_address']
        self._transactions = state['transactions']
        self._internal_transactions = state['internal_transactions']
        self._do_events()

    def _do_events(self):
        if self.current is not None:
            self.forward_events_from(self.current)
            self.subscribe('on_concrete_sha3', self._concrete_sha3_callback)

    def _concrete_sha3_callback(self, buf, value):
        if buf in self._sha3:
            assert self._sha3[buf] == value
        self._sha3[buf] = value

    def __getitem__(self, index):
        assert isinstance(index, (int,long))
        return self.storage[index]


    def __str__(self):
        return "WORLD:" + str(self._global_storage)
        
    @property
    def logs(self):
        return self._logs

    @property
    def constraints(self):
        return self._constraints

    @property
    def transactions(self):
        return self._transactions

    @property
    def internal_transactions(self):
        number_of_transactions = len(self._transactions)
        for _ in range( len (self._internal_transactions), number_of_transactions):
            self._internal_transactions.append([])
        return self._internal_transactions

    @property
    def all_transactions(self):
        txs = []
        for tx in self._transactions:
            txs.append(tx)
            for txi in self.internal_transactions[self._transactions.index(tx)]:
                txs.append(txi)
        return txs


    @property
    def last_return_data(self):
        return self.transactions[-1].return_data

    @constraints.setter
    def constraints(self, constraints):
        self._constraints = constraints
        for addr in self.storage:
            if isinstance(self.storage[addr]['storage'], EVMMemory): 
                self.storage[addr]['storage'].constraints = constraints
        if self.current:
            self.current.constraints = constraints


    @property
    def current(self):
        try:
            return self._callstack[-1]
        except IndexError:
            return None

    @property
    def accounts(self):
        return self.storage.keys()

    @property
    def normal_accounts(self):
        accs = []
        for address in self.accounts:
            if len(self.get_code(address)) == 0:
                accs.append(address)
        return accs

    @property
    def contract_accounts(self):
        accs = []
        for address in self.accounts:
            if len(self.get_code(address)) > 0:
                accs.append(address)
        return accs

    @property
    def deleted_addresses(self):
        return self._deleted_address

    @property
    def storage(self):
        if self.depth:
            return self.current.global_storage
        else:
            return self._global_storage

    def set_storage_data(self, address, offset, value):
        self.storage[address]['storage'][offset] = value

    def get_storage_data(self, address, offset):
        return self.storage[address]['storage'].get(offset)

    def get_storage_items(self, address):
        return self.storage[address]['storage'].items()

    def has_storage(self, address):
        return len(self.storage[address]['storage'].items()) != 0

    def set_balance(self, address, value):
        self.storage[int(address)]['balance'] = value

    def get_balance(self, address):
        return self.storage[address]['balance']

    def add_to_balance(self, address, value):
        self.storage[address]['balance'] += value

    def get_code(self, address):
        return self.storage[address]['code']

    def set_code(self, address, data):
        self.storage[address]['code'] = data

    def has_code(self, address):
        return len(self.storage[address]['code']) > 0


    def log(self, address, topic, data):
        self.logs.append((address, data, topics))
        logger.info('LOG %r %r', memlog, topics)

    def log_storage(self, addr):
        pass

    def add_refund(self, value):
        pass

    def block_prevhash(self):
        return 0

    def block_coinbase(self):
        return 0

    def block_timestamp(self):
        return 0

    def block_number(self):
        return  0

    def block_difficulty(self):
        return 0

    def block_gas_limit(self):
        return 0

    def tx_origin(self):
        return self.current_vm.origin

    def tx_gasprice(self):
        return 0

    #CALLSTACK
    def _push_vm(self, vm):
        #Storage address ->  account(value, local_storage)
        vm.global_storage = self.storage
        vm.global_storage[vm.address]['storage'] = copy.copy(self.storage[vm.address]['storage'])
        if self.depth:
            self.current.constraints = None
        #MAKE A DEEP COPY OF THE SPECIFIC ACCOUNT
        self._callstack.append(vm)
        self.current.depth = self.depth
        self.current.constraints = self.constraints
        #self.forward_events_from(self.current)
        self._do_events()
        if self.depth > 1024:
            while self.depth >0:
                self._pop_vm(rollback=True)
            raise TerminateState("Maximum call depth limit is reached", testcase=True)

    def _pop_vm(self, rollback=False):
        vm = self._callstack.pop()
        assert self.constraints == vm.constraints
        if self.current:
            self.current.constraints = vm.constraints

        if not rollback:
            if self.depth:
                self.current.global_storage = vm.global_storage
                self.current.logs += vm.logs
                self.current.suicides = self.current.suicides.union(vm.suicides)
            else:
                self._global_storage = vm.global_storage
                self._deleted_address = self._deleted_address.union(vm.suicides)
                self._logs += vm.logs
                for address in self._deleted_address:
                    del self.storage[address]
        return vm

    @property
    def depth(self):
        return len(self._callstack)

    def new_address(self):
        ''' create a fresh 160bit address '''
        new_address = random.randint(100, pow(2, 160))
        if new_address in self._global_storage.keys():
            return self.new_address()
        return new_address

    def execute(self):
        self._process_pending_transaction()
        try:
            if self.current is None:
                raise TerminateState("Trying to execute an empty transaction", testcase=False)
            self.current.execute()
        except Create as ex:
            self.CREATE(ex.value, ex.data)
        except Call as ex:
            self.CALL(ex.gas, ex.to, ex.value, ex.data)
        except Stop as ex:
            self.STOP()
        except Return as ex:
            self.RETURN(ex.data)
        except Revert as ex:
            self.REVERT(ex.data)
        except SelfDestruct as ex:
            self.SELFDESTRUCT(ex.to)
        except Sha3 as ex:
            self.HASH(ex.data)
        except EVMException as e:
            self.THROW()
        except Exception:
            raise


    def run(self):
        try:
            while True:
                self.execute()
        except TerminateState as e:
            if self.depth == 0 and e.message == 'RETURN':
                return self.last_return
            raise e

    def create_account(self, address=None, balance=0, code='', storage=None):
        ''' code is the runtime code '''
        storage = {} if storage is None else storage

        if address is None:
            address = self.new_address()
        assert address not in self.storage.keys(), 'The account already exists'
        self.storage[address] = {}
        self.storage[address]['nonce'] = 0L
        self.storage[address]['balance'] = balance
        self.storage[address]['storage'] = storage
        self.storage[address]['code'] = code

        return address

    def create_contract(self, origin=None, price=0, address=None, caller=None, balance=0, init='', run=False, header=None):
        assert len(init) > 0
        '''
        The way that the Solidity compiler expects the constructor arguments to 
        be passed is by appending the arguments to the byte code produced by the
        Solidity compiler. The arguments are formatted as defined in the Ethereum
        ABI2. The arguments are then copied from the init byte array to the EVM 
        memory through the CODECOPY opcode with appropriate values on the stack.
        This is done when the byte code in the init byte array is actually run 
        on the network.
        '''
        assert self._pending_transaction is None
        if caller is None and origin is not None:
            caller = origin
        if origin is None and caller is not None:
            origin = caller
        assert caller == origin
        if header is None:
            header = {'timestamp' : 0,
                      'number': 0,
                      'coinbase': 0,
                      'gaslimit': 0,
                      'difficulty':0
                }

        assert  not issymbolic(address) 
        assert  not issymbolic(origin) 
        address = self.create_account(address, 0)
  
        self.storage[address]['storage'] = EVMMemory(self.constraints, 256, 256)

        self._pending_transaction = ('Create', address, origin, price, '', origin, balance, ''.join(init), header)

        if run:
            assert False
            #run initialization code
            #Assert everything is concrete?
            assert  not issymbolic(origin) 
            assert  not issymbolic(address) 
            assert self.storage[origin]['balance'] >= balance
            runtime = self.run()
            self.storage[address]['code'] = ''.join(runtime)

        return address

    def CREATE(self, value, bytecode):
        origin = self.current.origin
        caller = self.current.address
        price = self.current.price
        self.create_contract(origin, price, address=None, balance=value, init=bytecode, run=False)
        self._process_pending_transaction()


    def transaction(self, address, origin=None, price=0, data='', caller=None, value=0, header=None, run=False):
        assert self._pending_transaction is None
        if caller is None and origin is not None:
            caller = origin
        if origin is None and caller is not None:
            origin = caller

        if address not in self.accounts or\
           caller not in self.accounts or \
           origin != caller and origin not in self.accounts:
            raise TerminateState('Account does not exist %x'%address, testcase=True)

        if header is None:
            header = {'timestamp' : 0,
                      'number': 0,
                      'coinbase': 0,
                      'gaslimit': 0,
                      'difficulty':0
                }
        if any([ isinstance(data[i], Expression) for i in range(len(data))]): 
            data_symb = self._constraints.new_array(index_bits=256, index_max=len(data))
            for i in range(len(data)):
                data_symb[i] = Operators.ORD(data[i])
            data = data_symb
        else:
            data = ''.join(data)
        bytecode = self.get_code(address)
        self._pending_transaction = ('Call', address, origin, price, data, caller, value, bytecode, header)

        if run:
            assert self.depth == 0
            assert  not issymbolic(caller) 
            assert  not issymbolic(address) 
            assert self.get_balance(caller) >= value
            #run contract
            #Assert everything is concrete?
            try:
                return self.run()
            except TerminateState:
                #FIXME better use of exceptions!
                pass

    def _process_pending_transaction(self):
        if self._pending_transaction is None:
            return
        assert self.current is None or self.current.last_exception is not None

        ty, address, origin, price, data, caller, value, bytecode, header = self._pending_transaction


        src_balance = self.get_balance(caller) #from
        dst_balance = self.get_balance(address) #to

        #discarding absurd amount of ether (no ether overflow)
        self.constraints.add(src_balance + value >= src_balance)

        failed = False

        if self.depth > 1024:
            failed=True

        if not failed:
            enough_balance = src_balance >= value
            if issymbolic(enough_balance):
                enough_balance_solutions = solver.get_all_values(self._constraints, enough_balance)

                if set(enough_balance_solutions) == set([True, False]): 
                    raise Concretize('Forking on available funds',
                                     expression = src_balance < value,
                                     setstate=lambda a,b: None,
                                     policy='ALL')

                if set(enough_balance_solutions) == set([False]):
                    failed = True
            else:
                if not enough_balance:
                    failed = True

        self._pending_transaction=None


        if ty == 'Create': 
            data = bytecode
 
        is_human_tx = ( self.depth == 0 )

        if failed:
            if is_human_tx: #human transaction
                tx = Transaction(ty, address, origin, price, data, caller, value, 'TXERROR', None)
                self._transactions.append(tx)
                raise TerminateState('TXERROR')
            else:
                self.current._push(0)
                return

        #Here we have enoug funds and room in the callstack

        self.storage[address]['balance'] += value
        self.storage[caller]['balance'] -= value

        new_vm = EVM(self._constraints, address, origin, price, data, caller, value, bytecode, header, global_storage=self.storage)
        self._push_vm(new_vm)


        tx = Transaction(ty, address, origin, price, data, caller, value, None, None)
        if is_human_tx:
            #handle human transactions
            if ty == 'Create':
                self.current.last_exception = Create(None, None, None)
            elif ty == 'Call':
                self.current.last_exception = Call(None, None, None, None)

            self._transactions.append(tx)
        else:            
            n = len(self._transactions)
            if len (self._internal_transactions) < n:
                self._internal_transactions.append([])
            self._internal_transactions[n].append(tx)


    def CALL(self, gas, to, value, data):
        address = to
        origin = self.current.origin
        caller = self.current.address
        price = self.current.price
        depth = self.depth + 1
        bytecode = self.get_code(to)
        self.transaction(address, origin, price, data, caller, value)
        self._process_pending_transaction()


    def RETURN(self, data):
        prev_vm = self._pop_vm() #current VM changed!
        if self.depth == 0:
            tx = self._transactions[-1]
            tx.return_data=data
            tx.result = 'RETURN'
            raise TerminateState("RETURN", testcase=True)


        last_ex = self.current.last_exception
        self.current.last_exception = None
        assert isinstance(last_ex, (Call, Create))

        if isinstance(last_ex, Create):
            self.current._push(prev_vm.address)
            self.set_code(prev_vm.address, data)
        else:
            size = min(last_ex.out_size, len(data))
            self.current.write_buffer(last_ex.out_offset, data[:size])
            self.current._push(1)
        #we are still on the CALL/CREATE
        self.current.pc += self.current.instruction.size

    def STOP(self):
        prev_vm = self._pop_vm(rollback=False)
        if self.depth == 0:
            tx = self._transactions[-1]
            tx.return_data=None
            tx.result = 'STOP'
            raise TerminateState("STOP", testcase=True)
        self.current.last_exception = None
        self.current._push(1)

        #we are still on the CALL/CREATE
        self.current.pc += self.current.instruction.size

    def THROW(self):
        prev_vm = self._pop_vm(rollback=True)
        #revert balance on CALL fail
        self.storage[prev_vm.caller]['balance'] += prev_vm.value
        self.storage[prev_vm.address]['balance'] -= prev_vm.value

        if self.depth == 0:
            tx = self._transactions[-1]
            tx.return_data=None
            tx.result = 'THROW'
            raise TerminateState("THROW", testcase=True)

        self.current.last_exception = None
        self.current._push(0)
        #we are still on the CALL/CREATE
        self.current.pc += self.current.instruction.size

    def REVERT(self, data):
        prev_vm = self._pop_vm(rollback=True)
        #revert balance on CALL fail
        self.storage[prev_vm.caller]['balance'] += prev_vm.value
        self.storage[prev_vm.address]['balance'] -= prev_vm.value

        if self.depth == 0:
            tx = self._transactions[-1]
            tx.return_data=data
            tx.result = 'REVERT'
            raise TerminateState("REVERT", testcase=True)

        self.current.last_exception = None
        #we are still on the CALL/CREATE
        self.current.pc += self.current.instruction.size

    def SELFDESTRUCT(self, recipient):
        #This may create a user account
        recipient = Operators.EXTRACT(recipient, 0, 160)
        address = self.current.address
        if recipient not in self.storage.keys():
            self.create_account(address=recipient, balance=0, code='', storage=None)
        self.storage[recipient]['balance'] += self.storage[address]['balance']
        self.storage[address]['balance'] = 0
        self.current.suicides.add(address)
        prev_vm = self._pop_vm(rollback=False)

        if self.depth == 0:
            tx = self._transactions[-1]
            tx.result = 'SELFDESTRUCT'
            raise TerminateState("SELFDESTRUCT", testcase=True)
            
    def HASH(self, data):

        def compare_buffers(a, b):
            if len(a) != len(b):
                return False
            cond = True
            for i in range(len(a)):
                cond = Operators.AND(a[i]==b[i], cond)
                if cond is False:
                    return False
            return cond

        assert any(map(issymbolic, data))
        logger.info("SHA3 Searching over %d known hashes", len(self._sha3))
        logger.info("SHA3 TODO save this state for future explorations with more known hashes")
        #Broadcast the signal 
        self._publish('on_symbolic_sha3', data, self._sha3.items())

        results = []

        #If know_hashes is true then there is a _known_ solution for the hash
        known_hashes = False
        for key, value in self._sha3.items():
            assert not any( map(issymbolic, key))
            cond = compare_buffers(key, data)
            if solver.can_be_true(self._constraints, cond):
                results.append((cond, value))  
                known_hashes = Operators.OR(cond, known_hashes)
        #results contains all the possible and known solutions


        #If known_hashes can be False then data can take at least one concrete 
        #value of which we do not know a hash for.

        #Calculate the sha3 of one extra example solution and add this as a 
        #potential result
        #This is an incomplete result:
        # Intead of choosing one single extra concrete solution we should save 
        # the state and when a new sha3 example is found load it back and try 
        #the new concretization for sha3.
        
        with self._constraints as temp_cs:
            if solver.can_be_true(temp_cs, Operators.NOT(known_hashes)):
                temp_cs.add(Operators.NOT(known_hashes))
                #a_buffer is different from all strings we know a hash for 
                a_buffer = solver.get_value(temp_cs, data)
                cond = compare_buffers(a_buffer, data)
                #Get the sha3 for a_buffer
                a_value = int(sha3.keccak_256(a_buffer).hexdigest(), 16)
                #add the new sha3 pair to the known_hashes and result
                self._publish('on_concrete_sha3', a_buffer, a_value)
                results.append((cond, a_value))
                known_hashes = Operators.OR(cond, known_hashes)
        
        if solver.can_be_true(self._constraints, known_hashes):
            self._constraints.add(known_hashes)
            value = 0 #never used
            for cond, sha in results:
                value = Operators.ITEBV(256, cond, sha, value)
        else:
            raise TerminateState("Unknown hash")
            
        self.current._push(value)
        self.current.pc += self.current.instruction.size
<|MERGE_RESOLUTION|>--- conflicted
+++ resolved
@@ -1194,6 +1194,7 @@
         if isinstance(value, Constant) and not value.taint: 
             value = value.value
         self._publish('did_evm_read_memory', address, value)
+
         return value
 
     @staticmethod
@@ -1258,9 +1259,8 @@
         return self.stack.pop()
 
     def _consume(self, fee):
-        assert fee >= 0
+        assert fee>=0
         if self.gas < fee:
-            logger.debug("Not enough gas for instruction")
             raise NotEnoughGas()
         self.gas -= fee
 
@@ -1279,11 +1279,7 @@
         self._publish('will_decode_instruction', self.pc)
         last_pc = self.pc
         current = self.instruction
-<<<<<<< HEAD
-        self._publish('will_execute_instruction', self.pc, current)
-=======
-
->>>>>>> 8e47a6eb
+
         #Consume some gas
         self._consume(current.fee)
 
@@ -1777,10 +1773,11 @@
     def read_buffer(self, offset, size):
         if size:
             self._allocate(offset+size)
+
         data = []
         for i in xrange(size):
-            data.append(self._load(offset+i))
-        data = map(Operators.CHR, data)
+            data.append(Operators.CHR(self._load(offset+i)))
+
         if any(map(issymbolic, data)):
             data_symb = self._constraints.new_array(index_bits=256, index_max=len(data))
             for i in range(len(data)):
