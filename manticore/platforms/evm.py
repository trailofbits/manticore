--- conflicted
+++ resolved
@@ -788,15 +788,6 @@
             if fee.size != 512:
                 raise ValueError("Fees should be 512 bit long")
 
-<<<<<<< HEAD
-        def get_possible_solutions():
-            if not issymbolic(self._gas) and not issymbolic(fee):
-                return (self._gas - fee >= 0,)
-            else:
-                return Z3Solver().get_all_values(self.constraints, Operators.UGT(self._gas, fee))
-        
-=======
->>>>>>> a1f8fb3e
         # This configuration variable allows the user to control and perhaps relax the gas calculation
         # pedantic: gas is faithfully accounted and checked at instruction level. State may get forked in OOG/NoOOG
         # complete: gas is faithfully accounted and checked at basic blocks limits. State may get forked in OOG/NoOOG
@@ -814,7 +805,7 @@
                 if not issymbolic(self._gas) and not issymbolic(fee):
                     enough_gas_solutions = (self._gas - fee >= 0,)
                 else:
-                    enough_gas_solutions = solver.get_all_values(self.constraints, Operators.UGT(self._gas, fee))
+                    enough_gas_solutions = Z3Solver.instance().get_all_values(self.constraints, Operators.UGT(self._gas, fee))
 
                 if len(enough_gas_solutions) == 2:
                     # if gas can be both enough and insufficient, fork
