--- conflicted
+++ resolved
@@ -856,18 +856,13 @@
         self.pc = 0
         self.stack = []
         self._gas = gas
-<<<<<<< HEAD
-        self.world = world
+        self.world_state = world
         self._allocated = 0
 
 
     @property
     def gas(self):
         return self._gas
-=======
-        self.global_storage = global_storage
-        self.allocated = 0
->>>>>>> 4ef56c40
 
     @property
     def constraints(self):
@@ -882,7 +877,7 @@
     def __getstate__(self):
         state = super(EVM, self).__getstate__()
         state['memory'] = self.memory
-        state['world'] = self.world
+        state['world'] = self.world_state
         state['constraints'] = self.constraints
         state['last_exception'] = self.last_exception
         state['address'] = self.address
@@ -897,11 +892,7 @@
         state['pc'] = self.pc
         state['stack'] = self.stack
         state['gas'] = self._gas
-<<<<<<< HEAD
         state['allocated'] = self._allocated
-=======
-        state['allocated'] = self.allocated
->>>>>>> 4ef56c40
         state['suicides'] = self.suicides
         state['logs'] = self.logs
 
@@ -911,7 +902,7 @@
         self._gas = state['gas']
         self.memory = state['memory']
         self.logs = state['logs'] 
-        self.world = state['world']
+        self.world_state = state['world']
         self.constraints = state['constraints']
         self.last_exception = state['last_exception']
         self.address = state['address']
@@ -925,12 +916,8 @@
         self.header = state['header']
         self.pc = state['pc']
         self.stack = state['stack']
-<<<<<<< HEAD
         self._gas = state['gas']
         self._allocated = state['allocated']
-=======
-        self.allocated = state['allocated']
->>>>>>> 4ef56c40
         self.suicides = state['suicides']
         super(EVM, self).__setstate__(state)
 
@@ -1034,14 +1021,8 @@
         return self.stack.pop()
 
     def _consume(self, fee):
-<<<<<<< HEAD
         self.constraints.add(Operators.UGE(fee, 0))
         self.constraints.add(Operators.UGE(self.gas, fee) )
-=======
-        assert fee>=0
-        if self._gas < fee:
-            raise NotEnoughGas()
->>>>>>> 4ef56c40
         self._gas -= fee
 
     #Execute an instruction from current pc
@@ -1305,12 +1286,7 @@
         '''Get balance of the given account'''
         BALANCE_SUPPLEMENTAL_GAS = 380
         self._consume(BALANCE_SUPPLEMENTAL_GAS)
-        if account & TT256M1 not in self.world:
-            return 0
-        value = self.world[account & TT256M1 ]['balance']
-        if value is None:
-            return 0
-        return value
+        return self.world_state.get_balance(account)
 
     def ORIGIN(self): 
         '''Get execution origination address'''
@@ -1386,16 +1362,16 @@
     def EXTCODESIZE(self, account):
         '''Get size of an account's code'''
         #FIXME
-        if not account & TT256M1 in self.world:
+        if not account & TT256M1 in self.world_state:
             return 0
-        return len(self.world[account & TT256M1]['code'])
+        return len(self.world_state[account & TT256M1]['code'])
 
     def EXTCODECOPY(self, account, address, offset, size): 
         '''Copy an account's code to memory'''
         #FIXME STOP! if not enough data
-        if not account & TT256M1 in self.world:
+        if not account & TT256M1 in self.world_state:
             return
-        extbytecode = self.world[account& TT256M1]['code']
+        extbytecode = self.world_state[account& TT256M1]['code']
         GCOPY = 3             # cost to copy one 32 byte word
         self._consume(GCOPY * ceil32(len(extbytecode)) // 32)
 
@@ -1470,15 +1446,13 @@
 
     def SLOAD(self, offset):
         '''Load word from storage'''
-        value = self.global_storage[self.address]['storage'][offset]
+        value = self.world_state.get_storage_data(self.address, offset)
         self._publish('did_evm_read_storage', offset, value)
         return value
 
     def SSTORE(self, offset, value):
         '''Save word to storage'''
-        self.world[self.address]['storage'][offset] = value
-        if value is 0:
-            del self.world[self.address]['storage'][offset]
+        value = self.world_state.set_storage_data(self.address, offset, value)
         self._publish('did_evm_write_storage', offset, value)
 
     def JUMP(self, dest):
@@ -1677,7 +1651,7 @@
 
     def __init__(self, constraints, storage=None, **kwargs):
         super(EVMWorld, self).__init__(path="NOPATH", **kwargs)
-        self._world = {} if storage is None else storage
+        self._world_state = {} if storage is None else storage
         self._constraints = constraints
         self._callstack = [] 
         self._deleted_address = set()
@@ -1691,7 +1665,7 @@
         state['sha3'] = self._sha3
         state['pending_transaction'] = self._pending_transaction
         state['logs'] = self._logs
-        state['storage'] = self._world
+        state['world_state'] = self._world_state
         state['constraints'] = self._constraints
         state['callstack'] = self._callstack
         state['deleted_address'] = self._deleted_address
@@ -1704,7 +1678,7 @@
         self._sha3 = state['sha3']
         self._pending_transaction = state['pending_transaction']
         self._logs = state['logs'] 
-        self._world = state['storage']
+        self._world_state = state['world_state']
         self._constraints = state['constraints']
         self._callstack = state['callstack']
         self._deleted_address = state['deleted_address']
@@ -1722,12 +1696,12 @@
         self._sha3[buf] = value
 
     def __getitem__(self, index):
-        print "GETITEM!", index
         assert isinstance(index, (int,long))
-        return self.world[index]
+        return self.world_state[index]
 
     def __contains__(self, key):
-        return key in self.world
+        assert not issymbolic(key), "Symbolic address not supported"
+        return key in self.world_state
 
     def __str__(self):
         return "WORLD:" + str(self._world)
@@ -1764,7 +1738,7 @@
 
     @property
     def accounts(self):
-        return self.world.keys()
+        return self.world_state.keys()
 
     @property
     def normal_accounts(self):
@@ -1787,21 +1761,20 @@
         return self._deleted_address
 
     @property
-    def world(self):
+    def world_state(self):
         if self.depth:
             return self.current.world
         else:
-            return self._world
+            return self._world_state
 
     def set_storage_data(self, address, offset, value):
-        self.world[address]['storage'][offset] = value
+        self.world_state[address]['storage'][offset] = value
 
     def get_storage_data(self, address, offset):
-        return self.world[address]['storage'].get(offset)
+        return self.world_state[address]['storage'][offset]
 
     def get_storage_items(self, address):
-        storage = self.world[address]['storage']
-        print storage, type(storage)
+        storage = self.world_state[address]['storage']
         items = []
         array = storage.array
         while not isinstance(array, ArrayVariable):
@@ -1810,25 +1783,29 @@
         return items
 
     def has_storage(self, address):
-        return True #len(self.world[address]['storage'].items()) != 0
+        return True #len(self.world_state[address]['storage'].items()) != 0
 
     def set_balance(self, address, value):
-        self.world[int(address)]['balance'] = value
+        self.world_state[int(address)]['balance'] = value
 
     def get_balance(self, address):
-        return self.world[address]['balance']
+        return self.world_state[address]['balance']
 
     def add_to_balance(self, address, value):
-        self.world[address]['balance'] += value
+        self.world_state[address]['balance'] += value
+
+    def send_funds(self, sender, recipient, value):
+        self.world_state[sender]['balance'] -= value
+        self.world_state[recipient]['balance'] += value
 
     def get_code(self, address):
-        return self.world[address]['code']
+        return self.world_state[address]['code']
 
     def set_code(self, address, data):
-        self.world[address]['code'] = data
+        self.world_state[address]['code'] = data
 
     def has_code(self, address):
-        return len(self.world[address]['code']) > 0
+        return len(self.world_state[address]['code']) > 0
 
 
     def log(self, address, topic, data):
@@ -1868,10 +1845,8 @@
     #CALLSTACK
     def _push_vm(self, vm):
         #Storage address ->  account(value, local_storage)
-        vm.world = self.world
-
-        print self.world[vm.address]['storage'], type(self.world[vm.address]['storage']), copy
-        vm.world[vm.address]['storage'] = copy(self.world[vm.address]['storage'])
+        vm.world = self.world_state
+        vm.world[vm.address]['storage'] = copy(self.world_state[vm.address]['storage'])
         if self.depth:
             self.current.constraints = None
         #MAKE A DEEP COPY OF THE SPECIFIC ACCOUNT
@@ -1901,7 +1876,7 @@
                 self._deleted_address = self._deleted_address.union(vm.suicides)
                 self._logs += vm.logs
                 for address in self._deleted_address:
-                    del self.world[address]
+                    del self.world_state[address]
         return vm
 
     @property
@@ -1911,7 +1886,7 @@
     def new_address(self):
         ''' create a fresh 160bit address '''
         new_address = random.randint(100, pow(2, 160))
-        if new_address in self._world.keys():
+        if new_address in self:
             return self.new_address()
         return new_address
 
@@ -1952,17 +1927,18 @@
 
     def create_account(self, address=None, balance=0, code='', storage=None):
         ''' code is the runtime code '''
+        assert not issymbolic(address)
         #storage = {} if storage is None else storage
         storage = ArrayProxy(ArrayVariable(index_bits=256, value_bits=256, name='STORAGE', index_max=None)) if storage is None else storage
 
         if address is None:
             address = self.new_address()
-        assert address not in self.world, 'The account already exists'
-        self.world[address] = {}
-        self.world[address]['nonce'] = 0L
-        self.world[address]['balance'] = balance
-        self.world[address]['storage'] = storage
-        self.world[address]['code'] = code
+        assert address not in self.world_state, 'The account already exists'
+        self.world_state[address] = {}
+        self.world_state[address]['nonce'] = 0L
+        self.world_state[address]['balance'] = balance
+        self.world_state[address]['storage'] = storage
+        self.world_state[address]['code'] = code
 
         return address
 
@@ -1994,7 +1970,7 @@
         assert  not issymbolic(address) 
         assert  not issymbolic(origin) 
         address = self.create_account(address, 0)
-        self.storage[address]['storage'] = self._constraints.new_array(index_bits=256, value_bits=256, name='STORAGE')
+        self.world_state[address]['storage'] = self._constraints.new_array(index_bits=256, value_bits=256, name='STORAGE')
 
         self._pending_transaction = ('Create', address, origin, price, '', origin, balance, ''.join(init), header)
 
@@ -2004,9 +1980,9 @@
             #Assert everything is concrete?
             assert  not issymbolic(origin) 
             assert  not issymbolic(address) 
-            assert self.world[origin]['balance'] >= balance
+            assert self.world_state.get_balance(origin) >= balance
             runtime = self.run()
-            self.world[address]['code'] = ''.join(runtime)
+            self.world_state[address]['code'] = ''.join(runtime)
 
         return address
 
@@ -2028,7 +2004,6 @@
         assert not issymbolic(address), "Symbolic target address not supported yet. (need to fork on all available addresses)"
         assert not issymbolic(caller), "Symbolic caller address not supported yet."
         assert not issymbolic(origin), "Symbolic origin address not supported yet."
-        print address, caller, origin, self.accounts
         if address not in self.accounts or\
            caller not in self.accounts or \
            origin != caller and origin not in self.accounts:
@@ -2121,12 +2096,10 @@
                 self.current._push(0)
                 return
 
-        #Here we have enoug funds and room in the callstack
-
-        self.world[address]['balance'] += value
-        self.world[caller]['balance'] -= value
-
-        new_vm = EVM(self._constraints, address, origin, price, data, caller, value, bytecode, header, world=self.world)
+        #Here we have enough funds and room in the callstack
+        self.send_funds(caller, address, value)
+
+        new_vm = EVM(self._constraints, address, origin, price, data, caller, value, bytecode, header, world=self.world_state)
         self._push_vm(new_vm)
 
         if is_human_tx:
@@ -2190,8 +2163,7 @@
     def THROW(self):
         prev_vm = self._pop_vm(rollback=True)
         #revert balance on CALL fail
-        self.world[prev_vm.caller]['balance'] += prev_vm.value
-        self.world[prev_vm.address]['balance'] -= prev_vm.value
+        self.world_state.send_funds(prev_vm.address, prev_vm.caller, prev_vm.value)
 
         if self.depth == 0:
             tx = self._transactions[-1]
@@ -2207,8 +2179,7 @@
     def REVERT(self, data):
         prev_vm = self._pop_vm(rollback=True)
         #revert balance on CALL fail
-        self.world[prev_vm.caller]['balance'] += prev_vm.value
-        self.world[prev_vm.address]['balance'] -= prev_vm.value
+        self.send_funds(prev_vm.address, prev_vm.caller, prev_vm.value)
 
         if self.depth == 0:
             tx = self._transactions[-1]
@@ -2224,10 +2195,17 @@
         #This may create a user account
         recipient = Operators.EXTRACT(recipient, 0, 160)
         address = self.current.address
-        if recipient not in self.world:
+
+        #FIXME for on the known addresses
+        if issymbolic(recipient):
+            logger.info("Symbolic recipient on self destruct")
+            recipient = solver.get_value(self.constraints, recipient) 
+            
+        if recipient not in self.world_state:
             self.create_account(address=recipient, balance=0, code='', storage=None)
-        self.world[recipient]['balance'] += self.world[address]['balance']
-        self.world[address]['balance'] = 0
+
+        self.world_state.send_funds(address, recipient, self.world_state.get_balance(address))
+
         self.current.suicides.add(address)
         prev_vm = self._pop_vm(rollback=False)
 
