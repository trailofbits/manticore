"""Symbolic EVM implementation based on the yellow paper: http://gavwood.com/paper.pdf"""
import binascii
import random
import io
import copy
import inspect
from functools import wraps
from typing import List, Set, Tuple, Union
from ..utils.helpers import issymbolic, get_taints, taint_with, istainted
from ..platforms.platform import *
from ..core.smtlib import Z3Solver, BitVec, Array, ArrayProxy, Operators, Constant, ArrayVariable, ArrayStore, BitVecConstant, translate_to_smtlib, to_constant, simplify
from ..core.state import Concretize, TerminateState
from ..utils.event import Eventful
from ..utils import config
from ..core.smtlib.visitors import simplify
from ..exceptions import EthereumError
import pyevmasm as EVMAsm
import logging
from collections import namedtuple
import sha3
import rlp
import time

logger = logging.getLogger(__name__)

# Gas behaviour configuration
# When gas is concrete the gas checks and calculation are pretty straigth forward
# Though Gas can became symbolic in normal bytecode execution for example at instructions
# MSTORE, MSTORE8, EXP, ... and every instruction with internal operation restricted by gas
# This configuration variable allows the user to control and perhaps relax the gas calculation
# This configuration variable allows the user to control and perhaps relax the gas calculation
# pedantic: gas is faithfully accounted and checked at instruction level. State may get forked in OOG/NoOOG
# complete: gas is faithfully accounted and checked at basic blocks limits. State may get forked in OOG/NoOOG
# concrete: concretize gas: if the fee to be consumed gets to be symbolic choose some potential values and fork on those
# optimistic: Try not to OOG. If it may be enough gas we ignore the OOG case. A constraint is added to assert the gas is enough and the OOG state is ignored.
# pesimistic: OOG soon. If it may NOT be enough gas we ignore the normal case. A constraint is added to assert the gas is NOT enough and the other state is ignored.
# ignore: Ignore gas. Do not account for it. Do not OOG.
consts = config.get_group('evm')

consts.add('oog', default='concrete', description=(
    'Default behavior for symbolic gas.'
    'pedantic: Fully faithful. Test at every instruction. Forks.'
    'complete: Mostly faithful. Test at BB limit. Forks.'
    'concrete: Incomplete. Concretize gas to MIN/MAX values. Forks.'
    'optimistic: Try to not fail due to OOG. If it can be enough gas use it. Ignore the path to OOG. Wont fork'
    'pesimistic: Try OOG asap. Fail soon. Ignore the path with enough gas.'
    "ignore: Ignore gas. Instructions won't consume gas"
))

# Auxiliary constants and functions
TT256 = 2 ** 256
TT256M1 = 2 ** 256 - 1
MASK160 = 2 ** 160 - 1
TT255 = 2 ** 255
TOOHIGHMEM = 0x1000
DEFAULT_FORK = 'byzantium'

#FIXME. We should just use a Transaction() for this
PendingTransaction = namedtuple("PendingTransaction", ['type', 'address', 'price', 'data', 'caller', 'value', 'gas'])
EVMLog = namedtuple("EVMLog", ['address', 'memlog', 'topics'])


def ceil32(x):
    size = 256
    if isinstance(x, BitVec):
        size = x.size
    return Operators.ITEBV(size, Operators.UREM(x, 32) == 0, x, x + 32 - Operators.UREM(x, 32))


def to_signed(i):
    return Operators.ITEBV(256, i < TT255, i, i - TT256)


class Transaction:
    __slots__ = '_sort', 'address', 'price', 'data', 'caller', 'value', 'depth', '_return_data', '_result', 'gas'

    def __init__(self, sort, address, price, data, caller, value, gas=0, depth=None, result=None, return_data=None):
        self.sort = sort
        self.address = address
        self.price = price
        self.data = data
        self.caller = caller
        self.value = value
        self.depth = depth
        self.gas = gas
        self.set_result(result, return_data)

    def concretize(self, state):
        conc_caller = state.solve_one(self.caller)
        conc_address = state.solve_one(self.address)
        conc_value = state.solve_one(self.value)
        conc_gas = state.solve_one(self.gas)
        conc_data = state.solve_one(self.data)
        conc_return_data = state.solve_one(self.return_data)

        return Transaction(self.sort, conc_address, self.price, conc_data, conc_caller, conc_value, conc_gas,
                           depth=self.depth, result=self.result, return_data=bytearray(conc_return_data))

    def to_dict(self, mevm):
        """
        Only meant to be used with concrete Transaction objects! (after calling .concretize())
        """
        return dict(type=self.sort,
                    from_address=self.caller,
                    from_name=mevm.account_name(self.caller),
                    to_address=self.address,
                    to_name=mevm.account_name(self.address),
                    value=self.value,
                    gas=self.gas,
                    data=binascii.hexlify(self.data).decode())

    def dump(self, stream, state, mevm, conc_tx=None):
        """
        Concretize and write a human readable version of the transaction into the stream. Used during testcase
        generation.

        :param stream: Output stream to write to. Typically a file.
        :param manticore.ethereum.State state: state that the tx exists in
        :param manticore.ethereum.ManticoreEVM mevm: manticore instance
        :return:
        """
        from ..ethereum import ABI  # circular imports
        from ..ethereum.manticore import flagged

        is_something_symbolic = False

        if conc_tx is None:
            conc_tx = self.concretize(state)

        # The result if any RETURN or REVERT
        stream.write("Type: %s (%d)\n" % (self.sort, self.depth))

        caller_solution = conc_tx.caller

        caller_name = mevm.account_name(caller_solution)
        stream.write("From: %s(0x%x) %s\n" % (caller_name, caller_solution, flagged(issymbolic(self.caller))))

        address_solution = conc_tx.address
        address_name = mevm.account_name(address_solution)

        stream.write("To: %s(0x%x) %s\n" % (address_name, address_solution, flagged(issymbolic(self.address))))
        stream.write("Value: %d %s\n" % (conc_tx.value, flagged(issymbolic(self.value))))
        stream.write("Gas used: %d %s\n" % (conc_tx.gas, flagged(issymbolic(self.gas))))

        tx_data = conc_tx.data

        stream.write("Data: 0x{} {}\n".format(binascii.hexlify(tx_data).decode(), flagged(issymbolic(self.data))))

        if self.return_data is not None:
            return_data = conc_tx.return_data

            stream.write("Return_data: 0x{} {}\n".format(binascii.hexlify(return_data).decode(), flagged(issymbolic(self.return_data))))

        metadata = mevm.get_metadata(self.address)
        if self.sort == 'CREATE':
            if metadata is not None:

                conc_args_data = conc_tx.data[len(metadata._init_bytecode):]
                arguments = ABI.deserialize(metadata.get_constructor_arguments(), conc_args_data)

                # TODO confirm: arguments should all be concrete?

                is_argument_symbolic = any(map(issymbolic, arguments))  # is this redundant since arguments are all concrete?
                stream.write('Function call:\n')
                stream.write("Constructor(")
                stream.write(','.join(map(repr, map(state.solve_one, arguments))))  # is this redundant since arguments are all concrete?
                stream.write(') -> %s %s\n' % (self.result, flagged(is_argument_symbolic)))

        if self.sort == 'CALL':
            if metadata is not None:
                calldata = conc_tx.data
                is_calldata_symbolic = issymbolic(self.data)

                function_id = calldata[:4]  # hope there is enough data
                signature = metadata.get_func_signature(function_id)
                function_name = metadata.get_func_name(function_id)
                if signature:
                    _, arguments = ABI.deserialize(signature, calldata)
                else:
                    arguments = (calldata,)

                return_data = None
                if self.result == 'RETURN':
                    ret_types = metadata.get_func_return_types(function_id)
                    return_data = conc_tx.return_data
                    return_values = ABI.deserialize(ret_types, return_data)  # function return

                is_return_symbolic = issymbolic(self.return_data)

                stream.write('\n')
                stream.write("Function call:\n")
                stream.write("%s(" % function_name)
                stream.write(','.join(map(repr, arguments)))
                stream.write(') -> %s %s\n' % (self.result, flagged(is_calldata_symbolic)))

                if return_data is not None:
                    if len(return_values) == 1:
                        return_values = return_values[0]

                    stream.write('return: %r %s\n' % (return_values, flagged(is_return_symbolic)))
                is_something_symbolic = is_calldata_symbolic or is_return_symbolic

        stream.write('\n\n')
        return is_something_symbolic

    @property
    def sort(self):
        return self._sort

    @sort.setter
    def sort(self, sort):
        if sort not in {'CREATE', 'CALL', 'DELEGATECALL'}:
            raise EVMException('Invalid transaction type')
        self._sort = sort

    @property
    def result(self):
        return self._result

    @property
    def is_human(self):
        """
        Returns whether this is a transaction made by human (in a script).

        As an example for:
            contract A { function a(B b) { b.b(); } }
            contract B { function b() {} }

        Calling `B.b()` makes a human transaction.
        Calling `A.a(B)` makes a human transaction which makes an internal transaction (b.b()).
        """
        return self.depth == 0

    @property
    def return_data(self):
        return self._return_data

    @property
    def return_value(self):
        if self.result in {'RETURN', 'STOP', 'SELFDESTRUCT'}:
            return 1
        else:
            assert self.result in {'TXERROR', 'REVERT', 'THROW'}
            return 0

    def set_result(self, result, return_data=None):
        if getattr(self, 'result', None) is not None:
            raise EVMException('Transaction result already set')
        if result not in {None, 'TXERROR', 'REVERT', 'RETURN', 'THROW', 'STOP', 'SELFDESTRUCT'}:
            raise EVMException('Invalid transaction result')
        if result in {'RETURN', 'REVERT'}:
            if not isinstance(return_data, (bytes, bytearray, Array)):
                raise EVMException('Invalid transaction return_data type:', type(return_data).__name__)
        elif result in {'STOP', 'THROW', 'SELFDESTRUCT'}:
            if return_data is None:
                return_data = bytearray()
            if not isinstance(return_data, (bytes, bytearray, Array)) or len(return_data) != 0:
                raise EVMException(f'Invalid transaction return_data. Too much data ({len(return_data)}) for STOP, THROW or SELFDESTRUCT')
        else:
            if return_data is not None:
                raise EVMException('Invalid transaction return_data')
        self._result = result
        self._return_data = return_data

    def __reduce__(self):
        """Implements serialization/pickle"""
        return (self.__class__, (self.sort, self.address, self.price, self.data, self.caller, self.value, self.gas, self.depth, self.result, self.return_data))

    def __str__(self):
        return 'Transaction({:s}, from=0x{:x}, to=0x{:x}, value={!r}, depth={:d}, data={!r}, result={!r}..)'.format(self.sort, self.caller, self.address, self.value, self.depth, self.data, self.result)


# Exceptions...
class EVMException(Exception):
    pass


class ConcretizeArgument(EVMException):
    """
    Raised when a symbolic argument needs to be concretized.
    """

    def __init__(self, pos, expression=None, policy='SAMPLED'):
        self.message = "Concretizing evm stack item {}".format(pos)
        self.pos = pos
        self.expression = expression
        self.policy = policy


class ConcretizeFee(EVMException):
    """
    Raised when a symbolic gas fee needs to be concretized.
    """

    def __init__(self, policy='MINMAX'):
        self.message = "Concretizing evm instruction gas fee"
        self.policy = policy


class ConcretizeGas(EVMException):

    """
    Raised when a symbolic gas needs to be concretized.
    """

    def __init__(self, policy='MINMAX'):
        self.message = "Concretizing evm gas"
        self.policy = policy


class StartTx(EVMException):
    """A new transaction is started"""
    pass


class EndTx(EVMException):
    """The current transaction ends"""

    def __init__(self, result, data=None):
        if result not in {None, 'TXERROR', 'REVERT', 'RETURN', 'THROW', 'STOP', 'SELFDESTRUCT'}:
            raise EVMException('Invalid end transaction result')
        if result is None and data is not None:
            raise EVMException('Invalid end transaction result')
        if not isinstance(data, (type(None), Array, bytes)):
            raise EVMException('Invalid end transaction data type')
        self.result = result
        self.data = data

    def is_rollback(self):
        if self.result in {'STOP', 'RETURN', 'SELFDESTRUCT'}:
            return False
        else:
            assert self.result in {'THROW', 'TXERROR', 'REVERT'}
            return True

    def __str__(self):
        return f'EndTX<{self.result}>'


class InvalidOpcode(EndTx):
    """Trying to execute invalid opcode"""

    def __init__(self):
        super().__init__('THROW')


class StackOverflow(EndTx):
    """Attempted to push more than 1024 items"""

    def __init__(self):
        super().__init__('THROW')


class StackUnderflow(EndTx):
    """Attempted to pop from an empty stack"""

    def __init__(self):
        super().__init__('THROW')


class NotEnoughGas(EndTx):
    """Not enough gas for operation"""

    def __init__(self):
        super().__init__('THROW')


class Stop(EndTx):
    """Program reached a STOP instruction"""

    def __init__(self):
        super().__init__('STOP')


class Return(EndTx):
    """Program reached a RETURN instruction"""

    def __init__(self, data=bytearray()):
        super().__init__('RETURN', data)


class Revert(EndTx):
    """Program reached a REVERT instruction"""

    def __init__(self, data):
        super().__init__('REVERT', data)


class SelfDestruct(EndTx):
    """Program reached a SELFDESTRUCT instruction"""

    def __init__(self):
        super().__init__('SELFDESTRUCT')


class TXError(EndTx):
    """A failed Transaction"""

    def __init__(self):
        super().__init__('TXERROR')


def concretized_args(**policies):
    """
    Make sure an EVM instruction has all of its arguments concretized according to
    provided policies.

    Example decoration:

        @concretized_args(size='ONE', address='')
        def LOG(self, address, size, *topics):
            ...

    The above will make sure that the |size| parameter to LOG is Concretized when symbolic
    according to the 'ONE' policy and concretize |address| with the default policy.

    :param policies: A kwargs list of argument names and their respective policies.
                         Provide None or '' as policy to use default.
    :return: A function decorator
    """
    def concretizer(func):
        spec = inspect.getfullargspec(func)

        @wraps(func)
        def wrapper(*args, **kwargs):
            for arg, policy in policies.items():
                assert arg in spec.args, "Concretizer argument not found in wrapped function."
                # index is 0-indexed, but ConcretizeArgument is 1-indexed. However, this is correct
                # since implementation method is always a bound method (self is param 0)
                index = spec.args.index(arg)
                if not issymbolic(args[index]):
                    continue
                if not policy:
                    policy = 'SAMPLED'

                if policy == "ACCOUNTS":
                    value = args[index]
                    world = args[0].world
                    # special handler for EVM only policy
                    cond = world._constraint_to_accounts(value, ty='both', include_zero=True)
                    world.constraints.add(cond)
                    policy = 'ALL'

                if args[index].taint:
                    # TODO / FIXME: The taint should persist!
                    logger.warning(
                        f"Concretizing {func.__name__}'s {index} argument and dropping its taints: "
                        "the value might not be tracked properly (in case of using detectors)"
                    )
                logger.info(f"Concretizing instruction argument {arg} by {policy}")
                raise ConcretizeArgument(index, policy=policy)
            return func(*args, **kwargs)
        wrapper.__signature__ = inspect.signature(func)
        return wrapper
    return concretizer


class EVM(Eventful):
    """
    Machine State. The machine state is defined as
    the tuple (g, pc, m, i, s) which are the gas available, the
    program counter pc , the memory contents, the active
    number of words in memory (counting continuously
    from position 0), and the stack contents. The memory
    contents are a series of zeroes of bitsize 256
    """
    _published_events = {'evm_execute_instruction',
                         'evm_read_storage', 'evm_write_storage',
                         'evm_read_memory',
                         'evm_write_memory',
                         'evm_read_code',
                         'decode_instruction', 'concrete_sha3', 'symbolic_sha3'}

    class transact:
        def __init__(self, pre=None, pos=None, doc=None):
            self._pre = pre
            self._pos = pos
            if doc is None and pre is not None:
                doc = pre.__doc__
            self.__doc__ = doc
            self.__name__ = pre.__name__

        def __get__(self, obj, objtype=None):
            if obj is None:
                return self
            if self._pre is None:
                raise AttributeError("unreadable attribute")
            from types import MethodType

            #return different version depending on obj._pending_transaction
            def _pre_func(my_obj, *args, **kwargs):
                if my_obj._on_transaction:
                    result = self._pos(my_obj, *args, **kwargs)
                    my_obj._on_transaction = False
                    return result
                else:
                    try:
                        self._pre(my_obj, *args, **kwargs)
                        raise AssertionError("The pre-transaction handler must raise a StartTx transaction")
                    except StartTx:
                        my_obj._on_transaction = True
                        raise

            return MethodType(_pre_func, obj)

        def __set__(self, obj, value):
            raise AttributeError("can't set attribute")

        def __delete__(self, obj):
            raise AttributeError("can't delete attribute")

        def pos(self, pos):
            return type(self)(self._pre, pos)

    def __init__(self, constraints, address, data, caller, value, bytecode, world=None, gas=210000, **kwargs):
        """
        Builds a Ethereum Virtual Machine instance

        :param memory: the initial memory
        :param address: the address of the account which owns the code that is executing.
        :param data: the byte array that is the input data to this execution
        :param caller: the address of the account which caused the code to be executing. A 160-bit code used for identifying Accounts
        :param value: the value, in Wei, passed to this account as part of the same procedure as execution. One Ether is defined as being 10**18 Wei
        :param bytecode: the byte array that is the machine code to be executed
        :param world: the EVMWorld object where the transaction is being executed
        :param gas: gas budget for this transaction
        """
        super().__init__(**kwargs)
        if data is not None and not issymbolic(data):
            data_size = len(data)
            data_symbolic = constraints.new_array(index_bits=256, value_bits=8, index_max=data_size, name=f'DATA_{address:x}', avoid_collisions=True, default=0)
            data_symbolic[0:data_size] = data
            data = data_symbolic

        if bytecode is not None and not issymbolic(bytecode):
            bytecode_size = len(bytecode)
            bytecode_symbolic = constraints.new_array(index_bits=256, value_bits=8, index_max=bytecode_size, name=f'BYTECODE_{address:x}', avoid_collisions=True, default=0)
            bytecode_symbolic[0:bytecode_size] = bytecode
            bytecode = bytecode_symbolic

        #TODO: Handle the case in which bytecode is symbolic (This happens at
        # CREATE instructions that has the arguments appended to the bytecode)
        # This is a very cornered corner case in which code is actually symbolic
        # We should simply not allow to jump to unconstrained(*) symbolic code.
        # (*) bytecode that could take more than a single value
        self._check_jumpdest = False
        self._valid_jumpdests = set()

        #Compile the list of valid jumpdests via linear dissassembly
        def extend_with_zeroes(b):
            try:
                for x in b:
                    x = to_constant(x)
                    if isinstance(x, int):
                        yield(x)
                    else:
                        yield(0)
                for _ in range(32):
                    yield(0)
            except Exception as e:
                return

        for i in EVMAsm.disassemble_all(extend_with_zeroes(bytecode)):
            if i.mnemonic == 'JUMPDEST':
                self._valid_jumpdests.add(i.pc)

        #A no code VM is used to execute transactions to normal accounts.
        #I'll execute a STOP and close the transaction
        #if len(bytecode) == 0:
        #    raise EVMException("Need code")
        self._constraints = constraints
        # Uninitialized values in memory are 0 by spec
        self.memory = constraints.new_array(index_bits=256, value_bits=8, name=f'EMPTY_MEMORY_{address:x}', avoid_collisions=True, default=0)
        self.address = address
        self.caller = caller  # address of the account that is directly responsible for this execution
        self.data = data
        self.value = value
        self._bytecode = bytecode
        self.suicides = set()
        self.logs = []
        #FIXME parse decode and mark invalid instructions
        #self.invalid = set()

        # Machine state
        self.pc = 0
        self.stack = []
        # We maintain gas as a 512 bits internally to avoid overflows
        # it is shortened to 256 bits when it is used by the GAS instruction
        self._gas = Operators.ZEXTEND(gas, 512)
        self._world = world
        self._allocated = 0
        self._on_transaction = False  # for @transact
        self._checkpoint_data = None
        self._published_pre_instruction_events = False

        # Used calldata size
        min_size = 0
        max_size = len(self.data)
        self._used_calldata_size = 0
        self._calldata_size = len(self.data)
        self._valid_jmpdests = set()

    @property
    def bytecode(self):
        return self._bytecode

    @property
    def constraints(self):
        return self._constraints

    @constraints.setter
    def constraints(self, constraints):
        self._constraints = constraints
        self.memory.constraints = constraints

    @property
    def gas(self):
        return self._gas

    def __getstate__(self):
        state = super().__getstate__()
        state['memory'] = self.memory
        state['world'] = self._world
        state['constraints'] = self.constraints
        state['address'] = self.address
        state['caller'] = self.caller
        state['data'] = self.data
        state['value'] = self.value
        state['bytecode'] = self._bytecode
        state['pc'] = self.pc
        state['stack'] = self.stack
        state['gas'] = self._gas
        state['allocated'] = self._allocated
        state['suicides'] = self.suicides
        state['logs'] = self.logs
        state['_on_transaction'] = self._on_transaction
        state['_checkpoint_data'] = self._checkpoint_data
        state['_published_pre_instruction_events'] = self._published_pre_instruction_events
        state['_used_calldata_size'] = self._used_calldata_size
        state['_calldata_size'] = self._calldata_size
        state['_valid_jumpdests'] = self._valid_jumpdests
        state['_check_jumpdest'] = self._check_jumpdest
        return state

    def __setstate__(self, state):
        self._checkpoint_data = state['_checkpoint_data']
        self._published_pre_instruction_events = state['_published_pre_instruction_events']
        self._on_transaction = state['_on_transaction']
        self._gas = state['gas']
        self.memory = state['memory']
        self.logs = state['logs']
        self._world = state['world']
        self.constraints = state['constraints']
        self.address = state['address']
        self.caller = state['caller']
        self.data = state['data']
        self.value = state['value']
        self._bytecode = state['bytecode']
        self.pc = state['pc']
        self.stack = state['stack']
        self._allocated = state['allocated']
        self.suicides = state['suicides']
        self._used_calldata_size = state['_used_calldata_size']
        self._calldata_size = state['_calldata_size']
        self._valid_jumpdests = state['_valid_jumpdests']
        self._check_jumpdest = state['_check_jumpdest']
        super().__setstate__(state)

    def _get_memfee(self, address, size=1):
        """
        This calculates the amount of extra gas needed for accessing to
        previously unused memory.

        :param address: base memory offset
        :param size: size of the memory access
        """
        if not issymbolic(size) and size == 0:
            return 0

        address = self.safe_add(address, size)
        allocated = self.allocated
        GMEMORY = 3
        GQUADRATICMEMDENOM = 512  # 1 gas per 512 quadwords
        old_size = Operators.ZEXTEND(Operators.UDIV(self.safe_add(allocated, 31), 32), 512)
        new_size = Operators.ZEXTEND(Operators.UDIV(self.safe_add(address, 31), 32), 512)

        old_totalfee = self.safe_mul(old_size, GMEMORY) + Operators.UDIV(self.safe_mul(old_size, old_size), GQUADRATICMEMDENOM)
        new_totalfee = self.safe_mul(new_size, GMEMORY) + Operators.UDIV(self.safe_mul(new_size, new_size), GQUADRATICMEMDENOM)
        memfee = new_totalfee - old_totalfee
        flag = Operators.UGT(new_totalfee, old_totalfee)
        return Operators.ITEBV(512, size == 0, 0, Operators.ITEBV(512, flag, memfee, 0))

    def _allocate(self, address, size=1):
        address_c = Operators.UDIV(Operators.ZEXTEND(address, 512) + size + 31, 32) * 32
        self._allocated = Operators.ITEBV(512, Operators.UGT(address_c, self._allocated), address_c, self.allocated)

    @property
    def allocated(self):
        return self._allocated

    @property
    def world(self):
        return self._world

    @staticmethod
    def check256int(value):
        assert True

    def read_code(self, address, size=1):
        """
        Read size byte from bytecode.
        If less than size bytes are available result will be pad with \x00
        """
        assert address < len(self.bytecode)
        value = self.bytecode[address:address + size]
        if len(value) < size:
            value += '\x00' * (size - len(value))  # pad with null (spec)
        return value

    def disassemble(self):
        return EVMAsm.disassemble(self.bytecode)

    @property
    def PC(self):
        return self.pc

    @property
    def instruction(self):
        """
        Current instruction pointed by self.pc
        """
        # FIXME check if pc points to invalid instruction
        # if self.pc >= len(self.bytecode):
        #    return InvalidOpcode('Code out of range')
        # if self.pc in self.invalid:
        #    raise InvalidOpcode('Opcode inside a PUSH immediate')
        try:
            _decoding_cache = getattr(self, '_decoding_cache')
        except Exception:
            _decoding_cache = self._decoding_cache = {}

        pc = self.pc
        if isinstance(pc, Constant):
            pc = pc.value

        if pc in _decoding_cache:
            return _decoding_cache[pc]

        def getcode():
            bytecode = self.bytecode
            for pc_i in range(pc, len(bytecode)):
                yield simplify(bytecode[pc_i]).value
            while True:
                yield 0
        instruction = EVMAsm.disassemble_one(getcode(), pc=pc, fork=DEFAULT_FORK)
        _decoding_cache[pc] = instruction
        return instruction

    # auxiliary funcs
    # Stack related
    def _push(self, value):
        """
        Push into the stack

              ITEM0
              ITEM1
              ITEM2
        sp->  {empty}
        """
        assert isinstance(value, int) or isinstance(value, BitVec) and value.size == 256
        if len(self.stack) >= 1024:
            raise StackOverflow()

        if isinstance(value, int):
            value = value & TT256M1

        value = simplify(value)
        if isinstance(value, Constant) and not value.taint:
            value = value.value
        self.stack.append(value)

    def _top(self, n=0):
        """Read a value from the top of the stack without removing it"""
        if len(self.stack) - n < 0:
            raise StackUnderflow()
        return self.stack[n - 1]

    def _pop(self):
        """Pop a value from the stack"""
        if not self.stack:
            raise StackUnderflow()
        return self.stack.pop()

    def _consume(self, fee):
        # Check type and bitvec size
        if isinstance(fee, int):
            if fee > (1 << 512) - 1:
                raise ValueError
        elif isinstance(fee, BitVec):
            if fee.size != 512:
                raise ValueError("Fees should be 512 bit long")
        # This configuration variable allows the user to control and perhaps relax the gas calculation
        # pedantic: gas is faithfully accounted and checked at instruction level. State may get forked in OOG/NoOOG
        # complete: gas is faithfully accounted and checked at basic blocks limits. State may get forked in OOG/NoOOG
        # concrete: Concretize gas. If the fee to be consumed gets to be symbolic. Choose some potential values and fork on those.
        # optimistic: Try not to OOG. If it may be enough gas we ignore the OOG case. A constraint is added to assert the gas is enough and the OOG state is ignored.
        # pesimistic: OOG soon. If it may NOT be enough gas we ignore the normal case. A constraint is added to assert the gas is NOT enough and the other state is ignored.
        # ignore: Ignore gas. Do not account for it. Do not OOG.

        # optimization that speed up concrete fees sometimes
        if not issymbolic(fee) and issymbolic(self._gas):
            reps, m = getattr(self, '_mgas', (0, None))
            reps += 1
            if m is None and reps > 10:
                m = Z3Solver.instance().min(self.constraints,
                                                     self._gas)
            self._mgas = reps, m

            if m is not None and fee < m:
                self._gas -= fee
                self._mgas = reps, m-fee
                return


        if consts.oog in ('pedantic', 'complete'):
            # gas is faithfully accounted and ogg checked at instruction/BB level.
            if consts.oog == 'pedantic' or self.instruction.is_terminator:
                # explore both options / fork

                # FIXME if gas can be both enough and insufficient this will
                #  reenter here and generate redundant queries
                if not issymbolic(self._gas) and not issymbolic(fee):
                    enough_gas_solutions = (self._gas - fee >= 0,)
                else:
                    constraint = simplify(Operators.UGT(self._gas, fee))
                    enough_gas_solutions = Z3Solver.instance().get_all_values(self.constraints, constraint)

                if len(enough_gas_solutions) == 2:
                    # if gas can be both enough and insufficient, fork
                    raise Concretize("Concretize gas fee",
                                     expression=Operators.UGT(self._gas, fee),
                                     setstate=None,
                                     policy='ALL')
                elif enough_gas_solutions[0] is False:
                    #if gas if only insuficient OOG!
                    logger.debug(f"Not enough gas for instruction {self.instruction.name} at 0x{self.pc:x}")
                    raise NotEnoughGas()
                else:
                    assert enough_gas_solutions[0] is True
                    # if there is enough gas keep going
        elif consts.oog == 'concrete':
            # Keep gas concrete. Concretize symbolic fees to some values.
            # this can happen only if symbolic gas is provided for the TX
            if issymbolic(self._gas):
                raise ConcretizeGas()
            if issymbolic(fee):
                raise ConcretizeFee()
        elif consts.oog == 'optimistic':
            # Try not to OOG. If it may be enough gas we ignore the OOG case.
            # A constraint is added to assert the gas is enough and the OOG state is ignored.
            # explore only when there is enough gas if possible
<<<<<<< HEAD
            if Z3Solver.instance().can_be_true(self.constraints, Operators.UGT(self.gas, fee)):
=======
            if Z3Solver().can_be_true(self.constraints, Operators.UGT(self.gas, fee)):
>>>>>>> a527e818
                self.constraints.add(Operators.UGT(self.gas, fee))
            else:
                logger.debug(f"Not enough gas for instruction {self.instruction.name} at 0x{self.pc:x}")
                raise NotEnoughGas()
        elif consts.oog == 'pesimistic':
            # OOG soon. If it may NOT be enough gas we ignore the normal case.
            # A constraint is added to assert the gas is NOT enough and the other state is ignored.
            # explore only when there is enough gas if possible
<<<<<<< HEAD
            if Z3Solver.instance().can_be_true(self.constraints, Operators.ULE(self.gas, fee)):
=======
            if Z3Solver().can_be_true(self.constraints, Operators.ULE(self.gas, fee)):
>>>>>>> a527e818
                self.constraints.add(Operators.ULE(self.gas, fee))
                raise NotEnoughGas()
        else:
            if consts.oog != 'ignore':
                raise Exception("Wrong oog config variable")
            # do nothing. gas is not even changed
            return
        self._gas = simplify(self._gas - fee)

        # If everything is concrete lets just check at every instruction
        if not issymbolic(self._gas) and self._gas < 0:
            raise NotEnoughGas()

    def _indemnify(self, fee):
        self._gas += fee

    def _pop_arguments(self):
        # Get arguments (imm, pop)
        current = self.instruction
        arguments = []
        if current.has_operand:
            arguments.append(current.operand)
        for _ in range(current.pops):
            arguments.append(self._pop())
        # simplify stack arguments
        for i, arg in enumerate(arguments):
            if isinstance(arg, Constant) and not arg.taint:
                arguments[i] = arg.value
        return arguments

    def _top_arguments(self):
        # Get arguments (imm, top). Stack is not changed
        current = self.instruction
        arguments = []
        if current.has_operand:
            arguments.append(current.operand)

        if current.pops:
            arguments.extend(reversed(self.stack[-current.pops:]))
        return arguments

    def _push_arguments(self, arguments):
        # Immediate operands should not be pushed
        start = int(self.instruction.has_operand)
        for arg in reversed(arguments[start:]):
            self._push(arg)

    def _push_results(self, instruction, result):
        # Check result (push)
        if instruction.pushes > 1:
            assert len(result) == instruction.pushes
            for value in reversed(result):
                self._push(value)
        elif instruction.pushes == 1:
            self._push(result)
        else:
            assert instruction.pushes == 0
            assert result is None

    def _calculate_gas(self, *arguments):
        current = self.instruction
        implementation = getattr(self, f"{current.semantics}_gas", None)
        if implementation is None:
            return current.fee
        return current.fee + implementation(*arguments)

    def _handler(self, *arguments):
        current = self.instruction
        implementation = getattr(self, current.semantics, None)
        if implementation is None:
            raise TerminateState(f"Instruction not implemented {current.semantics}", testcase=True)
        return implementation(*arguments)

    def _checkpoint(self):
        """Save and/or get a state checkpoint previous to current instruction"""
        #Fixme[felipe] add a with self.disabled_events context manager to Eventful
        if self._checkpoint_data is None:
            if not self._published_pre_instruction_events:
                self._published_pre_instruction_events = True
                self._publish('will_decode_instruction', self.pc)
                self._publish('will_evm_execute_instruction', self.instruction, self._top_arguments())

            pc = self.pc
            instruction = self.instruction
            old_gas = self.gas
            allocated = self._allocated
            #FIXME Not clear which exception should trigger first. OOG or insufficient stack
            # this could raise an insufficient stack exception
            arguments = self._pop_arguments()
            fee = self._calculate_gas(*arguments)
            self._checkpoint_data = (pc, old_gas, instruction, arguments, fee, allocated)
        return self._checkpoint_data

    def _rollback(self):
        """Revert the stack, gas, pc and memory allocation so it looks like before executing the instruction"""
        last_pc, last_gas, last_instruction, last_arguments, fee, allocated = self._checkpoint_data
        self._push_arguments(last_arguments)
        self._gas = last_gas
        self._pc = last_pc
        self._allocated = allocated
        self._checkpoint_data = None

    def _set_check_jmpdest(self, flag=True):
        """
        Next instruction must be a JUMPDEST iff `flag` holds.

        Note that at this point `flag` can be the conditional from a JUMPI
        instruction hence potentially a symbolic value.
        """
        self._check_jumpdest = flag

    def _check_jmpdest(self):
        """
        If the previous instruction was a JUMP/JUMPI and the conditional was
        True, this checks that the current instruction must be a JUMPDEST.

        Here, if symbolic, the conditional `self._check_jumpdest` would be
        already constrained to a single concrete value.
        """
        should_check_jumpdest = self._check_jumpdest
        if issymbolic(should_check_jumpdest):
            should_check_jumpdest_solutions = Z3Solver().get_all_values(self.constraints, should_check_jumpdest)
            if len(should_check_jumpdest_solutions) != 1:
                raise EthereumError("Conditional not concretized at JMPDEST check")
            should_check_jumpdest = should_check_jumpdest_solutions[0]

        # If it can be solved only to False just set it False. If it can be solved
        # only to True, process it and also se it to False
        self._check_jumpdest = False

        if should_check_jumpdest:
            pc = self.pc.value if isinstance(self.pc, Constant) else self.pc
            if pc not in self._valid_jumpdests:
                raise InvalidOpcode()

    def _advance(self, result=None, exception=False):
        if self._checkpoint_data is None:
            return
        last_pc, last_gas, last_instruction, last_arguments, fee, allocated = self._checkpoint_data
        if not exception:
            if not last_instruction.is_branch:
                #advance pc pointer
                self.pc += last_instruction.size
            self._push_results(last_instruction, result)
        self._publish('did_evm_execute_instruction', last_instruction, last_arguments, result)
        self._checkpoint_data = None
        self._published_pre_instruction_events = False

    def change_last_result(self, result):
        last_pc, last_gas, last_instruction, last_arguments, fee, allocated = self._checkpoint_data

        # Check result (push)\
        if last_instruction.pushes > 1:
            assert len(result) == last_instruction.pushes
            for _ in range(last_instruction.pushes):
                self._pop()
            for value in reversed(result):
                self._push(value)
        elif last_instruction.pushes == 1:
            self._pop()
            self._push(result)
        else:
            assert last_instruction.pushes == 0
            assert result is None

    #Execute an instruction from current pc
    def execute(self):
        pc = self.pc
        if issymbolic(pc) and not isinstance(pc, Constant):
            expression = pc
            taints = self.pc.taint

            def setstate(state, value):
                if taints:
                    state.platform.current_vm.pc = BitVecConstant(256, value, taint=taints)
                else:
                    state.platform.current_vm.pc = value
            raise Concretize("Concretize PC",
                             expression=expression,
                             setstate=setstate,
                             policy='ALL')
        #print (self)
        try:
<<<<<<< HEAD
            #import time
=======
>>>>>>> a527e818
            #limbo = 0.0
            #a = time.time()
            self._check_jmpdest()
            #b = time.time()
            last_pc, last_gas, instruction, arguments, fee, allocated = self._checkpoint()
            #c = time.time()
            self._consume(fee)
            #d = time.time()
            result = self._handler(*arguments)
            #e = time.time()
            self._advance(result)
            #f = time.time()
            #if hasattr(self, 'F'):
            #    limbo = (a-self.F)*100
<<<<<<< HEAD
            #print(f"{instruction}\t\t %02.4f %02.4f %02.4f %02.4f %02.4f %02.4f"%((b-a)*100, (c-b)*100, (d-c)*100, (e-d)*100, (f-e)*100, limbo))
=======
            #print("%02.2f %02.2f %02.2f %02.2f %02.2f %02.2f"%((b-a)*100, (c-b)*100, (d-c)*100, (e-d)*100, (f-e)*100, limbo))
>>>>>>> a527e818
            #self.F = time.time()

        except ConcretizeGas as ex:
            def setstate(state, value):
                state.platform.current._gas = value
            raise Concretize("Concretize gas",
                             expression=self._gas,
                             setstate=setstate,
                             policy='MINMAX')
        except ConcretizeFee as ex:
            def setstate(state, value):
                current_vm = state.platform.current_vm
                _pc, _old_gas, _instruction, _arguments, _fee, _allocated = current_vm._checkpoint_data
                current_vm._checkpoint_data = (_pc, _old_gas, _instruction, _arguments, value, _allocated)
            raise Concretize("Concretize current instruction fee",
                             expression=fee,
                             setstate=setstate,
                             policy=ex.policy)
        except ConcretizeArgument as ex:
            pos = ex.pos - 1

            def setstate(state, value):
                current_vm = state.platform.current_vm
                _pc, _old_gas, _instruction, _arguments, _fee, _allocated = current_vm._checkpoint_data
                new_arguments = []
                for old_arg in _arguments:
                    if len(new_arguments) == pos:
                        new_arguments.append(value)
                    else:
                        new_arguments.append(old_arg)
                current_vm._checkpoint_data = (_pc, _old_gas, _instruction, new_arguments, _fee, _allocated)
            raise Concretize("Concretize Instruction Argument",
                             expression=arguments[pos],
                             setstate=setstate,
                             policy=ex.policy)

        except StartTx:
            raise
        except EndTx as ex:
            self._advance(exception=True)
            raise

    def read_buffer(self, offset, size):
        if issymbolic(size):
            raise EVMException("Symbolic size not supported")
        if size == 0:
            return b''
        self._allocate(offset, size)
        return self.memory[offset: offset + size]

    def write_buffer(self, offset, data):
        self._allocate(offset, len(data))
        for i, c in enumerate(data):
            self._store(offset + i, Operators.ORD(c))

    def _load(self, offset, size=1):
        value = self.memory.read_BE(offset, size)
        try:
            value = simplify(value)
            if not value.taint:
                value = value.value
        except Exception:
            pass

        for i in range(size):
            self._publish('did_evm_read_memory', offset + i, Operators.EXTRACT(value, (size - i - 1) * 8, 8))
        return value

    def _store(self, offset, value, size=1):
        """Stores value in memory as a big endian"""
        self.memory.write_BE(offset, value, size)
        for i in range(size):
            self._publish('did_evm_write_memory', offset + i, Operators.EXTRACT(value, (size - i - 1) * 8, 8))

    def safe_add(self, a, b):
        a = Operators.ZEXTEND(a, 512)
        b = Operators.ZEXTEND(b, 512)
        result = a + b
        return result

    def safe_mul(self, a, b):
        a = Operators.ZEXTEND(a, 512)
        b = Operators.ZEXTEND(b, 512)
        result = a * b
        return result

    ############################################################################
    #INSTRUCTIONS

    def INVALID(self):
        """Halts execution"""
        raise InvalidOpcode()

    ############################################################################
    # Stop and Arithmetic Operations
    # All arithmetic is modulo 256 unless otherwise noted.

    def STOP(self):
        """Halts execution"""
        raise EndTx('STOP')

    def ADD(self, a, b):
        """Addition operation"""
        return a + b

    def MUL(self, a, b):
        """Multiplication operation"""
        return a * b

    def SUB(self, a, b):
        """Subtraction operation"""
        return a - b

    def DIV(self, a, b):
        """Integer division operation"""
        try:
            result = Operators.UDIV(a, b)
        except ZeroDivisionError:
            result = 0
        return Operators.ITEBV(256, b == 0, 0, result)

    def SDIV(self, a, b):
        """Signed integer division operation (truncated)"""
        s0, s1 = to_signed(a), to_signed(b)
        try:
            result = (Operators.ABS(s0) // Operators.ABS(s1) * Operators.ITEBV(256, (s0 < 0) != (s1 < 0), -1, 1))
        except ZeroDivisionError:
            result = 0
        result = Operators.ITEBV(256, b == 0, 0, result)
        if not issymbolic(result):
            result = to_signed(result)
        return result

    def MOD(self, a, b):
        """Modulo remainder operation"""
        try:
            result = Operators.ITEBV(256, b == 0, 0, a % b)
        except ZeroDivisionError:
            result = 0
        return result

    def SMOD(self, a, b):
        """Signed modulo remainder operation"""
        s0, s1 = to_signed(a), to_signed(b)
        sign = Operators.ITEBV(256, s0 < 0, -1, 1)
        try:
            result = (Operators.ABS(s0) % Operators.ABS(s1)) * sign
        except ZeroDivisionError:
            result = 0

        return Operators.ITEBV(256, s1 == 0, 0, result)

    def ADDMOD(self, a, b, c):
        """Modulo addition operation"""
        try:
            result = Operators.ITEBV(256, c == 0, 0, (a + b) % c)
        except ZeroDivisionError:
            result = 0
        return result

    def MULMOD(self, a, b, c):
        """Modulo addition operation"""
        try:
            result = Operators.ITEBV(256, c == 0, 0, (a * b) % c)
        except ZeroDivisionError:
            result = 0
        return result

    def EXP_gas(self, base, exponent):
        """Calculate extra gas fee"""
        EXP_SUPPLEMENTAL_GAS = 10   # cost of EXP exponent per byte

        def nbytes(e):
            result = 0
            for i in range(32):
                result = Operators.ITEBV(512, Operators.EXTRACT(e, i * 8, 8) != 0, i + 1, result)
            return result
        return EXP_SUPPLEMENTAL_GAS * nbytes(exponent)

    @concretized_args(base='SAMPLED', exponent='SAMPLED')
    def EXP(self, base, exponent):
        """
        Exponential operation
        The zero-th power of zero 0^0 is defined to be one.

        :param base: exponential base, concretized with sampled values
        :param exponent: exponent value, concretized with sampled values
        :return: BitVec* EXP result
        """
        if exponent == 0:
            return 1

        if base == 0:
            return 0

        return pow(base, exponent, TT256)

    def SIGNEXTEND(self, size, value):
        """Extend length of two's complement signed integer"""
        # FIXME maybe use Operators.SEXTEND
        testbit = Operators.ITEBV(256, size <= 31, size * 8 + 7, 257)
        result1 = (value | (TT256 - (1 << testbit)))
        result2 = (value & ((1 << testbit) - 1))
        result = Operators.ITEBV(256, (value & (1 << testbit)) != 0, result1, result2)
        return Operators.ITEBV(256, size <= 31, result, value)

    ############################################################################
    # Comparison & Bitwise Logic Operations
    def LT(self, a, b):
        """Less-than comparison"""
        return Operators.ITEBV(256, Operators.ULT(a, b), 1, 0)

    def GT(self, a, b):
        """Greater-than comparison"""
        return Operators.ITEBV(256, Operators.UGT(a, b), 1, 0)

    def SLT(self, a, b):
        """Signed less-than comparison"""
        # http://gavwood.com/paper.pdf
        s0, s1 = to_signed(a), to_signed(b)
        return Operators.ITEBV(256, s0 < s1, 1, 0)

    def SGT(self, a, b):
        """Signed greater-than comparison"""
        # http://gavwood.com/paper.pdf
        s0, s1 = to_signed(a), to_signed(b)
        return Operators.ITEBV(256, s0 > s1, 1, 0)

    def EQ(self, a, b):
        """Equality comparison"""
        return Operators.ITEBV(256, a == b, 1, 0)

    def ISZERO(self, a):
        """Simple not operator"""
        return Operators.ITEBV(256, a == 0, 1, 0)

    def AND(self, a, b):
        """Bitwise AND operation"""
        return a & b

    def OR(self, a, b):
        """Bitwise OR operation"""
        return a | b

    def XOR(self, a, b):
        """Bitwise XOR operation"""
        return a ^ b

    def NOT(self, a):
        """Bitwise NOT operation"""
        return ~a

    def BYTE(self, offset, value):
        """Retrieve single byte from word"""
        offset = Operators.ITEBV(256, offset < 32, (31 - offset) * 8, 256)
        return Operators.ZEXTEND(Operators.EXTRACT(value, offset, 8), 256)

    def try_simplify_to_constant(self, data):
        concrete_data = bytearray()
        for c in data:
            simplified = simplify(c)
            if isinstance(simplified, Constant):
                concrete_data.append(simplified.value)
            else:
<<<<<<< HEAD
                # simplify by solving. probably means that we need to improve simplification
                solutions = Z3Solver.instance().get_all_values(self.constraints, simplified, 2, silent=True)
=======
                #simplify by solving. probably means that we need to improve simplification
                solutions = Z3Solver().get_all_values(self.constraints, simplified, 2, silent=True)
>>>>>>> a527e818
                if len(solutions) != 1:
                    break
                concrete_data.append(solutions[0])
        else:
            data = bytes(concrete_data)
        return data

    def SHA3_gas(self, start, size):
        GSHA3WORD = 6         # Cost of SHA3 per word
        memfee = self._get_memfee(start, size)
        return GSHA3WORD * (ceil32(size) // 32) + memfee

    @concretized_args(size='SAMPLED')
    def SHA3(self, start, size):
        """Compute Keccak-256 hash"""
        # read memory from start to end
        # http://gavwood.com/paper.pdf
        data = self.try_simplify_to_constant(self.read_buffer(start, size))

        if issymbolic(data):
            known_sha3 = {}
            # Broadcast the signal
            self._publish('on_symbolic_sha3', data, known_sha3)  # This updates the local copy of sha3 with the pairs we need to explore
            value = 0  # never used
            known_hashes_cond = False
            for key, hsh in known_sha3.items():
                assert not issymbolic(key), "Saved sha3 data,hash pairs should be concrete"
                cond = key == data
                known_hashes_cond = Operators.OR(cond, known_hashes_cond)
                value = Operators.ITEBV(256, cond, hsh, value)
            return value

        value = sha3.keccak_256(data).hexdigest()
        value = int(value, 16)
        self._publish('on_concrete_sha3', data, value)
        logger.info("Found a concrete SHA3 example %r -> %x", data, value)
        return value

    ############################################################################
    # Environmental Information
    def ADDRESS(self):
        """Get address of currently executing account"""
        return self.address

    def BALANCE_gas(self, account):
        return 380  # BALANCE_SUPPLEMENTAL_GAS

    def BALANCE(self, account):
        """Get balance of the given account"""
        return self.world.get_balance(account)

    def ORIGIN(self):
        """Get execution origination address"""
        return Operators.ZEXTEND(self.world.tx_origin(), 256)

    def CALLER(self):
        """Get caller address"""
        return Operators.ZEXTEND(self.caller, 256)

    def CALLVALUE(self):
        """Get deposited value by the instruction/transaction responsible for this execution"""
        return self.value

    def CALLDATALOAD(self, offset):
        """Get input data of current environment"""

        if issymbolic(offset):
            if Z3Solver().can_be_true(self._constraints, offset == self._used_calldata_size):
                self.constraints.add(offset == self._used_calldata_size)
            raise ConcretizeArgument(1, policy='SAMPLED')

        self._use_calldata(offset, 32)

        data_length = len(self.data)

        bytes = []
        for i in range(32):
            try:
                c = Operators.ITEBV(8, offset + i < data_length, self.data[offset + i], 0)
            except IndexError:
                # offset + i is concrete and outside data
                c = 0

            bytes.append(c)
        return Operators.CONCAT(256, *bytes)

    def _use_calldata(self, n, size):
        assert not issymbolic(n)
        max_size = len(self.data)
        min_size = self._used_calldata_size
        self._used_calldata_size = Operators.ITEBV(256, size != 0, Operators.ITEBV(256, min_size + n > max_size, max_size, min_size + n), self._used_calldata_size)

    def CALLDATASIZE(self):
        """Get size of input data in current environment"""
        return self._calldata_size

    def CALLDATACOPY_gas(self, mem_offset, data_offset, size):
        GCOPY = 3             # cost to copy one 32 byte word
        copyfee = self.safe_mul(GCOPY, self.safe_add(size, 31) // 32)
        memfee = self._get_memfee(mem_offset, size)
        return copyfee + memfee

    def CALLDATACOPY(self, mem_offset, data_offset, size):
        """Copy input data in current environment to memory"""
        print (mem_offset, data_offset, size)
        if issymbolic(size):
            if Z3Solver().can_be_true(self._constraints, size <= len(self.data) + 32):
                self.constraints.add(size <= len(self.data) + 32)
            raise ConcretizeArgument(3, policy='SAMPLED')

        if issymbolic(data_offset):
            if Z3Solver().can_be_true(self._constraints, data_offset == self._used_calldata_size):
                self.constraints.add(data_offset == self._used_calldata_size)
            raise ConcretizeArgument(2, policy='SAMPLED')

        #account for calldata usage
        self._use_calldata(data_offset, size)
        self._allocate(mem_offset, size)
        for i in range(size):
            try:
                c = Operators.ITEBV(8, data_offset + i < len(self.data), Operators.ORD(self.data[data_offset + i]), 0)
            except IndexError:
                # data_offset + i is concrete and outside data
                c = 0
            self._store(mem_offset + i, c)

    def CODESIZE(self):
        """Get size of code running in current environment"""
        return len(self.bytecode)

    def CODECOPY_gas(self, mem_offset, code_offset, size):
        return self._get_memfee(mem_offset, size)

    @concretized_args(code_offset='SAMPLED', size='SAMPLED')
    def CODECOPY(self, mem_offset, code_offset, size):
        """Copy code running in current environment to memory"""

        self._allocate(mem_offset, size)
        GCOPY = 3             # cost to copy one 32 byte word
        copyfee = self.safe_mul(GCOPY, Operators.UDIV(self.safe_add(size, 31), 32))
        self._consume(copyfee)

        if issymbolic(size):
            max_size = Z3Solver().max(self.constraints, size)
        else:
            max_size = size

        for i in range(max_size):
            if issymbolic(i < size):
                default = Operators.ITEBV(8, i < size, 0, self._load(mem_offset + i, 1))  # Fixme. unnecessary memory read
            else:
                if i < size:
                    default = 0
                else:
                    default = self._load(mem_offset + i, 1)

            if issymbolic(code_offset):
                value = Operators.ITEBV(8, code_offset + i >= len(self.bytecode), default, self.bytecode[code_offset + i])
            else:
                if code_offset + i >= len(self.bytecode):
                    value = default
                else:
                    value = self.bytecode[code_offset + i]
            self._store(mem_offset + i, value)
        self._publish('did_evm_read_code', code_offset, size)

    def GASPRICE(self):
        """Get price of gas in current environment"""
        return self.world.tx_gasprice()

    @concretized_args(account='ACCOUNTS')
    def EXTCODESIZE(self, account):
        """Get size of an account's code"""
        return len(self.world.get_code(account))

    def EXTCODECOPY_gas(self, account, address, offset, size):
        GCOPY = 3             # cost to copy one 32 byte word
        extbytecode = self.world.get_code(account)
        memfee = self._get_memfee(address, size)
        return GCOPY * (ceil32(len(extbytecode)) // 32) + memfee

    @concretized_args(account='ACCOUNTS')
    def EXTCODECOPY(self, account, address, offset, size):
        """Copy an account's code to memory"""
        extbytecode = self.world.get_code(account)
        self._allocate(address + size)

        for i in range(size):
            if offset + i < len(extbytecode):
                self._store(address + i, extbytecode[offset + i])
            else:
                self._store(address + i, 0)

    def RETURNDATACOPY_gas(self, mem_offset, return_offset, size):
        return self._get_memfee(mem_offset, size)

    def RETURNDATACOPY(self, mem_offset, return_offset, size):
        return_data = self.world.last_transaction.return_data

        self._allocate(mem_offset, size)
        for i in range(size):
            if return_offset + i < len(return_data):
                self._store(mem_offset + i, return_data[return_offset + i])
            else:
                self._store(mem_offset + i, 0)

    def RETURNDATASIZE(self):
        return len(self.world.last_transaction.return_data)

    ############################################################################
    # Block Information
    def BLOCKHASH(self, a):
        """Get the hash of one of the 256 most recent complete blocks"""
        return self.world.block_hash(a)

    def COINBASE(self):
        """Get the block's beneficiary address"""
        return self.world.block_coinbase()

    def TIMESTAMP(self):
        """Get the block's timestamp"""
        return self.world.block_timestamp()

    def NUMBER(self):
        """Get the block's number"""
        return self.world.block_number()

    def DIFFICULTY(self):
        """Get the block's difficulty"""
        return self.world.block_difficulty()

    def GASLIMIT(self):
        """Get the block's gas limit"""
        return self.world.block_gaslimit()

    ############################################################################
    # Stack, Memory, Storage and Flow Operations
    def POP(self, a):
        """Remove item from stack"""
        # Items are automatically removed from stack
        # by the instruction dispatcher
        pass

    def MLOAD_gas(self, address):
        return self._get_memfee(address, 32)

    def MLOAD(self, address):
        """Load word from memory"""
        self._allocate(address, 32)
        value = self._load(address, 32)
        return value

    def MSTORE_gas(self, address, value):
        return self._get_memfee(address, 32)

    def MSTORE(self, address, value):
        """Save word to memory"""
        if istainted(self.pc):
            for taint in get_taints(self.pc):
                value = taint_with(value, taint)
        self._allocate(address, 32)
        self._store(address, value, 32)

    def MSTORE8_gas(self, address, value):
        return self._get_memfee(address, 1)

    def MSTORE8(self, address, value):
        """Save byte to memory"""
        if istainted(self.pc):
            for taint in get_taints(self.pc):
                value = taint_with(value, taint)
        self._allocate(address, 1)
        self._store(address, Operators.EXTRACT(value, 0, 8), 1)

    def SLOAD(self, offset):
        """Load word from storage"""
        storage_address = self.address
        self._publish('will_evm_read_storage', storage_address, offset)
        value = self.world.get_storage_data(storage_address, offset)
        self._publish('did_evm_read_storage', storage_address, offset, value)
        return value

    def SSTORE_gas(self, offset, value):
        storage_address = self.address
        GSTORAGEREFUND = 15000
        GSTORAGEKILL = 5000
        GSTORAGEMOD = 5000
        GSTORAGEADD = 20000

        previous_value = self.world.get_storage_data(storage_address, offset)

        gascost = Operators.ITEBV(512,
                                  previous_value != 0,
                                  Operators.ITEBV(512, value != 0, GSTORAGEMOD, GSTORAGEKILL),
                                  Operators.ITEBV(512, value != 0, GSTORAGEADD, GSTORAGEMOD))

        return gascost

    def SSTORE(self, offset, value):
        """Save word to storage"""
        storage_address = self.address
        self._publish('will_evm_write_storage', storage_address, offset, value)
        #refund = Operators.ITEBV(256,
        #                         previous_value != 0,
        #                         Operators.ITEBV(256, value != 0, 0, GSTORAGEREFUND),
        #                         0)

        if istainted(self.pc):
            for taint in get_taints(self.pc):
                value = taint_with(value, taint)
        self.world.set_storage_data(storage_address, offset, value)
        self._publish('did_evm_write_storage', storage_address, offset, value)

    def JUMP(self, dest):
        """Alter the program counter"""
        self.pc = dest
        #This set ups a check for JMPDEST in the next instruction
        self._set_check_jmpdest()

    def JUMPI(self, dest, cond):
        """Conditionally alter the program counter"""
        self.pc = Operators.ITEBV(256, cond != 0, dest, self.pc + self.instruction.size)
        #This set ups a check for JMPDEST in the next instruction if cond != 0
        self._set_check_jmpdest(cond != 0)

    def GETPC(self):
        """Get the value of the program counter prior to the increment"""
        return self.pc

    def MSIZE(self):
        """Get the size of active memory in bytes"""
        return self._allocated

    def GAS(self):
        """Get the amount of available gas, including the corresponding reduction the amount of available gas"""
        #fixme calculate gas consumption
        return Operators.EXTRACT(self._gas, 0, 256)

    def JUMPDEST(self):
        """Mark a valid destination for jumps"""

    ############################################################################
    # Push Operations
    def PUSH(self, value):
        """Place 1 to 32 bytes item on stack"""
        return value

    ############################################################################
    # Duplication Operations
    def DUP(self, *operands):
        """Duplicate stack item"""
        return (operands[-1],) + operands

    ############################################################################
    # Exchange Operations
    def SWAP(self, *operands):
        """Exchange 1st and 2nd stack items"""
        a = operands[0]
        b = operands[-1]
        return (b,) + operands[1:-1] + (a,)

    ############################################################################
    # Logging Operations
    def LOG_gas(self, address, size, *topics):
        return self._get_memfee(address, size)

    @concretized_args(size='ONE')
    def LOG(self, address, size, *topics):
        GLOGBYTE = 8
        self._consume(size * GLOGBYTE)
        memlog = self.read_buffer(address, size)
        self.world.log(self.address, topics, memlog)

    ############################################################################
    # System operations
    def CREATE_gas(self, value, offset, size):
        return self._get_memfee(offset, size)

    @transact
    def CREATE(self, value, offset, size):
        """Create a new account with associated code"""
        address = self.world.create_account(address=EVMWorld.calculate_new_address(sender=self.address, nonce=self.world.get_nonce(self.address)))
        self.world.start_transaction('CREATE',
                                     address,
                                     data=self.read_buffer(offset, size),
                                     caller=self.address,
                                     value=value,
                                     gas=self.gas)

        raise StartTx()

    @CREATE.pos
    def CREATE(self, value, offset, size):
        """Create a new account with associated code"""
        tx = self.world.last_transaction  # At this point last and current tx are the same.
        address = tx.address
        if tx.result == 'RETURN':
            self.world.set_code(tx.address, tx.return_data)
        else:
            self.world.delete_account(address)
            address = 0
        return address

    def CALL_gas(self, gas, address, value, in_offset, in_size, out_offset, out_size):
        return self._get_memfee(in_offset, in_size)

    @transact
    @concretized_args(address='ACCOUNTS', gas='MINMAX', in_offset='SAMPLED', in_size='SAMPLED')
    def CALL(self, gas, address, value, in_offset, in_size, out_offset, out_size):
        """Message-call into an account"""
        self.world.start_transaction('CALL',
                                     address,
                                     data=self.read_buffer(in_offset, in_size),
                                     caller=self.address,
                                     value=value,
                                     gas=gas)
        raise StartTx()

    @CALL.pos
    def CALL(self, gas, address, value, in_offset, in_size, out_offset, out_size):
        data = self.world.last_transaction.return_data
        if data is not None:
            data_size = len(data)
            size = Operators.ITEBV(256, Operators.ULT(out_size, data_size), out_size, data_size)
            self.write_buffer(out_offset, data[:size])

        return self.world.last_transaction.return_value

    def CALLCODE_gas(self, gas, address, value, in_offset, in_size, out_offset, out_size):
        return self._get_memfee(in_offset, in_size)

    @transact
    @concretized_args(in_offset='SAMPLED', in_size='SAMPLED')
    def CALLCODE(self, gas, _ignored_, value, in_offset, in_size, out_offset, out_size):
        """Message-call into this account with alternative account's code"""
        self.world.start_transaction('CALLCODE',
                                     address=self.address,
                                     data=self.read_buffer(in_offset, in_size),
                                     caller=self.address,
                                     value=value,
                                     gas=gas)
        raise StartTx()

    @CALLCODE.pos
    def CALLCODE(self, gas, address, value, in_offset, in_size, out_offset, out_size):
        data = self.world.last_transaction.return_data
        if data is not None:
            data_size = len(data)
            size = Operators.ITEBV(256, Operators.ULT(out_size, data_size), out_size, data_size)
            self.write_buffer(out_offset, data[:size])

        return self.world.last_transaction.return_value

    def RETURN_gas(self, offset, size):
        return self._get_memfee(offset, size)

    @concretized_args(size='SAMPLED')
    def RETURN(self, offset, size):
        """Halt execution returning output data"""
        data = self.read_buffer(offset, size)
        raise EndTx('RETURN', data)

    def DELEGATECALL_gas(self, gas, address, in_offset, in_size, out_offset, out_size):
        return self._get_memfee(in_offset, in_size)

    @transact
    @concretized_args(in_offset='SAMPLED', in_size='SAMPLED')
    def DELEGATECALL(self, gas, address, in_offset, in_size, out_offset, out_size):
        """Message-call into an account"""
        self.world.start_transaction('DELEGATECALL',
                                     address,
                                     data=self.read_buffer(in_offset, in_size),
                                     caller=self.address,
                                     value=0,
                                     gas=gas)
        raise StartTx()

    @DELEGATECALL.pos
    def DELEGATECALL(self, gas, address, in_offset, in_size, out_offset, out_size):
        data = self.world.last_transaction.return_data
        if data is not None:
            data_size = len(data)
            size = Operators.ITEBV(256, Operators.ULT(out_size, data_size), out_size, data_size)
            self.write_buffer(out_offset, data[:size])

        return self.world.last_transaction.return_value

    def STATICCALL_gas(self, gas, address, in_offset, in_size, out_offset, out_size):
        return self._get_memfee(in_offset, in_size)

    @transact
    @concretized_args(in_offset='SAMPLED', in_size='SAMPLED')
    def STATICCALL(self, gas, address, in_offset, in_size, out_offset, out_size):
        """Message-call into an account"""
        self.world.start_transaction('STATICCALL',
                                     address,
                                     data=self.read_buffer(in_offset, in_size),
                                     caller=self.address,
                                     value=0,
                                     gas=gas)
        raise StartTx()

    @STATICCALL.pos
    def STATICCALL(self, gas, address, in_offset, in_size, out_offset, out_size):
        data = self.world.last_transaction.return_data
        if data is not None:
            data_size = len(data)
            size = Operators.ITEBV(256, Operators.ULT(out_size, data_size), out_size, data_size)
            self.write_buffer(out_offset, data[:size])

        return self.world.last_transaction.return_value

    def REVERT_gas(self, offset, size):
        return self._get_memfee(offset, size)

    def REVERT(self, offset, size):
        data = self.read_buffer(offset, size)
        #FIXME return remaining gas
        raise EndTx('REVERT', data)

    def THROW(self):
        #revert balance on CALL fail
        raise EndTx('THROW')

    def SELFDESTRUCT(self, recipient):
        """Halt execution and register account for later deletion"""
        #This may create a user account
        recipient = Operators.EXTRACT(recipient, 0, 160)
        address = self.address
        #FIXME for on the known addresses
        if issymbolic(recipient):
            logger.info("Symbolic recipient on self destruct")
            recipient = Z3Solver().get_value(self.constraints, recipient)

        if recipient not in self.world:
            self.world.create_account(address=recipient)

        self.world.send_funds(address, recipient, self.world.get_balance(address))
        self.world.delete_account(address)

        raise EndTx('SELFDESTRUCT')

    def __str__(self):
        m = []
        for offset in range(128):
            c = simplify(self.memory[offset])
            try:
                c = c.value
            except Exception:
                pass
            m.append(c)

        hd = _hexdump(m)

        result = ['-' * 147]
        pc = self.pc
        if isinstance(pc, Constant):
            pc = pc.value

        if issymbolic(pc):
            result.append('<Symbolic PC> {:s} {}\n'.format(translate_to_smtlib(pc), pc.taint))
        else:
            operands_str = self.instruction.has_operand and '0x{:x}'.format(self.instruction.operand) or ''
            result.append('0x{:04x}: {:s} {:s} {:s}'.format(pc, self.instruction.name, operands_str, self.instruction.description))

        args = {}
        implementation = getattr(self, self.instruction.semantics, None)
        if implementation is not None:
            args = dict(enumerate(inspect.getfullargspec(implementation).args[1:self.instruction.pops + 1]))

        clmn = 80
        result.append('Stack                                                                           Memory')
        sp = 0
        for i in list(reversed(self.stack))[:10]:
            argname = args.get(sp, 'top' if sp == 0 else '')
            r = ''
            if issymbolic(i):
                r = '{:>12s} {:66s}'.format(argname, repr(i))
            else:
                r = '{:>12s} 0x{:064x}'.format(argname, i)
            sp += 1

            h = ''
            try:
                h = hd[sp - 1]
            except BaseException:
                pass
            r += ' ' * (clmn - len(r)) + h
            result.append(r)

        for i in range(sp, len(hd)):
            r = ' ' * clmn + hd[i]
            result.append(r)

        # Append gas
        gas = self.gas
        if issymbolic(gas):
            gas = simplify(gas)
            result.append(f'Gas: {translate_to_smtlib(gas)} {gas.taint}')
        else:
            result.append(f'Gas: {gas}')

        return '\n'.join(hex(self.address) + ": " + x for x in result)

################################################################################
################################################################################
################################################################################
################################################################################


class EVMWorld(Platform):
    _published_events = {'evm_read_storage', 'evm_write_storage', 'evm_read_code',
                         'decode_instruction', 'execute_instruction', 'concrete_sha3', 'symbolic_sha3',
                         'open_transaction', 'close_transaction'}

    def __init__(self, constraints, storage=None, blocknumber=None, timestamp=None, difficulty=0, gaslimit=0, coinbase=0, **kwargs):
        super().__init__(path="NOPATH", **kwargs)
        self._world_state = {} if storage is None else storage
        self._constraints = constraints
        self._callstack: List[Tuple[Transaction, List[EVMLog], Set[int], Union[bytearray, ArrayProxy], EVM]] = []
        self._deleted_accounts: Set[int] = set()
        self._logs: List[EVMLog] = list()
        self._pending_transaction = None
        self._transactions: List[Transaction] = list()

        if blocknumber is None:
            #assume initial byzantium block
            blocknumber = 4370000
        self._blocknumber = blocknumber

        if timestamp is None:
            #1524785992; // Thu Apr 26 23:39:52 UTC 2018
            timestamp = 1524785992
        self._timestamp = timestamp

        self._difficulty = difficulty
        self._gaslimit = gaslimit
        self._coinbase = coinbase

    def __getstate__(self):
        state = super().__getstate__()
        state['pending_transaction'] = self._pending_transaction
        state['logs'] = self._logs
        state['world_state'] = self._world_state
        state['constraints'] = self._constraints
        state['callstack'] = self._callstack
        state['deleted_accounts'] = self._deleted_accounts
        state['transactions'] = self._transactions
        state['_blocknumber'] = self._blocknumber
        state['_timestamp'] = self._timestamp
        state['_difficulty'] = self._difficulty
        state['_gaslimit'] = self._gaslimit
        state['_coinbase'] = self._coinbase
        return state

    def __setstate__(self, state):
        super().__setstate__(state)
        self._constraints = state['constraints']
        self._pending_transaction = state['pending_transaction']
        self._world_state = state['world_state']
        self._deleted_accounts = state['deleted_accounts']
        self._logs = state['logs']
        self._callstack = state['callstack']
        self._transactions = state['transactions']
        self._blocknumber = state['_blocknumber']
        self._timestamp = state['_timestamp']
        self._difficulty = state['_difficulty']
        self._gaslimit = state['_gaslimit']
        self._coinbase = state['_coinbase']

        for _, _, _, _, vm in self._callstack:
            self.forward_events_from(vm)

    @property
    def PC(self):
        return (self.current_vm.address, self.current_vm.pc)

    def __getitem__(self, index):
        assert isinstance(index, int)
        return self._world_state[index]

    def __contains__(self, key):
        assert not issymbolic(key), "Symbolic address not supported"
        return key in self.accounts

    def __str__(self):
        return "WORLD:" + str(self._world_state)

    @property
    def logs(self):
        return self._logs

    @property
    def constraints(self):
        return self._constraints

    def _open_transaction(self, sort, address, price, bytecode_or_data, caller, value, gas=2300):
        if self.depth > 0:
            origin = self.tx_origin()
        else:
            origin = caller
        assert price is not None

        tx = Transaction(sort, address, price, bytecode_or_data, caller, value, depth=self.depth, gas=gas)
        if sort == 'CREATE':
            bytecode = bytecode_or_data
            data = bytearray()
        else:
            bytecode = self.get_code(address)
            data = bytecode_or_data

        if tx.sort == 'DELEGATECALL':
            # So at a DELEGATECALL the environment should look exactly the same as the original tx
            # This means caller, value and address are the same as prev tx
            assert value == 0
            address = self.current_transaction.address
            caller = self.current_transaction.caller
            value = self.current_transaction.value

        vm = EVM(self._constraints, address, data, caller, value, bytecode, world=self, gas=gas)

        self._publish('will_open_transaction', tx)
        self._callstack.append((tx, self.logs, self.deleted_accounts, copy.copy(self.get_storage(address)), vm))
        self.forward_events_from(vm)
        self._publish('did_open_transaction', tx)

    def _close_transaction(self, result, data=None, rollback=False):
        self._publish('will_close_transaction', self._callstack[-1][0])
        tx, logs, deleted_accounts, account_storage, vm = self._callstack.pop()
        assert self.constraints == vm.constraints
        # Keep constraints gathered in the last vm
        self.constraints = vm.constraints
        if rollback:
            self._set_storage(vm.address, account_storage)
            self._logs = logs
            self.send_funds(tx.address, tx.caller, tx.value)
        else:
            self._deleted_accounts = deleted_accounts

            #FIXME: BUG: a CREATE can be successful and still return an empty contract :shrug:
            if not issymbolic(tx.caller) and (tx.sort == 'CREATE' or not self._world_state[tx.caller]['code']):
                # Increment the nonce if this transaction created a contract, or if it was called by a non-contract account
                self.increase_nonce(tx.caller)

        if tx.is_human:
            for deleted_account in self._deleted_accounts:
                if deleted_account in self._world_state:
                    del self._world_state[deleted_account]
        tx.set_result(result, data)
        self._transactions.append(tx)

        self._publish('did_close_transaction', tx)

        if self.depth == 0:
            raise TerminateState(tx.result)

    @property
    def all_transactions(self):
        txs = tuple(self._transactions)
        return txs + tuple((x[0] for x in reversed(self._callstack)))

    @property
    def transactions(self):
        """Completed completed transaction"""
        return tuple((tx for tx in self._transactions if tx.result != 'TXERROR'))

    @property
    def human_transactions(self):
        """Completed human transaction"""
        txs = []
        for tx in self.transactions:
            if tx.depth == 0:
                txs.append(tx)
        return tuple(txs)

    @property
    def last_transaction(self):
        """Last completed transaction"""
        if len(self.transactions):
            return self.transactions[-1]
        return None

    @property
    def last_human_transaction(self):
        """Last completed human transaction"""
        for tx in reversed(self.transactions):
            if tx.depth == 0:
                return tx
        return None

    @constraints.setter
    def constraints(self, constraints):
        self._constraints = constraints
        if self.current_vm:
            self.current_vm.constraints = constraints

    @property
    def current_vm(self):
        """current vm"""
        try:
            _, _, _, _, vm = self._callstack[-1]
            return vm
        except IndexError:
            return None

    @property
    def current_transaction(self):
        """current tx"""
        try:
            tx, _, _, _, _ = self._callstack[-1]
            if tx.result is not None:
                #That tx finished. No current tx.
                return None
            return tx
        except IndexError:
            return None

    @property
    def current_human_transaction(self):
        """Current ongoing human transaction"""
        try:
            tx, _, _, _, _ = self._callstack[0]
            if tx.result is not None:
                #That tx finished. No current tx.
                return None
            assert tx.depth == 0
            return tx
        except IndexError:
            return None

    @property
    def accounts(self):
        return list(self._world_state.keys())

    @property
    def normal_accounts(self):
        accs = []
        for address in self.accounts:
            if len(self.get_code(address)) == 0:
                accs.append(address)
        return accs

    @property
    def contract_accounts(self):
        accs = []
        for address in self.accounts:
            if len(self.get_code(address)) > 0:
                accs.append(address)
        return accs

    @property
    def deleted_accounts(self):
        return self._deleted_accounts

    def delete_account(self, address):
        if address in self._world_state:
            self._deleted_accounts.add(address)

    def get_storage_data(self, storage_address, offset):
        """
        Read a value from a storage slot on the specified account

        :param storage_address: an account address
        :param offset: the storage slot to use.
        :type offset: int or BitVec
        :return: the value
        :rtype: int or BitVec
        """
        value = self._world_state[storage_address]['storage'].get(offset, 0)
        return simplify(value)

    def set_storage_data(self, storage_address, offset, value):
        """
        Writes a value to a storage slot in specified account

        :param storage_address: an account address
        :param offset: the storage slot to use.
        :type offset: int or BitVec
        :param value: the value to write
        :type value: int or BitVec
        """
        self._world_state[storage_address]['storage'][offset] = value

    def get_storage_items(self, address):
        """
        Gets all items in an account storage

        :param address: account address
        :return: all items in account storage. items are tuple of (index, value). value can be symbolic
        :rtype: list[(storage_index, storage_value)]
        """
        storage = self._world_state[address]['storage']
        items = []
        array = storage.array
        while not isinstance(array, ArrayVariable):
            items.append((array.index, array.value))
            array = array.array
        return items

    def has_storage(self, address):
        """
        True if something has been written to the storage.
        Note that if a slot has been erased from the storage this function may
        lose any meaning.
        """
        storage = self._world_state[address]['storage']
        array = storage.array
        while not isinstance(array, ArrayVariable):
            if isinstance(array, ArrayStore):
                return True
            array = array.array
        return False

    def get_storage(self, address):
        """
        Gets the storage of an account

        :param address: account address
        :return: account storage
        :rtype: bytearray or ArrayProxy
        """
        return self._world_state[address]['storage']

    def _set_storage(self, address, storage):
        """Private auxiliary function to replace the storage"""
        self._world_state[address]['storage'] = storage

    def get_nonce(self, address):
        if issymbolic(address):
            raise ValueError(f"Cannot retrieve the nonce of symbolic address {address}")
        elif address not in self._world_state:
            # assume that the caller is a regular account, so initialize its nonce to zero
            ret = 0
        elif 'nonce' not in self._world_state[address]:
            if self._world_state[address]['code']:
                # this is a contract account, so set the nonce to 1 per EIP 161
                ret = 1
            else:
                ret = 0
        else:
            ret = self._world_state[address]['nonce']
        return ret

    def increase_nonce(self, address):
        new_nonce = self.get_nonce(address) + 1
        self._world_state[address]['nonce'] = new_nonce
        return new_nonce

    def set_balance(self, address, value):
        self._world_state[int(address)]['balance'] = value

    def get_balance(self, address):
        if address not in self._world_state:
            return 0
        return self._world_state[address]['balance']

    def add_to_balance(self, address, value):
        assert address in self._world_state
        self._world_state[address]['balance'] += value

    def send_funds(self, sender, recipient, value):
        self._world_state[sender]['balance'] -= value
        self._world_state[recipient]['balance'] += value

    def get_code(self, address):
        if address not in self._world_state:
            return bytes()
        return self._world_state[address]['code']

    def set_code(self, address, data):
        assert data is not None and isinstance(data, (bytes, Array))
        if self._world_state[address]['code']:
            raise EVMException("Code already set")
        self._world_state[address]['code'] = data

    def has_code(self, address):
        return len(self._world_state[address]['code']) > 0

    def get_nonce(self, address):
        if address not in self._world_state:
            return 0
        return self._world_state[address]['nonce']

    def log(self, address, topics, data):
        self._logs.append(EVMLog(address, data, topics))
        logger.info('LOG %r %r', data, topics)

    def log_storage(self, addr):
        pass

    def add_refund(self, value):
        pass

    def block_prevhash(self):
        return 0

    def block_coinbase(self):
        return self._coinbase

    def block_timestamp(self):
        return self._timestamp

    def block_number(self):
        return self._blocknumber

    def block_difficulty(self):
        return self._difficulty

    def block_gaslimit(self):
        return self._gaslimit

    def block_hash(self, block_number=None, force_recent=True):
        """
        Calculates a block's hash
        :param block_number: the block number for which to calculate the hash, defaulting to the most recent block
        :param force_recent: if True (the default) return zero for any block that is in the future or older than 256 blocks
        :return: the block hash
        """
        if block_number is None:
            block_number = self.block_number() - 1

        # We are not maintaining an actual -block-chain- so we just generate
        # some hashes for each virtual block
        value = sha3.keccak_256((repr(block_number) + 'NONCE').encode()).hexdigest()
        value = int(value, 16)

        if force_recent:
            # 0 is left on the stack if the looked for block number is greater or equal
            # than the current block number or more than 256 blocks behind the current
            # block. (Current block hash is unknown from inside the tx)
            bnmax = Operators.ITEBV(256, self.block_number() > 256, 256, self.block_number())
            value = Operators.ITEBV(256, Operators.OR(block_number >= self.block_number(), block_number < bnmax), 0, value)

        return value

    def tx_origin(self):
        if self.current_human_transaction:
            return self.current_human_transaction.caller

    def tx_gasprice(self):
        if self.current_human_transaction:
            return self.current_human_transaction.price

    @property
    def depth(self):
        return len(self._callstack)

    def new_address(self, sender=None, nonce=None):
        """Create a fresh 160bit address"""
        if sender is not None and nonce is None:
            nonce = self.get_nonce(sender)

        new_address = self.calculate_new_address(sender, nonce)
        if sender is None and new_address in self:
            return self.new_address(sender, nonce)
        return new_address

    @staticmethod
    def calculate_new_address(sender=None, nonce=None):
        if sender is None:
            # Just choose a random address for regular accounts:
            new_address = random.randint(100, pow(2, 160))
        elif issymbolic(sender):
            # TODO(Evan Sultanik): In the interim before we come up with a better solution,
            #                      consider breaking Yellow Paper comability and just returning
            #                      a random contract address here
            raise EthereumError('Manticore does not yet support contracts with symbolic addresses creating new contracts')
        else:
            if nonce is None:
                # assume that the sender is a contract account, which is initialized with a nonce of 1
                nonce = 1
            new_address = int(sha3.keccak_256(rlp.encode([sender, nonce])).hexdigest()[24:], 16)
        return new_address

    def execute(self):

        self._process_pending_transaction()
        if self.current_vm is None:
            raise TerminateState("Trying to execute an empty transaction", testcase=False)
        try:
            self.current_vm.execute()
        except StartTx:
            pass
        except EndTx as ex:
            self._close_transaction(ex.result, ex.data, rollback=ex.is_rollback())

    def create_account(self, address=None, balance=0, code=None, storage=None, nonce=None):
        """
        Low level account creation. No transaction is done.
        :param address: the address of the account, if known. If omitted, a new address will be generated as closely to the Yellow Paper as possible.
        :param balance: the initial balance of the account in Wei
        :param code: the runtime code of the account, if a contract
        :param storage: storage array
        :param nonce: the nonce for the account; contracts should have a nonce greater than or equal to 1
        """
        if code is None:
            code = bytes()
        else:
            if not isinstance(code, (bytes, Array)):
                raise EthereumError('Wrong code type')

        # nonce default to initial nonce
        if nonce is None:
            # As per EIP 161, contract accounts are initialized with a nonce of 1
            nonce = 1 if code else 0

        if address is None:
            address = self.new_address()

        if not isinstance(address, int):
            raise EthereumError('You must provide an address')

        if address in self.accounts:
            # FIXME account may have been created via selfdestruct destination
            # or CALL and may contain some ether already, though if it was a
            # selfdestructed address, it can not be reused
            raise EthereumError('The account already exists')

        if storage is None:
            # Uninitialized values in a storage are 0 by spec
            storage = self.constraints.new_array(index_bits=256, value_bits=256, name=f'STORAGE_{address:x}', avoid_collisions=True, default=0)
        else:
            if isinstance(storage, ArrayProxy):
                if storage.index_bits != 256 or storage.value_bits != 256:
                    raise TypeError("An ArrayProxy 256bits -> 256bits is needed")
            else:
                if any((k < 0 or k >= 1 << 256 for k, v in storage.items())):
                    raise TypeError("Need a dict like object that maps 256 bits keys to 256 bits values")
            # Hopefully here we have a mapping from 256b to 256b

        self._world_state[address] = {}
        self._world_state[address]['nonce'] = nonce
        self._world_state[address]['balance'] = balance
        self._world_state[address]['storage'] = storage
        self._world_state[address]['code'] = code

        # adds hash of new address
        data = binascii.unhexlify('{:064x}{:064x}'.format(address, 0))
        value = sha3.keccak_256(data).hexdigest()
        value = int(value, 16)
        self._publish('on_concrete_sha3', data, value)

        return address

    def create_contract(self, price=0, address=None, caller=None, balance=0, init=None, gas=None):
        """
        Create a contract account. Sends a transaction to initialize the contract

        :param address: the address of the new account, if known. If omitted, a new address will be generated as closely to the Yellow Paper as possible.
        :param balance: the initial balance of the account in Wei
        :param init: the initialization code of the contract

        The way that the Solidity compiler expects the constructor arguments to
        be passed is by appending the arguments to the byte code produced by the
        Solidity compiler. The arguments are formatted as defined in the Ethereum
        ABI2. The arguments are then copied from the init byte array to the EVM
        memory through the CODECOPY opcode with appropriate values on the stack.
        This is done when the byte code in the init byte array is actually run
        on the network.
        """
        expected_address = self.create_account(self.new_address(sender=caller))
        if address is None:
            address = expected_address
        elif caller is not None and address != expected_address:
            raise EthereumError(f"Error: contract created from address {hex(caller)} with nonce {self.get_nonce(caller)} was expected to be at address {hex(expected_address)}, but create_contract was called with address={hex(address)}")
        self.start_transaction('CREATE', address, price, init, caller, balance, gas=gas)
        self._process_pending_transaction()
        return address

    def transaction(self, address, price=0, data='', caller=None, value=0, gas=2300):
        self.start_transaction('CALL', address, price=price, data=data, caller=caller, value=value, gas=gas)
        self._process_pending_transaction()

    def start_transaction(self, sort, address, *, price=None, data=None, caller=None, value=0, gas=2300):
        """
        Initiate a transaction
        :param sort: the type of transaction. CREATE or CALL or DELEGATECALL
        :param address: the address of the account which owns the code that is executing.
        :param price: the price of gas in the transaction that originated this execution.
        :param data: the byte array that is the input data to this execution
        :param caller: the address of the account which caused the code to be executing. A 160-bit code used for identifying Accounts
        :param value: the value, in Wei, passed to this account as part of the same procedure as execution. One Ether is defined as being 10**18 Wei.
        :param bytecode: the byte array that is the machine code to be executed.
        :param gas: gas budget for this transaction.
        """
        assert self._pending_transaction is None, "Already started tx"
        self._pending_transaction = PendingTransaction(sort, address, price, data, caller, value, gas)

    def _constraint_to_accounts(self, address, include_zero=False, ty='both'):
            if ty not in ('both', 'normal', 'contract'):
                raise ValueError('Bad account type. It must be `normal`, `contract` or `both`')
            if ty == 'both':
                accounts = self.accounts
            elif ty == 'normal':
                accounts = self.normal_accounts
            else:
                assert ty == 'contract'
                accounts = self.contract_accounts

            #Constraint it so it can range over all accounts + address0
            cond = True
            if accounts:
                cond = None
                if include_zero:
                    cond = address == 0

                for known_account in accounts:
                    if cond is None:
                        cond = address == known_account
                    else:
                        cond = Operators.OR(address == known_account, cond)
            return cond

    def _pending_transaction_concretize_address(self):
        sort, address, price, data, caller, value, gas = self._pending_transaction
        if issymbolic(address):
            def set_address(state, solution):
                world = state.platform
                world._pending_transaction = sort, solution, price, data, caller, value, gas
            cond = self._constraint_to_accounts(address, ty='contract', include_zero=False)
            self.constraints.add(cond)
            raise Concretize('Concretizing address on transaction',
                             expression=address,
                             setstate=set_address,
                             policy='ALL')

    def _pending_transaction_concretize_caller(self):
        sort, address, price, data, caller, value, gas = self._pending_transaction
        if issymbolic(caller):
            def set_caller(state, solution):
                world = state.platform
                world._pending_transaction = sort, address, price, data, solution, value, gas
            #Constrain it so it can range over all normal accounts
            cond = self._constraint_to_accounts(caller, ty='normal')
            self.constraints.add(cond)
            raise Concretize('Concretizing caller on transaction',
                             expression=caller,
                             setstate=set_caller,
                             policy='ALL')

    def _process_pending_transaction(self):
        # Nothing to do here if no pending transactions
        if self._pending_transaction is None:
            return
        sort, address, price, data, caller, value, gas = self._pending_transaction

        if sort not in {'CALL', 'CREATE', 'DELEGATECALL', 'CALLCODE'}:
            if sort == 'STATICCALL':
                # TODO: Remove this once Issue #1168 is resolved
                raise EVMException(f"The STATICCALL opcode is not yet supported; see https://github.com/trailofbits/manticore/issues/1168")
            else:
                raise EVMException(f"Transaction type '{sort}' not supported")

        if self.depth > 0:
            assert price is None, "Price should not be used in internal transactions"
            price = self.tx_gasprice()

        if price is None:
            raise EVMException("Need to set a gas price on human tx")
        self._pending_transaction_concretize_address()
        self._pending_transaction_concretize_caller()
        if caller not in self.accounts:
            raise EVMException(f"Caller account {hex(caller)} does not exist; valid accounts: {list(map(hex, self.accounts))}")

        if address not in self.accounts:
            # Creating an unaccessible account
            self.create_account(address=address)

        # Check depth
        failed = self.depth > 1024

        # Fork on enough funds
        if not failed:
            src_balance = self.get_balance(caller)
            enough_balance = Operators.UGE(src_balance, value)
            enough_balance_solutions = Z3Solver().get_all_values(self._constraints, enough_balance)

            if set(enough_balance_solutions) == {True, False}:
                raise Concretize('Forking on available funds',
                                 expression=enough_balance,
                                 setstate=lambda a, b: None,
                                 policy='ALL')
            failed = set(enough_balance_solutions) == {False}
        #processed
        self._pending_transaction = None
        #Here we have enough funds and room in the callstack
        # CALLCODE and  DELEGATECALL do not send funds
        if sort in ('CALL', 'CREATE'):
            self.send_funds(caller, address, value)

        self._open_transaction(sort, address, price, data, caller, value, gas=gas)

        if failed:
            self._close_transaction('TXERROR', rollback=True)
        #Transaction to normal account
        elif sort in ('CALL', 'DELEGATECALL', 'CALLCODE') and not self.get_code(address):
            self._close_transaction('STOP')

    def dump(self, stream, state, mevm, message):
        from ..ethereum.manticore import calculate_coverage, flagged
        blockchain = state.platform
        last_tx = blockchain.last_transaction

        stream.write("Message: %s\n" % message)
        stream.write("Last exception: %s\n" % state.context.get('last_exception', 'None'))

        if last_tx:
            at_runtime = last_tx.sort != 'CREATE'
            address, offset, at_init = state.context['evm.trace'][-1]
            assert last_tx.result is not None or at_runtime != at_init

            #Last instruction if last tx was valid
            if str(state.context['last_exception']) != 'TXERROR':
                metadata = mevm.get_metadata(blockchain.last_transaction.address)
                if metadata is not None:
                    stream.write('Last instruction at contract %x offset %x\n' % (address, offset))
                    source_code_snippet = metadata.get_source_for(offset, at_runtime)
                    if source_code_snippet:
                        stream.write('    '.join(source_code_snippet.splitlines(True)))
                    stream.write('\n')

        # Accounts summary
        is_something_symbolic = False
        stream.write("%d accounts.\n" % len(blockchain.accounts))
        for account_address in blockchain.accounts:
            is_account_address_symbolic = issymbolic(account_address)
            account_address = state.solve_one(account_address)

            stream.write("* %s::\n" % mevm.account_name(account_address))
            stream.write("Address: 0x%x %s\n" % (account_address, flagged(is_account_address_symbolic)))
            balance = blockchain.get_balance(account_address)
            is_balance_symbolic = issymbolic(balance)
            is_something_symbolic = is_something_symbolic or is_balance_symbolic
            balance = state.solve_one(balance)
            stream.write("Balance: %d %s\n" % (balance, flagged(is_balance_symbolic)))

            storage = blockchain.get_storage(account_address)
            stream.write("Storage: %s\n" % translate_to_smtlib(storage, use_bindings=True))

            all_used_indexes = []
            with state.constraints as temp_cs:
                index = temp_cs.new_bitvec(256)
                storage = blockchain.get_storage(account_address)
                temp_cs.add(storage.get(index) != 0)

                try:
                    while True:
                        a_index = Z3Solver().get_value(temp_cs, index)
                        all_used_indexes.append(a_index)

                        temp_cs.add(storage.get(a_index) != 0)
                        temp_cs.add(index != a_index)
                except Exception:
                    pass

            if all_used_indexes:
                stream.write("Storage:\n")
                for i in all_used_indexes:
                    value = storage.get(i)
                    is_storage_symbolic = issymbolic(value)
                    stream.write("storage[%x] = %x %s\n" % (state.solve_one(i), state.solve_one(value), flagged(is_storage_symbolic)))

            runtime_code = state.solve_one(blockchain.get_code(account_address))
            if runtime_code:
                stream.write("Code:\n")
                fcode = io.BytesIO(runtime_code)
                for chunk in iter(lambda: fcode.read(32), b''):
                    stream.write('\t%s\n' % binascii.hexlify(chunk))
                runtime_trace = set((pc for contract, pc, at_init in state.context['evm.trace'] if address == contract and not at_init))
                stream.write("Coverage %d%% (on this state)\n" % calculate_coverage(runtime_code, runtime_trace))  # coverage % for address in this account/state
            stream.write("\n")
        return is_something_symbolic


_FILTER = ''.join((len(repr(chr(x))) == 3) and chr(x) or '.' for x in range(256))


def _hexdump(src, length=16):
    lines = []
    for c in range(0, len(src), length):
        chars = src[c:c + length]

        def p(x):
            if issymbolic(x):
                return '??'
            else:
                return "%02x" % x
        hex = ' '.join(p(x) for x in chars)

        def p1(x):
            if issymbolic(x):
                return '.'
            else:
                return "%s" % ((x <= 127 and _FILTER[x]) or '.')

        printable = ''.join(p1(x) for x in chars)
        lines.append("%04x  %-*s  %s" % (c, length * 3, hex, printable))
    return lines<|MERGE_RESOLUTION|>--- conflicted
+++ resolved
@@ -859,11 +859,7 @@
             # Try not to OOG. If it may be enough gas we ignore the OOG case.
             # A constraint is added to assert the gas is enough and the OOG state is ignored.
             # explore only when there is enough gas if possible
-<<<<<<< HEAD
             if Z3Solver.instance().can_be_true(self.constraints, Operators.UGT(self.gas, fee)):
-=======
-            if Z3Solver().can_be_true(self.constraints, Operators.UGT(self.gas, fee)):
->>>>>>> a527e818
                 self.constraints.add(Operators.UGT(self.gas, fee))
             else:
                 logger.debug(f"Not enough gas for instruction {self.instruction.name} at 0x{self.pc:x}")
@@ -872,11 +868,7 @@
             # OOG soon. If it may NOT be enough gas we ignore the normal case.
             # A constraint is added to assert the gas is NOT enough and the other state is ignored.
             # explore only when there is enough gas if possible
-<<<<<<< HEAD
             if Z3Solver.instance().can_be_true(self.constraints, Operators.ULE(self.gas, fee)):
-=======
-            if Z3Solver().can_be_true(self.constraints, Operators.ULE(self.gas, fee)):
->>>>>>> a527e818
                 self.constraints.add(Operators.ULE(self.gas, fee))
                 raise NotEnoughGas()
         else:
@@ -1060,10 +1052,7 @@
                              policy='ALL')
         #print (self)
         try:
-<<<<<<< HEAD
             #import time
-=======
->>>>>>> a527e818
             #limbo = 0.0
             #a = time.time()
             self._check_jmpdest()
@@ -1078,11 +1067,7 @@
             #f = time.time()
             #if hasattr(self, 'F'):
             #    limbo = (a-self.F)*100
-<<<<<<< HEAD
             #print(f"{instruction}\t\t %02.4f %02.4f %02.4f %02.4f %02.4f %02.4f"%((b-a)*100, (c-b)*100, (d-c)*100, (e-d)*100, (f-e)*100, limbo))
-=======
-            #print("%02.2f %02.2f %02.2f %02.2f %02.2f %02.2f"%((b-a)*100, (c-b)*100, (d-c)*100, (e-d)*100, (f-e)*100, limbo))
->>>>>>> a527e818
             #self.F = time.time()
 
         except ConcretizeGas as ex:
@@ -1347,13 +1332,8 @@
             if isinstance(simplified, Constant):
                 concrete_data.append(simplified.value)
             else:
-<<<<<<< HEAD
                 # simplify by solving. probably means that we need to improve simplification
                 solutions = Z3Solver.instance().get_all_values(self.constraints, simplified, 2, silent=True)
-=======
-                #simplify by solving. probably means that we need to improve simplification
-                solutions = Z3Solver().get_all_values(self.constraints, simplified, 2, silent=True)
->>>>>>> a527e818
                 if len(solutions) != 1:
                     break
                 concrete_data.append(solutions[0])
