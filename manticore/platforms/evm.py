--- conflicted
+++ resolved
@@ -12,22 +12,15 @@
 from ..core.smtlib import solver, BitVec, Array, ArrayProxy, Operators, Constant, ArrayVariable, ArrayStore, BitVecConstant, translate_to_smtlib, to_constant, simplify
 from ..core.state import Concretize, TerminateState
 from ..utils.event import Eventful
-<<<<<<< HEAD
-from ..utils.rlp import rlp_encode
 from ..utils import config
 from ..core.smtlib.visitors import simplify
-=======
 from ..exceptions import EthereumError
->>>>>>> 0c614908
 import pyevmasm as EVMAsm
 import logging
 from collections import namedtuple
 import sha3
-<<<<<<< HEAD
-=======
 import rlp
 
->>>>>>> 0c614908
 logger = logging.getLogger(__name__)
 
 #Gas behaivor configuration
@@ -664,22 +657,12 @@
         old_totalfee = self.safe_mul(old_size, GMEMORY) + Operators.UDIV(self.safe_mul(old_size, old_size), GQUADRATICMEMDENOM)
         new_totalfee = self.safe_mul(new_size, GMEMORY) + Operators.UDIV(self.safe_mul(new_size, new_size), GQUADRATICMEMDENOM)
         memfee = new_totalfee - old_totalfee
-<<<<<<< HEAD
         flag = Operators.UGT(new_totalfee, old_totalfee)
         return Operators.ITEBV(512, size == 0, 0, Operators.ITEBV(512, flag, memfee, 0))
 
-    def _allocate(self, address):
-        address_c = Operators.ZEXTEND(Operators.UDIV(self.safe_add(address, 31), 32) * 32, 512)
-        self._allocated = Operators.ITEBV(512, address_c > self._allocated, address_c, self.allocated)
-=======
-        flag = Operators.AND(size != 0, Operators.UGT(new_totalfee, old_totalfee))
-        return Operators.ITEBV(512, flag, memfee, 0)
-
     def _allocate(self, address, size=1):
-        self._consume(self._get_memfee(address, size))
         address_c = Operators.UDIV(Operators.ZEXTEND(address, 512) + size + 31, 32) * 32
         self._allocated = Operators.ITEBV(512, Operators.UGT(address_c, self._allocated), address_c, self.allocated)
->>>>>>> 0c614908
 
     @property
     def allocated(self):
@@ -922,7 +905,6 @@
 
             pc = self.pc
             instruction = self.instruction
-<<<<<<< HEAD
             old_gas = self.gas
             allocated = self._allocated
             #FIXME Not clear which exception should trigger first. OOG or insuficient stack
@@ -930,14 +912,6 @@
             arguments = self._pop_arguments()
             fee = instruction.fee + self._calculate_extra_gas(*arguments)
             self._checkpoint_data = (pc, old_gas, instruction, arguments, fee, allocated)
-=======
-            old_gas = self._gas
-
-            self._consume(instruction.fee)
-            arguments = self._pop_arguments()
-            self._checkpoint_data = (pc, old_gas, instruction, arguments)
-
->>>>>>> 0c614908
         return self._checkpoint_data
 
     def _rollback(self):
@@ -1198,37 +1172,23 @@
             result = 0
         return result
 
-<<<<<<< HEAD
-
     def EXP_gas(self, base, exponent):
         ''' Calculate extra gas fee '''
         EXP_SUPPLEMENTAL_GAS = 50   # cost of EXP exponent per byte
-
-=======
+        def nbytes(e):
+            result = 0
+            for i in range(32):
+                result = Operators.ITEBV(512, e > (1 << i * 8) - 1, i + 1, result)
+            return result
+
+        return EXP_SUPPLEMENTAL_GAS * nbytes(exponent)
+
     def EXP(self, base, exponent):
         '''
             Exponential operation
             The zero-th power of zero 0^0 is defined to be one
         '''
         # fixme integer bitvec
->>>>>>> 0c614908
-        def nbytes(e):
-            result = 0
-            for i in range(32):
-                result = Operators.ITEBV(512, e > (1 << i * 8) - 1, i + 1, result)
-            return result
-<<<<<<< HEAD
-        return EXP_SUPPLEMENTAL_GAS * nbytes(exponent)
-
-    def EXP(self, base, exponent):
-        '''
-            Exponential operation
-            The zero-th power of zero 0^0 is defined to be one
-        '''
-        # fixme integer bitvec
-=======
-        self._consume(10 * nbytes(exponent))
->>>>>>> 0c614908
         return pow(base, exponent, TT256)
 
     def SIGNEXTEND(self, size, value):
@@ -1319,16 +1279,8 @@
         '''Compute Keccak-256 hash'''
         # read memory from start to end
         # http://gavwood.com/paper.pdf
-<<<<<<< HEAD
         data = self.try_simplify_to_constant(self.read_buffer(start, size))
 
-=======
-        self._consume(GSHA3WORD * (ceil32(size) // 32))
-        if size:
-            self._allocate(start, size)
-        data = self.read_buffer(start, size)
-        data = self.try_simplify_to_constant(data)
->>>>>>> 0c614908
         if issymbolic(data):
             known_sha3 = {}
             # Broadcast the signal
@@ -1431,13 +1383,7 @@
 
         #account for calldata usage
         self._use_calldata(data_offset + size)
-<<<<<<< HEAD
         self._allocate(self.safe_add(mem_offset, size))
-=======
-        copyfee = self.safe_mul(GCOPY, Operators.UDIV(self.safe_add(size, 31), 32))
-        self._consume(copyfee)
-        self._allocate(mem_offset, size)
->>>>>>> 0c614908
         for i in range(size):
             try:
                 c = Operators.ITEBV(8, data_offset + i < len(self.data), Operators.ORD(self.data[data_offset + i]), 0)
@@ -1505,14 +1451,7 @@
     def EXTCODECOPY(self, account, address, offset, size):
         '''Copy an account's code to memory'''
         extbytecode = self.world.get_code(account)
-<<<<<<< HEAD
         self._allocate(address + size)
-=======
-        GCOPY = 3             # cost to copy one 32 byte word
-        self._consume(GCOPY * ceil32(len(extbytecode)) // 32)
-
-        self._allocate(address, size)
->>>>>>> 0c614908
 
         for i in range(size):
             if offset + i < len(extbytecode):
