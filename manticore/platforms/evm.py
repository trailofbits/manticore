--- conflicted
+++ resolved
@@ -1224,23 +1224,9 @@
         The zero-th power of zero 0^0 is defined to be one.
 
         :param base: exponential base
-        :param exponent: exponent value will be concretized
+        :param exponent: exponent value will be concretized with sampled values
         :return: BitVec* EXP result
         """
-<<<<<<< HEAD
-=======
-        if issymbolic(exponent):
-            exponent = to_constant(exponent)
-            if issymbolic(exponent):
-                try:
-                    exponent = solver.get_value(self.constraints, exponent)
-                    logger.error(f'EXP not supported with symbolic exponent yet: set concrete exponent value to {exponent}')
-                except Exception as e:
-                    raise NotImplementedError(
-                        f"EXP not supported with symbolic exponent: can't set a concrete value (error: {e})"
-                    )
-
->>>>>>> d8bf0f65
         if exponent == 0:
             return 1
 
