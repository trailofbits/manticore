''' Symbolic EVM implementation based on the yellow paper: http://gavwood.com/paper.pdf '''
import binascii
import random
import copy
import inspect
from functools import wraps
from ..utils.helpers import issymbolic, get_taints, taint_with, istainted
from ..platforms.platform import *
from ..core.smtlib import solver, BitVec, Array, Operators, Constant, ArrayVariable, BitVecConstant, translate_to_smtlib
from ..core.state import Concretize, TerminateState
from ..utils.event import Eventful
from ..utils.rlp import rlp_encode
from ..core.smtlib.visitors import simplify
import pyevmasm as EVMAsm
import logging
from collections import namedtuple
import sha3

logger = logging.getLogger(__name__)

#fixme make it global using this https://docs.python.org/3/library/configparser.html
#and save it at the workspace so results are reproducible
config = namedtuple("config", "out_of_gas")
config.out_of_gas = None  # 0: default not enough gas, 1 default to always enough gas, 2: for on both

# Auxiliary constants and functions
TT256 = 2 ** 256
TT256M1 = 2 ** 256 - 1
MASK160 = 2 ** 160 - 1
TT255 = 2 ** 255
TOOHIGHMEM = 0x1000

#FIXME. We should just use a Transaction() for this
PendingTransaction = namedtuple("PendingTransaction", ['type', 'address', 'price', 'data', 'caller', 'value', 'gas'])
EVMLog = namedtuple("EVMLog", ['address', 'memlog', 'topics'])


def ceil32(x):
    size = 256
    if isinstance(x, BitVec):
        size = x.size
    return Operators.ITEBV(size, Operators.UREM(x, 32) == 0, x, x + 32 - Operators.UREM(x, 32))


def to_signed(i):
    return Operators.ITEBV(256, i < TT255, i, i - TT256)


class Transaction(object):
    __slots__ = '_sort', 'address', 'price', 'data', 'caller', 'value', 'depth', '_return_data', '_result', 'gas'

    def __init__(self, sort, address, price, data, caller, value, gas=0, depth=None, result=None, return_data=None):
        self.sort = sort
        self.address = address
        self.price = price
        self.data = data
        self.caller = caller
        self.value = value
        self.depth = depth
        self.gas = gas
        self.set_result(result, return_data)

    @property
    def sort(self):
        return self._sort

    @sort.setter
    def sort(self, sort):
        if sort not in {'CREATE', 'CALL', 'DELEGATECALL'}:
            raise EVMException('Invalid transaction type')
        self._sort = sort

    @property
    def result(self):
        return self._result

    def is_human(self):
        return self.depth == 0

    @property
    def return_data(self):
        return self._return_data

    @property
    def return_value(self):
        if self.result in {'RETURN', 'STOP'}:
            return 1
        else:
            assert self.result in {'TXERROR', 'REVERT', 'THROW', 'SELFDESTRUCT'}
            return 0

    def set_result(self, result, return_data=None):
        if getattr(self, 'result', None) is not None:
            raise EVMException('Transaction result already set')
        if result not in {None, 'TXERROR', 'REVERT', 'RETURN', 'THROW', 'STOP', 'SELFDESTRUCT'}:
            raise EVMException('Invalid transaction result')
        if result in {'RETURN', 'REVERT'}:
            if not isinstance(return_data, (bytearray, Array)):
                raise EVMException('Invalid transaction return_data')
        elif result in {'STOP', 'THROW', 'SELFDESTRUCT'}:
            if return_data is None:
                return_data = bytearray()
            if not isinstance(return_data, (bytearray, Array)) or len(return_data) != 0:
                raise EVMException('Invalid transaction return_data. To much data for STOP,THROW or SELFDESTRUCT')
        else:
            if return_data is not None:
                raise EVMException('Invalid transaction return_data')
        self._result = result
        self._return_data = return_data

    def __reduce__(self):
        ''' Implements serialization/pickle '''
        return (self.__class__, (self.sort, self.address, self.price, self.data, self.caller, self.value, self.gas, self.depth, self.result, self.return_data))

    def __str__(self):
        return 'Transaction({:s}, from=0x{:x}, to=0x{:x}, value={!r}, depth={:d}, data={!r}, result={!r}..)'.format(self.sort, self.caller, self.address, self.value, self.depth, self.data, self.result)


# Exceptions...
class EVMException(Exception):
    pass


class ConcretizeStack(EVMException):
    '''
    Raised when a symbolic memory cell needs to be concretized.
    '''

    def __init__(self, pos, expression=None, policy='MINMAX'):
        self.message = "Concretizing evm stack item {}".format(pos)
        self.pos = pos
        self.expression = expression
        self.policy = policy


class StartTx(EVMException):
    ''' A new transaction is started '''
    pass


class EndTx(EVMException):
    ''' The current transaction ends'''

    def __init__(self, result, data=None):
        if result not in {None, 'TXERROR', 'REVERT', 'RETURN', 'THROW', 'STOP', 'SELFDESTRUCT'}:
            raise EVMException('Invalid end transaction result')
        if result is None and data is not None:
            raise EVMException('Invalid end transaction result')
        if not isinstance(data, (type(None), Array, bytearray)):
            raise EVMException('Invalid end transaction data type')
        self.result = result
        self.data = data

    def is_rollback(self):
        if self.result in {'STOP', 'RETURN', 'SELFDESTRUCT'}:
            return False
        else:
            assert self.result in {'THROW', 'TXERROR', 'REVERT'}
            return True


class InvalidOpcode(EndTx):
    ''' Trying to execute invalid opcode '''

    def __init__(self):
        super().__init__('THROW')


class StackOverflow(EndTx):
    ''' Attempted to push more than 1024 items '''

    def __init__(self):
        super().__init__('THROW')


class StackUnderflow(EndTx):
    ''' Attempted to pop from an empty stack '''

    def __init__(self):
        super().__init__('THROW')


class NotEnoughGas(EndTx):
    ''' Not enough gas for operation '''

    def __init__(self):
        super().__init__('THROW')


class Stop(EndTx):
    ''' Program reached a STOP instruction '''

    def __init__(self):
        super().__init__('STOP')


class Return(EndTx):
    ''' Program reached a RETURN instruction '''

    def __init__(self, data=bytearray()):
        super().__init__('RETURN', data)


class Revert(EndTx):
    ''' Program reached a REVERT instruction '''

    def __init__(self, data):
        super().__init__('REVERT', data)


class SelfDestruct(EndTx):
    ''' Program reached a SELFDESTRUCT instruction '''

    def __init__(self):
        super().__init__('SELFDESTRUCT')


class TXError(EndTx):
    ''' A failed Transaction '''

    def __init__(self):
        super().__init__('TXERROR')


def concretized_args(**policies):
    """
    Make sure an EVM instruction has all of its arguments concretized according to
    provided policies.

    Example decoration:

        @concretized_args(size='ONE', address='')
        def LOG(self, address, size, *topics):
            ...

    The above will make sure that the |size| parameter to LOG is Concretized when symbolic
    according to the 'ONE' policy and concretize |address| with the default policy.

    :param policies: A kwargs list of argument names and their respective policies.
                         Provide None or '' as policy to use default.
    :return: A function decorator
    """
    def concretizer(func):
        @wraps(func)
        def wrapper(*args, **kwargs):
            spec = inspect.getfullargspec(func)
            for arg, policy in policies.items():
                assert arg in spec.args, "Concretizer argument not found in wrapped function."
                # index is 0-indexed, but ConcretizeStack is 1-indexed. However, this is correct
                # since implementation method is always a bound method (self is param 0)
                index = spec.args.index(arg)
                if not issymbolic(args[index]):
                    continue
                if not policy:
                    policy = 'MINMAX'

                if policy == "ACCOUNTS":
                    value = args[index]
                    world = args[0].world
                    #special handler for EVM only policy
                    cond = world._constraint_to_accounts(value, ty='both', include_zero=True)
                    world.constraints.add(cond)
                    policy = 'ALL'

                raise ConcretizeStack(index, policy=policy)
            return func(*args, **kwargs)
        wrapper.__signature__ = inspect.signature(func)
        return wrapper
    return concretizer


class EVM(Eventful):
    '''Machine State. The machine state is defined as
        the tuple (g, pc, m, i, s) which are the gas available, the
        program counter pc , the memory contents, the active
        number of words in memory (counting continuously
        from position 0), and the stack contents. The memory
        contents are a series of zeroes of bitsize 256
    '''
    _published_events = {'evm_execute_instruction',
                         'evm_read_storage', 'evm_write_storage',
                         'evm_read_memory',
                         'evm_write_memory',
                         'evm_read_code',
                         'decode_instruction', 'execute_instruction', 'concrete_sha3', 'symbolic_sha3'}

    class transact(object):
        "Emulate PyProperty_Type() in Objects/descrobject.c"

        def __init__(self, pre=None, pos=None, doc=None):
            self._pre = pre
            self._pos = pos
            if doc is None and pre is not None:
                doc = pre.__doc__
            self.__doc__ = doc
            self.__name__ = pre.__name__

        def __get__(self, obj, objtype=None):
            if obj is None:
                return self
            if self._pre is None:
                raise AttributeError("unreadable attribute")
            from types import MethodType

            #return different version depending on obj._pending_transaction
            def _pre_func(my_obj, *args, **kwargs):
                if my_obj._on_transaction:
                    my_obj._on_transaction = False
                    return self._pos(my_obj, *args, **kwargs)
                else:
                    my_obj._on_transaction = True
                    return self._pre(my_obj, *args, **kwargs)

            return MethodType(_pre_func, obj)

        def __set__(self, obj, value):
            raise AttributeError("can't set attribute")

        def __delete__(self, obj):
            raise AttributeError("can't delete attribute")

        def pos(self, pos):
            return type(self)(self._pre, pos)

    def __init__(self, constraints, address, data, caller, value, bytecode, world=None, gas=210000, **kwargs):
        '''
        Builds a Ethereum Virtual Machine instance

        :param memory: the initial memory
        :param address: the address of the account which owns the code that is executing.
        :param data: the byte array that is the input data to this execution
        :param caller: the address of the account which caused the code to be executing. A 160-bit code used for identifying Accounts
        :param value: the value, in Wei, passed to this account as part of the same procedure as execution. One Ether is defined as being 10**18 Wei
        :param bytecode: the byte array that is the machine code to be executed
        :param world: the EVMWorld object where the transaction is being executed
        :param gas: gas budget for this transaction

        '''
        super().__init__(**kwargs)
        if data is not None and not issymbolic(data):
            data_size = len(data)
            data_symbolic = constraints.new_array(index_bits=256, value_bits=8, index_max=data_size, name='DATA_{:x}'.format(address), avoid_collisions=True)
            data_symbolic[0:data_size] = data
            data = data_symbolic

        if bytecode is not None and not issymbolic(bytecode):
            bytecode_size = len(bytecode)
            bytecode_symbolic = constraints.new_array(index_bits=256, value_bits=8, index_max=bytecode_size, name='BYTECODE_{:x}'.format(address), avoid_collisions=True)
            bytecode_symbolic[0:bytecode_size] = bytecode
            bytecode = bytecode_symbolic

        #A no code VM is used to execute transactions to normal accounts.
        #I'll execute a STOP and close the transaction
        #if len(bytecode) == 0:
        #    raise EVMException("Need code")
        self._constraints = constraints
        self.memory = constraints.new_array(index_bits=256, value_bits=8, name='EMPTY_MEMORY_{:x}'.format(address), avoid_collisions=True)
        self.address = address
        self.caller = caller  # address of the account that is directly responsible for this execution
        self.data = data
        self.value = value
        self._bytecode = bytecode
        self.suicides = set()
        self.logs = []
        #FIXME parse decode and mark invalid instructions
        #self.invalid = set()

        # Machine state
        self.pc = 0
        self.stack = []
        self._gas = gas
        self._world = world
        self._allocated = 0
        self._on_transaction = False  # for @transact
        self._checkpoint_data = None

        # Used calldata size
        min_size = 0
        max_size = len(self.data)
        self._used_calldata_size = 0
        self._calldata_size = len(self.data)

    @property
    def bytecode(self):
        return self._bytecode

    @property
    def constraints(self):
        return self._constraints

    @constraints.setter
    def constraints(self, constraints):
        self._constraints = constraints
        self.memory.constraints = constraints

    @property
    def gas(self):
        return self._gas

    def __getstate__(self):
        state = super().__getstate__()
        state['memory'] = self.memory
        state['world'] = self._world
        state['constraints'] = self.constraints
        state['address'] = self.address
        state['caller'] = self.caller
        state['data'] = self.data
        state['value'] = self.value
        state['bytecode'] = self._bytecode
        state['pc'] = self.pc
        state['stack'] = self.stack
        state['gas'] = self._gas
        state['allocated'] = self._allocated
        state['suicides'] = self.suicides
        state['logs'] = self.logs
        state['_on_transaction'] = self._on_transaction
        state['_checkpoint_data'] = self._checkpoint_data
        state['_used_calldata_size'] = self._used_calldata_size
        state['_calldata_size'] = self._calldata_size
        return state

    def __setstate__(self, state):
        self._checkpoint_data = state['_checkpoint_data']
        self._on_transaction = state['_on_transaction']
        self._gas = state['gas']
        self.memory = state['memory']
        self.logs = state['logs']
        self._world = state['world']
        self.constraints = state['constraints']
        self.address = state['address']
        self.caller = state['caller']
        self.data = state['data']
        self.value = state['value']
        self._bytecode = state['bytecode']
        self.pc = state['pc']
        self.stack = state['stack']
        self._allocated = state['allocated']
        self.suicides = state['suicides']
        self._used_calldata_size = state['_used_calldata_size']
        self._calldata_size = state['_calldata_size']

        super().__setstate__(state)

    def _get_memfee(self, address, size=1):
        address = self.safe_add(address, size)
        allocated = self.allocated
        GMEMORY = 3
        GQUADRATICMEMDENOM = 512  # 1 gas per 512 quadwords
        old_size = Operators.ZEXTEND(Operators.UDIV(self.safe_add(allocated, 31), 32), 512)
        new_size = Operators.ZEXTEND(Operators.UDIV(self.safe_add(address, 31), 32), 512)

        old_totalfee = self.safe_mul(old_size, GMEMORY) + Operators.UDIV(self.safe_mul(old_size, old_size), GQUADRATICMEMDENOM)
        new_totalfee = self.safe_mul(new_size, GMEMORY) + Operators.UDIV(self.safe_mul(new_size, new_size), GQUADRATICMEMDENOM)
        memfee = new_totalfee - old_totalfee
        flag = Operators.UGT(new_totalfee, old_totalfee)
        return Operators.ITEBV(512, flag, memfee, 0)

    def _allocate(self, address):
        self._consume(self._get_memfee(address))
        address_c = Operators.ZEXTEND(Operators.UDIV(self.safe_add(address, 31), 32) * 32, 512)
        self._allocated = Operators.ITEBV(512, address_c > self._allocated, address_c, self.allocated)

    @property
    def allocated(self):
        return self._allocated

    @property
    def world(self):
        return self._world

    @staticmethod
    def check256int(value):
        assert True

    def read_code(self, address, size=1):
        '''
            Read size byte from bytecode.
            If less than size bytes are available result will be pad with \x00
        '''
        assert address < len(self.bytecode)
        value = self.bytecode[address:address + size]
        if len(value) < size:
            value += '\x00' * (size - len(value))  # pad with null (spec)
        return value

    def disassemble(self):
        return EVMAsm.disassemble(self.bytecode)

    @property
    def PC(self):
        return self.pc

    @property
    def instruction(self):
        '''
            Current instruction pointed by self.pc
        '''
        # FIXME check if pc points to invalid instruction
        # if self.pc >= len(self.bytecode):
        #    return InvalidOpcode('Code out of range')
        # if self.pc in self.invalid:
        #    raise InvalidOpcode('Opcode inside a PUSH immediate')
        try:
            _decoding_cache = getattr(self, '_decoding_cache')
        except:
            _decoding_cache = self._decoding_cache = {}

        pc = self.pc
        if isinstance(pc, Constant):
            pc = pc.value

        if pc in _decoding_cache:
            return _decoding_cache[pc]

        def getcode():
            bytecode = self.bytecode
            for pc_i in range(pc, len(bytecode)):
                yield simplify(bytecode[pc_i]).value
            while True:
                yield 0
        instruction = EVMAsm.disassemble_one(getcode(), pc=pc)
        _decoding_cache[pc] = instruction
        return instruction

    # auxiliary funcs
    # Stack related
    def _push(self, value):
        '''
                   ITEM0
                   ITEM1
                   ITEM2
             sp->  {empty}
        '''
        assert isinstance(value, int) or isinstance(value, BitVec) and value.size == 256
        if len(self.stack) >= 1024:
            raise StackOverflow()

        if isinstance(value, int):
            value = value & TT256M1

        value = simplify(value)
        if isinstance(value, Constant) and not value.taint:
            value = value.value
        self.stack.append(value)

    def _top(self, n=0):
        ''' Read a value from the top of the stack without removing it '''
        if len(self.stack) - n < 0:
            raise StackUnderflow()
        return self.stack[n - 1]

    def _pop(self):
        ''' Pop a value from the stack '''
        if len(self.stack) == 0:
            raise StackUnderflow()
        return self.stack.pop()

    def _consume(self, fee):
        if isinstance(fee, int):
            if fee > (1 << 512) - 1:
                raise ValueError
        elif isinstance(fee, BitVec):
            if (fee.size != 512):
                raise EthereumError("Fees should be 512 bit long")

        #FIXME add configurable checks here
        config.out_of_gas = 3

        # If both are concrete values...
        if not issymbolic(self._gas) and not issymbolic(fee):
            if self._gas < fee:
                logger.debug("Not enough gas for instruction")
                raise NotEnoughGas()
        else:
                if config.out_of_gas is None:
                    # do nothing. gas could go negative.
                    # memory could be accessed in great offsets
                    pass
                elif config.out_of_gas == 0:
                    #explore only when OOG
                    if solver.can_be_true(self.constraints, Operators.ULT(self.gas, fee)):
                        self.constraints.add(Operators.UGT(fee, self.gas))
                        logger.debug("Not enough gas for instruction")
                        raise NotEnoughGas()
                elif config.out_of_gas == 1:
                    #explore only when there is enough gas if possible
                    if solver.can_be_true(self.constraints, Operators.UGT(self.gas, fee)):
                        self.constraints.add(Operators.UGT(self.gas, fee))
                    else:
                        logger.debug("Not enough gas for instruction")
                        raise NotEnoughGas()
                else:
                    #explore both options / fork
                    enough_gas_solutions = solver.get_all_values(self.constraints, Operators.UGT(self._gas, fee))
                    if len(enough_gas_solutions) == 2:
                        raise Concretize("Concretize gas fee",
                                         expression=Operators.UGT(self._gas, fee),
                                         setstate=None,
                                         policy='ALL')
                    elif enough_gas_solutions[0] == False:
                        logger.debug("Not enough gas for instruction")
                        raise NotEnoughGas()

        self._gas -= fee
        assert issymbolic(self._gas) or self._gas >= 0

    def _indemnify(self, fee):
        self._gas += fee

    def _pop_arguments(self):
        #Get arguments (imm, pop)
        current = self.instruction
        arguments = []
        if current.has_operand:
            arguments.append(current.operand)
        for _ in range(current.pops):
            arguments.append(self._pop())
        # simplify stack arguments
        for i in range(len(arguments)):
            if isinstance(arguments[i], Constant) and not arguments[i].taint:
                arguments[i] = arguments[i].value
        return arguments

    def _top_arguments(self):
        #Get arguments (imm, top). Stack is not changed
        current = self.instruction
        arguments = []
        if current.has_operand:
            arguments.append(current.operand)

        if current.pops:
            arguments.extend(reversed(self.stack[-current.pops:]))
        return arguments

    def _push_arguments(self, arguments):
        #Immediate operands should not be pushed
        start = int(self.instruction.has_operand)
        for arg in reversed(arguments[start:]):
            self._push(arg)

    def _push_results(self, instruction, result):
        # Check result (push)
        if instruction.pushes > 1:
            assert len(result) == instruction.pushes
            for value in reversed(result):
                self._push(value)
        elif instruction.pushes == 1:
            self._push(result)
        else:
            assert instruction.pushes == 0
            assert result is None

    def _handler(self, *arguments):
        current = self.instruction
        implementation = getattr(self, current.semantics, None)
        if implementation is None:
            raise TerminateState("Instruction not implemented %s" % current.semantics, testcase=True)
        return implementation(*arguments)

    def _checkpoint(self):
        #Fixme[felipe] add a with self.disabled_events context mangr to Eventful
        if self._checkpoint_data is None:
            if self._on_transaction is False:
                self._publish('will_decode_instruction', self.pc)
                self._publish('will_execute_instruction', self.pc, self.instruction)
                self._publish('will_evm_execute_instruction', self.instruction, self._top_arguments())

            pc = self.pc
            instruction = self.instruction
            old_gas = self.gas
            self._consume(instruction.fee)
            arguments = self._pop_arguments()
            self._checkpoint_data = (pc, old_gas, instruction, arguments)
        return self._checkpoint_data

    def _rollback(self):
        #Revert the stack, gas and pc so it looks like before executing the instruction
        last_pc, last_gas, last_instruction, last_arguments = self._checkpoint_data
        self._push_arguments(last_arguments)
        self._gas = last_gas
        self._pc = last_pc
        self._checkpoint_data = None

    def _advance(self, result=None, exception=False):
        if self._checkpoint_data is None:
            return
        last_pc, last_gas, last_instruction, last_arguments = self._checkpoint_data
        if not exception:
            if not last_instruction.is_branch:
                #advance pc pointer
                self.pc += last_instruction.size
            self._push_results(last_instruction, result)
        self._publish('did_evm_execute_instruction', last_instruction, last_arguments, result)
        self._publish('did_execute_instruction', last_pc, self.pc, last_instruction)
        self._checkpoint_data = None

    def change_last_result(self, result):
        last_pc, last_gas, last_instruction, last_arguments = self._checkpoint_data

        # Check result (push)\
        if last_instruction.pushes > 1:
            assert len(result) == last_instruction.pushes
            for _ in range(last_instruction.pushes):
                self._pop()
            for value in reversed(result):
                self._push(value)
        elif last_instruction.pushes == 1:
            self._pop()
            self._push(result)
        else:
            assert last_instruction.pushes == 0
            assert result is None

    #Execute an instruction from current pc
    def execute(self):
        pc = self.pc
        if issymbolic(pc) and not isinstance(pc, Constant):
            expression = pc
            taints = self.pc.taint

            def setstate(state, value):
                if taints:
                    state.platform.current_vm.pc = BitVecConstant(256, value, taint=taints)
                else:
                    state.platform.current_vm.pc = value
            raise Concretize("Concretize PC",
                             expression=expression,
                             setstate=setstate,
                             policy='ALL')
        try:
            last_pc, last_gas, instruction, arguments = self._checkpoint()
            result = self._handler(*arguments)
            self._advance(result)
        except ConcretizeStack as ex:
            self._rollback()
            pos = -ex.pos

            def setstate(state, value):
                self.stack[pos] = value
            raise Concretize("Concretize Stack Variable",
                             expression=self.stack[pos],
                             setstate=setstate,
                             policy=ex.policy)
        except StartTx:
            raise
        except EndTx as ex:
            self._advance(exception=True)
            raise

    def read_buffer(self, offset, size):
        if issymbolic(size):
            raise EVMException("Symbolic size not supported")
        if size == 0:
            return bytearray()
        self._allocate(offset + size)
        return self.memory[offset: offset + size]

    def write_buffer(self, offset, data):
        self._allocate(offset + len(data))
        for i, c in enumerate(data):
            self._store(offset + i, Operators.ORD(c))

    def _load(self, offset, size=1):
        value = self.memory.read_BE(offset, size)
        try:
            value = simplify(value)
            if not value.taint:
                value = value.value
        except:
            pass

        for i in range(size):
            self._publish('did_evm_read_memory', offset + i, Operators.EXTRACT(value, (size - i - 1) * 8, 8))
        return value

    def _store(self, offset, value, size=1):
        ''' Stores value in memory as a big endian '''
        self.memory.write_BE(offset, value, size)
        for i in range(size):
            self._publish('did_evm_write_memory', offset + i, Operators.EXTRACT(value, (size - i - 1) * 8, 8))

    def safe_add(self, a, b):
        a = Operators.ZEXTEND(a, 512)
        b = Operators.ZEXTEND(b, 512)
        result = a + b
        '''
        if solver.can_be_true(self.constraints, Operators.ULT(result, 1 << 256)):
            self.constraints.add(Operators.ULT(result, 1 << 256))
        else:
            raise ValueError("Integer overflow")
        '''
        return result

    def safe_mul(self, a, b):
        a = Operators.ZEXTEND(a, 512)
        b = Operators.ZEXTEND(b, 512)
        result = a * b
        '''
        if solver.can_be_true(self.constraints, Operators.ULT(result, 1 << 256)):
            self.constraints.add(Operators.ULT(result, 1 << 256))
        else:
            raise ValueError("Integer overflow")
        '''
        return result

    ############################################################################
    #INSTRUCTIONS

    def INVALID(self):
        '''Halts execution'''
        raise InvalidOpcode()

    ############################################################################
    # Stop and Arithmetic Operations
    # All arithmetic is modulo 256 unless otherwise noted.

    def STOP(self):
        ''' Halts execution '''
        raise EndTx('STOP')

    def ADD(self, a, b):
        ''' Addition operation '''
        return a + b

    def MUL(self, a, b):
        ''' Multiplication operation '''
        return a * b

    def SUB(self, a, b):
        ''' Subtraction operation '''
        return a - b

    def DIV(self, a, b):
        '''Integer division operation'''
        try:
            result = Operators.UDIV(a, b)
        except ZeroDivisionError:
            result = 0
        return Operators.ITEBV(256, b == 0, 0, result)

    def SDIV(self, a, b):
        '''Signed integer division operation (truncated)'''
        s0, s1 = to_signed(a), to_signed(b)
        try:
            result = (Operators.ABS(s0) // Operators.ABS(s1) * Operators.ITEBV(256, (s0 < 0) != (s1 < 0), -1, 1))
        except ZeroDivisionError:
            result = 0
        result = Operators.ITEBV(256, b == 0, 0, result)
        if not issymbolic(result):
            result = to_signed(result)
        return result

    def MOD(self, a, b):
        '''Modulo remainder operation'''
        try:
            result = Operators.ITEBV(256, b == 0, 0, a % b)
        except ZeroDivisionError:
            result = 0
        return result

    def SMOD(self, a, b):
        '''Signed modulo remainder operation'''
        s0, s1 = to_signed(a), to_signed(b)
        sign = Operators.ITEBV(256, s0 < 0, -1, 1)
        try:
            result = (Operators.ABS(s0) % Operators.ABS(s1)) * sign
        except ZeroDivisionError:
            result = 0

        return Operators.ITEBV(256, s1 == 0, 0, result)

    def ADDMOD(self, a, b, c):
        '''Modulo addition operation'''
        try:
            result = Operators.ITEBV(256, c == 0, 0, (a + b) % c)
        except ZeroDivisionError:
            result = 0
        return result

    def MULMOD(self, a, b, c):
        '''Modulo addition operation'''
        try:
            result = Operators.ITEBV(256, c == 0, 0, (a * b) % c)
        except ZeroDivisionError:
            result = 0
        return result

    def EXP(self, base, exponent):
        '''
            Exponential operation
            The zero-th power of zero 0^0 is defined to be one
        '''
        # fixme integer bitvec
        EXP_SUPPLEMENTAL_GAS = 50   # cost of EXP exponent per byte

        def nbytes(e):
            result = 32
            for i in range(32):
                result = Operators.ITEBV(512, Operators.EXTRACT(e, i, 8) == 0, i, result)
            return result
        self._consume(EXP_SUPPLEMENTAL_GAS * nbytes(exponent))

        return pow(base, exponent, TT256)

    def SIGNEXTEND(self, size, value):
        '''Extend length of two's complement signed integer'''
        # FIXME maybe use Operators.SEXTEND
        testbit = Operators.ITEBV(256, size <= 31, size * 8 + 7, 257)
        result1 = (value | (TT256 - (1 << testbit)))
        result2 = (value & ((1 << testbit) - 1))
        result = Operators.ITEBV(256, (value & (1 << testbit)) != 0, result1, result2)
        return Operators.ITEBV(256, size <= 31, result, value)

    ############################################################################
    # Comparison & Bitwise Logic Operations
    def LT(self, a, b):
        '''Less-than comparison'''
        return Operators.ITEBV(256, Operators.ULT(a, b), 1, 0)

    def GT(self, a, b):
        '''Greater-than comparison'''
        return Operators.ITEBV(256, Operators.UGT(a, b), 1, 0)

    def SLT(self, a, b):
        '''Signed less-than comparison'''
        # http://gavwood.com/paper.pdf
        s0, s1 = to_signed(a), to_signed(b)
        return Operators.ITEBV(256, s0 < s1, 1, 0)

    def SGT(self, a, b):
        '''Signed greater-than comparison'''
        # http://gavwood.com/paper.pdf
        s0, s1 = to_signed(a), to_signed(b)
        return Operators.ITEBV(256, s0 > s1, 1, 0)

    def EQ(self, a, b):
        '''Equality comparison'''
        return Operators.ITEBV(256, a == b, 1, 0)

    def ISZERO(self, a):
        '''Simple not operator'''
        return Operators.ITEBV(256, a == 0, 1, 0)

    def AND(self, a, b):
        '''Bitwise AND operation'''
        return a & b

    def OR(self, a, b):
        '''Bitwise OR operation'''
        return a | b

    def XOR(self, a, b):
        '''Bitwise XOR operation'''
        return a ^ b

    def NOT(self, a):
        '''Bitwise NOT operation'''
        return ~a

    def BYTE(self, offset, value):
        '''Retrieve single byte from word'''
        offset = Operators.ITEBV(256, offset < 32, (31 - offset) * 8, 256)
        return Operators.ZEXTEND(Operators.EXTRACT(value, offset, 8), 256)

    def try_simplify_to_constant(self, data):
        concrete_data = bytearray()
        for c in data:
            simplified = simplify(c)
            if isinstance(simplified, Constant):
                concrete_data.append(simplified.value)
            else:
                #simplify by solving. probably means that we need to improve simplification
                solutions = solver.get_all_values(self.constraints, simplified, 2, silent=True)
                if len(solutions) != 1:
                    break
                concrete_data.append(solutions[0])
        else:
            data = bytes(concrete_data)
        return data

    @concretized_args(size='SAMPLED')
    def SHA3(self, start, size):
        '''Compute Keccak-256 hash'''
        GSHA3WORD = 6         # Cost of SHA3 per word
        # read memory from start to end
        # calculate hash on it/ maybe remember in some structure where that hash came from
        # http://gavwood.com/paper.pdf
        self._consume(GSHA3WORD * (ceil32(size) // 32))
        data = self.try_simplify_to_constant(self.read_buffer(start, size))

        if issymbolic(data):
            known_sha3 = {}
            # Broadcast the signal
            self._publish('on_symbolic_sha3', data, known_sha3)  # This updates the local copy of sha3 with the pairs we need to explore

            value = 0  # never used
            known_hashes_cond = False
            for key, hsh in known_sha3.items():
                assert not issymbolic(key), "Saved sha3 data,hash pairs should be concrete"
                cond = key == data
                known_hashes_cond = Operators.OR(cond, known_hashes_cond)
                value = Operators.ITEBV(256, cond, hsh, value)
            return value

        value = sha3.keccak_256(data).hexdigest()
        value = int(value, 16)
        self._publish('on_concrete_sha3', data, value)
        logger.info("Found a concrete SHA3 example %r -> %x", data, value)
        return value

    ############################################################################
    # Environmental Information
    def ADDRESS(self):
        '''Get address of currently executing account'''
        return self.address

    def BALANCE(self, account):
        '''Get balance of the given account'''
        BALANCE_SUPPLEMENTAL_GAS = 380
        self._consume(BALANCE_SUPPLEMENTAL_GAS)
        return self.world.get_balance(account)

    def ORIGIN(self):
        '''Get execution origination address'''
        return self.world.tx_origin()

    def CALLER(self):
        '''Get caller address'''
        return Operators.ZEXTEND(self.caller, 256)

    def CALLVALUE(self):
        '''Get deposited value by the instruction/transaction responsible for this execution'''
        return self.value

    def CALLDATALOAD(self, offset):
        '''Get input data of current environment'''

        if issymbolic(offset):
            if solver.can_be_true(self._constraints, offset == self._used_calldata_size):
                self.constraints.add(offset == self._used_calldata_size)
            raise ConcretizeStack(1, policy='SAMPLED')

        self._use_calldata(offset + 32)

        data_length = len(self.data)

        bytes = []
        for i in range(32):
            try:
                c = Operators.ITEBV(8, offset + i < data_length, self.data[offset + i], 0)
            except IndexError:
                # offset + i is concrete and outside data
                c = 0

            bytes.append(c)
        return Operators.CONCAT(256, *bytes)

    def _use_calldata(self, n):
        assert not issymbolic(n)
        max_size = len(self.data)
        min_size = self._used_calldata_size
        self._used_calldata_size = Operators.ITEBV(256, min_size + n > max_size, max_size, min_size + n)

    def CALLDATASIZE(self):
        '''Get size of input data in current environment'''
        return self._calldata_size

    def CALLDATACOPY(self, mem_offset, data_offset, size):
        '''Copy input data in current environment to memory'''

        if issymbolic(size):
            if solver.can_be_true(self._constraints, size <= len(self.data) + 32):
                self.constraints.add(size <= len(self.data) + 32)
            raise ConcretizeStack(3, policy='SAMPLED')

        if issymbolic(data_offset):
            if solver.can_be_true(self._constraints, data_offset == self._used_calldata_size):
                self.constraints.add(data_offset == self._used_calldata_size)
            raise ConcretizeStack(2, policy='SAMPLED')

        GCOPY = 3             # cost to copy one 32 byte word
        self._use_calldata(data_offset + size)
        copyfee = self.safe_mul(GCOPY, self.safe_add(size, 31) // 32)
        memfee = self._get_memfee(mem_offset, size)

        self._consume(copyfee)
        self._consume(memfee)

        self._allocate(self.safe_add(mem_offset, size))
        for i in range(size):
            try:
                c = Operators.ITEBV(8, data_offset + i < len(self.data), Operators.ORD(self.data[data_offset + i]), 0)
            except IndexError:
                # data_offset + i is concrete and outside data
                c = 0
            self._store(mem_offset + i, c)

    def CODESIZE(self):
        '''Get size of code running in current environment'''
        return len(self.bytecode)

    @concretized_args(code_offset='SAMPLED', size='SAMPLED')
    def CODECOPY(self, mem_offset, code_offset, size):
        '''Copy code running in current environment to memory'''

        self._allocate(mem_offset + size)

        if issymbolic(size):
            max_size = solver.max(self.constraints, size)
        else:
            max_size = size

        for i in range(max_size):
            if issymbolic(i < size):
                default = Operators.ITEBV(8, i < size, 0, self._load(mem_offset + i, 1))  # Fixme. unnecessary memory read
            else:
                if i < size:
                    default = 0
                else:
                    default = self._load(mem_offset + i, 1)

            if issymbolic(code_offset):
                value = Operators.ITEBV(8, code_offset + i >= len(self.bytecode), default, self.bytecode[code_offset + i])
            else:
                if code_offset + i >= len(self.bytecode):
                    value = default
                else:
                    value = self.bytecode[code_offset + i]
            self._store(mem_offset + i, value)
        self._publish('did_evm_read_code', code_offset, size)

    def GASPRICE(self):
        '''Get price of gas in current environment'''
        return self.world.tx_gasprice()

    @concretized_args(account='ACCOUNTS')
    def EXTCODESIZE(self, account):
        '''Get size of an account's code'''
        return len(self.world.get_code(account))

    @concretized_args(account='ACCOUNTS')
    def EXTCODECOPY(self, account, address, offset, size):
        '''Copy an account's code to memory'''
        extbytecode = self.world.get_code(account)
        GCOPY = 3             # cost to copy one 32 byte word
        self._consume(GCOPY * ceil32(len(extbytecode)) // 32)

        self._allocate(address + size)

        for i in range(size):
            if offset + i < len(extbytecode):
                self._store(address + i, extbytecode[offset + i])
            else:
                self._store(address + i, 0)

    def RETURNDATACOPY(self, mem_offset, return_offset, size):
        return_data = self.world.last_transaction.return_data

        self._allocate(mem_offset + size)
        for i in range(size):
            if return_offset + i < len(return_data):
                self._store(mem_offset + i, return_data[return_offset + i])
            else:
                self._store(mem_offset + i, 0)

    def RETURNDATASIZE(self):
        return len(self.world.last_transaction.return_data)

    ############################################################################
    # Block Information
    def BLOCKHASH(self, a):
        '''Get the hash of one of the 256 most recent complete blocks'''
        return self.world.block_hash(a)

    def COINBASE(self):
        '''Get the block's beneficiary address'''
        return self.world.block_coinbase()

    def TIMESTAMP(self):
        '''Get the block's timestamp'''
        return self.world.block_timestamp()

    def NUMBER(self):
        '''Get the block's number'''
        return self.world.block_number()

    def DIFFICULTY(self):
        '''Get the block's difficulty'''
        return self.world.block_difficulty()

    def GASLIMIT(self):
        '''Get the block's gas limit'''
        return self.world.block_gaslimit()

    ############################################################################
    # Stack, Memory, Storage and Flow Operations
    def POP(self, a):
        '''Remove item from stack'''
        # Items are automatically removed from stack
        # by the instruction dispatcher
        pass

    def MLOAD(self, address):
        '''Load word from memory'''
        self._allocate(address + 32)
        value = self._load(address, 32)
        return value

    def MSTORE(self, address, value):
        '''Save word to memory'''
        if istainted(self.pc):
            for taint in get_taints(self.pc):
                value = taint_with(value, taint)
        self._allocate(address + 32)
        self._store(address, value, 32)

    def MSTORE8(self, address, value):
        '''Save byte to memory'''
        if istainted(self.pc):
            for taint in get_taints(self.pc):
                value = taint_with(value, taint)
        self._allocate(address)
        self._store(address, Operators.EXTRACT(value, 0, 8), 1)

    def SLOAD(self, offset):
        '''Load word from storage'''
        storage_address = self.address
        self._publish('will_evm_read_storage', storage_address, offset)
        value = self.world.get_storage_data(storage_address, offset)
        self._publish('did_evm_read_storage', storage_address, offset, value)
        return value

    def SSTORE(self, offset, value):
        '''Save word to storage'''
        storage_address = self.address
        self._publish('will_evm_write_storage', storage_address, offset, value)
        if istainted(self.pc):
            for taint in get_taints(self.pc):
                value = taint_with(value, taint)
        self.world.set_storage_data(storage_address, offset, value)
        self._publish('did_evm_write_storage', storage_address, offset, value)

    def JUMP(self, dest):
        '''Alter the program counter'''
        self.pc = dest
        # TODO check for JUMPDEST on next iter?

    def JUMPI(self, dest, cond):
        '''Conditionally alter the program counter'''
        self.pc = Operators.ITEBV(256, cond != 0, dest, self.pc + self.instruction.size)

    def GETPC(self):
        '''Get the value of the program counter prior to the increment'''
        return self.pc

    def MSIZE(self):
        '''Get the size of active memory in bytes'''
        return self._allocated

    def GAS(self):
        '''Get the amount of available gas, including the corresponding reduction the amount of available gas'''
        #fixme calculate gas consumption
        return self._gas

    def JUMPDEST(self):
        '''Mark a valid destination for jumps'''

    ############################################################################
    # Push Operations
    def PUSH(self, value):
        '''Place 1 to 32 bytes item on stack'''
        return value

    ############################################################################
    # Duplication Operations
    def DUP(self, *operands):
        '''Duplicate stack item'''
        return (operands[-1],) + operands

    ############################################################################
    # Exchange Operations
    def SWAP(self, *operands):
        '''Exchange 1st and 2nd stack items'''
        a = operands[0]
        b = operands[-1]
        return (b,) + operands[1:-1] + (a,)

    ############################################################################
    # Logging Operations
    @concretized_args(size='ONE')
    def LOG(self, address, size, *topics):
        memlog = self.read_buffer(address, size)
        self.world.log(self.address, topics, memlog)

    ############################################################################
    # System operations
    @transact
    def CREATE(self, value, offset, size):
        '''Create a new account with associated code'''
        address = self.world.create_account(sender=self.address)
        self.world.start_transaction('CREATE',
                                     address,
                                     data=self.read_buffer(offset, size),
                                     caller=self.address,
                                     value=value,
                                     gas=self.gas)
        raise StartTx()

    @CREATE.pos
    def CREATE(self, value, offset, size):
        '''Create a new account with associated code'''
        tx = self.world.last_transaction  # At this point last and current tx are the same.
        address = tx.address
        if tx.result == 'RETURN':
            self.world.set_code(tx.address, tx.return_data)
        else:
            self.world.delete_account(address)
            address = 0
        return address

    @transact
    @concretized_args(address='ACCOUNTS', gas='MINMAX', in_offset='SAMPLED', in_size='SAMPLED')
    def CALL(self, gas, address, value, in_offset, in_size, out_offset, out_size):
        '''Message-call into an account'''
        self.world.start_transaction('CALL',
                                     address,
                                     data=self.read_buffer(in_offset, in_size),
                                     caller=self.address,
                                     value=value,
                                     gas=gas)
        raise StartTx()

    @CALL.pos
    def CALL(self, gas, address, value, in_offset, in_size, out_offset, out_size):
        data = self.world.last_transaction.return_data
        if data is not None:
            data_size = len(data)
            size = Operators.ITEBV(256, Operators.ULT(out_size, data_size), out_size, data_size)
            self.write_buffer(out_offset, data[:size])

        return self.world.last_transaction.return_value

    @transact
    @concretized_args(in_offset='SAMPLED', in_size='SAMPLED')
    def CALLCODE(self, gas, _ignored_, value, in_offset, in_size, out_offset, out_size):
        '''Message-call into this account with alternative account's code'''
        self.world.start_transaction('CALL',
                                     address=self.address,
                                     data=self.read_buffer(in_offset, in_size),
                                     caller=self.address,
                                     value=value,
                                     gas=gas)
        raise StartTx()

    @CALLCODE.pos
    def CALLCODE(self, gas, address, value, in_offset, in_size, out_offset, out_size):
        data = self.world.last_transaction.return_data
        if data is not None:
            data_size = len(data)
            size = Operators.ITEBV(256, Operators.ULT(out_size, data_size), out_size, data_size)
            self.write_buffer(out_offset, data[:size])

        return self.world.last_transaction.return_value

    def RETURN(self, offset, size):
        '''Halt execution returning output data'''
        data = self.read_buffer(offset, size)
        raise EndTx('RETURN', data)

    @transact
    @concretized_args(in_offset='SAMPLED', in_size='SAMPLED')
    def DELEGATECALL(self, gas, address, in_offset, in_size, out_offset, out_size):
        '''Message-call into an account'''
        self.world.start_transaction('DELEGATECALL',
                                     address,
                                     data=self.read_buffer(in_offset, in_size),
                                     caller=self.address,
                                     value=0,
                                     gas=gas)
        raise StartTx()

    @DELEGATECALL.pos
    def DELEGATECALL(self, gas, address, in_offset, in_size, out_offset, out_size):
        data = self.world.last_transaction.return_data
        if data is not None:
            data_size = len(data)
            size = Operators.ITEBV(256, Operators.ULT(out_size, data_size), out_size, data_size)
            self.write_buffer(out_offset, data[:size])

        return self.world.last_transaction.return_value

    @transact
    @concretized_args(in_offset='SAMPLED', in_size='SAMPLED')
    def STATICCALL(self, gas, address, in_offset, in_size, out_offset, out_size):
        '''Message-call into an account'''
        self.world.start_transaction('STATICCALL',
                                     address,
                                     data=self.read_buffer(in_offset, in_size),
                                     caller=self.address,
                                     value=0,
                                     gas=gas)
        raise StartTx()

    @STATICCALL.pos
    def STATICCALL(self, gas, address, in_offset, in_size, out_offset, out_size):
        data = self.world.last_transaction.return_data
        if data is not None:
            data_size = len(data)
            size = Operators.ITEBV(256, Operators.ULT(out_size, data_size), out_size, data_size)
            self.write_buffer(out_offset, data[:size])

        return self.world.last_transaction.return_value

    def REVERT(self, offset, size):
        data = self.read_buffer(offset, size)
        #FIXME return remaining gas
        raise EndTx('REVERT', data)

    def THROW(self):
        #revert balance on CALL fail
        raise EndTx('THROW')

    def SELFDESTRUCT(self, recipient):
        '''Halt execution and register account for later deletion'''
        #This may create a user account
        recipient = Operators.EXTRACT(recipient, 0, 160)
        address = self.address

        #FIXME for on the known addresses
        if issymbolic(recipient):
            logger.info("Symbolic recipient on self destruct")
            recipient = solver.get_value(self.constraints, recipient)

        if recipient not in self.world:
            self.world.create_account(address=recipient, balance=0, code='', storage=None)

        self.world.send_funds(address, recipient, self.world.get_balance(address))
        self.world.delete_account(address)

        raise EndTx('SELFDESTRUCT')

    def __str__(self):
        def hexdump(src, length=16):
            FILTER = ''.join([(len(repr(chr(x))) == 3) and chr(x) or '.' for x in range(256)])
            lines = []
            for c in range(0, len(src), length):
                chars = src[c:c + length]

                def p(x):
                    if issymbolic(x):
                        return '??'
                    else:
                        return "%02x" % x
                hex = ' '.join([p(x) for x in chars])

                def p1(x):
                    if issymbolic(x):
                        return '.'
                    else:
                        return "%s" % ((x <= 127 and FILTER[x]) or '.')

                printable = ''.join([p1(x) for x in chars])
                lines.append("%04x  %-*s  %s" % (c, length * 3, hex, printable))
            return lines

        m = []
        for offset in range(128):
            c = simplify(self.memory[offset])
            try:
                c = c.value
            except:
                pass
            m.append(c)

        hd = hexdump(m)

        #hd = ''  # str(self.memory)
        result = ['-' * 147]
        pc = self.pc
        if isinstance(pc, Constant):
            pc = pc.value

        if issymbolic(pc):
            result.append('<Symbolic PC> {:s} {}'.format((translate_to_smtlib(pc), pc.taint)))
        else:
            operands_str = self.instruction.has_operand and '0x{:x}'.format(self.instruction.operand) or ''
            result.append('0x{:04x}: {:s} {:s} {:s}\n'.format(pc, self.instruction.name, operands_str, self.instruction.description))

        args = {}
        implementation = getattr(self, self.instruction.semantics, None)
        if implementation is not None:
            args = dict(enumerate(inspect.getfullargspec(implementation).args[1:self.instruction.pops + 1]))

        clmn = 80
        result.append('Stack                                                                           Memory')
        sp = 0
        for i in list(reversed(self.stack))[:10]:
            argname = args.get(sp, 'top' if sp == 0 else '')
            r = ''
            if issymbolic(i):
                r = '{:>12s} {:66s}'.format(argname, repr(i))
            else:
                r = '{:>12s} 0x{:064x}'.format(argname, i)
            sp += 1

            h = ''
            try:
                h = hd[sp - 1]
            except BaseException:
                pass
            r += ' ' * (clmn - len(r)) + h
            result.append(r)

        for i in range(sp, len(hd)):
            r = ' ' * clmn + hd[i]
            result.append(r)

        result = [hex(self.address) + ": " + x for x in result]
        return '\n'.join(result)

################################################################################
################################################################################
################################################################################
################################################################################


class EVMWorld(Platform):
    _published_events = {'evm_read_storage', 'evm_write_storage', 'evm_read_code',
                         'decode_instruction', 'execute_instruction', 'concrete_sha3', 'symbolic_sha3',
                         'open_transaction', 'close_transaction'}

    def __init__(self, constraints, storage=None, initial_block_number=None, initial_timestamp=None, **kwargs):
        super().__init__(path="NOPATH", **kwargs)
        self._world_state = {} if storage is None else storage
        self._constraints = constraints
        self._callstack = []
        self._deleted_accounts = []
        self._logs = list()
        self._pending_transaction = None
        self._transactions = list()

        if initial_block_number is None:
            #assume initial symbolic block
            initial_block_number = constraints.new_bitvec(256, "BLOCKNUMBER", avoid_collisions=True)
        self._initial_block_number = initial_block_number
        if initial_timestamp is None:
            #1524785992; // Thu Apr 26 23:39:52 UTC 2018
            initial_timestamp = constraints.new_bitvec(256, "TIMESTAMP", avoid_collisions=True)
            constraints.add(Operators.UGT(initial_timestamp, 1000000000))
            constraints.add(Operators.ULT(initial_timestamp, 3000000000))
        self._initial_timestamp = initial_timestamp
        self._do_events()

    def __getstate__(self):
        state = super().__getstate__()
        state['pending_transaction'] = self._pending_transaction
        state['logs'] = self._logs
        state['world_state'] = self._world_state
        state['constraints'] = self._constraints
        state['callstack'] = self._callstack
        state['deleted_accounts'] = self._deleted_accounts
        state['transactions'] = self._transactions
        state['initial_block_number'] = self._initial_block_number
        state['_initial_timestamp'] = self._initial_timestamp
        return state

    def __setstate__(self, state):
        super().__setstate__(state)
        self._constraints = state['constraints']
        self._pending_transaction = state['pending_transaction']
        self._world_state = state['world_state']
        self._deleted_accounts = state['deleted_accounts']
        self._logs = state['logs']
        self._callstack = state['callstack']
        self._transactions = state['transactions']
        self._initial_block_number = state['initial_block_number']
        self._initial_timestamp = state['_initial_timestamp']
        self._do_events()

    @property
    def PC(self):
        return (self.current_vm.address, self.current_vm.pc)

    def _do_events(self):
        if self.current_vm is not None:
            self.forward_events_from(self.current_vm)

    def __getitem__(self, index):
        assert isinstance(index, int)
        return self._world_state[index]

    def __contains__(self, key):
        assert not issymbolic(key), "Symbolic address not supported"
        return key in self.accounts

    def __str__(self):
        return "WORLD:" + str(self._world_state)

    @property
    def logs(self):
        return self._logs

    @property
    def constraints(self):
        return self._constraints

    def _open_transaction(self, sort, address, price, bytecode_or_data, caller, value, gas=2300):
        if self.depth > 0:
            origin = self.tx_origin()
        else:
            origin = caller
        assert price is not None

        tx = Transaction(sort, address, price, bytecode_or_data, caller, value, depth=self.depth, gas=gas)
        if sort == 'CREATE':
            bytecode = bytecode_or_data
            data = bytearray()
        else:
            bytecode = self.get_code(address)
            data = bytecode_or_data

        address = tx.address
        if tx.sort == 'DELEGATECALL':
            address = tx.caller
            assert value == 0

        vm = EVM(self._constraints, address, data, caller, value, bytecode, world=self, gas=gas)

        self._publish('will_open_transaction', tx)
        self._callstack.append((tx, self.logs, self.deleted_accounts, copy.copy(self.get_storage(address)), vm))
        self._publish('did_open_transaction', tx)

        self._do_events()

    def _close_transaction(self, result, data=None, rollback=False):
        self._publish('will_close_transaction', self._callstack[-1][0])
        tx, logs, deleted_accounts, account_storage, vm = self._callstack.pop()
        assert self.constraints == vm.constraints
        # Keep constraints gathered in the last vm
        self.constraints = vm.constraints

        if rollback:
            for address, account in self._deleted_accounts:
                self._world_state[address] = account

            self._set_storage(vm.address, account_storage)
            self._deleted_accounts = self._deleted_accounts
            self._logs = logs
            self.send_funds(tx.address, tx.caller, tx.value)

        tx.set_result(result, data)
        self._transactions.append(tx)

        self._publish('did_close_transaction', tx)

        if self.depth == 0:
            raise TerminateState(tx.result)

    @property
    def all_transactions(self):
        txs = tuple(self._transactions)
        return txs + tuple((x[0] for x in reversed(self._callstack)))

    @property
    def transactions(self):
        ''' Completed completed transaction '''
        return tuple((tx for tx in self._transactions if tx.result != 'TXERROR'))

    @property
    def human_transactions(self):
        ''' Completed human transaction '''
        txs = []
        for tx in self.transactions:
            if tx.depth == 0:
                txs.append(tx)
        return tuple(txs)

    @property
    def last_transaction(self):
        ''' Last completed transaction '''
        if len(self.transactions):
            return self.transactions[-1]
        return None

    @property
    def last_human_transaction(self):
        ''' Last completed human transaction '''
        for tx in reversed(self.transactions):
            if tx.depth == 0:
                return tx
        return None

    @constraints.setter
    def constraints(self, constraints):
        self._constraints = constraints
        if self.current_vm:
            self.current_vm.constraints = constraints

    @property
    def current_vm(self):
        """ current vm """
        try:
            _, _, _, _, vm = self._callstack[-1]
            return vm
        except IndexError:
            return None

    @property
    def current_transaction(self):
        """ current tx """
        try:
            tx, _, _, _, _ = self._callstack[-1]
            if tx.result is not None:
                #That tx finished. No current tx.
                return None
            return tx
        except IndexError:
            return None

    @property
    def current_human_transaction(self):
        ''' Current ongoing human transaction '''
        try:
            tx, _, _, _, _ = self._callstack[0]
            if tx.result is not None:
                #That tx finished. No current tx.
                return None
            assert tx.depth == 0
            return tx
        except IndexError:
            return None

    @property
    def accounts(self):
        return list(self._world_state.keys())

    @property
    def normal_accounts(self):
        accs = []
        for address in self.accounts:
            if len(self.get_code(address)) == 0:
                accs.append(address)
        return accs

    @property
    def contract_accounts(self):
        accs = []
        for address in self.accounts:
            if len(self.get_code(address)) > 0:
                accs.append(address)
        return accs

    @property
    def deleted_accounts(self):
        return self._deleted_accounts

    def delete_account(self, address):
        if address in self._world_state:
            deleted_account = (address, self._world_state[address])
            del self._world_state[address]
            self._deleted_accounts.append(deleted_account)

    def get_storage_data(self, storage_address, offset):
        """
        Read a value from a storage slot on the specified account

        :param storage_address: an account address
        :param offset: the storage slot to use.
        :type offset: int or BitVec
        :return: the value
        :rtype: int or BitVec
        """
        value = self._world_state[storage_address]['storage'].get(offset, 0)
        return simplify(value)

    def set_storage_data(self, storage_address, offset, value):
        """
        Writes a value to a storage slot in specified account

        :param storage_address: an account address
        :param offset: the storage slot to use.
        :type offset: int or BitVec
        :param value: the value to write
        :type value: int or BitVec
        """
        self._world_state[storage_address]['storage'][offset] = value

    def get_storage_items(self, address):
        """


        :param address: account address
        :return: all items in account storage. items are tuple of (index, value). value can be symbolic
        :rtype: list[(storage_index, storage_value)]
        """
        storage = self._world_state[address]['storage']
        items = []
        array = storage.array
        while not isinstance(array, ArrayVariable):
            items.append((array.index, array.value))
            array = array.array
        return items

    def has_storage(self, address):
        """
        True if something has been written to the storage.
        Note that if a slot has been erased from the storage this function may
        lose any meaning.
        """
        storage = self._world_state[address]['storage']
        array = storage.array
        while not isinstance(array, ArrayVariable):
            if isinstance(array, ArrayStore):
                return True
            array = array.array
        return False

    def get_storage(self, address):
        """

        :param address: account address
        :return: account storage
        :rtype: bytearray or ArrayProxy
        """
        return self._world_state[address]['storage']

    def _set_storage(self, address, storage):
        """ Private auxiliary function to replace the storage """
        self._world_state[address]['storage'] = storage

    def set_balance(self, address, value):
        self._world_state[int(address)]['balance'] = value

    def get_balance(self, address):
        if address not in self._world_state:
            return 0
        return self._world_state[address]['balance']

    def add_to_balance(self, address, value):
        assert address in self._world_state
        self._world_state[address]['balance'] += value

    def send_funds(self, sender, recipient, value):
        self._world_state[sender]['balance'] -= value
        self._world_state[recipient]['balance'] += value

    def get_code(self, address):
        if address not in self._world_state:
            return bytearray()
        return self._world_state[address]['code']

    def set_code(self, address, data):
        assert data is not None
        if self._world_state[address]['code']:
            raise EVMException("Code already set")
        self._world_state[address]['code'] = data

    def has_code(self, address):
        return len(self._world_state[address]['code']) > 0

    def log(self, address, topics, data):
        self._logs.append(EVMLog(address, data, topics))
        logger.info('LOG %r %r', data, topics)

    def log_storage(self, addr):
        pass

    def add_refund(self, value):
        pass

    def block_prevhash(self):
        return 0

    def block_coinbase(self):
        return 0

    def block_timestamp(self):
        return self._initial_timestamp + len(self.human_transactions)

    def block_number(self):
        return self._initial_block_number + len(self.human_transactions)

    def block_difficulty(self):
        return 0

    def block_gaslimit(self):
        return 0

    def block_hash(self, block_number=None, force_recent=True):
        ''' Calculates a block's hash
            :param block_number: the block number for which to calculate the hash, defaulting to the most recent block
            :param force_recent: if True (the default) return zero for any block that is in the future or older than 256 blocks
            :return: the block hash
        '''
        if block_number is None:
            block_number = self.block_number() - 1

        # We are not maintaining an actual -block-chain- so we just generate
        # some hashes for each virtual block
        value = sha3.keccak_256((repr(block_number) + 'NONCE').encode()).hexdigest()
        value = int(value, 16)

        if force_recent:
            # 0 is left on the stack if the looked for block number is greater or equal
            # than the current block number or more than 256 blocks behind the current
            # block. (Current block hash is unknown from inside the tx)
            bnmax = Operators.ITEBV(256, self.block_number() > 256, 256, self.block_number())
            value = Operators.ITEBV(256, Operators.OR(block_number >= self.block_number(), block_number < bnmax), 0, value)

        return value

    def tx_origin(self):
        if self.current_human_transaction:
            return self.current_human_transaction.caller

    def tx_gasprice(self):
        if self.current_human_transaction:
            return self.current_human_transaction.price

    @property
    def depth(self):
        return len(self._callstack)

    def new_address(self, sender=None, nonce=None):
        ''' Create a fresh 160bit address '''
        new_address = self._new_address(sender, nonce)
        if sender is None and new_address in self:
            return self.new_address(sender, nonce)
        return new_address

    @staticmethod
    def _new_address(sender=None, nonce=None):
        if sender is None:
            # Just choose a random address for regular accounts:
            new_address = random.randint(100, pow(2, 160))
        else:
            if nonce is None:
                # As per EIP 161, contract accounts are initialized with a nonce of 1
                nonce = 1
            new_address = int(sha3.keccak_256(rlp_encode([sender, nonce])).hexdigest()[24:], 16)
        return new_address

    def execute(self):
        self._process_pending_transaction()
        if self.current_vm is None:
            raise TerminateState("Trying to execute an empty transaction", testcase=False)
        try:
            self.current_vm.execute()
        except StartTx:
            pass
        except EndTx as ex:
            self._close_transaction(ex.result, ex.data, rollback=ex.is_rollback())

<<<<<<< HEAD
    def create_account(self, address=None, balance=0, code='', storage=None, nonce=None, sender=None):
        '''Create an account
            :param address: the address of the account, if known. If omitted, a new address will be generated as closely to the Yellow Paper as possible.
            :param balance: the initial balance of the account in Wei
            :param code: the runtime code of the account, if a contract
            :param storage: storage array
            :param nonce: the nonce for the account; contracts should have a nonce greater than or equal to 1
            :param sender: the creator of this account, if it is a contract
        '''
        if code is None:
            code = bytearray()

        if sender is None:
            if nonce is None:
                nonce = 0
            else:
                # As per EIP 161, contract accounts are initialized with a nonce of 1
                nonce = 1

        if storage is None:
            storage = self.constraints.new_array(index_bits=256, value_bits=256, name='STORAGE')

=======
    def create_account(self, address=None, balance=0, code='', storage=None, nonce=0):
        ''' code is the runtime code '''
>>>>>>> b700239b
        if address is None:
            address = self.new_address(sender = sender, nonce=nonce)
        if address in self.accounts:
            # FIXME account may have been created via selfdestruct destination
            # or CALL and may contain some ether already, though if it was a
            # selfdestructed address, it can not be reused
            raise EthereumError('The account already exists')
<<<<<<< HEAD
=======
        if storage is None:
            storage = self.constraints.new_array(index_bits=256, value_bits=256, name='STORAGE_{:x}'.format(address), avoid_collisions=True)
        if code is None:
            code = bytearray()
>>>>>>> b700239b
        self._world_state[address] = {}
        self._world_state[address]['nonce'] = nonce
        self._world_state[address]['balance'] = balance
        self._world_state[address]['storage'] = storage
        self._world_state[address]['code'] = code

        # adds hash of new address
        data = binascii.unhexlify('{:064x}{:064x}'.format(address, 0))
        value = sha3.keccak_256(data).hexdigest()
        value = int(value, 16)
        self._publish('on_concrete_sha3', data, value)

        return address

    def create_contract(self, price=0, address=None, caller=None, balance=0, init=None, gas=2300):
        '''
        The way that the Solidity compiler expects the constructor arguments to
        be passed is by appending the arguments to the byte code produced by the
        Solidity compiler. The arguments are formatted as defined in the Ethereum
        ABI2. The arguments are then copied from the init byte array to the EVM
        memory through the CODECOPY opcode with appropriate values on the stack.
        This is done when the byte code in the init byte array is actually run
        on the network.
        '''
<<<<<<< HEAD
        address = self.create_account(address, sender = caller)
        self.start_transaction('CREATE', address, price, init, caller, balance)
=======
        address = self.create_account(address)
        self.start_transaction('CREATE', address, price, init, caller, balance, gas=gas)
>>>>>>> b700239b
        self._process_pending_transaction()
        return address

    def transaction(self, address, price=0, data='', caller=None, value=0, gas=2300):
        self.start_transaction('CALL', address, price=price, data=data, caller=caller, value=value, gas=gas)
        self._process_pending_transaction()

    def start_transaction(self, sort, address, price=None, data=None, caller=None, value=0, gas=2300):
        ''' Initiate a transaction
            :param sort: the type of transaction. CREATE or CALL or DELEGATECALL
            :param address: the address of the account which owns the code that is executing.
            :param price: the price of gas in the transaction that originated this execution.
            :param data: the byte array that is the input data to this execution
            :param caller: the address of the account which caused the code to be executing. A 160-bit code used for identifying Accounts
            :param value: the value, in Wei, passed to this account as part of the same procedure as execution. One Ether is defined as being 10**18 Wei.
            :param bytecode: the byte array that is the machine code to be executed.
            :param gas: gas budget for this transaction.

        '''
        assert self._pending_transaction is None, "Already started tx"
        self._pending_transaction = PendingTransaction(sort, address, price, data, caller, value, gas)

    def _constraint_to_accounts(self, address, include_zero=False, ty='both'):
            if ty not in ('both', 'normal', 'contract'):
                raise ValueError('Bad account type. It must be `normal`, `contract` or `both`')
            if ty == 'both':
                accounts = self.accounts
            elif ty == 'normal':
                accounts = self.normal_accounts
            else:
                assert ty == 'contract'
                accounts = self.contract_accounts

            #Constraint it so it can range over all accounts + address0
            cond = True
            if accounts:
                cond = None
                if include_zero:
                    cond = address == 0

                for known_account in accounts:
                    if cond is None:
                        cond = address == known_account
                    else:
                        cond = Operators.OR(address == known_account, cond)
            return cond

    def _pending_transaction_concretize_address(self):
        sort, address, price, data, caller, value, gas = self._pending_transaction
        if issymbolic(address):
            def set_address(state, solution):
                world = state.platform
                world._pending_transaction = sort, solution, price, data, caller, value, gas
            cond = self._constraint_to_accounts(address, ty='contract', include_zero=False)
            self.constraints.add(cond)
            raise Concretize('Concretizing address on transaction',
                             expression=address,
                             setstate=set_address,
                             policy='ALL')

    def _pending_transaction_concretize_caller(self):
        sort, address, price, data, caller, value, gas = self._pending_transaction
        if issymbolic(caller):
            def set_caller(state, solution):
                world = state.platform
                world._pending_transaction = sort, address, price, data, solution, value, gas
            #Constrain it so it can range over all normal accounts
            cond = self._constraint_to_accounts(caller, ty='normal')
            self.constraints.add(cond)
            raise Concretize('Concretizing caller on transaction',
                             expression=caller,
                             setstate=set_caller,
                             policy='ALL')

    def _process_pending_transaction(self):
        # Nothing to do here if no pending transactions
        if self._pending_transaction is None:
            return
        sort, address, price, data, caller, value, gas = self._pending_transaction

        if sort not in {'CALL', 'CREATE', 'DELEGATECALL'}:
            raise EVMException('Type of transaction not supported')

        if self.depth > 0:
            price = self.tx_gasprice()
        if price is None:
            raise EVMException("Need to set a gas price on human tx")

        self._pending_transaction_concretize_address()
        self._pending_transaction_concretize_caller()
        if caller not in self.accounts:
            raise EVMException('Caller account does not exist')

        if address not in self.accounts:
            # Creating an unaccessible account
            self.create_account(address=address)

        # Check depth
        failed = self.depth > 1024

        # Fork on enough funds
        if not failed:
            src_balance = self.get_balance(caller)
            enough_balance = Operators.UGE(src_balance, value)
            enough_balance_solutions = solver.get_all_values(self._constraints, enough_balance)

            if set(enough_balance_solutions) == {True, False}:
                raise Concretize('Forking on available funds',
                                 expression=enough_balance,
                                 setstate=lambda a, b: None,
                                 policy='ALL')
            failed = set(enough_balance_solutions) == {False}

        #processed
        self._pending_transaction = None

        #Here we have enough funds and room in the callstack
        self.send_funds(caller, address, value)

        self._open_transaction(sort, address, price, data, caller, value, gas=gas)

        if failed:
            self._close_transaction('TXERROR', rollback=True)

        if caller not in self._world_state:
            self._world_state[caller] = {}
        if 'nonce' not in self._world_state[caller] or self._world_state[caller]['nonce'] is None:
            self._world_state[caller]['nonce'] = 1
        else:
            self._world_state[caller]['nonce'] += 1

        #Transaction to normal account
        if sort in ('CALL', 'DELEGATECALL') and not self.get_code(address):
            self._close_transaction('STOP')<|MERGE_RESOLUTION|>--- conflicted
+++ resolved
@@ -1951,8 +1951,7 @@
         except EndTx as ex:
             self._close_transaction(ex.result, ex.data, rollback=ex.is_rollback())
 
-<<<<<<< HEAD
-    def create_account(self, address=None, balance=0, code='', storage=None, nonce=None, sender=None):
+    def create_account(self, address=None, balance=0, code=None, storage=None, nonce=None, sender=None):
         '''Create an account
             :param address: the address of the account, if known. If omitted, a new address will be generated as closely to the Yellow Paper as possible.
             :param balance: the initial balance of the account in Wei
@@ -1974,24 +1973,17 @@
         if storage is None:
             storage = self.constraints.new_array(index_bits=256, value_bits=256, name='STORAGE')
 
-=======
-    def create_account(self, address=None, balance=0, code='', storage=None, nonce=0):
-        ''' code is the runtime code '''
->>>>>>> b700239b
         if address is None:
-            address = self.new_address(sender = sender, nonce=nonce)
+            address = self.new_address(sender=sender, nonce=nonce)
         if address in self.accounts:
             # FIXME account may have been created via selfdestruct destination
             # or CALL and may contain some ether already, though if it was a
             # selfdestructed address, it can not be reused
             raise EthereumError('The account already exists')
-<<<<<<< HEAD
-=======
+
         if storage is None:
             storage = self.constraints.new_array(index_bits=256, value_bits=256, name='STORAGE_{:x}'.format(address), avoid_collisions=True)
-        if code is None:
-            code = bytearray()
->>>>>>> b700239b
+
         self._world_state[address] = {}
         self._world_state[address]['nonce'] = nonce
         self._world_state[address]['balance'] = balance
@@ -2016,13 +2008,8 @@
         This is done when the byte code in the init byte array is actually run
         on the network.
         '''
-<<<<<<< HEAD
         address = self.create_account(address, sender = caller)
-        self.start_transaction('CREATE', address, price, init, caller, balance)
-=======
-        address = self.create_account(address)
         self.start_transaction('CREATE', address, price, init, caller, balance, gas=gas)
->>>>>>> b700239b
         self._process_pending_transaction()
         return address
 
