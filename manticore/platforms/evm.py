''' Symbolic EVM implementation based on the yellow paper: http://gavwood.com/paper.pdf '''
import random
import copy
from ..utils.helpers import issymbolic, memoized
from ..platforms.platform import *
from ..core.smtlib import solver, TooManySolutions, Expression, Bool, BitVec, Array, Operators, Constant, BitVecConstant, ConstraintSet, \
    SolverException
from ..core.state import ForkState, TerminateState
from ..utils.event import Eventful
from ..core.smtlib.visitors import pretty_print, arithmetic_simplifier, translate_to_smtlib
from ..core.state import Concretize, TerminateState
import logging
import sys
from collections import namedtuple
if sys.version_info < (3, 6):
    import sha3

logger = logging.getLogger(__name__)

# Auxiliar constants and functions
TT256 = 2 ** 256
TT256M1 = 2 ** 256 - 1
TT255 = 2 ** 255
TOOHIGHMEM = 0x1000

PendingTransaction = namedtuple("PendingTransaction", ['type', 'address', 'origin', 'price', 'data', 'caller', 'value', 'bytecode', 'header'])

def ceil32(x):
    return Operators.ITEBV(256, (x % 32) == 0, x, x + 32 - (x % 32))


def to_signed(i):
    return Operators.ITEBV(256, i < TT255, i, i - TT256)


class Transaction(object):
    __slots__ = 'sort', 'address', 'origin', 'price', 'data', 'caller', 'value', 'return_data', 'result'

    def __init__(self, sort, address, origin, price, data, caller, value, return_data, result):
        self.sort = sort
        self.address = address
        self.origin = origin
        self.price = price
        self.data = data
        self.caller = caller
        self.value = value
        self.return_data = return_data
        self.result = result

    def __reduce__(self):
        ''' Implements serialization/pickle '''
        return (self.__class__, (self.sort, self.address, self.origin, self.price, self.data, self.caller, self.value, self.return_data, self.result))

    def __str__(self):
        return 'Transaction(%s, from=0x%x, to=0x%x, value=%r, data=%r..)' % (self.sort, self.caller, self.address, self.value, self.data)


class EVMLog():
    def __init__(self, address, memlog, topics):
        self.address = address
        self.memlog = memlog
        self.topics = topics


class EVMMemory(object):
    def __init__(self, constraints, address_size=256, value_size=8, *args, **kwargs):
        '''
        A symbolic memory manager for EVM.
        This is internally used to provide memory to an Ethereum Virtual Machine.
        It maps address_size bits wide bitvectors to value_size wide bitvectors.
        Normally BitVec(256) -> BitVec(8)

        Example use::
            cs = ConstraintSet()
            mem = EVMMemory(cs)
            mem[16] = 0x41
            assert (mem.allocated == 1)
            assert (mem[16] == 0x41)

        :param constraints: a set of constraints
        :type constraints: ConstraintSet
        :param address_size: address bit width
        :param values_size: value bit width
        '''
        assert isinstance(constraints, (ConstraintSet, type(None)))
        self._constraints = constraints
        self._symbols = {}
        self._memory = {}
        self._address_size = address_size
        self._value_size = value_size
        self._allocated = 0

    def __copy__(self):
        ''' Makes a copy of itself '''
        new_mem = EVMMemory(self._constraints, self._address_size, self._value_size)
        new_mem._memory = dict(self._memory)
        new_mem._symbols = dict(self._symbols)
        return new_mem

    def __reduce__(self):
        ''' Implements serialization/pickle '''
        return (self.__class__, (self._constraints, self._address_size, self._value_size), {
                '_symbols': self._symbols, '_memory': self._memory, '_allocated': self._allocated})

    @property
    def constraints(self):
        return self._constraints

    @constraints.setter
    def constraints(self, constraints):
        self._constraints = constraints

    def _get_size(self, index):
        ''' Calculates the size of a slice
            :param index: a slice
            :type index: slice
        '''
        size = index.stop - index.start
        if isinstance(size, BitVec):
            size = arithmetic_simplifier(size)
        else:
            size = BitVecConstant(self._address_size, size)
        assert isinstance(size, BitVecConstant)
        return size.value

    def __getitem__(self, index):
        if isinstance(index, slice):
            size = self._get_size(index)
            return self.read(index.start, size)
        else:
            return self.read(index, 1)[0]

    def __setitem__(self, index, value):
        if isinstance(index, slice):
            size = self._get_size(index)
            assert len(value) == size
            for i in xrange(size):
                self.write(index.start + i, [value[i]])
        else:
            self.write(index, [value])

    def __delitem__(self, index):
        def delete(offset):
            if offset in self.memory:
                del self._memory[offset]
            if offset in self._symbol:
                del self._symbols[offset]

        if isinstance(index, slice):
            for offset in xrange(index.start, index.end):
                delete(offset)
        else:
            delete(index)

    def __contains__(self, offset):
        return offset in self._memory or \
            offset in self._symbols

    def items(self):
        offsets = set(self._symbols.keys() + self._memory.keys())
        return [(x, self[x]) for x in offsets]

    def get(self, offset, default=0):
        result = self.read(offset, 1)
        if not result:
            return default
        return result[0]

    def __getitem__(self, index):
        if isinstance(index, slice):
            size = self._get_size(index)
            return self.read(index.start, size)
        else:
            return self.read(index, 1)[0]

    def __repr__(self):
        return self.__str__()

    def __str__(self):
        m = {}
        for key in self._memory.keys():
            c = self.read(key, 1)[0]
            if issymbolic(c):
                m[key] = '?'
            else:
                m[key] = hex(c)
        return str(m)

    def __len__(self):
        return self._allocated

    @property
    def allocated(self):
        return self._allocated

    def _allocate(self, address):
        '''
            Allocate more memory
        '''
        new_max = ceil32(address) // 32
        self._allocated = Operators.ITEBV(256, self._allocated < new_max, new_max, self._allocated)

    def _concrete_read(self, address):
        return self._memory.get(address, 0)

    def _concrete_write(self, address, value):
        assert not issymbolic(address)
        assert not issymbolic(value)
        assert value & ~(pow(2, self._value_size) - 1) == 0, "Not the correct size for a value"
        self._memory[address] = value

    def read(self, address, size):
        '''
        Read size items from address.
        Address can by a symbolic value.
        The result is a sequence the requested size.
        Resultant items can by symbolic.

        :param address: Where to read from
        :param size: How many items
        :rtype: list
        '''
        assert not issymbolic(size)
        self._allocate(address + size)

        if issymbolic(address):
            address = arithmetic_simplifier(address)
            assert solver.check(self.constraints)
            logger.debug('Reading %d items from symbolic offset %s', size, address)
            try:
                solutions = solver.get_all_values(self.constraints, address, maxcnt=0x1000)  # if more than 0x3000 exception
            except TooManySolutions as e:
                m, M = solver.minmax(self.constraints, address)
                logger.debug('Got TooManySolutions on a symbolic read. Range [%x, %x]. Not crashing!', m, M)
                logger.info('INCOMPLETE Result! Using the sampled solutions we have as result')
                condition = False
                for base in e.solutions:
                    condition = Operators.OR(address == base, condition)
                raise ForkState('address too high', condition)

            # So here we have all potential solutions of symbolic address (complete set)
            assert len(solutions) > 0

            condition = False
            for base in solutions:
                condition = Operators.OR(address == base, condition)

            result = []
            # consider size ==1 to read following code
            for offset in range(size):
                # Given ALL solutions for the symbolic address
                for base in solutions:
                    addr_value = base + offset
                    item = self._concrete_read(addr_value)
                    if addr_value in self._symbols:
                        for condition, value in self._symbols[addr_value]:
                            item = Operators.ITEBV(self._value_size, condition, value, item)
                    if len(result) > offset:
                        result[offset] = Operators.ITEBV(self._value_size, address == base, item, result[offset])
                    else:
                        result.append(item)
                    assert len(result) == offset + 1
            return result
        else:
            result = []
            for i in range(size):
                result.append(self._concrete_read(address + i))
            for offset in range(size):
                if address + offset in self._symbols:
                    for condition, value in self._symbols[address + offset]:
                        if condition is True:
                            result[offset] = value
                        else:
                            result[offset] = Operators.ITEBV(self._value_size, condition, value, result[offset])
            return result

    def write(self, address, value):
        '''
        Write a value at address.
        :param address: The address at which to write
        :type address: int or long or Expression
        :param value: Bytes to write
        :type value: tuple or list
        '''
        size = len(value)
        self._allocate(address + size)

        if issymbolic(address):

            solutions = solver.get_all_values(self.constraints, address, maxcnt=0x1000)  # if more than 0x3000 exception

            for offset in xrange(size):
                for base in solutions:
                    condition = base == address
                    self._symbols.setdefault(base + offset, []).append((condition, value[offset]))

        else:

            for offset in xrange(size):
                if issymbolic(value[offset]):
                    self._symbols[address + offset] = [(True, value[offset])]
                else:
                    # overwrite all previous items
                    if address + offset in self._symbols:
                        del self._symbols[address + offset]
                    self._concrete_write(address + offset, value[offset])


class EVMAsm(object):
    '''
        EVM Instruction factory

        Example use::

            >>> from manticore.platforms.evm import EVMAsm
            >>> EVMAsm.disassemble_one('\\x60\\x10')
            Instruction(0x60, 'PUSH', 1, 0, 1, 0, 'Place 1 byte item on stack.', 16, 0)
            >>> EVMAsm.assemble_one('PUSH1 0x10')
            Instruction(0x60, 'PUSH', 1, 0, 1, 0, 'Place 1 byte item on stack.', 16, 0)
            >>> tuple(EVMAsm.disassemble_all('\\x30\\x31'))
            (Instruction(0x30, 'ADDRESS', 0, 0, 1, 2, 'Get address of currently executing account.', None, 0),
             Instruction(0x31, 'BALANCE', 0, 1, 1, 20, 'Get balance of the given account.', None, 1))
            >>> tuple(EVMAsm.assemble_all('ADDRESS\\nBALANCE'))
            (Instruction(0x30, 'ADDRESS', 0, 0, 1, 2, 'Get address of currently executing account.', None, 0),
             Instruction(0x31, 'BALANCE', 0, 1, 1, 20, 'Get balance of the given account.', None, 1))
            >>> EVMAsm.assemble_hex(
            ...                         """PUSH1 0x60
            ...                            BLOCKHASH
            ...                            MSTORE
            ...                            PUSH1 0x2
            ...                            PUSH2 0x100
            ...                         """
            ...                      )
            '0x606040526002610100'
            >>> EVMAsm.disassemble_hex('0x606040526002610100')
            'PUSH1 0x60\\nBLOCKHASH\\nMSTORE\\nPUSH1 0x2\\nPUSH2 0x100'
    '''
    class Instruction(object):
        def __init__(self, opcode, name, operand_size, pops, pushes, fee, description, operand=None, offset=0):
            '''
            This represents an EVM instruction.
            EVMAsm will create this for you.

            :param opcode: the opcode value
            :param name: instruction name
            :param operand_size: immediate operand size in bytes
            :param pops: number of items popped from the stack
            :param pushes: number of items pushed into the stack
            :param fee: gas fee for the instruction
            :param description: textual description of the instruction
            :param operand: optional immediate operand
            :param offset: optional offset of this instruction in the program

            Example use::

                instruction = EVMAsm.assemble_one('PUSH1 0x10')
                print 'Instruction: %s'% instruction
                print '\tdescription:', instruction.description
                print '\tgroup:', instruction.group
                print '\taddress:', instruction.offset
                print '\tsize:', instruction.size
                print '\thas_operand:', instruction.has_operand
                print '\toperand_size:', instruction.operand_size
                print '\toperand:', instruction.operand
                print '\tsemantics:', instruction.semantics
                print '\tpops:', instruction.pops
                print '\tpushes:', instruction.pushes
                print '\tbytes:', '0x'+instruction.bytes.encode('hex')
                print '\twrites to stack:', instruction.writes_to_stack
                print '\treads from stack:', instruction.reads_from_stack
                print '\twrites to memory:', instruction.writes_to_memory
                print '\treads from memory:', instruction.reads_from_memory
                print '\twrites to storage:', instruction.writes_to_storage
                print '\treads from storage:', instruction.reads_from_storage
                print '\tis terminator', instruction.is_terminator


            '''
            self._opcode = opcode
            self._name = name
            self._operand_size = operand_size
            self._pops = pops
            self._pushes = pushes
            self._fee = fee
            self._description = description
            self._operand = operand  # Immediate operand if any
            if operand_size != 0 and operand is not None:
                mask = (1 << operand_size * 8) - 1
                if ~mask & operand:
                    raise ValueError("operand should be %d bits long" % (operand_size * 8))
            self._offset = offset

        def __eq__(self, other):
            ''' Instructions are equal if all features match '''
            return self._opcode == other._opcode and\
                self._name == other._name and\
                self._operand == other._operand and\
                self._operand_size == other._operand_size and\
                self._pops == other._pops and\
                self._pushes == other._pushes and\
                self._fee == other._fee and\
                self._offset == other._offset and\
                self._description == other._description

        def __repr__(self):
            output = 'Instruction(0x%x, %r, %d, %d, %d, %d, %r, %r, %r)' % (self._opcode, self._name, self._operand_size,
                                                                            self._pops, self._pushes, self._fee, self._description, self._operand, self._offset)
            return output

        def __str__(self):
            output = self.name + (' 0x%x' % self.operand if self.has_operand else '')
            return output

        @property
        def opcode(self):
            ''' The opcode as an integer '''
            return self._opcode

        @property
        def name(self):
            ''' The instruction name/mnemonic '''
            if self._name == 'PUSH':
                return 'PUSH%d' % self.operand_size
            elif self._name == 'DUP':
                return 'DUP%d' % self.pops
            elif self._name == 'SWAP':
                return 'SWAP%d' % (self.pops - 1)
            elif self._name == 'LOG':
                return 'LOG%d' % (self.pops - 2)
            return self._name

        def parse_operand(self, buf):
            ''' Parses an operand from buf

                :param buf: a buffer
                :type buf: iterator/generator/string
            '''
            buf = iter(buf)
            try:
                operand = 0
                for _ in range(self.operand_size):
                    operand <<= 8
                    operand |= ord(next(buf))
                self._operand = operand
            except StopIteration:
                raise Exception("Not enough data for decoding")

        @property
        def operand_size(self):
            ''' The immediate operand size '''
            return self._operand_size

        @property
        def has_operand(self):
            ''' True if the instruction uses an immediate operand'''
            return self.operand_size > 0

        @property
        def operand(self):
            ''' The immediate operand '''
            return self._operand

        @property
        def pops(self):
            '''Number words popped from the stack'''
            return self._pops

        @property
        def pushes(self):
            '''Number words pushed to the stack'''
            return self._pushes

        @property
        def size(self):
            ''' Size of the encoded instruction '''
            return self._operand_size + 1

        @property
        def fee(self):
            ''' The basic gas fee of the instruction '''
            return self._fee

        @property
        def semantics(self):
            ''' Canonical semantics '''
            return self._name

        @property
        def description(self):
            ''' Coloquial description of the instruction '''
            return self._description

        @property
        def bytes(self):
            ''' Encoded instruction '''
            bytes = []
            bytes.append(chr(self._opcode))
            for offset in reversed(xrange(self.operand_size)):
                c = (self.operand >> offset * 8) & 0xff
                bytes.append(chr(c))
            return ''.join(bytes)

        @property
        def offset(self):
            '''Location in the program (optional)'''
            return self._offset

        @property
        def group(self):
            '''Instruction classification as per the yellow paper'''
            classes = {
                0: 'Stop and Arithmetic Operations',
                1: 'Comparison & Bitwise Logic Operations',
                2: 'SHA3',
                3: 'Environmental Information',
                4: 'Block Information',
                5: 'Stack, Memory, Storage and Flow Operations',
                6: 'Push Operations',
                7: 'Push Operations',
                8: 'Duplication Operations',
                9: 'Exchange Operations',
                0xa: 'Logging Operations',
                0xf: 'System operations'
            }
            return classes.get(self.opcode >> 4, 'Invalid instruction')

        @property
        def uses_stack(self):
            ''' True if the instruction reads/writes from/to the stack '''
            return self.reads_from_stack or self.writes_to_stack

        @property
        def reads_from_stack(self):
            ''' True if the instruction reads from stack '''
            return self.pops > 0

        @property
        def writes_to_stack(self):
            ''' True if the instruction writes to the stack '''
            return self.pushes > 0

        @property
        def reads_from_memory(self):
            ''' True if the instruction reads from memory '''
            return self.semantics in ('MLOAD', 'CREATE', 'CALL', 'CALLCODE', 'RETURN', 'DELEGATECALL', 'REVERT')

        @property
        def writes_to_memory(self):
            ''' True if the instruction writes to memory '''
            return self.semantics in ('MSTORE', 'MSTORE8', 'CALLDATACOPY', 'CODECOPY', 'EXTCODECOPY')

        @property
        def reads_from_memory(self):
            ''' True if the instruction reads from memory '''
            return self.semantics in ('MLOAD', 'CREATE', 'CALL', 'CALLCODE', 'RETURN', 'DELEGATECALL', 'REVERT')

        @property
        def writes_to_storage(self):
            ''' True if the instruction writes to the storage '''
            return self.semantics in ('SSTORE')

        @property
        def reads_from_storage(self):
            ''' True if the instruction reads from the storage '''
            return self.semantics in ('SLOAD')

        @property
        def is_terminator(self):
            ''' True if the instruction is a basic block terminator '''
            return self.semantics in ('RETURN', 'STOP', 'INVALID', 'JUMP', 'JUMPI', 'SELFDESTRUCT', 'REVERT')

        @property
        def is_branch(self):
            ''' True if the instruction is a jump'''
            return self.semantics in ('JUMP', 'JUMPI')

        @property
        def is_environmental(self):
            ''' True if the instruction access enviromental data '''
            return self.group == 'Environmental Information'

        @property
        def is_system(self):
            ''' True if the instruction is a system operation '''
            return self.group == 'System operations'

        @property
        def uses_block_info(self):
            ''' True if the instruction access block information'''
            return self.group == 'Block Information'

        @property
        def is_arithmetic(self):
            ''' True if the instruction is an arithmetic operation '''
            return self.semantics in ('ADD', 'MUL', 'SUB', 'DIV', 'SDIV', 'MOD', 'SMOD', 'ADDMOD', 'MULMOD', 'EXP', 'SIGNEXTEND')

    # from http://gavwood.com/paper.pdf
    _table = {  # opcode: (name, immediate_operand_size, pops, pushes, gas, description)
        0x00: ('STOP', 0, 0, 0, 0, 'Halts execution.'),
        0x01: ('ADD', 0, 2, 1, 3, 'Addition operation.'),
        0x02: ('MUL', 0, 2, 1, 5, 'Multiplication operation.'),
        0x03: ('SUB', 0, 2, 1, 3, 'Subtraction operation.'),
        0x04: ('DIV', 0, 2, 1, 5, 'Integer division operation.'),
        0x05: ('SDIV', 0, 2, 1, 5, 'Signed integer division operation (truncated).'),
        0x06: ('MOD', 0, 2, 1, 5, 'Modulo remainder operation.'),
        0x07: ('SMOD', 0, 2, 1, 5, 'Signed modulo remainder operation.'),
        0x08: ('ADDMOD', 0, 3, 1, 8, 'Modulo addition operation.'),
        0x09: ('MULMOD', 0, 3, 1, 8, 'Modulo multiplication operation.'),
        0x0a: ('EXP', 0, 2, 1, 10, 'Exponential operation.'),
        0x0b: ('SIGNEXTEND', 0, 2, 1, 5, "Extend length of two's complement signed integer."),
        0x10: ('LT', 0, 2, 1, 3, 'Less-than comparision.'),
        0x11: ('GT', 0, 2, 1, 3, 'Greater-than comparision.'),
        0x12: ('SLT', 0, 2, 1, 3, 'Signed less-than comparision.'),
        0x13: ('SGT', 0, 2, 1, 3, 'Signed greater-than comparision.'),
        0x14: ('EQ', 0, 2, 1, 3, 'Equality comparision.'),
        0x15: ('ISZERO', 0, 1, 1, 3, 'Simple not operator.'),
        0x16: ('AND', 0, 2, 1, 3, 'Bitwise AND operation.'),
        0x17: ('OR', 0, 2, 1, 3, 'Bitwise OR operation.'),
        0x18: ('XOR', 0, 2, 1, 3, 'Bitwise XOR operation.'),
        0x19: ('NOT', 0, 1, 1, 3, 'Bitwise NOT operation.'),
        0x1a: ('BYTE', 0, 2, 1, 3, 'Retrieve single byte from word.'),
        0x20: ('SHA3', 0, 2, 1, 30, 'Compute Keccak-256 hash.'),
        0x30: ('ADDRESS', 0, 0, 1, 2, 'Get address of currently executing account     .'),
        0x31: ('BALANCE', 0, 1, 1, 20, 'Get balance of the given account.'),
        0x32: ('ORIGIN', 0, 0, 1, 2, 'Get execution origination address.'),
        0x33: ('CALLER', 0, 0, 1, 2, 'Get caller address.'),
        0x34: ('CALLVALUE', 0, 0, 1, 2, 'Get deposited value by the instruction/transaction responsible for this execution.'),
        0x35: ('CALLDATALOAD', 0, 1, 1, 3, 'Get input data of current environment.'),
        0x36: ('CALLDATASIZE', 0, 0, 1, 2, 'Get size of input data in current environment.'),
        0x37: ('CALLDATACOPY', 0, 3, 0, 3, 'Copy input data in current environment to memory.'),
        0x38: ('CODESIZE', 0, 0, 1, 2, 'Get size of code running in current environment.'),
        0x39: ('CODECOPY', 0, 3, 0, 3, 'Copy code running in current environment to memory.'),
        0x3a: ('GASPRICE', 0, 0, 1, 2, 'Get price of gas in current environment.'),
        0x3b: ('EXTCODESIZE', 0, 1, 1, 20, "Get size of an account's code."),
        0x3c: ('EXTCODECOPY', 0, 4, 0, 20, "Copy an account's code to memory."),
        0x40: ('BLOCKHASH', 0, 1, 1, 20, 'Get the hash of one of the 256 most recent complete blocks.'),
        0x41: ('COINBASE', 0, 0, 1, 2, "Get the block's beneficiary address."),
        0x42: ('TIMESTAMP', 0, 0, 1, 2, "Get the block's timestamp."),
        0x43: ('NUMBER', 0, 0, 1, 2, "Get the block's number."),
        0x44: ('DIFFICULTY', 0, 0, 1, 2, "Get the block's difficulty."),
        0x45: ('GASLIMIT', 0, 0, 1, 2, "Get the block's gas limit."),
        0x50: ('POP', 0, 1, 0, 2, 'Remove item from stack.'),
        0x51: ('MLOAD', 0, 1, 1, 3, 'Load word from memory.'),
        0x52: ('MSTORE', 0, 2, 0, 3, 'Save word to memory.'),
        0x53: ('MSTORE8', 0, 2, 0, 3, 'Save byte to memory.'),
        0x54: ('SLOAD', 0, 1, 1, 50, 'Load word from storage.'),
        0x55: ('SSTORE', 0, 2, 0, 0, 'Save word to storage.'),
        0x56: ('JUMP', 0, 1, 0, 8, 'Alter the program counter.'),
        0x57: ('JUMPI', 0, 2, 0, 10, 'Conditionally alter the program counter.'),
        0x58: ('GETPC', 0, 0, 1, 2, 'Get the value of the program counter prior to the increment.'),
        0x59: ('MSIZE', 0, 0, 1, 2, 'Get the size of active memory in bytes.'),
        0x5a: ('GAS', 0, 0, 1, 2, 'Get the amount of available gas, including the corresponding reduction the amount of available gas.'),
        0x5b: ('JUMPDEST', 0, 0, 0, 1, 'Mark a valid destination for jumps.'),
        0x60: ('PUSH', 1, 0, 1, 0, 'Place 1 byte item on stack.'),
        0x61: ('PUSH', 2, 0, 1, 0, 'Place 2-byte item on stack.'),
        0x62: ('PUSH', 3, 0, 1, 0, 'Place 3-byte item on stack.'),
        0x63: ('PUSH', 4, 0, 1, 0, 'Place 4-byte item on stack.'),
        0x64: ('PUSH', 5, 0, 1, 0, 'Place 5-byte item on stack.'),
        0x65: ('PUSH', 6, 0, 1, 0, 'Place 6-byte item on stack.'),
        0x66: ('PUSH', 7, 0, 1, 0, 'Place 7-byte item on stack.'),
        0x67: ('PUSH', 8, 0, 1, 0, 'Place 8-byte item on stack.'),
        0x68: ('PUSH', 9, 0, 1, 0, 'Place 9-byte item on stack.'),
        0x69: ('PUSH', 10, 0, 1, 0, 'Place 10-byte item on stack.'),
        0x6a: ('PUSH', 11, 0, 1, 0, 'Place 11-byte item on stack.'),
        0x6b: ('PUSH', 12, 0, 1, 0, 'Place 12-byte item on stack.'),
        0x6c: ('PUSH', 13, 0, 1, 0, 'Place 13-byte item on stack.'),
        0x6d: ('PUSH', 14, 0, 1, 0, 'Place 14-byte item on stack.'),
        0x6e: ('PUSH', 15, 0, 1, 0, 'Place 15-byte item on stack.'),
        0x6f: ('PUSH', 16, 0, 1, 0, 'Place 16-byte item on stack.'),
        0x70: ('PUSH', 17, 0, 1, 0, 'Place 17-byte item on stack.'),
        0x71: ('PUSH', 18, 0, 1, 0, 'Place 18-byte item on stack.'),
        0x72: ('PUSH', 19, 0, 1, 0, 'Place 19-byte item on stack.'),
        0x73: ('PUSH', 20, 0, 1, 0, 'Place 20-byte item on stack.'),
        0x74: ('PUSH', 21, 0, 1, 0, 'Place 21-byte item on stack.'),
        0x75: ('PUSH', 22, 0, 1, 0, 'Place 22-byte item on stack.'),
        0x76: ('PUSH', 23, 0, 1, 0, 'Place 23-byte item on stack.'),
        0x77: ('PUSH', 24, 0, 1, 0, 'Place 24-byte item on stack.'),
        0x78: ('PUSH', 25, 0, 1, 0, 'Place 25-byte item on stack.'),
        0x79: ('PUSH', 26, 0, 1, 0, 'Place 26-byte item on stack.'),
        0x7a: ('PUSH', 27, 0, 1, 0, 'Place 27-byte item on stack.'),
        0x7b: ('PUSH', 28, 0, 1, 0, 'Place 28-byte item on stack.'),
        0x7c: ('PUSH', 29, 0, 1, 0, 'Place 29-byte item on stack.'),
        0x7d: ('PUSH', 30, 0, 1, 0, 'Place 30-byte item on stack.'),
        0x7e: ('PUSH', 31, 0, 1, 0, 'Place 31-byte item on stack.'),
        0x7f: ('PUSH', 32, 0, 1, 0, 'Place 32-byte (full word) item on stack.'),
        0x80: ('DUP', 0, 1, 2, 3, 'Duplicate 1st stack item.'),
        0x81: ('DUP', 0, 2, 3, 3, 'Duplicate 2nd stack item.'),
        0x82: ('DUP', 0, 3, 4, 3, 'Duplicate 3rd stack item.'),
        0x83: ('DUP', 0, 4, 5, 3, 'Duplicate 4th stack item.'),
        0x84: ('DUP', 0, 5, 6, 3, 'Duplicate 5th stack item.'),
        0x85: ('DUP', 0, 6, 7, 3, 'Duplicate 6th stack item.'),
        0x86: ('DUP', 0, 7, 8, 3, 'Duplicate 7th stack item.'),
        0x87: ('DUP', 0, 8, 9, 3, 'Duplicate 8th stack item.'),
        0x88: ('DUP', 0, 9, 10, 3, 'Duplicate 9th stack item.'),
        0x89: ('DUP', 0, 10, 11, 3, 'Duplicate 10th stack item.'),
        0x8a: ('DUP', 0, 11, 12, 3, 'Duplicate 11th stack item.'),
        0x8b: ('DUP', 0, 12, 13, 3, 'Duplicate 12th stack item.'),
        0x8c: ('DUP', 0, 13, 14, 3, 'Duplicate 13th stack item.'),
        0x8d: ('DUP', 0, 14, 15, 3, 'Duplicate 14th stack item.'),
        0x8e: ('DUP', 0, 15, 16, 3, 'Duplicate 15th stack item.'),
        0x8f: ('DUP', 0, 16, 17, 3, 'Duplicate 16th stack item.'),
        0x90: ('SWAP', 0, 2, 2, 3, 'Exchange 1st and 2nd stack items.'),
        0x91: ('SWAP', 0, 3, 3, 3, 'Exchange 1st and 3rd stack items.'),
        0x92: ('SWAP', 0, 4, 4, 3, 'Exchange 1st and 4th stack items.'),
        0x93: ('SWAP', 0, 5, 5, 3, 'Exchange 1st and 5th stack items.'),
        0x94: ('SWAP', 0, 6, 6, 3, 'Exchange 1st and 6th stack items.'),
        0x95: ('SWAP', 0, 7, 7, 3, 'Exchange 1st and 7th stack items.'),
        0x96: ('SWAP', 0, 8, 8, 3, 'Exchange 1st and 8th stack items.'),
        0x97: ('SWAP', 0, 9, 9, 3, 'Exchange 1st and 9th stack items.'),
        0x98: ('SWAP', 0, 10, 10, 3, 'Exchange 1st and 10th stack items.'),
        0x99: ('SWAP', 0, 11, 11, 3, 'Exchange 1st and 11th stack items.'),
        0x9a: ('SWAP', 0, 12, 12, 3, 'Exchange 1st and 12th stack items.'),
        0x9b: ('SWAP', 0, 13, 13, 3, 'Exchange 1st and 13th stack items.'),
        0x9c: ('SWAP', 0, 14, 14, 3, 'Exchange 1st and 14th stack items.'),
        0x9d: ('SWAP', 0, 15, 15, 3, 'Exchange 1st and 15th stack items.'),
        0x9e: ('SWAP', 0, 16, 16, 3, 'Exchange 1st and 16th stack items.'),
        0x9f: ('SWAP', 0, 17, 17, 3, 'Exchange 1st and 17th stack items.'),
        0xa0: ('LOG', 0, 2, 0, 375, 'Append log record with no topics.'),
        0xa1: ('LOG', 0, 3, 0, 750, 'Append log record with one topic.'),
        0xa2: ('LOG', 0, 4, 0, 1125, 'Append log record with two topics.'),
        0xa3: ('LOG', 0, 5, 0, 1500, 'Append log record with three topics.'),
        0xa4: ('LOG', 0, 6, 0, 1875, 'Append log record with four topics.'),
        0xf0: ('CREATE', 0, 3, 1, 32000, 'Create a new account with associated code.'),
        0xf1: ('CALL', 0, 7, 1, 40, 'Message-call into an account.'),
        0xf2: ('CALLCODE', 0, 7, 1, 40, "Message-call into this account with alternative account's code."),
        0xf3: ('RETURN', 0, 2, 0, 0, 'Halt execution returning output data.'),
        0xf4: ('DELEGATECALL', 0, 6, 1, 40, "Message-call into this account with an alternative account's code, but persisting into this account with an alternative account's code."),
        0xf5: ('BREAKPOINT', 0, 0, 0, 40, 'Not in yellow paper FIXME'),
        0xf6: ('RNGSEED', 0, 1, 1, 0, 'Not in yellow paper FIXME'),
        0xf7: ('SSIZEEXT', 0, 2, 1, 0, 'Not in yellow paper FIXME'),
        0xf8: ('SLOADBYTES', 0, 3, 0, 0, 'Not in yellow paper FIXME'),
        0xf9: ('SSTOREBYTES', 0, 3, 0, 0, 'Not in yellow paper FIXME'),
        0xfa: ('SSIZE', 0, 1, 1, 40, 'Not in yellow paper FIXME'),
        0xfb: ('STATEROOT', 0, 1, 1, 0, 'Not in yellow paper FIXME'),
        0xfc: ('TXEXECGAS', 0, 0, 1, 0, 'Not in yellow paper FIXME'),
        0xfd: ('REVERT', 0, 2, 0, 0, 'Stop execution and revert state changes, without consuming all provided gas and providing a reason.'),
        0xfe: ('INVALID', 0, 0, 0, 0, 'Designated invalid instruction.'),
        0xff: ('SELFDESTRUCT', 0, 1, 0, 5000, 'Halt execution and register account for later deletion.')
    }

    @staticmethod
    @memoized
    def _get_reverse_table():
        ''' Build an internal table used in the assembler '''
        reverse_table = {}
        for (opcode, (name, immediate_operand_size, pops, pushes, gas, description)) in EVMAsm._table.items():
            mnemonic = name
            if name == 'PUSH':
                mnemonic = '%s%d' % (name, (opcode & 0x1f) + 1)
            elif name in ('SWAP', 'LOG', 'DUP'):
                mnemonic = '%s%d' % (name, (opcode & 0xf) + 1)

            reverse_table[mnemonic] = opcode, name, immediate_operand_size, pops, pushes, gas, description
        return reverse_table

    @staticmethod
    def assemble_one(assembler, offset=0):
        ''' Assemble one EVM instruction from its textual representation.

            :param assembler: assembler code for one instruction
            :param offset: offset of the instruction in the bytecode (optional)
            :return: An Instruction object

            Example use::

                >>> print evm.EVMAsm.assemble_one('LT')


        '''
        try:
            _reverse_table = EVMAsm._get_reverse_table()
            assembler = assembler.strip().split(' ')
            opcode, name, operand_size, pops, pushes, gas, description = _reverse_table[assembler[0].upper()]
            if operand_size > 0:
                assert len(assembler) == 2
                operand = int(assembler[1], 0)
            else:
                assert len(assembler) == 1
                operand = None

            return EVMAsm.Instruction(opcode, name, operand_size, pops, pushes, gas, description, operand=operand, offset=offset)
        except BaseException:
            raise Exception("Something wrong at offset %d" % offset)

    @staticmethod
    def assemble_all(assembler, offset=0):
        ''' Assemble a sequence of textual representation of EVM instructions

            :param assembler: assembler code for any number of instructions
            :param offset: offset of the first instruction in the bytecode(optional)
            :return: An generator of Instruction objects

            Example use::

                >>> evm.EVMAsm.encode_one("""PUSH1 0x60
                    PUSH1 0x40
                    MSTORE
                    PUSH1 0x2
                    PUSH2 0x108
                    PUSH1 0x0
                    POP
                    SSTORE
                    PUSH1 0x40
                    MLOAD
                    """)

        '''
        if isinstance(assembler, str):
            assembler = assembler.split('\n')
        assembler = iter(assembler)
        for line in assembler:
            if not line.strip():
                continue
            instr = EVMAsm.assemble_one(line, offset=offset)
            yield instr
            offset += instr.size

    @staticmethod
    def disassemble_one(bytecode, offset=0):
        ''' Decode a single instruction from a bytecode

            :param bytecode: the bytecode stream
            :param offset: offset of the instruction in the bytecode(optional)
            :type bytecode: iterator/sequence/str
            :return: an Instruction object

            Example use::

                >>> print EVMAsm.assemble_one('PUSH1 0x10')

        '''
        bytecode = iter(bytecode)
        opcode = ord(next(bytecode))
        invalid = ('INVALID', 0, 0, 0, 0, 'Unknown opcode')
        name, operand_size, pops, pushes, gas, description = EVMAsm._table.get(opcode, invalid)
        instruction = EVMAsm.Instruction(opcode, name, operand_size, pops, pushes, gas, description, offset=offset)
        if instruction.has_operand:
            instruction.parse_operand(bytecode)

        return instruction

    @staticmethod
    def disassemble_all(bytecode, offset=0):
        ''' Decode all instructions in bytecode

            :param bytecode: an evm bytecode (binary)
            :param offset: offset of the first instruction in the bytecode(optional)
            :type bytecode: iterator/sequence/str
            :return: An generator of Instruction objects

            Example use::

                >>> for inst in EVMAsm.decode_all(bytecode):
                ...    print inst

                ...
                PUSH1 0x60
                PUSH1 0x40
                MSTORE
                PUSH1 0x2
                PUSH2 0x108
                PUSH1 0x0
                POP
                SSTORE
                PUSH1 0x40
                MLOAD


        '''

        bytecode = iter(bytecode)
        while True:
            instr = EVMAsm.disassemble_one(bytecode, offset=offset)
            offset += instr.size
            yield instr

    @staticmethod
    def disassemble(bytecode, offset=0):
        ''' Disassemble an EVM bytecode

            :param bytecode: binary representation of an evm bytecode (hexadecimal)
            :param offset: offset of the first instruction in the bytecode(optional)
            :type bytecode: str
            :return: the text representation of the aseembler code

            Example use::

                >>> EVMAsm.disassemble("\x60\x60\x60\x40\x52\x60\x02\x61\x01\x00")
                ...
                PUSH1 0x60
                BLOCKHASH
                MSTORE
                PUSH1 0x2
                PUSH2 0x100

        '''
        return '\n'.join(map(str, EVMAsm.disassemble_all(bytecode, offset=offset)))

    @staticmethod
    def assemble(asmcode, offset=0):
        ''' Assemble an EVM program

            :param asmcode: an evm assembler program
            :param offset: offset of the first instruction in the bytecode(optional)
            :type asmcode: str
            :return: the hex representation of the bytecode

            Example use::

                >>> EVMAsm.assemble(  """PUSH1 0x60
                                           BLOCKHASH
                                           MSTORE
                                           PUSH1 0x2
                                           PUSH2 0x100
                                        """
                                     )
                ...
                "\x60\x60\x60\x40\x52\x60\x02\x61\x01\x00"
        '''
        return ''.join(map(lambda x: x.bytes, EVMAsm.assemble_all(asmcode, offset=offset)))

    @staticmethod
    def disassemble_hex(bytecode, offset=0):
        ''' Disassemble an EVM bytecode

            :param bytecode: canonical representation of an evm bytecode (hexadecimal)
            :param int offset: offset of the first instruction in the bytecode(optional)
            :type bytecode: str
            :return: the text representation of the aseembler code

            Example use::

                >>> EVMAsm.disassemble_hex("0x6060604052600261010")
                ...
                PUSH1 0x60
                BLOCKHASH
                MSTORE
                PUSH1 0x2
                PUSH2 0x100

        '''
        if bytecode.startswith('0x'):
            bytecode = bytecode[2:]
        bytecode = bytecode.decode('hex')
        return EVMAsm.disassemble(bytecode, offset=offset)

    @staticmethod
    def assemble_hex(asmcode, offset=0):
        ''' Assemble an EVM program

            :param asmcode: an evm assembler program
            :param offset: offset of the first instruction in the bytecode(optional)
            :type asmcode: str
            :return: the hex representation of the bytecode

            Example use::

                >>> EVMAsm.assemble_hex(  """PUSH1 0x60
                                           BLOCKHASH
                                           MSTORE
                                           PUSH1 0x2
                                           PUSH2 0x100
                                        """
                                     )
                ...
                "0x6060604052600261010"
        '''
        return '0x' + EVMAsm.assemble(asmcode, offset=offset).encode('hex')


# Exceptions...

class EVMException(Exception):
    pass


class EVMInstructionException(EVMException):
    pass


class ConcretizeStack(EVMException):
    '''
    Raised when a symbolic memory cell needs to be concretized.
    '''

    def __init__(self, pos, expression=None, policy='MINMAX'):
        self.message = "Concretizing evm stack item {}".format(pos)
        self.pos = pos
        self.expression = expression
        self.policy = policy


class StackOverflow(EVMException):
    ''' Attemped to push more than 1024 items '''


class StackUnderflow(EVMException):
    ''' Attemped to popo from an empty stack '''


class InvalidOpcode(EVMException):
    ''' Trying to execute invalid opcode '''


class Call(EVMInstructionException):
    def __init__(self, gas, to, value, data, out_offset=None, out_size=None):
        self.gas = gas
        self.to = to
        self.value = value
        self.data = data
        self.out_offset = out_offset
        self.out_size = out_size

    def __reduce__(self):
        return (self.__class__, (self.gas, self.to, self.value, self.data, self.out_offset, self.out_size))


class Create(Call):
    def __init__(self, value, offset, size):
        super(Create, self).__init__(gas=None, to=None, value=value, data='')


class DelegateCall(Call):
    pass


class Stop(EVMInstructionException):
    ''' Program reached a STOP instruction '''


class Return(EVMInstructionException):
    ''' Program reached a RETURN instruction '''

    def __init__(self, data):
        self.data = data

    def __reduce__(self):
        return (self.__class__, (self.data,))


class Revert(EVMInstructionException):
    ''' Program reached a RETURN instruction '''

    def __init__(self, data):
        self.data = data

    def __reduce__(self):
        return (self.__class__, (self.data,))


class SelfDestruct(EVMInstructionException):
    ''' Program reached a RETURN instruction '''

    def __init__(self, to):
        self.to = to


class NotEnoughGas(EVMException):
    ''' Not enough gas for operation '''


class Sha3(EVMException):
    def __init__(self, data):
        self.data = data

    def __reduce__(self):
        return (self.__class__, (self.data, ))


class EVM(Eventful):
    '''Machine State. The machine state is defined as
        the tuple (g, pc, m, i, s) which are the gas available, the
        program counter pc , the memory contents, the active
        number of words in memory (counting continuously
        from position 0), and the stack contents. The memory
        contents are a series of zeroes of bitsize 256
    '''
    _published_events = {'evm_execute_instruction',
                         'evm_read_storage', 'evm_write_storage',
                         'evm_read_memory',
                         'evm_write_memory',
                         'evm_read_code',
                         'decode_instruction', 'execute_instruction', 'concrete_sha3', 'symbolic_sha3'}

    def __init__(self, constraints, address, origin, price, data, caller, value, code, header, global_storage=None, depth=0, gas=1000000000, **kwargs):
        '''
        Builds a Ethereum Virtual Machine instance

        :param memory: the initial memory
        :param address: the address of the account which owns the code that is executing.
        :param origin: the sender address of the transaction that originated this execution. A 160-bit code used for identifying Accounts.
        :param price: the price of gas in the transaction that originated this execution.
        :param data: the byte array that is the input data to this execution
        :param caller: the address of the account which caused the code to be executing. A 160-bit code used for identifying Accounts
        :param value: the value, in Wei, passed to this account as part of the same procedure as execution. One Ether is defined as being 10**18 Wei.
        :param bytecode: the byte array that is the machine code to be executed.
        :param header: the block header of the present block.
        :param depth: the depth of the present message-call or contract-creation (i.e. the number of CALLs or CREATEs being executed at present).
        :param gas: gas budget for this transaction.

        '''
        super(EVM, self).__init__(**kwargs)
        self._constraints = constraints
        self.last_exception = None
        self.memory = EVMMemory(constraints)
        self.address = address
        self.origin = origin  # always an account with empty associated code
        self.caller = caller  # address of the account that is directly responsible for this execution
        self.data = data
        self.price = price  # This is gas price specified by the originating transaction
        self.value = value
        self.depth = depth
        self.bytecode = code
        self.suicides = set()
        self.logs = []
        #FIXME parse decode and mark invalid instructions
        #self.invalid = set()

        assert 'coinbase' in header
        assert 'gaslimit' in header
        assert 'difficulty' in header
        assert 'timestamp' in header
        assert 'number' in header
        self.header = header

        # Machine state
        self.pc = 0
        self.stack = []
        self._gas = gas
        self.global_storage = global_storage
        self.allocated = 0

    @property
    def constraints(self):
        return self._constraints

    @constraints.setter
    def constraints(self, constraints):
        self._constraints = constraints
        self.memory.constraints = constraints

    @property
    def gas(self):
        return self._gas

    def __getstate__(self):
        state = super(EVM, self).__getstate__()
        state['memory'] = self.memory
        state['global_storage'] = self.global_storage
        state['constraints'] = self.constraints
        state['last_exception'] = self.last_exception
        state['address'] = self.address
        state['origin'] = self.origin
        state['caller'] = self.caller
        state['data'] = self.data
        state['price'] = self.price
        state['value'] = self.value
        state['depth'] = self.depth
        state['bytecode'] = self.bytecode
        state['header'] = self.header
        state['pc'] = self.pc
        state['stack'] = self.stack
        state['gas'] = self._gas
        state['allocated'] = self.allocated
        state['suicides'] = self.suicides
        state['logs'] = self.logs

        return state

    def __setstate__(self, state):
        self._gas = state['gas']
        self.memory = state['memory']
        self.logs = state['logs']
        self.global_storage = state['global_storage']
        self.constraints = state['constraints']
        self.last_exception = state['last_exception']
        self.address = state['address']
        self.origin = state['origin']
        self.caller = state['caller']
        self.data = state['data']
        self.price = state['price']
        self.value = state['value']
        self.depth = state['depth']
        self.bytecode = state['bytecode']
        self.header = state['header']
        self.pc = state['pc']
        self.stack = state['stack']
        self.allocated = state['allocated']
        self.suicides = state['suicides']
        super(EVM, self).__setstate__(state)

    # Memory related
    def _allocate(self, address):
        if address > self.memory._allocated:
            GMEMORY = 3
            GQUADRATICMEMDENOM = 512  # 1 gas per 512 quadwords

            old_size = ceil32(self.memory._allocated) // 32
            old_totalfee = old_size * GMEMORY + old_size ** 2 // GQUADRATICMEMDENOM
            new_size = ceil32(address) // 32
            increased = new_size - old_size
            fee = increased * GMEMORY + increased**2 // GQUADRATICMEMDENOM
            self._consume(fee)

    def _store(self, address, value):
        # CHECK ADDRESS IS A 256 BIT INT OR BITVEC
        # CHECK VALUE IS A 256 BIT INT OR BITVEC
        self._allocate(address)
        self.memory.write(address, [value])
        self._publish('did_evm_write_memory', address, value)

    def _load(self, address):
        self._allocate(address)
        value = self.memory.read(address, 1)[0]
        value = arithmetic_simplifier(value)
        if isinstance(value, Constant) and not value.taint:
            value = value.value
        self._publish('did_evm_read_memory', address, value)
        return value

    @staticmethod
    def check256int(value):
        assert True

    def read_code(self, address, size=1):
        '''
            Read size byte from bytecode.
            If less than size bytes are available result will be pad with \x00
        '''
        assert address < len(self.bytecode)
        value = self.bytecode[address:address + size]
        if len(value) < size:
            value += '\x00' * (size - len(value))  # pad with null (spec)
        return value

    def disassemble(self):
        return EVMAsm.disassemble(self.bytecode)

    @property
    def PC(self):
        return self.pc

    @property
    def instruction(self):
        '''
            Current instruction pointed by self.pc
        '''
        # FIXME check if pc points to invalid instruction
        # if self.pc >= len(self.bytecode):
        #    return InvalidOpcode('Code out of range')
        # if self.pc in self.invalid:
        #    raise InvalidOpcode('Opcode inside a PUSH immediate')

        def getcode():
            for byte in self.bytecode[self.pc:]:
                yield byte
            while True:
                yield '\x00'

        return EVMAsm.disassemble_one(getcode())

    # auxiliar funcs
    # Stack related
    def _push(self, value):
        '''
                   ITEM0
                   ITEM1
                   ITEM2
             sp->  {empty}
        '''
        assert isinstance(value, (int, long)) or isinstance(value, BitVec) and value.size == 256
        if len(self.stack) >= 1024:
            raise StackOverflow()
        self.stack.append(value & TT256M1)

    def _pop(self):
        if len(self.stack) == 0:
            raise StackUnderflow()
        return self.stack.pop()

    def _consume(self, fee):
        assert fee >= 0
        if self._gas < fee:
            logger.debug("Not enough gas for instruction")
            raise NotEnoughGas()
        self._gas -= fee

    # Execute an instruction from current pc
    def execute(self):
        if issymbolic(self.pc):
            expression = self.pc

            def setstate(state, value):
                state.platform.current.pc = value

            raise Concretize("Concretice PC",
                             expression=expression,
                             setstate=setstate,
                             policy='ALL')

        self._publish('will_decode_instruction', self.pc)
        last_pc = self.pc
        current = self.instruction

        # Consume some gas
        self._consume(current.fee)

        implementation = getattr(self, current.semantics, None)
        if implementation is None:
            raise TerminateState("Instruction not implemented %s" % current.semantics, testcase=True)

        # Get arguments (imm, pop)
        arguments = []
        if self.instruction.has_operand:
            arguments.append(current.operand)

        for _ in range(current.pops):
            arguments.append(self._pop())

        # simplify stack arguments
        for i in range(len(arguments)):
            if isinstance(arguments[i], Expression):
                arguments[i] = arithmetic_simplifier(arguments[i])
            if isinstance(arguments[i], Constant):
                arguments[i] = arguments[i].value

        self._publish('will_execute_instruction', self.pc, current)
        self._publish('will_evm_execute_instruction', current, arguments)

        last_pc = self.pc
        result = None

        try:
            result = implementation(*arguments)
            self._emit_did_execute_signals(current, arguments, result, last_pc)
        except ConcretizeStack as ex:
            for arg in reversed(arguments):
                self._push(arg)

            def setstate(state, value):
                self.stack[-ex.pos] = value
            raise Concretize("Concretice Stack Variable",
                             expression=self.stack[-ex.pos],
                             setstate=setstate,
                             policy=ex.policy)
        except EVMException as e:
            self.last_exception = e

            # Technically, this is not the right place to emit these events because the
            # instruction hasn't executed yet; it executes in the EVM platform class (EVMWorld).
            # However, when I tried that, in the event handlers, `state.platform.current`
            # ends up being None, which caused issues. So, as a pragmatic solution, we emit
            # the event before technically executing the instruction.
            if isinstance(e, EVMInstructionException):
                self._emit_did_execute_signals(current, arguments, result, last_pc)

            raise

        # Check result (push)
        if current.pushes > 1:
            assert len(result) == current.pushes
            for value in reversed(result):
                self._push(value)
        elif current.pushes == 1:
            self._push(result)
        else:
            assert current.pushes == 0
            assert result is None
        if current.semantics not in ('JUMP', 'JUMPI'):
            # advance pc pointer
            self.pc += self.instruction.size

    def _emit_did_execute_signals(self, current, arguments, result, last_pc):
        self._publish('did_evm_execute_instruction', current, arguments, result)
        self._publish('did_execute_instruction', last_pc, self.pc, current)

    # INSTRUCTIONS
    def INVALID(self):
        '''Halts execution'''
        raise InvalidOpcode()

    ##########################################################################
    # Stop and Arithmetic Operations
    # All arithmetic is modulo 256 unless otherwise noted.

    def STOP(self):
        ''' Halts execution '''
        raise Stop()

    def ADD(self, a, b):
        ''' Addition operation '''
        return a + b

    def MUL(self, a, b):
        ''' Multiplication operation '''
        return a * b

    def SUB(self, a, b):
        ''' Subtraction operation '''
        return a - b

    def DIV(self, a, b):
        '''Integer division operation'''
        try:
            result = Operators.UDIV(a, b)
        except ZeroDivisionError:
            result = 0
        return Operators.ITEBV(256, b == 0, 0, result)

    def SDIV(self, a, b):
        '''Signed integer division operation (truncated)'''
        s0, s1 = to_signed(a), to_signed(b)
        try:
            result = (abs(s0) // abs(s1) * (-1 if s0 * s1 < 0 else 1))
        except ZeroDivisionError:
            result = 0
        return Operators.ITEBV(256, b == 0, 0, result)

    def MOD(self, a, b):
        '''Modulo remainder operation'''
        try:
            result = Operators.ITEBV(256, b == 0, 0, a % b)
        except ZeroDivisionError:
            result = 0
        return result

    def SMOD(self, a, b):
        '''Signed modulo remainder operation'''
        s0, s1 = to_signed(a), to_signed(b)
        sign = Operators.ITEBV(256, s0 < 0, -1, 1)
        try:
            result = abs(s0) % abs(s1) * sign
        except ZeroDivisionError:
            result = 0

        return Operators.ITEBV(256, s1 == 0, 0, result)

    def ADDMOD(self, a, b, c):
        '''Modulo addition operation'''
        try:
            result = Operators.ITEBV(256, c == 0, 0, (a + b) % c)
        except ZeroDivisionError:
            result = 0
        return result

    def MULMOD(self, a, b, c):
        '''Modulo addition operation'''
        try:
            result = Operators.ITEBV(256, c == 0, 0, (a * b) % c)
        except ZeroDivisionError:
            result = 0
        return result

    def EXP(self, base, exponent):
        '''
            Exponential operation
            The zero-th power of zero 0^0 is defined to be one
        '''
        # fixme integer bitvec
        EXP_SUPPLEMENTAL_GAS = 50   # cost of EXP exponent per byte

        def nbytes(e):
            for i in range(32):
                if e >> (i * 8) == 0:
                    return i
            return 32
        self._consume(EXP_SUPPLEMENTAL_GAS * nbytes(exponent))
        return pow(base, exponent, TT256)

    def SIGNEXTEND(self, size, value):
        '''Extend length of two's complement signed integer'''
        # FIXME maybe use Operators.SEXTEND
        testbit = Operators.ITEBV(256, size <= 31, size * 8 + 7, 257)
        result1 = (value | (TT256 - (1 << testbit)))
        result2 = (value & ((1 << testbit) - 1))
        result = Operators.ITEBV(256, (value & (1 << testbit)) != 0, result1, result2)
        return Operators.ITEBV(256, size <= 31, result, value)

    ##########################################################################
    # Comparison & Bitwise Logic Operations
    def LT(self, a, b):
        '''Less-than comparision'''
        return Operators.ITEBV(256, Operators.ULT(a, b), 1, 0)

    def GT(self, a, b):
        '''Greater-than comparision'''
        return Operators.ITEBV(256, Operators.UGT(a, b), 1, 0)

    def SLT(self, a, b):
        '''Signed less-than comparision'''
        # http://gavwood.com/paper.pdf
        s0, s1 = to_signed(a), to_signed(b)
        return Operators.ITEBV(256, s0 < s1, 1, 0)

    def SGT(self, a, b):
        '''Signed greater-than comparision'''
        # http://gavwood.com/paper.pdf
        s0, s1 = to_signed(a), to_signed(b)
        return Operators.ITEBV(256, s0 > s1, 1, 0)

    def EQ(self, a, b):
        '''Equality comparision'''
        return Operators.ITEBV(256, a == b, 1, 0)

    def ISZERO(self, a):
        '''Simple not operator'''
        return Operators.ITEBV(256, a == 0, 1, 0)

    def AND(self, a, b):
        '''Bitwise AND operation'''
        return a & b

    def OR(self, a, b):
        '''Bitwise OR operation'''
        return a | b

    def XOR(self, a, b):
        '''Bitwise XOR operation'''
        return a ^ b

    def NOT(self, a):
        '''Bitwise NOT operation'''
        return ~a

    def BYTE(self, offset, value):
        '''Retrieve single byte from word'''
        offset = Operators.ITEBV(256, offset < 32, (31 - offset) * 8, 256)
        return Operators.ZEXTEND(Operators.EXTRACT(value, offset, 8), 256)

    def SHA3(self, start, size):
        '''Compute Keccak-256 hash'''
        GSHA3WORD = 6         # Cost of SHA3 per word
        # read memory from start to end
        # calculate hash on it/ maybe remember in some structure where that hash came from
        # http://gavwood.com/paper.pdf
        if size:
            self._consume(GSHA3WORD * (ceil32(size) // 32))
        data = self.read_buffer(start, size)
        if any(map(issymbolic, data)):
            raise Sha3(data)

        buf = ''.join(data)
        value = sha3.keccak_256(buf).hexdigest()
        value = int('0x' + value, 0)
        self._publish('on_concrete_sha3', buf, value)
        logger.info("Found a concrete SHA3 example %r -> %x", buf, value)
        return value

    ##########################################################################
    # Environmental Information
    def ADDRESS(self):
        '''Get address of currently executing account     '''
        return self.address

    def BALANCE(self, account):
        '''Get balance of the given account'''
        BALANCE_SUPPLEMENTAL_GAS = 380
        self._consume(BALANCE_SUPPLEMENTAL_GAS)
        if account & TT256M1 not in self.global_storage:
            return 0
        value = self.global_storage[account & TT256M1]['balance']
        if value is None:
            return 0
        return value

    def ORIGIN(self):
        '''Get execution origination address'''
        return self.origin

    def CALLER(self):
        '''Get caller address'''
        return Operators.ZEXTEND(self.caller, 256)

    def CALLVALUE(self):
        '''Get deposited value by the instruction/transaction responsible for this execution'''
        return self.value

    def CALLDATALOAD(self, offset):
        '''Get input data of current environment'''
        # FIXME concretize offset?
        # if issymbolic(offset):
        #    self._constraints.add(Operators.ULE(offset, len(self.data)+32))
        #self._constraints.add(0 == offset%32)
        #    raise ConcretizeStack(3, expression=offset, policy='ALL')

        bytes = list(self.data[offset:offset + 32])
        bytes += list('\x00' * (32 - len(bytes)))
        bytes = map(Operators.ORD, bytes)
        value = Operators.CONCAT(256, *bytes)
        return value

    def CALLDATASIZE(self):
        '''Get size of input data in current environment'''
        return len(self.data)

    def CALLDATACOPY(self, mem_offset, data_offset, size):
        '''Copy input data in current environment to memory'''
        GCOPY = 3             # cost to copy one 32 byte word
        self._consume(GCOPY * ceil32(size) // 32)

        # FIXME put zero if not enough data
        if issymbolic(size) or issymbolic(data_offset):
            #self._constraints.add(Operators.ULE(data_offset, len(self.data)))
            self._constraints.add(Operators.ULE(size + data_offset, len(self.data) + (32 - len(self.data) % 32)))

        if issymbolic(size):
            raise ConcretizeStack(3, policy='ALL')

        for i in range(size):
            c = Operators.ITEBV(8, data_offset + i < len(self.data), Operators.ORD(self.data[data_offset + i]), 0)
            self._store(mem_offset + i, c)

    def CODESIZE(self):
        '''Get size of code running in current environment'''
        return len(self.bytecode)

    def CODECOPY(self, mem_offset, code_offset, size):
        '''Copy code running in current environment to memory'''
        if issymbolic(size):
            raise ConcretizeStack(3)
        GCOPY = 3             # cost to copy one 32 byte word
        self._consume(GCOPY * ceil32(size) // 32)

        for i in range(size):
            if (code_offset + i > len(self.bytecode)):
                self._store(mem_offset + i, 0)
            else:
                self._store(mem_offset + i, Operators.ORD(self.bytecode[code_offset + i]))
        self._publish('did_evm_read_code', code_offset, size)

    def GASPRICE(self):
        '''Get price of gas in current environment'''
        return self.price

    def EXTCODESIZE(self, account):
        '''Get size of an account's code'''
        # FIXME
        if not account & TT256M1 in self.global_storage:
            return 0
        return len(self.global_storage[account & TT256M1]['code'])

    def EXTCODECOPY(self, account, address, offset, size):
        '''Copy an account's code to memory'''
        # FIXME STOP! if not enough data
        if not account & TT256M1 in self.global_storage:
            return
        extbytecode = self.global_storage[account & TT256M1]['code']
        GCOPY = 3             # cost to copy one 32 byte word
        self._consume(GCOPY * ceil32(len(extbytecode)) // 32)

        for i in range(size):
            if offset + i < len(extbytecode):
                self._store(address + i, extbytecode[offset + i])
            else:
                self._store(address + i, 0)

    ##########################################################################
    # Block Information
    def BLOCKHASH(self, a):
        '''Get the hash of one of the 256 most recent complete blocks'''

        # We are not maintaining an actual -block-chain- so we just generate
        # some hashes for each virtual block
        value = sha3.keccak_256(repr(a) + 'NONCE').hexdigest()
        value = int('0x' + value, 0)

        # 0 is left on the stack if the looked for block number is greater than the current block number
        # or more than 256 blocks behind the current block.
        value = Operators.ITEBV(256, Operators.OR(a > self.header['number'], a < max(0, self.header['number'] - 256)), 0, value)
        return value

    def COINBASE(self):
        '''Get the block's beneficiary address'''
        return self.header['coinbase']

    def TIMESTAMP(self):
        '''Get the block's timestamp'''
        return self.header['timestamp']

    def NUMBER(self):
        '''Get the block's number'''
        return self.header['number']

    def DIFFICULTY(self):
        '''Get the block's difficulty'''
        return self.header['difficulty']

    def GASLIMIT(self):
        '''Get the block's gas limit'''
        return self.header['gaslimit']

    ##########################################################################
    # Stack, Memory, Storage and Flow Operations
    def POP(self, a):
        '''Remove item from stack'''
        # Items are automatically removed from stack
        # by the instruction distpatcher

    def MLOAD(self, address):
        '''Load word from memory'''
        bytes = []
        for offset in xrange(32):
            bytes.append(self._load(address + offset))
        return Operators.CONCAT(256, *bytes)

    def MSTORE(self, address, value):
        '''Save word to memory'''
        for offset in xrange(32):
            self._store(address + offset, Operators.EXTRACT(value, (31 - offset) * 8, 8))

    def MSTORE8(self, address, value):
        '''Save byte to memory'''
        self._store(address, Operators.EXTRACT(value, 0, 8))

    def SLOAD(self, offset):
        '''Load word from storage'''
        self._publish('will_evm_read_storage', offset)
        value = self.global_storage[self.address]['storage'].get(offset, 0)
        self._publish('did_evm_read_storage', offset, value)
        return value

    def SSTORE(self, offset, value):
        '''Save word to storage'''
        self._publish('will_evm_write_storage', offset, value)
        self.global_storage[self.address]['storage'][offset] = value
        if value is 0:
            del self.global_storage[self.address]['storage'][offset]
        self._publish('did_evm_write_storage', offset, value)

    def JUMP(self, dest):
        '''Alter the program counter'''
        self.pc = dest
        # TODO check for JUMPDEST on next iter?

    def JUMPI(self, dest, cond):
        '''Conditionally alter the program counter'''
        self.pc = Operators.ITEBV(256, cond != 0, dest, self.pc + self.instruction.size)
        assert self.bytecode[dest] == '\x5b', "Must be jmpdest instruction"  # fixme what if dest == self.pc + self.instruction.size?

    def GETPC(self):
        '''Get the value of the program counter prior to the increment'''
        return self.pc

    def MSIZE(self):
        '''Get the size of active memory in bytes'''
        return self.memory._allocated * 32

    def GAS(self):
        '''Get the amount of available gas, including the corresponding reduction the amount of available gas'''
        #fixme calculate gas consumption
        return self._gas

    def JUMPDEST(self):
        '''Mark a valid destination for jumps'''

    ##########################################################################
    # Push Operations
    def PUSH(self, value):
        '''Place 1 to 32 bytes item on stack'''
        return value

    ##########################################################################
    # Duplication Operations
    def DUP(self, *operands):
        '''Duplicate stack item'''
        return (operands[-1],) + operands

    ##########################################################################
    # Exchange Operations
    def SWAP(self, *operands):
        '''Exchange 1st and 2nd stack items'''
        a = operands[0]
        b = operands[-1]
        return (b,) + operands[1:-1] + (a,)

    ##########################################################################
    # Logging Operations
    def LOG(self, address, size, *topics):

        if issymbolic(size):
            raise ConcretizeStack(2, policy='ONE')

        memlog = self.read_buffer(address, size)

        self.logs.append(EVMLog(self.address, memlog, topics))
        logger.info('LOG %r %r', memlog, topics)

    ##########################################################################
    # System operations
    def read_buffer(self, offset, size):
        if size:
            self._allocate(offset + size)
        data = []
        for i in xrange(size):
            data.append(self._load(offset+i))
        data = map(Operators.CHR, data)
        if any(map(issymbolic, data)):
            data_symb = self._constraints.new_array(index_bits=256, index_max=len(data))
            for i in range(len(data)):
                data_symb[i] = Operators.ORD(data[i])
            data = data_symb
        else:
            data = ''.join(data)

        return data

    def write_buffer(self, offset, buf):
        count = 0
        for c in buf:
            self._store(offset + count, c)
            count += 1

    def CREATE(self, value, offset, size):
        '''Create a new account with associated code'''
        code = self.read_buffer(offset, size)
        raise Create(value, code)

    def CALL(self, gas, to, value, in_offset, in_size, out_offset, out_size):
        '''Message-call into an account'''
        if issymbolic(in_offset):
            raise ConcretizeStack(4, policy='SAMPLED')
        if issymbolic(in_size):
            raise ConcretizeStack(5, policy='SAMPLED')

        data = self.read_buffer(in_offset, in_size)
        raise Call(gas, to, value, data, out_offset, out_size)

    def CALLCODE(self, gas, to, value, in_offset, in_size, out_offset, out_size):
        '''Message-call into this account with alternative account's code'''
        data = self.read_buffer(in_offset, in_size)
        raise Call(gas, self.address, value, data, out_offset, out_size)

    def RETURN(self, offset, size):
        '''Halt execution returning output data'''
        data = self.read_buffer(offset, size)
        raise Return(data)

    def DELEGATECALL(self, gas, to, in_offset, in_size, out_offset, out_size):
        '''Message-call into this account with an alternative account's code, but persisting into this account with an alternative account's code'''
        value = 0
        data = self.read_buffer(in_offset, in_size)
        raise Call(gas, self.address, value, data, out_offset, out_size)

    def REVERT(self, offset, size):
        data = self.read_buffer(offset, size)
        raise Revert(data)

    def SELFDESTRUCT(self, to):
        '''Halt execution and register account for later deletion'''
        raise SelfDestruct(to)

    def __str__(self):
        def hexdump(src, length=16):
            FILTER = ''.join([(len(repr(chr(x))) == 3) and chr(x) or '.' for x in range(256)])
            lines = []
            for c in xrange(0, len(src), length):
                chars = src[c:c + length]

                def p(x):
                    if issymbolic(x):
                        return '??'
                    else:
                        return "%02x" % x
                hex = ' '.join([p(x) for x in chars])

                def p1(x):
                    if issymbolic(x):
                        return '.'
                    else:
                        return "%s" % ((x <= 127 and FILTER[x]) or '.')

                printable = ''.join([p1(x) for x in chars])
                lines.append("%04x  %-*s  %s" % (c, length * 3, hex, printable))
            return lines

        m = []
        if len(self.memory._memory.keys()):
            for i in range(max([0] + self.memory._memory.keys()) + 1):
                c = self.memory.read(i, 1)[0]
                m.append(c)

        hd = hexdump(m)
        result = ['-' * 147]
        if issymbolic(self.pc):
            result.append('<Symbolic PC>')

        else:
            result.append('0x%04x: %s %s %s\n' % (self.pc, self.instruction.name, self.instruction.has_operand and '0x%x' %
                                                  self.instruction.operand or '', self.instruction.description))

        result.append('Stack                                                                      Memory')
        sp = 0
        for i in list(reversed(self.stack))[:10]:
            r = ''
            if issymbolic(i):
                r = '%s %r' % (sp == 0 and 'top> ' or '     ', i)
            else:
                r = '%s 0x%064x' % (sp == 0 and 'top> ' or '     ', i)
            sp += 1

            h = ''
            try:
                h = hd[sp - 1]
            except BaseException:
                pass
            r += ' ' * (75 - len(r)) + h
            result.append(r)

        for i in range(sp, len(hd)):
            r = ' ' * 75 + hd[i]
            result.append(r)

        result = [hex(self.address) + ": " + x for x in result]
        return '\n'.join(result)

################################################################################
################################################################################
################################################################################
################################################################################


class EVMWorld(Platform):
    _published_events = {'evm_read_storage', 'evm_write_storage', 'evm_read_code',
                         'decode_instruction', 'execute_instruction', 'concrete_sha3', 'symbolic_sha3'}

    def __init__(self, constraints, storage=None, **kwargs):
        super(EVMWorld, self).__init__(path="NOPATH", **kwargs)
        self._global_storage = {} if storage is None else storage
        self._constraints = constraints
        self._callstack = []
        self._deleted_address = set()
        self._logs = list()
        self._sha3 = {}
        self._pending_transaction = None
        self._transactions = list()
        self._internal_transactions = list()

    def __getstate__(self):
        state = super(EVMWorld, self).__getstate__()
        state['sha3'] = self._sha3
        state['pending_transaction'] = self._pending_transaction
        state['logs'] = self._logs
        state['storage'] = self._global_storage
        state['constraints'] = self._constraints
        state['callstack'] = self._callstack
        state['deleted_address'] = self._deleted_address
        state['transactions'] = self._transactions
        state['internal_transactions'] = self._internal_transactions
        return state

    def __setstate__(self, state):
        super(EVMWorld, self).__setstate__(state)
        self._sha3 = state['sha3']
        self._pending_transaction = state['pending_transaction']
        self._logs = state['logs']
        self._global_storage = state['storage']
        self._constraints = state['constraints']
        self._callstack = state['callstack']
        self._deleted_address = state['deleted_address']
        self._transactions = state['transactions']
        self._internal_transactions = state['internal_transactions']
        self._do_events()

    def _do_events(self):
        if self.current is not None:
            self.forward_events_from(self.current)
            self.subscribe('on_concrete_sha3', self._concrete_sha3_callback)

    def _concrete_sha3_callback(self, buf, value):
        if buf in self._sha3:
            assert self._sha3[buf] == value
        self._sha3[buf] = value

    def __getitem__(self, index):
        assert isinstance(index, (int, long))
        return self.storage[index]

    def __str__(self):
        return "WORLD:" + str(self._global_storage)

    @property
    def logs(self):
        return self._logs

    @property
    def constraints(self):
        return self._constraints

    @property
    def transactions(self):
        return self._transactions

    @property
    def internal_transactions(self):
        number_of_transactions = len(self._transactions)
        for _ in range(len(self._internal_transactions), number_of_transactions):
            self._internal_transactions.append([])
        return self._internal_transactions

    @property
    def all_transactions(self):
        txs = []
        for tx in self._transactions:
            txs.append(tx)
            for txi in self.internal_transactions[self._transactions.index(tx)]:
                txs.append(txi)
        return txs

    @property
    def last_return_data(self):
        return self.transactions[-1].return_data

    @constraints.setter
    def constraints(self, constraints):
        self._constraints = constraints
        for addr in self.storage:
            if isinstance(self.storage[addr]['storage'], EVMMemory):
                self.storage[addr]['storage'].constraints = constraints
        if self.current:
            self.current.constraints = constraints

    @property
    def current(self):
        try:
            return self._callstack[-1]
        except IndexError:
            return None

    @property
    def accounts(self):
        return self.storage.keys()

    @property
    def normal_accounts(self):
        accs = []
        for address in self.accounts:
            if len(self.get_code(address)) == 0:
                accs.append(address)
        return accs

    @property
    def contract_accounts(self):
        accs = []
        for address in self.accounts:
            if len(self.get_code(address)) > 0:
                accs.append(address)
        return accs

    @property
    def deleted_addresses(self):
        return self._deleted_address

    @property
    def storage(self):
        if self.depth:
            return self.current.global_storage
        else:
            return self._global_storage

    def set_storage_data(self, address, offset, value):
        self.storage[address]['storage'][offset] = value

    def get_storage_data(self, address, offset):
        return self.storage[address]['storage'].get(offset)

    def get_storage_items(self, address):
        return self.storage[address]['storage'].items()

    def has_storage(self, address):
        return len(self.storage[address]['storage'].items()) != 0

    def set_balance(self, address, value):
        self.storage[int(address)]['balance'] = value

    def get_balance(self, address):
        return self.storage[address]['balance']

    def add_to_balance(self, address, value):
        self.storage[address]['balance'] += value

    def get_code(self, address):
        return self.storage[address]['code']

    def set_code(self, address, data):
        self.storage[address]['code'] = data

    def has_code(self, address):
        return len(self.storage[address]['code']) > 0

    def log(self, address, topic, data):
        self.logs.append((address, data, topics))
        logger.info('LOG %r %r', memlog, topics)

    def log_storage(self, addr):
        pass

    def add_refund(self, value):
        pass

    def block_prevhash(self):
        return 0

    def block_coinbase(self):
        return 0

    def block_timestamp(self):
        return 0

    def block_number(self):
        return 0

    def block_difficulty(self):
        return 0

    def block_gas_limit(self):
        return 0

    def tx_origin(self):
        return self.current_vm.origin

    def tx_gasprice(self):
        return 0

    # CALLSTACK
    def _push_vm(self, vm):
        # Storage address ->  account(value, local_storage)
        vm.global_storage = self.storage
        vm.global_storage[vm.address]['storage'] = copy.copy(self.storage[vm.address]['storage'])
        if self.depth:
            self.current.constraints = None
        # MAKE A DEEP COPY OF THE SPECIFIC ACCOUNT
        self._callstack.append(vm)
        self.current.depth = self.depth
        self.current.constraints = self.constraints
        # self.forward_events_from(self.current)
        self._do_events()
        if self.depth > 1024:
            while self.depth > 0:
                self._pop_vm(rollback=True)
            raise TerminateState("Maximum call depth limit is reached", testcase=True)

    def _pop_vm(self, rollback=False):
        vm = self._callstack.pop()
        assert self.constraints == vm.constraints
        if self.current:
            self.current.constraints = vm.constraints

        if not rollback:
            if self.depth:
                self.current.global_storage = vm.global_storage
                self.current.logs += vm.logs
                self.current.suicides = self.current.suicides.union(vm.suicides)
            else:
                self._global_storage = vm.global_storage
                self._deleted_address = self._deleted_address.union(vm.suicides)
                self._logs += vm.logs
                for address in self._deleted_address:
                    del self.storage[address]
        return vm

    @property
    def depth(self):
        return len(self._callstack)

    def new_address(self):
        ''' create a fresh 160bit address '''
        new_address = random.randint(100, pow(2, 160))
        if new_address in self._global_storage.keys():
            return self.new_address()
        return new_address

    def execute(self):
        self._process_pending_transaction()
        try:
            if self.current is None:
                raise TerminateState("Trying to execute an empty transaction", testcase=False)
            self.current.execute()
        except Create as ex:
            self.CREATE(ex.value, ex.data)
        except Call as ex:
            self.CALL(ex.gas, ex.to, ex.value, ex.data)
        except Stop as ex:
            self.STOP()
        except Return as ex:
            self.RETURN(ex.data)
        except Revert as ex:
            self.REVERT(ex.data)
        except SelfDestruct as ex:
            self.SELFDESTRUCT(ex.to)
        except Sha3 as ex:
            self.HASH(ex.data)
        except EVMException as e:
            self.THROW()
        except Exception:
            raise

    def run(self):
        try:
            while True:
                self.execute()
        except TerminateState as e:
            if self.depth == 0 and e.message == 'RETURN':
                return self.last_return
            raise e

    def create_account(self, address=None, balance=0, code='', storage=None):
        ''' code is the runtime code '''
        storage = {} if storage is None else storage

        if address is None:
            address = self.new_address()
        assert address not in self.storage.keys(), 'The account already exists'
        self.storage[address] = {}
        self.storage[address]['nonce'] = 0
        self.storage[address]['balance'] = balance
        self.storage[address]['storage'] = storage
        self.storage[address]['code'] = code

        return address

    def create_contract(self, origin=None, price=0, address=None, caller=None, balance=0, init='', run=False, header=None):
        assert len(init) > 0
        '''
        The way that the Solidity compiler expects the constructor arguments to
        be passed is by appending the arguments to the byte code produced by the
        Solidity compiler. The arguments are formatted as defined in the Ethereum
        ABI2. The arguments are then copied from the init byte array to the EVM
        memory through the CODECOPY opcode with appropriate values on the stack.
        This is done when the byte code in the init byte array is actually run
        on the network.
        '''
        assert self._pending_transaction is None
        if caller is None and origin is not None:
            caller = origin
        if origin is None and caller is not None:
            origin = caller
        assert caller == origin
        if header is None:
            header = {'timestamp': 0,
                      'number': 0,
                      'coinbase': 0,
                      'gaslimit': 0,
                      'difficulty': 0
                      }

        assert not issymbolic(address)
        assert not issymbolic(origin)
        address = self.create_account(address, 0)

        self.storage[address]['storage'] = EVMMemory(self.constraints, 256, 256)

        self._pending_transaction = PendingTransaction('Create', address, origin, price, '', origin, balance, ''.join(init), header)

        if run:
            assert False
            # run initialization code
            # Assert everything is concrete?
            assert not issymbolic(origin)
            assert not issymbolic(address)
            assert self.storage[origin]['balance'] >= balance
            runtime = self.run()
            self.storage[address]['code'] = ''.join(runtime)

        return address

    def CREATE(self, value, bytecode):
        origin = self.current.origin
        caller = self.current.address
        price = self.current.price
        self.create_contract(origin, price, address=None, balance=value, init=bytecode, run=False)
        self._process_pending_transaction()

    def transaction(self, address, origin=None, price=0, data='', caller=None, value=0, header=None, run=False):
        assert self._pending_transaction is None
        if caller is None and origin is not None:
            caller = origin
        if origin is None and caller is not None:
            origin = caller

        if address not in self.accounts or\
           caller not in self.accounts or \
           origin != caller and origin not in self.accounts:
            raise TerminateState('Account does not exist %x' % address, testcase=True)

        if header is None:
            header = {'timestamp': 0,
                      'number': 0,
                      'coinbase': 0,
                      'gaslimit': 0,
                      'difficulty': 0
                      }
        if any([isinstance(data[i], Expression) for i in range(len(data))]):
            data_symb = self._constraints.new_array(index_bits=256, index_max=len(data))
            for i in range(len(data)):
                data_symb[i] = Operators.ORD(data[i])
            data = data_symb
        else:
            data = ''.join(data)
        bytecode = self.get_code(address)
        self._pending_transaction = PendingTransaction('Call', address, origin, price, data, caller, value, bytecode, header)

        if run:
            assert self.depth == 0
            assert not issymbolic(caller)
            assert not issymbolic(address)
            assert self.get_balance(caller) >= value
            # run contract
            # Assert everything is concrete?
            try:
                return self.run()
            except TerminateState:
                # FIXME better use of exceptions!
                pass

    def _process_pending_transaction(self):
        if self._pending_transaction is None:
            return
        assert self.current is None or self.current.last_exception is not None

        ty, address, origin, price, data, caller, value, bytecode, header = self._pending_transaction

        src_balance = self.get_balance(caller)  # from
        dst_balance = self.get_balance(address)  # to

        # discarding absurd amount of ether (no ether overflow)
        self.constraints.add(src_balance + value >= src_balance)

        failed = False

        if self.depth > 1024:
            failed = True

        if not failed:
            enough_balance = src_balance >= value
            if issymbolic(enough_balance):
                enough_balance_solutions = solver.get_all_values(self._constraints, enough_balance)

                if set(enough_balance_solutions) == set([True, False]):
                    raise Concretize('Forking on available funds',
                                     expression=src_balance < value,
                                     setstate=lambda a, b: None,
                                     policy='ALL')

                if set(enough_balance_solutions) == set([False]):
                    failed = True
            else:
                if not enough_balance:
                    failed = True

        self._pending_transaction = None

        if ty == 'Create':
            data = bytecode

        is_human_tx = (self.depth == 0)

        if failed:
            if is_human_tx:  # human transaction
                tx = Transaction(ty, address, origin, price, data, caller, value, 'TXERROR', None)
                self._transactions.append(tx)
                raise TerminateState('TXERROR')
            else:
                self.current._push(0)
                return

        # Here we have enoug funds and room in the callstack

        self.storage[address]['balance'] += value
        self.storage[caller]['balance'] -= value

        new_vm = EVM(self._constraints, address, origin, price, data, caller, value, bytecode, header, global_storage=self.storage)
        self._push_vm(new_vm)

        tx = Transaction(ty, address, origin, price, data, caller, value, None, None)
        if is_human_tx:
            # handle human transactions
            if ty == 'Create':
                self.current.last_exception = Create(None, None, None)
            elif ty == 'Call':
                self.current.last_exception = Call(None, None, None, None)

            self._transactions.append(tx)
        else:
            n = len(self._transactions)
<<<<<<< HEAD
            if len(self._internal_transactions) < n:
                self._internal_transactions.append([])
=======
            if len(self._internal_transactions) <= n:
                for _ in xrange(n-len(self._internal_transactions)+1):
                    self._internal_transactions.append([])
>>>>>>> fe2538f6
            self._internal_transactions[n].append(tx)

    def CALL(self, gas, to, value, data):
        address = to
        origin = self.current.origin
        caller = self.current.address
        price = self.current.price
        depth = self.depth + 1
        bytecode = self.get_code(to)
        self.transaction(address, origin, price, data, caller, value)
        self._process_pending_transaction()

    def RETURN(self, data):
        prev_vm = self._pop_vm()  # current VM changed!
        if self.depth == 0:
            tx = self._transactions[-1]
            tx.return_data = data
            tx.result = 'RETURN'
            raise TerminateState("RETURN", testcase=True)

        last_ex = self.current.last_exception
        self.current.last_exception = None
        assert isinstance(last_ex, (Call, Create))

        if isinstance(last_ex, Create):
            self.current._push(prev_vm.address)
            self.set_code(prev_vm.address, data)
        else:
            size = min(last_ex.out_size, len(data))
            self.current.write_buffer(last_ex.out_offset, data[:size])
            self.current._push(1)
        # we are still on the CALL/CREATE
        self.current.pc += self.current.instruction.size

    def STOP(self):
        prev_vm = self._pop_vm(rollback=False)
        if self.depth == 0:
            tx = self._transactions[-1]
            tx.return_data = None
            tx.result = 'STOP'
            raise TerminateState("STOP", testcase=True)
        self.current.last_exception = None
        self.current._push(1)

        # we are still on the CALL/CREATE
        self.current.pc += self.current.instruction.size

    def THROW(self):
        prev_vm = self._pop_vm(rollback=True)
        # revert balance on CALL fail
        self.storage[prev_vm.caller]['balance'] += prev_vm.value
        self.storage[prev_vm.address]['balance'] -= prev_vm.value

        if self.depth == 0:
            tx = self._transactions[-1]
            tx.return_data = None
            tx.result = 'THROW'
            raise TerminateState("THROW", testcase=True)

        self.current.last_exception = None
        self.current._push(0)
        # we are still on the CALL/CREATE
        self.current.pc += self.current.instruction.size

    def REVERT(self, data):
        prev_vm = self._pop_vm(rollback=True)
        # revert balance on CALL fail
        self.storage[prev_vm.caller]['balance'] += prev_vm.value
        self.storage[prev_vm.address]['balance'] -= prev_vm.value

        if self.depth == 0:
            tx = self._transactions[-1]
            tx.return_data = data
            tx.result = 'REVERT'
            raise TerminateState("REVERT", testcase=True)

        self.current.last_exception = None
        # we are still on the CALL/CREATE
        self.current.pc += self.current.instruction.size

    def SELFDESTRUCT(self, recipient):
        # This may create a user account
        recipient = Operators.EXTRACT(recipient, 0, 160)
        address = self.current.address
        if recipient not in self.storage.keys():
            self.create_account(address=recipient, balance=0, code='', storage=None)
        self.storage[recipient]['balance'] += self.storage[address]['balance']
        self.storage[address]['balance'] = 0
        self.current.suicides.add(address)
        prev_vm = self._pop_vm(rollback=False)

        if self.depth == 0:
            tx = self._transactions[-1]
            tx.result = 'SELFDESTRUCT'
            raise TerminateState("SELFDESTRUCT", testcase=True)

    def HASH(self, data):

        def compare_buffers(a, b):
            if len(a) != len(b):
                return False
            cond = True
            for i in range(len(a)):
                cond = Operators.AND(a[i] == b[i], cond)
                if cond is False:
                    return False
            return cond

        assert any(map(issymbolic, data))
        logger.info("SHA3 Searching over %d known hashes", len(self._sha3))
        logger.info("SHA3 TODO save this state for future explorations with more known hashes")
        # Broadcast the signal
        self._publish('on_symbolic_sha3', data, self._sha3.items())

        results = []

        # If know_hashes is true then there is a _known_ solution for the hash
        known_hashes = False
        for key, value in self._sha3.items():
            assert not any(map(issymbolic, key))
            cond = compare_buffers(key, data)
            if solver.can_be_true(self._constraints, cond):
                results.append((cond, value))
                known_hashes = Operators.OR(cond, known_hashes)
        # results contains all the possible and known solutions

        # If known_hashes can be False then data can take at least one concrete
        # value of which we do not know a hash for.

        # Calculate the sha3 of one extra example solution and add this as a
        # potential result
        # This is an incomplete result:
        # Intead of choosing one single extra concrete solution we should save
        # the state and when a new sha3 example is found load it back and try
        # the new concretization for sha3.

        with self._constraints as temp_cs:
            if solver.can_be_true(temp_cs, Operators.NOT(known_hashes)):
                temp_cs.add(Operators.NOT(known_hashes))
                # a_buffer is different from all strings we know a hash for
                a_buffer = solver.get_value(temp_cs, data)
                cond = compare_buffers(a_buffer, data)
                # Get the sha3 for a_buffer
                a_value = int(sha3.keccak_256(a_buffer).hexdigest(), 16)
                # add the new sha3 pair to the known_hashes and result
                self._publish('on_concrete_sha3', a_buffer, a_value)
                results.append((cond, a_value))
                known_hashes = Operators.OR(cond, known_hashes)

        if solver.can_be_true(self._constraints, known_hashes):
            self._constraints.add(known_hashes)
            value = 0  # never used
            for cond, sha in results:
                value = Operators.ITEBV(256, cond, sha, value)
        else:
            raise TerminateState("Unknown hash")

        self.current._push(value)
        self.current.pc += self.current.instruction.size<|MERGE_RESOLUTION|>--- conflicted
+++ resolved
@@ -2382,14 +2382,9 @@
             self._transactions.append(tx)
         else:
             n = len(self._transactions)
-<<<<<<< HEAD
-            if len(self._internal_transactions) < n:
-                self._internal_transactions.append([])
-=======
             if len(self._internal_transactions) <= n:
                 for _ in xrange(n-len(self._internal_transactions)+1):
                     self._internal_transactions.append([])
->>>>>>> fe2538f6
             self._internal_transactions[n].append(tx)
 
     def CALL(self, gas, to, value, data):
