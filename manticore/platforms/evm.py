''' Symbolic EVM implementation based on the yellow paper: http://gavwood.com/paper.pdf '''
import binascii
import random
import io
import copy
import inspect
from functools import wraps
from ..exceptions import EthereumError
from ..utils.helpers import issymbolic, get_taints, taint_with, istainted
from ..platforms.platform import *
from ..core.smtlib import solver, BitVec, Array, Operators, Constant, ArrayVariable, ArrayStore, BitVecConstant, translate_to_smtlib, to_constant
from ..core.state import Concretize, TerminateState
from ..utils.event import Eventful
<<<<<<< HEAD
from ..core.smtlib.visitors import simplify, to_constant
from ..exceptions import EthereumError
=======
from ..utils.rlp import rlp_encode
from ..core.smtlib.visitors import simplify
>>>>>>> 3a7857fe
import pyevmasm as EVMAsm
import logging
from collections import namedtuple
import sha3

logger = logging.getLogger(__name__)

#fixme make it global using this https://docs.python.org/3/library/configparser.html
#and save it at the workspace so results are reproducible
config = namedtuple("config", "out_of_gas")
config.out_of_gas = None  # 0: default not enough gas, 1 default to always enough gas, 2: for on both

# Auxiliary constants and functions
TT256 = 2 ** 256
TT256M1 = 2 ** 256 - 1
MASK160 = 2 ** 160 - 1
TT255 = 2 ** 255
TOOHIGHMEM = 0x1000

#FIXME. We should just use a Transaction() for this
PendingTransaction = namedtuple("PendingTransaction", ['type', 'address', 'price', 'data', 'caller', 'value', 'gas'])
EVMLog = namedtuple("EVMLog", ['address', 'memlog', 'topics'])


def ceil32(x):
    size = 256
    if isinstance(x, BitVec):
        size = x.size
    return Operators.ITEBV(size, Operators.UREM(x, 32) == 0, x, x + 32 - Operators.UREM(x, 32))


def to_signed(i):
    return Operators.ITEBV(256, i < TT255, i, i - TT256)


class Transaction(object):
    __slots__ = '_sort', 'address', 'price', 'data', 'caller', 'value', 'depth', '_return_data', '_result', 'gas'

    def __init__(self, sort, address, price, data, caller, value, gas=0, depth=None, result=None, return_data=None):
        self.sort = sort
        self.address = address
        self.price = price
        self.data = data
        self.caller = caller
        self.value = value
        self.depth = depth
        self.gas = gas
        self.set_result(result, return_data)

    def concretize(self, state):
        conc_caller = state.solve_one(self.caller)
        conc_address = state.solve_one(self.address)
        conc_value = state.solve_one(self.value)
        conc_gas = state.solve_one(self.gas)
        conc_data = state.solve_one(self.data)
        conc_return_data = state.solve_one(self.return_data)

        return Transaction(self.sort, conc_address, self.price, conc_data, conc_caller, conc_value, conc_gas,
                           depth=self.depth, result=self.result, return_data=bytearray(conc_return_data))

    def to_dict(self, mevm):
        """
        Only meant to be used with concrete Transaction objects! (after calling .concretize())
        """
        return dict(type=self.sort,
                    from_address=self.caller,
                    from_name=mevm.account_name(self.caller),
                    to_address=self.address,
                    to_name=mevm.account_name(self.address),
                    value=self.value,
                    gas=self.gas,
                    data=binascii.hexlify(self.data).decode())

    def dump(self, stream, state, mevm, conc_tx=None):
        """
        Concretize and write a human readable version of the transaction into the stream. Used during testcase
        generation.

        :param stream: Output stream to write to. Typically a file.
        :param manticore.core.state.State state: state that the tx exists in
        :param manticore.ethereum.ManticoreEVM mevm: manticore instance
        :return:
        """
        from ..ethereum import ABI, flagged  # circular imports

        is_something_symbolic = False

        if conc_tx is None:
            conc_tx = self.concretize(state)

        # The result if any RETURN or REVERT
        stream.write("Type: %s (%d)\n" % (self.sort, self.depth))

        caller_solution = conc_tx.caller

        caller_name = mevm.account_name(caller_solution)
        stream.write("From: %s(0x%x) %s\n" % (caller_name, caller_solution, flagged(issymbolic(self.caller))))

        address_solution = conc_tx.address
        address_name = mevm.account_name(address_solution)

        stream.write("To: %s(0x%x) %s\n" % (address_name, address_solution, flagged(issymbolic(self.address))))
        stream.write("Value: %d %s\n" % (conc_tx.value, flagged(issymbolic(self.value))))
        stream.write("Gas used: %d %s\n" % (conc_tx.gas, flagged(issymbolic(self.gas))))

        tx_data = conc_tx.data

        stream.write("Data: 0x{} {}\n".format(binascii.hexlify(tx_data).decode(), flagged(issymbolic(self.data))))

        if self.return_data is not None:
            # return_data = state.solve_one(tx.return_data)
            return_data = conc_tx.return_data

            stream.write("Return_data: 0x{} {}\n".format(binascii.hexlify(return_data).decode(), flagged(issymbolic(self.return_data))))

        metadata = mevm.get_metadata(self.address)
        if self.sort == 'CREATE':
            if metadata is not None:

                conc_args_data = conc_tx.data[len(metadata._init_bytecode):]
                arguments = ABI.deserialize(metadata.get_constructor_arguments(), conc_args_data)

                # TODO confirm: arguments should all be concrete?

                is_argument_symbolic = any(map(issymbolic, arguments))  # is this redundant since arguments are all concrete?
                stream.write('Function call:\n')
                stream.write("Constructor(")
                stream.write(','.join(map(repr, map(state.solve_one, arguments))))  # is this redundant since arguments are all concrete?
                stream.write(') -> %s %s\n' % (self.result, flagged(is_argument_symbolic)))

        if self.sort == 'CALL':
            if metadata is not None:
                calldata = conc_tx.data
                is_calldata_symbolic = issymbolic(self.data)

                function_id = calldata[:4]  # hope there is enough data
                signature = metadata.get_func_signature(function_id)
                function_name = metadata.get_func_name(function_id)
                if signature:
                    _, arguments = ABI.deserialize(signature, calldata)
                else:
                    arguments = (calldata,)

                return_data = None
                if self.result == 'RETURN':
                    ret_types = metadata.get_func_return_types(function_id)
                    return_data = conc_tx.return_data
                    return_values = ABI.deserialize(ret_types, return_data)  # function return

                is_return_symbolic = issymbolic(self.return_data)

                stream.write('\n')
                stream.write("Function call:\n")
                stream.write("%s(" % function_name)
                stream.write(','.join(map(repr, arguments)))
                stream.write(') -> %s %s\n' % (self.result, flagged(is_calldata_symbolic)))

                if return_data is not None:
                    if len(return_values) == 1:
                        return_values = return_values[0]

                    stream.write('return: %r %s\n' % (return_values, flagged(is_return_symbolic)))
                is_something_symbolic = is_calldata_symbolic or is_return_symbolic

        stream.write('\n\n')
        return is_something_symbolic


    @property
    def sort(self):
        return self._sort

    @sort.setter
    def sort(self, sort):
        if sort not in {'CREATE', 'CALL', 'DELEGATECALL'}:
            raise EVMException('Invalid transaction type')
        self._sort = sort

    @property
    def result(self):
        return self._result

    def is_human(self):
        return self.depth == 0

    @property
    def return_data(self):
        return self._return_data

    @property
    def return_value(self):
        if self.result in {'RETURN', 'STOP', 'SELFDESTRUCT'}:
            return 1
        else:
            assert self.result in {'TXERROR', 'REVERT', 'THROW'}
            return 0

    def set_result(self, result, return_data=None):
        if getattr(self, 'result', None) is not None:
            raise EVMException('Transaction result already set')
        if result not in {None, 'TXERROR', 'REVERT', 'RETURN', 'THROW', 'STOP', 'SELFDESTRUCT'}:
            raise EVMException('Invalid transaction result')
        if result in {'RETURN', 'REVERT'}:
            if not isinstance(return_data, (bytes, bytearray, Array)):
                raise EVMException('Invalid transaction return_data type:', type(return_data).__name__)
        elif result in {'STOP', 'THROW', 'SELFDESTRUCT'}:
            if return_data is None:
                return_data = bytearray()
            if not isinstance(return_data, (bytes, bytearray, Array)) or len(return_data) != 0:
                raise EVMException('Invalid transaction return_data. To much data for STOP,THROW or SELFDESTRUCT')
        else:
            if return_data is not None:
                raise EVMException('Invalid transaction return_data')
        self._result = result
        self._return_data = return_data

    def __reduce__(self):
        ''' Implements serialization/pickle '''
        return (self.__class__, (self.sort, self.address, self.price, self.data, self.caller, self.value, self.gas, self.depth, self.result, self.return_data))

    def __str__(self):
        return 'Transaction({:s}, from=0x{:x}, to=0x{:x}, value={!r}, depth={:d}, data={!r}, result={!r}..)'.format(self.sort, self.caller, self.address, self.value, self.depth, self.data, self.result)


# Exceptions...
class EVMException(Exception):
    pass


class ConcretizeStack(EVMException):
    '''
    Raised when a symbolic memory cell needs to be concretized.
    '''

    def __init__(self, pos, expression=None, policy='MINMAX'):
        self.message = "Concretizing evm stack item {}".format(pos)
        self.pos = pos
        self.expression = expression
        self.policy = policy


class StartTx(EVMException):
    ''' A new transaction is started '''
    pass


class EndTx(EVMException):
    ''' The current transaction ends'''

    def __init__(self, result, data=None):
        if result not in {None, 'TXERROR', 'REVERT', 'RETURN', 'THROW', 'STOP', 'SELFDESTRUCT'}:
            raise EVMException('Invalid end transaction result')
        if result is None and data is not None:
            raise EVMException('Invalid end transaction result')
        if not isinstance(data, (type(None), Array, bytes)):
            raise EVMException('Invalid end transaction data type')
        self.result = result
        self.data = data

    def is_rollback(self):
        if self.result in {'STOP', 'RETURN', 'SELFDESTRUCT'}:
            return False
        else:
            assert self.result in {'THROW', 'TXERROR', 'REVERT'}
            return True

    def __str__(self):
        return f'EndTX<{self.result}>'
class InvalidOpcode(EndTx):
    ''' Trying to execute invalid opcode '''

    def __init__(self):
        super().__init__('THROW')


class StackOverflow(EndTx):
    ''' Attempted to push more than 1024 items '''

    def __init__(self):
        super().__init__('THROW')


class StackUnderflow(EndTx):
    ''' Attempted to pop from an empty stack '''

    def __init__(self):
        super().__init__('THROW')


class NotEnoughGas(EndTx):
    ''' Not enough gas for operation '''

    def __init__(self):
        super().__init__('THROW')


class Stop(EndTx):
    ''' Program reached a STOP instruction '''

    def __init__(self):
        super().__init__('STOP')


class Return(EndTx):
    ''' Program reached a RETURN instruction '''

    def __init__(self, data=bytearray()):
        super().__init__('RETURN', data)


class Revert(EndTx):
    ''' Program reached a REVERT instruction '''

    def __init__(self, data):
        super().__init__('REVERT', data)


class SelfDestruct(EndTx):
    ''' Program reached a SELFDESTRUCT instruction '''

    def __init__(self):
        super().__init__('SELFDESTRUCT')


class TXError(EndTx):
    ''' A failed Transaction '''

    def __init__(self):
        super().__init__('TXERROR')


def concretized_args(**policies):
    """
    Make sure an EVM instruction has all of its arguments concretized according to
    provided policies.

    Example decoration:

        @concretized_args(size='ONE', address='')
        def LOG(self, address, size, *topics):
            ...

    The above will make sure that the |size| parameter to LOG is Concretized when symbolic
    according to the 'ONE' policy and concretize |address| with the default policy.

    :param policies: A kwargs list of argument names and their respective policies.
                         Provide None or '' as policy to use default.
    :return: A function decorator
    """
    def concretizer(func):
        @wraps(func)
        def wrapper(*args, **kwargs):
            spec = inspect.getfullargspec(func)
            for arg, policy in policies.items():
                assert arg in spec.args, "Concretizer argument not found in wrapped function."
                # index is 0-indexed, but ConcretizeStack is 1-indexed. However, this is correct
                # since implementation method is always a bound method (self is param 0)
                index = spec.args.index(arg)
                if not issymbolic(args[index]):
                    continue
                if not policy:
                    policy = 'MINMAX'

                if policy == "ACCOUNTS":
                    value = args[index]
                    world = args[0].world
                    #special handler for EVM only policy
                    cond = world._constraint_to_accounts(value, ty='both', include_zero=True)
                    world.constraints.add(cond)
                    policy = 'ALL'

                raise ConcretizeStack(index, policy=policy)
            return func(*args, **kwargs)
        wrapper.__signature__ = inspect.signature(func)
        return wrapper
    return concretizer


class EVM(Eventful):
    '''Machine State. The machine state is defined as
        the tuple (g, pc, m, i, s) which are the gas available, the
        program counter pc , the memory contents, the active
        number of words in memory (counting continuously
        from position 0), and the stack contents. The memory
        contents are a series of zeroes of bitsize 256
    '''
    _published_events = {'evm_execute_instruction',
                         'evm_read_storage', 'evm_write_storage',
                         'evm_read_memory',
                         'evm_write_memory',
                         'evm_read_code',
                         'decode_instruction', 'execute_instruction', 'concrete_sha3', 'symbolic_sha3'}

    class transact(object):
        "Emulate PyProperty_Type() in Objects/descrobject.c"

        def __init__(self, pre=None, pos=None, doc=None):
            self._pre = pre
            self._pos = pos
            if doc is None and pre is not None:
                doc = pre.__doc__
            self.__doc__ = doc
            self.__name__ = pre.__name__

        def __get__(self, obj, objtype=None):
            if obj is None:
                return self
            if self._pre is None:
                raise AttributeError("unreadable attribute")
            from types import MethodType

            #return different version depending on obj._pending_transaction
            def _pre_func(my_obj, *args, **kwargs):
                if my_obj._on_transaction:
                    my_obj._on_transaction = False
                    return self._pos(my_obj, *args, **kwargs)
                else:
                    my_obj._on_transaction = True
                    return self._pre(my_obj, *args, **kwargs)

            return MethodType(_pre_func, obj)

        def __set__(self, obj, value):
            raise AttributeError("can't set attribute")

        def __delete__(self, obj):
            raise AttributeError("can't delete attribute")

        def pos(self, pos):
            return type(self)(self._pre, pos)

    def __init__(self, constraints, address, data, caller, value, bytecode, world=None, gas=210000, **kwargs):
        '''
        Builds a Ethereum Virtual Machine instance

        :param memory: the initial memory
        :param address: the address of the account which owns the code that is executing.
        :param data: the byte array that is the input data to this execution
        :param caller: the address of the account which caused the code to be executing. A 160-bit code used for identifying Accounts
        :param value: the value, in Wei, passed to this account as part of the same procedure as execution. One Ether is defined as being 10**18 Wei
        :param bytecode: the byte array that is the machine code to be executed
        :param world: the EVMWorld object where the transaction is being executed
        :param gas: gas budget for this transaction

        '''
        super().__init__(**kwargs)
        if data is not None and not issymbolic(data):
            data_size = len(data)
            data_symbolic = constraints.new_array(index_bits=256, value_bits=8, index_max=data_size, name='DATA_{:x}'.format(address), avoid_collisions=True, default=0)
            data_symbolic[0:data_size] = data
            data = data_symbolic

        if bytecode is not None and not issymbolic(bytecode):
            bytecode_size = len(bytecode)
            bytecode_symbolic = constraints.new_array(index_bits=256, value_bits=8, index_max=bytecode_size, name='BYTECODE_{:x}'.format(address), avoid_collisions=True, default=0)
            bytecode_symbolic[0:bytecode_size] = bytecode
            bytecode = bytecode_symbolic

        #TODO: Handle the case in which bytecode is symbolic (This happens at
        # CREATE instructions that has the arguments appended to the bytecode)
        # This is a very cornered corner case in which code is actually symbolic
        # We should simply not allow to jump to unconstrained(*) symbolic code.
        # (*) bytecode that could take more than a single value
        self._check_jumpdest = False
        self._valid_jumpdests = set()

        #Compile the list of valid jumpdests via linear dissassembly
        def extend_with_zeroes(b):
            try:
                for x in b:
                    x = to_constant(x)
                    if isinstance(x, int):
                        yield(x)
                    else:
                        yield(0)
                for _ in range(32):
                    yield(0)
            except Exception as e:
                return

        for i in EVMAsm.disassemble_all(extend_with_zeroes(bytecode)):
            if i.mnemonic == 'JUMPDEST':
                self._valid_jumpdests.add(i.pc)

        #A no code VM is used to execute transactions to normal accounts.
        #I'll execute a STOP and close the transaction
        #if len(bytecode) == 0:
        #    raise EVMException("Need code")
        self._constraints = constraints
        # Uninitialized values in memory are 0 by spec
        self.memory = constraints.new_array(index_bits=256, value_bits=8, name='EMPTY_MEMORY_{:x}'.format(address), avoid_collisions=True, default=0)
        self.address = address
        self.caller = caller  # address of the account that is directly responsible for this execution
        self.data = data
        self.value = value
        self._bytecode = bytecode
        self.suicides = set()
        self.logs = []
        #FIXME parse decode and mark invalid instructions
        #self.invalid = set()

        # Machine state
        self.pc = 0
        self.stack = []
        self._gas = gas
        self._world = world
        self._allocated = 0
        self._on_transaction = False  # for @transact
        self._checkpoint_data = None

        # Used calldata size
        min_size = 0
        max_size = len(self.data)
        self._used_calldata_size = 0
        self._calldata_size = len(self.data)
        self._valid_jmpdests = set()


    @property
    def bytecode(self):
        return self._bytecode

    @property
    def constraints(self):
        return self._constraints

    @constraints.setter
    def constraints(self, constraints):
        self._constraints = constraints
        self.memory.constraints = constraints

    @property
    def gas(self):
        return to_constant(self._gas)

    def __getstate__(self):
        state = super().__getstate__()
        state['memory'] = self.memory
        state['world'] = self._world
        state['constraints'] = self.constraints
        state['address'] = self.address
        state['caller'] = self.caller
        state['data'] = self.data
        state['value'] = self.value
        state['bytecode'] = self._bytecode
        state['pc'] = self.pc
        state['stack'] = self.stack
        state['gas'] = self._gas
        state['allocated'] = self._allocated
        state['suicides'] = self.suicides
        state['logs'] = self.logs
        state['_on_transaction'] = self._on_transaction
        state['_checkpoint_data'] = self._checkpoint_data
        state['_used_calldata_size'] = self._used_calldata_size
        state['_calldata_size'] = self._calldata_size
        state['_valid_jumpdests'] = self._valid_jumpdests
        state['_check_jumpdest'] = self._check_jumpdest
        return state

    def __setstate__(self, state):
        self._checkpoint_data = state['_checkpoint_data']
        self._on_transaction = state['_on_transaction']
        self._gas = state['gas']
        self.memory = state['memory']
        self.logs = state['logs']
        self._world = state['world']
        self.constraints = state['constraints']
        self.address = state['address']
        self.caller = state['caller']
        self.data = state['data']
        self.value = state['value']
        self._bytecode = state['bytecode']
        self.pc = state['pc']
        self.stack = state['stack']
        self._allocated = state['allocated']
        self.suicides = state['suicides']
        self._used_calldata_size = state['_used_calldata_size']
        self._calldata_size = state['_calldata_size']
        self._valid_jumpdests = state['_valid_jumpdests']
        self._check_jumpdest = state['_check_jumpdest']
        super().__setstate__(state)

    def _get_memfee(self, address, size=1):
        address = self.safe_add(address, size)
        allocated = self.allocated
        GMEMORY = 3
        GQUADRATICMEMDENOM = 512  # 1 gas per 512 quadwords
        old_size = Operators.ZEXTEND(Operators.UDIV(self.safe_add(allocated, 31), 32), 512)
        new_size = Operators.ZEXTEND(Operators.UDIV(self.safe_add(address, 31), 32), 512)

        old_totalfee = self.safe_mul(old_size, GMEMORY) + Operators.UDIV(self.safe_mul(old_size, old_size), GQUADRATICMEMDENOM)
        new_totalfee = self.safe_mul(new_size, GMEMORY) + Operators.UDIV(self.safe_mul(new_size, new_size), GQUADRATICMEMDENOM)
        memfee = new_totalfee - old_totalfee
        flag = Operators.UGT(new_totalfee, old_totalfee)
        return Operators.ITEBV(512, flag, memfee, 0)

    def _allocate(self, address):
        self._consume(self._get_memfee(address))
        address_c = Operators.ZEXTEND(Operators.UDIV(self.safe_add(address, 31), 32) * 32, 512)
        self._allocated = Operators.ITEBV(512, address_c > self._allocated, address_c, self.allocated)

    @property
    def allocated(self):
        return self._allocated

    @property
    def world(self):
        return self._world

    @staticmethod
    def check256int(value):
        assert True

    def read_code(self, address, size=1):
        '''
            Read size byte from bytecode.
            If less than size bytes are available result will be pad with \x00
        '''
        assert address < len(self.bytecode)
        value = self.bytecode[address:address + size]
        if len(value) < size:
            value += '\x00' * (size - len(value))  # pad with null (spec)
        return value

    def disassemble(self):
        return EVMAsm.disassemble(self.bytecode)

    @property
    def PC(self):
        return self.pc

    @property
    def instruction(self):
        '''
            Current instruction pointed by self.pc
        '''
        # FIXME check if pc points to invalid instruction
        # if self.pc >= len(self.bytecode):
        #    return InvalidOpcode('Code out of range')
        # if self.pc in self.invalid:
        #    raise InvalidOpcode('Opcode inside a PUSH immediate')
        try:
            _decoding_cache = getattr(self, '_decoding_cache')
        except:
            _decoding_cache = self._decoding_cache = {}

        pc = self.pc
        if isinstance(pc, Constant):
            pc = pc.value

        if pc in _decoding_cache:
            return _decoding_cache[pc]

        def getcode():
            bytecode = self.bytecode
            for pc_i in range(pc, len(bytecode)):
                yield simplify(bytecode[pc_i]).value
            while True:
                yield 0
        instruction = EVMAsm.disassemble_one(getcode(), pc=pc)
        _decoding_cache[pc] = instruction
        return instruction

    # auxiliary funcs
    # Stack related
    def _push(self, value):
        '''
                   ITEM0
                   ITEM1
                   ITEM2
             sp->  {empty}
        '''
        assert isinstance(value, int) or isinstance(value, BitVec) and value.size == 256
        if len(self.stack) >= 1024:
            raise StackOverflow()

        if isinstance(value, int):
            value = value & TT256M1

        value = simplify(value)
        if isinstance(value, Constant) and not value.taint:
            value = value.value
        self.stack.append(value)

    def _top(self, n=0):
        ''' Read a value from the top of the stack without removing it '''
        if len(self.stack) - n < 0:
            raise StackUnderflow()
        return self.stack[n - 1]

    def _pop(self):
        ''' Pop a value from the stack '''
        if len(self.stack) == 0:
            raise StackUnderflow()
        return self.stack.pop()

    def _consume(self, fee):
        if isinstance(fee, int):
            if fee > (1 << 512) - 1:
                raise ValueError
        elif isinstance(fee, BitVec):
            if (fee.size != 512):
                raise ValueError("Fees should be 512 bit long")

        #FIXME add configurable checks here
        config.out_of_gas = 3

        # If both are concrete values...
        if not issymbolic(self._gas) and not issymbolic(fee):
            if self._gas < fee:
                logger.debug("Not enough gas for instruction")
                raise NotEnoughGas()
        else:
                if config.out_of_gas is None:
                    # do nothing. gas could go negative.
                    # memory could be accessed in great offsets
                    pass
                elif config.out_of_gas == 0:
                    #explore only when OOG
                    if solver.can_be_true(self.constraints, Operators.ULT(self.gas, fee)):
                        self.constraints.add(Operators.UGT(fee, self.gas))
                        logger.debug("Not enough gas for instruction")
                        raise NotEnoughGas()
                elif config.out_of_gas == 1:
                    #explore only when there is enough gas if possible
                    if solver.can_be_true(self.constraints, Operators.UGT(self.gas, fee)):
                        self.constraints.add(Operators.UGT(self.gas, fee))
                    else:
                        logger.debug("Not enough gas for instruction")
                        raise NotEnoughGas()
                else:
                    #explore both options / fork
                    enough_gas_solutions = solver.get_all_values(self.constraints, Operators.UGT(self._gas, fee))
                    if len(enough_gas_solutions) == 2:
                        raise Concretize("Concretize gas fee",
                                         expression=Operators.UGT(self._gas, fee),
                                         setstate=None,
                                         policy='ALL')
                    elif enough_gas_solutions[0] == False:
                        logger.debug("Not enough gas for instruction")
                        raise NotEnoughGas()

        self._gas -= fee
        assert issymbolic(self._gas) or self._gas >= 0

    def _indemnify(self, fee):
        self._gas += fee

    def _pop_arguments(self):
        #Get arguments (imm, pop)
        current = self.instruction
        arguments = []
        if current.has_operand:
            arguments.append(current.operand)
        for _ in range(current.pops):
            arguments.append(self._pop())
        # simplify stack arguments
        for i in range(len(arguments)):
            if isinstance(arguments[i], Constant) and not arguments[i].taint:
                arguments[i] = arguments[i].value
        return arguments

    def _top_arguments(self):
        #Get arguments (imm, top). Stack is not changed
        current = self.instruction
        arguments = []
        if current.has_operand:
            arguments.append(current.operand)

        if current.pops:
            arguments.extend(reversed(self.stack[-current.pops:]))
        return arguments

    def _push_arguments(self, arguments):
        #Immediate operands should not be pushed
        start = int(self.instruction.has_operand)
        for arg in reversed(arguments[start:]):
            self._push(arg)

    def _push_results(self, instruction, result):
        # Check result (push)
        if instruction.pushes > 1:
            assert len(result) == instruction.pushes
            for value in reversed(result):
                self._push(value)
        elif instruction.pushes == 1:
            self._push(result)
        else:
            assert instruction.pushes == 0
            assert result is None

    def _handler(self, *arguments):
        current = self.instruction
        implementation = getattr(self, current.semantics, None)
        if implementation is None:
            raise TerminateState("Instruction not implemented %s" % current.semantics, testcase=True)
        return implementation(*arguments)

    def _checkpoint(self):
        #Fixme[felipe] add a with self.disabled_events context mangr to Eventful
        if self._checkpoint_data is None:
            if self._on_transaction is False:
                self._publish('will_decode_instruction', self.pc)
                self._publish('will_execute_instruction', self.pc, self.instruction)
                self._publish('will_evm_execute_instruction', self.instruction, self._top_arguments())

            pc = self.pc
            instruction = self.instruction
            old_gas = self.gas

            self._consume(instruction.fee)
            arguments = self._pop_arguments()
            self._checkpoint_data = (pc, old_gas, instruction, arguments)

        return self._checkpoint_data

    def _rollback(self):
        #Revert the stack, gas and pc so it looks like before executing the instruction
        last_pc, last_gas, last_instruction, last_arguments = self._checkpoint_data
        self._push_arguments(last_arguments)
        self._gas = last_gas
        self._pc = last_pc
        self._checkpoint_data = None

    def _set_check_jmpdest(self, flag=True):
        self._check_jumpdest = flag

    def _check_jmpdest(self):
        should_check_jumpdest = self._check_jumpdest
        if issymbolic(should_check_jumpdest):
            should_check_jumpdest_solutions = solver.get_all_values(self.constraints, self._check_jumpdest)
            if len(should_check_jumpdest_solutions) != 1:
                raise EthereumError("Conditional not concretized at JMPDEST check")
            should_check_jumpdest = should_check_jumpdest_solutions[0]

        if should_check_jumpdest:
            self._check_jumpdest = False
            if self.pc not in self._valid_jumpdests:
                raise InvalidOpcode()

    def _advance(self, result=None, exception=False):
        if self._checkpoint_data is None:
            return
        last_pc, last_gas, last_instruction, last_arguments = self._checkpoint_data
        if not exception:
            if not last_instruction.is_branch:
                #advance pc pointer
                self.pc += last_instruction.size
            self._push_results(last_instruction, result)
        self._publish('did_evm_execute_instruction', last_instruction, last_arguments, result)
        self._publish('did_execute_instruction', last_pc, self.pc, last_instruction)
        self._checkpoint_data = None

    def change_last_result(self, result):
        last_pc, last_gas, last_instruction, last_arguments = self._checkpoint_data

        # Check result (push)\
        if last_instruction.pushes > 1:
            assert len(result) == last_instruction.pushes
            for _ in range(last_instruction.pushes):
                self._pop()
            for value in reversed(result):
                self._push(value)
        elif last_instruction.pushes == 1:
            self._pop()
            self._push(result)
        else:
            assert last_instruction.pushes == 0
            assert result is None

    #Execute an instruction from current pc
    def execute(self):
        pc = self.pc
        if issymbolic(pc) and not isinstance(pc, Constant):
            expression = pc
            taints = self.pc.taint

            def setstate(state, value):
                if taints:
                    state.platform.current_vm.pc = BitVecConstant(256, value, taint=taints)
                else:
                    state.platform.current_vm.pc = value
            raise Concretize("Concretize PC",
                             expression=expression,
                             setstate=setstate,
                             policy='ALL')
        try:
            self._check_jmpdest()
            last_pc, last_gas, instruction, arguments = self._checkpoint()
            result = self._handler(*arguments)
            self._advance(result)
        except ConcretizeStack as ex:
            self._rollback()
            pos = -ex.pos

            def setstate(state, value):
                self.stack[pos] = value
            raise Concretize("Concretize Stack Variable",
                             expression=self.stack[pos],
                             setstate=setstate,
                             policy=ex.policy)
        except StartTx:
            raise
        except EndTx as ex:
            self._advance(exception=True)
            raise

    def read_buffer(self, offset, size):
        if issymbolic(size):
            raise EVMException("Symbolic size not supported")
        if size == 0:
            return b''
        self._allocate(offset + size)
        return self.memory[offset: offset + size]

    def write_buffer(self, offset, data):
        self._allocate(offset + len(data))
        for i, c in enumerate(data):
            self._store(offset + i, Operators.ORD(c))

    def _load(self, offset, size=1):
        value = self.memory.read_BE(offset, size)
        try:
            value = simplify(value)
            if not value.taint:
                value = value.value
        except:
            pass

        for i in range(size):
            self._publish('did_evm_read_memory', offset + i, Operators.EXTRACT(value, (size - i - 1) * 8, 8))
        return value

    def _store(self, offset, value, size=1):
        ''' Stores value in memory as a big endian '''
        self.memory.write_BE(offset, value, size)
        for i in range(size):
            self._publish('did_evm_write_memory', offset + i, Operators.EXTRACT(value, (size - i - 1) * 8, 8))

    def safe_add(self, a, b):
        a = Operators.ZEXTEND(a, 512)
        b = Operators.ZEXTEND(b, 512)
        result = a + b
        '''
        if solver.can_be_true(self.constraints, Operators.ULT(result, 1 << 256)):
            self.constraints.add(Operators.ULT(result, 1 << 256))
        else:
            raise ValueError("Integer overflow")
        '''
        return result

    def safe_mul(self, a, b):
        a = Operators.ZEXTEND(a, 512)
        b = Operators.ZEXTEND(b, 512)
        result = a * b
        '''
        if solver.can_be_true(self.constraints, Operators.ULT(result, 1 << 256)):
            self.constraints.add(Operators.ULT(result, 1 << 256))
        else:
            raise ValueError("Integer overflow")
        '''
        return result

    ############################################################################
    #INSTRUCTIONS

    def INVALID(self):
        '''Halts execution'''
        raise InvalidOpcode()

    ############################################################################
    # Stop and Arithmetic Operations
    # All arithmetic is modulo 256 unless otherwise noted.

    def STOP(self):
        ''' Halts execution '''
        raise EndTx('STOP')

    def ADD(self, a, b):
        ''' Addition operation '''
        return a + b

    def MUL(self, a, b):
        ''' Multiplication operation '''
        return a * b

    def SUB(self, a, b):
        ''' Subtraction operation '''
        return a - b

    def DIV(self, a, b):
        '''Integer division operation'''
        try:
            result = Operators.UDIV(a, b)
        except ZeroDivisionError:
            result = 0
        return Operators.ITEBV(256, b == 0, 0, result)

    def SDIV(self, a, b):
        '''Signed integer division operation (truncated)'''
        s0, s1 = to_signed(a), to_signed(b)
        try:
            result = (Operators.ABS(s0) // Operators.ABS(s1) * Operators.ITEBV(256, (s0 < 0) != (s1 < 0), -1, 1))
        except ZeroDivisionError:
            result = 0
        result = Operators.ITEBV(256, b == 0, 0, result)
        if not issymbolic(result):
            result = to_signed(result)
        return result

    def MOD(self, a, b):
        '''Modulo remainder operation'''
        try:
            result = Operators.ITEBV(256, b == 0, 0, a % b)
        except ZeroDivisionError:
            result = 0
        return result

    def SMOD(self, a, b):
        '''Signed modulo remainder operation'''
        s0, s1 = to_signed(a), to_signed(b)
        sign = Operators.ITEBV(256, s0 < 0, -1, 1)
        try:
            result = (Operators.ABS(s0) % Operators.ABS(s1)) * sign
        except ZeroDivisionError:
            result = 0

        return Operators.ITEBV(256, s1 == 0, 0, result)

    def ADDMOD(self, a, b, c):
        '''Modulo addition operation'''
        try:
            result = Operators.ITEBV(256, c == 0, 0, (a + b) % c)
        except ZeroDivisionError:
            result = 0
        return result

    def MULMOD(self, a, b, c):
        '''Modulo addition operation'''
        try:
            result = Operators.ITEBV(256, c == 0, 0, (a * b) % c)
        except ZeroDivisionError:
            result = 0
        return result

    def EXP(self, base, exponent):
        '''
            Exponential operation
            The zero-th power of zero 0^0 is defined to be one
        '''
        # fixme integer bitvec
        def nbytes(e):
            result = 0
            for i in range(32):
                result = Operators.ITEBV(512, e > (1 << i * 8) - 1, i + 1, result)
            return result
        self._consume(10 * nbytes(exponent))
        return pow(base, exponent, TT256)

    def SIGNEXTEND(self, size, value):
        '''Extend length of two's complement signed integer'''
        # FIXME maybe use Operators.SEXTEND
        testbit = Operators.ITEBV(256, size <= 31, size * 8 + 7, 257)
        result1 = (value | (TT256 - (1 << testbit)))
        result2 = (value & ((1 << testbit) - 1))
        result = Operators.ITEBV(256, (value & (1 << testbit)) != 0, result1, result2)
        return Operators.ITEBV(256, size <= 31, result, value)

    ############################################################################
    # Comparison & Bitwise Logic Operations
    def LT(self, a, b):
        '''Less-than comparison'''
        return Operators.ITEBV(256, Operators.ULT(a, b), 1, 0)

    def GT(self, a, b):
        '''Greater-than comparison'''
        return Operators.ITEBV(256, Operators.UGT(a, b), 1, 0)

    def SLT(self, a, b):
        '''Signed less-than comparison'''
        # http://gavwood.com/paper.pdf
        s0, s1 = to_signed(a), to_signed(b)
        return Operators.ITEBV(256, s0 < s1, 1, 0)

    def SGT(self, a, b):
        '''Signed greater-than comparison'''
        # http://gavwood.com/paper.pdf
        s0, s1 = to_signed(a), to_signed(b)
        return Operators.ITEBV(256, s0 > s1, 1, 0)

    def EQ(self, a, b):
        '''Equality comparison'''
        return Operators.ITEBV(256, a == b, 1, 0)

    def ISZERO(self, a):
        '''Simple not operator'''
        return Operators.ITEBV(256, a == 0, 1, 0)

    def AND(self, a, b):
        '''Bitwise AND operation'''
        return a & b

    def OR(self, a, b):
        '''Bitwise OR operation'''
        return a | b

    def XOR(self, a, b):
        '''Bitwise XOR operation'''
        return a ^ b

    def NOT(self, a):
        '''Bitwise NOT operation'''
        return ~a

    def BYTE(self, offset, value):
        '''Retrieve single byte from word'''
        offset = Operators.ITEBV(256, offset < 32, (31 - offset) * 8, 256)
        return Operators.ZEXTEND(Operators.EXTRACT(value, offset, 8), 256)

    def try_simplify_to_constant(self, data):
        concrete_data = bytearray()
        for c in data:
            simplified = simplify(c)
            if isinstance(simplified, Constant):
                concrete_data.append(simplified.value)
            else:
                #simplify by solving. probably means that we need to improve simplification
                solutions = solver.get_all_values(self.constraints, simplified, 2, silent=True)
                if len(solutions) != 1:
                    break
                concrete_data.append(solutions[0])
        else:
            data = bytes(concrete_data)
        return data

    @concretized_args(size='SAMPLED')
    def SHA3(self, start, size):
        '''Compute Keccak-256 hash'''
        GSHA3WORD = 6         # Cost of SHA3 per word
        # read memory from start to end
        # calculate hash on it/ maybe remember in some structure where that hash came from
        # http://gavwood.com/paper.pdf
        self._consume(GSHA3WORD * (ceil32(size) // 32))
        if size:
            self._allocate(start + size)
        data = self.read_buffer(start, size)
        data = self.try_simplify_to_constant(data)
        if issymbolic(data):
            known_sha3 = {}
            # Broadcast the signal
            self._publish('on_symbolic_sha3', data, known_sha3)  # This updates the local copy of sha3 with the pairs we need to explore

            value = 0  # never used
            known_hashes_cond = False
            for key, hsh in known_sha3.items():
                assert not issymbolic(key), "Saved sha3 data,hash pairs should be concrete"
                cond = key == data
                known_hashes_cond = Operators.OR(cond, known_hashes_cond)
                value = Operators.ITEBV(256, cond, hsh, value)
            return value

        value = sha3.keccak_256(data).hexdigest()
        value = int(value, 16)
        self._publish('on_concrete_sha3', data, value)
        logger.info("Found a concrete SHA3 example %r -> %x", data, value)
        return value

    ############################################################################
    # Environmental Information
    def ADDRESS(self):
        '''Get address of currently executing account'''
        return self.address

    def BALANCE(self, account):
        '''Get balance of the given account'''
        BALANCE_SUPPLEMENTAL_GAS = 380
        self._consume(BALANCE_SUPPLEMENTAL_GAS)
        return self.world.get_balance(account)

    def ORIGIN(self):
        '''Get execution origination address'''
        return Operators.ZEXTEND(self.world.tx_origin(), 256)

    def CALLER(self):
        '''Get caller address'''
        return Operators.ZEXTEND(self.caller, 256)

    def CALLVALUE(self):
        '''Get deposited value by the instruction/transaction responsible for this execution'''
        return self.value

    def CALLDATALOAD(self, offset):
        '''Get input data of current environment'''

        if issymbolic(offset):
            if solver.can_be_true(self._constraints, offset == self._used_calldata_size):
                self.constraints.add(offset == self._used_calldata_size)
            raise ConcretizeStack(1, policy='SAMPLED')

        self._use_calldata(offset + 32)

        data_length = len(self.data)

        bytes = []
        for i in range(32):
            try:
                c = Operators.ITEBV(8, offset + i < data_length, self.data[offset + i], 0)
            except IndexError:
                # offset + i is concrete and outside data
                c = 0

            bytes.append(c)
        return Operators.CONCAT(256, *bytes)

    def _use_calldata(self, n):
        assert not issymbolic(n)
        max_size = len(self.data)
        min_size = self._used_calldata_size
        self._used_calldata_size = Operators.ITEBV(256, min_size + n > max_size, max_size, min_size + n)

    def CALLDATASIZE(self):
        '''Get size of input data in current environment'''
        return self._calldata_size

    def CALLDATACOPY(self, mem_offset, data_offset, size):
        '''Copy input data in current environment to memory'''

        if issymbolic(size):
            if solver.can_be_true(self._constraints, size <= len(self.data) + 32):
                self.constraints.add(size <= len(self.data) + 32)
            raise ConcretizeStack(3, policy='SAMPLED')

        if issymbolic(data_offset):
            if solver.can_be_true(self._constraints, data_offset == self._used_calldata_size):
                self.constraints.add(data_offset == self._used_calldata_size)
            raise ConcretizeStack(2, policy='SAMPLED')

        GCOPY = 3             # cost to copy one 32 byte word
        self._use_calldata(data_offset + size)
        copyfee = self.safe_mul(GCOPY, self.safe_add(size, 31) // 32)
        memfee = self._get_memfee(mem_offset, size)

        self._consume(copyfee)
        self._consume(memfee)

        self._allocate(self.safe_add(mem_offset, size))
        for i in range(size):
            try:
                c = Operators.ITEBV(8, data_offset + i < len(self.data), Operators.ORD(self.data[data_offset + i]), 0)
            except IndexError:
                # data_offset + i is concrete and outside data
                c = 0
            self._store(mem_offset + i, c)

    def CODESIZE(self):
        '''Get size of code running in current environment'''
        return len(self.bytecode)

    @concretized_args(code_offset='SAMPLED', size='SAMPLED')
    def CODECOPY(self, mem_offset, code_offset, size):
        '''Copy code running in current environment to memory'''

        self._allocate(mem_offset + size)

        if issymbolic(size):
            max_size = solver.max(self.constraints, size)
        else:
            max_size = size

        for i in range(max_size):
            if issymbolic(i < size):
                default = Operators.ITEBV(8, i < size, 0, self._load(mem_offset + i, 1))  # Fixme. unnecessary memory read
            else:
                if i < size:
                    default = 0
                else:
                    default = self._load(mem_offset + i, 1)

            if issymbolic(code_offset):
                value = Operators.ITEBV(8, code_offset + i >= len(self.bytecode), default, self.bytecode[code_offset + i])
            else:
                if code_offset + i >= len(self.bytecode):
                    value = default
                else:
                    value = self.bytecode[code_offset + i]
            self._store(mem_offset + i, value)
        self._publish('did_evm_read_code', code_offset, size)

    def GASPRICE(self):
        '''Get price of gas in current environment'''
        return self.world.tx_gasprice()

    @concretized_args(account='ACCOUNTS')
    def EXTCODESIZE(self, account):
        '''Get size of an account's code'''
        return len(self.world.get_code(account))

    @concretized_args(account='ACCOUNTS')
    def EXTCODECOPY(self, account, address, offset, size):
        '''Copy an account's code to memory'''
        extbytecode = self.world.get_code(account)
        GCOPY = 3             # cost to copy one 32 byte word
        self._consume(GCOPY * ceil32(len(extbytecode)) // 32)

        self._allocate(address + size)

        for i in range(size):
            if offset + i < len(extbytecode):
                self._store(address + i, extbytecode[offset + i])
            else:
                self._store(address + i, 0)

    def RETURNDATACOPY(self, mem_offset, return_offset, size):
        return_data = self.world.last_transaction.return_data

        self._allocate(mem_offset + size)
        for i in range(size):
            if return_offset + i < len(return_data):
                self._store(mem_offset + i, return_data[return_offset + i])
            else:
                self._store(mem_offset + i, 0)

    def RETURNDATASIZE(self):
        return len(self.world.last_transaction.return_data)

    ############################################################################
    # Block Information
    def BLOCKHASH(self, a):
        '''Get the hash of one of the 256 most recent complete blocks'''
        return self.world.block_hash(a)

    def COINBASE(self):
        '''Get the block's beneficiary address'''
        return self.world.block_coinbase()

    def TIMESTAMP(self):
        '''Get the block's timestamp'''
        return self.world.block_timestamp()

    def NUMBER(self):
        '''Get the block's number'''
        return self.world.block_number()

    def DIFFICULTY(self):
        '''Get the block's difficulty'''
        return self.world.block_difficulty()

    def GASLIMIT(self):
        '''Get the block's gas limit'''
        return self.world.block_gaslimit()

    ############################################################################
    # Stack, Memory, Storage and Flow Operations
    def POP(self, a):
        '''Remove item from stack'''
        # Items are automatically removed from stack
        # by the instruction dispatcher
        pass

    def MLOAD(self, address):
        '''Load word from memory'''
        self._allocate(address + 32)
        value = self._load(address, 32)
        return value

    def MSTORE(self, address, value):
        '''Save word to memory'''
        if istainted(self.pc):
            for taint in get_taints(self.pc):
                value = taint_with(value, taint)
        self._allocate(address + 32)
        self._store(address, value, 32)

    def MSTORE8(self, address, value):
        '''Save byte to memory'''
        if istainted(self.pc):
            for taint in get_taints(self.pc):
                value = taint_with(value, taint)
        self._allocate(address)
        self._store(address, Operators.EXTRACT(value, 0, 8), 1)

    def SLOAD(self, offset):
        '''Load word from storage'''
        storage_address = self.address
        self._publish('will_evm_read_storage', storage_address, offset)
        value = self.world.get_storage_data(storage_address, offset)
        self._publish('did_evm_read_storage', storage_address, offset, value)
        return value

    def SSTORE(self, offset, value):
        '''Save word to storage'''
        storage_address = self.address
        self._publish('will_evm_write_storage', storage_address, offset, value)

        GSTORAGEREFUND = 15000
        GSTORAGEKILL = 5000
        GSTORAGEMOD = 5000
        GSTORAGEADD = 20000
        
        previous_value = self.world.get_storage_data(storage_address, offset)

        gascost = Operators.ITEBV(512, previous_value != 0,
                                       Operators.ITEBV(512, value != 0, GSTORAGEMOD, GSTORAGEKILL),
                                       Operators.ITEBV(512, value != 0, GSTORAGEADD, GSTORAGEMOD))

        refund = Operators.ITEBV(256, previous_value != 0,
                                      Operators.ITEBV(256, value != 0, 0, GSTORAGEREFUND),
                                      0)
        self._consume(gascost)

        if istainted(self.pc):
            for taint in get_taints(self.pc):
                value = taint_with(value, taint)
        self.world.set_storage_data(storage_address, offset, value)
        self._publish('did_evm_write_storage', storage_address, offset, value)

    def JUMP(self, dest):
        '''Alter the program counter'''
        self.pc = dest
        #This set ups a check for JMPDEST in the next instruction
        self._set_check_jmpdest()

    def JUMPI(self, dest, cond):
        '''Conditionally alter the program counter'''
        self.pc = Operators.ITEBV(256, cond != 0, dest, self.pc + self.instruction.size)
        #This set ups a check for JMPDEST in the next instruction if cond != 0
        self._set_check_jmpdest(cond != 0)


    def GETPC(self):
        '''Get the value of the program counter prior to the increment'''
        return self.pc

    def MSIZE(self):
        '''Get the size of active memory in bytes'''
        return self._allocated

    def GAS(self):
        '''Get the amount of available gas, including the corresponding reduction the amount of available gas'''
        #fixme calculate gas consumption
        return self._gas

    def JUMPDEST(self):
        '''Mark a valid destination for jumps'''

    ############################################################################
    # Push Operations
    def PUSH(self, value):
        '''Place 1 to 32 bytes item on stack'''
        return value

    ############################################################################
    # Duplication Operations
    def DUP(self, *operands):
        '''Duplicate stack item'''
        return (operands[-1],) + operands

    ############################################################################
    # Exchange Operations
    def SWAP(self, *operands):
        '''Exchange 1st and 2nd stack items'''
        a = operands[0]
        b = operands[-1]
        return (b,) + operands[1:-1] + (a,)

    ############################################################################
    # Logging Operations
    @concretized_args(size='ONE')
    def LOG(self, address, size, *topics):
        memlog = self.read_buffer(address, size)
        self.world.log(self.address, topics, memlog)

    ############################################################################
    # System operations
    @transact
    def CREATE(self, value, offset, size):
        '''Create a new account with associated code'''
        address = self.world.create_account(address=EVMWorld.calculate_new_address(sender=self.address, nonce=self.world.get_nonce(self.address)))
        self.world.start_transaction('CREATE',
                                     address,
                                     data=self.read_buffer(offset, size),
                                     caller=self.address,
                                     value=value,
                                     gas=self.gas)

        raise StartTx()

    @CREATE.pos
    def CREATE(self, value, offset, size):
        '''Create a new account with associated code'''
        tx = self.world.last_transaction  # At this point last and current tx are the same.
        address = tx.address
        if tx.result == 'RETURN':
            self.world.set_code(tx.address, tx.return_data)
        else:
            self.world.delete_account(address)
            address = 0
        return address

    @transact
    @concretized_args(address='ACCOUNTS', gas='MINMAX', in_offset='SAMPLED', in_size='SAMPLED')
    def CALL(self, gas, address, value, in_offset, in_size, out_offset, out_size):
        '''Message-call into an account'''
        self.world.start_transaction('CALL',
                                     address,
                                     data=self.read_buffer(in_offset, in_size),
                                     caller=self.address,
                                     value=value,
                                     gas=gas)
        raise StartTx()

    @CALL.pos
    def CALL(self, gas, address, value, in_offset, in_size, out_offset, out_size):
        data = self.world.last_transaction.return_data
        if data is not None:
            data_size = len(data)
            size = Operators.ITEBV(256, Operators.ULT(out_size, data_size), out_size, data_size)
            self.write_buffer(out_offset, data[:size])

        return self.world.last_transaction.return_value

    @transact
    @concretized_args(in_offset='SAMPLED', in_size='SAMPLED')
    def CALLCODE(self, gas, _ignored_, value, in_offset, in_size, out_offset, out_size):
        '''Message-call into this account with alternative account's code'''
        self.world.start_transaction('CALLCODE',
                                     address=self.address,
                                     data=self.read_buffer(in_offset, in_size),
                                     caller=self.address,
                                     value=value,
                                     gas=gas)
        raise StartTx()

    @CALLCODE.pos
    def CALLCODE(self, gas, address, value, in_offset, in_size, out_offset, out_size):
        data = self.world.last_transaction.return_data
        if data is not None:
            data_size = len(data)
            size = Operators.ITEBV(256, Operators.ULT(out_size, data_size), out_size, data_size)
            self.write_buffer(out_offset, data[:size])

        return self.world.last_transaction.return_value

    def RETURN(self, offset, size):
        '''Halt execution returning output data'''
        data = self.read_buffer(offset, size)
        raise EndTx('RETURN', data)

    @transact
    @concretized_args(in_offset='SAMPLED', in_size='SAMPLED')
    def DELEGATECALL(self, gas, address, in_offset, in_size, out_offset, out_size):
        '''Message-call into an account'''
        self.world.start_transaction('DELEGATECALL',
                                     address,
                                     data=self.read_buffer(in_offset, in_size),
                                     caller=self.address,
                                     value=0,
                                     gas=gas)
        raise StartTx()

    @DELEGATECALL.pos
    def DELEGATECALL(self, gas, address, in_offset, in_size, out_offset, out_size):
        data = self.world.last_transaction.return_data
        if data is not None:
            data_size = len(data)
            size = Operators.ITEBV(256, Operators.ULT(out_size, data_size), out_size, data_size)
            self.write_buffer(out_offset, data[:size])

        return self.world.last_transaction.return_value

    @transact
    @concretized_args(in_offset='SAMPLED', in_size='SAMPLED')
    def STATICCALL(self, gas, address, in_offset, in_size, out_offset, out_size):
        '''Message-call into an account'''
        self.world.start_transaction('STATICCALL',
                                     address,
                                     data=self.read_buffer(in_offset, in_size),
                                     caller=self.address,
                                     value=0,
                                     gas=gas)
        raise StartTx()

    @STATICCALL.pos
    def STATICCALL(self, gas, address, in_offset, in_size, out_offset, out_size):
        data = self.world.last_transaction.return_data
        if data is not None:
            data_size = len(data)
            size = Operators.ITEBV(256, Operators.ULT(out_size, data_size), out_size, data_size)
            self.write_buffer(out_offset, data[:size])

        return self.world.last_transaction.return_value

    def REVERT(self, offset, size):
        data = self.read_buffer(offset, size)
        #FIXME return remaining gas
        raise EndTx('REVERT', data)

    def THROW(self):
        #revert balance on CALL fail
        raise EndTx('THROW')

    def SELFDESTRUCT(self, recipient):
        '''Halt execution and register account for later deletion'''
        #This may create a user account
        recipient = Operators.EXTRACT(recipient, 0, 160)
        address = self.address
        #FIXME for on the known addresses
        if issymbolic(recipient):
            logger.info("Symbolic recipient on self destruct")
            recipient = solver.get_value(self.constraints, recipient)

        if recipient not in self.world:
            self.world.create_account(address=recipient)

        self.world.send_funds(address, recipient, self.world.get_balance(address))
        self.world.delete_account(address)

        raise EndTx('SELFDESTRUCT')

    def __str__(self):
        def hexdump(src, length=16):
            FILTER = ''.join([(len(repr(chr(x))) == 3) and chr(x) or '.' for x in range(256)])
            lines = []
            for c in range(0, len(src), length):
                chars = src[c:c + length]

                def p(x):
                    if issymbolic(x):
                        return '??'
                    else:
                        return "%02x" % x
                hex = ' '.join([p(x) for x in chars])

                def p1(x):
                    if issymbolic(x):
                        return '.'
                    else:
                        return "%s" % ((x <= 127 and FILTER[x]) or '.')

                printable = ''.join([p1(x) for x in chars])
                lines.append("%04x  %-*s  %s" % (c, length * 3, hex, printable))
            return lines

        m = []
        for offset in range(128):
            c = simplify(self.memory[offset])
            try:
                c = c.value
            except:
                pass
            m.append(c)

        hd = hexdump(m)

        #hd = ''  # str(self.memory)
        result = ['-' * 147]
        pc = self.pc
        if isinstance(pc, Constant):
            pc = pc.value

        if issymbolic(pc):
            result.append('<Symbolic PC> {:s} {}'.format((translate_to_smtlib(pc), pc.taint)))
        else:
            operands_str = self.instruction.has_operand and '0x{:x}'.format(self.instruction.operand) or ''
            result.append('0x{:04x}: {:s} {:s} {:s}\n'.format(pc, self.instruction.name, operands_str, self.instruction.description))

        args = {}
        implementation = getattr(self, self.instruction.semantics, None)
        if implementation is not None:
            args = dict(enumerate(inspect.getfullargspec(implementation).args[1:self.instruction.pops + 1]))

        clmn = 80
        result.append('Stack                                                                           Memory')
        sp = 0
        for i in list(reversed(self.stack))[:10]:
            argname = args.get(sp, 'top' if sp == 0 else '')
            r = ''
            if issymbolic(i):
                r = '{:>12s} {:66s}'.format(argname, repr(i))
            else:
                r = '{:>12s} 0x{:064x}'.format(argname, i)
            sp += 1

            h = ''
            try:
                h = hd[sp - 1]
            except BaseException:
                pass
            r += ' ' * (clmn - len(r)) + h
            result.append(r)

        for i in range(sp, len(hd)):
            r = ' ' * clmn + hd[i]
            result.append(r)

        result = [hex(self.address) + ": " + x for x in result]
        return '\n'.join(result)

################################################################################
################################################################################
################################################################################
################################################################################


class EVMWorld(Platform):
    _published_events = {'evm_read_storage', 'evm_write_storage', 'evm_read_code',
                         'decode_instruction', 'execute_instruction', 'concrete_sha3', 'symbolic_sha3',
                         'open_transaction', 'close_transaction'}

    def __init__(self, constraints, storage=None, blocknumber=None, timestamp=None, difficulty=0, gaslimit=0, coinbase=0, **kwargs):
        super().__init__(path="NOPATH", **kwargs)
        self._world_state = {} if storage is None else storage
        self._constraints = constraints
        self._callstack = []
        self._deleted_accounts = set()
        self._logs = list()
        self._pending_transaction = None
        self._transactions = list()

        if blocknumber is None:
            #assume initial symbolic block
            block_number = constraints.new_bitvec(256, "BLOCKNUMBER", avoid_collisions=True)
        self._blocknumber = blocknumber

        if timestamp is None:
            #1524785992; // Thu Apr 26 23:39:52 UTC 2018
            timestamp = constraints.new_bitvec(256, "TIMESTAMP", avoid_collisions=True)
            constraints.add(Operators.UGT(timestamp, 1000000000))
            constraints.add(Operators.ULT(timestamp, 3000000000))
        self._timestamp = timestamp
        self._blocknumber = blocknumber
        self._difficulty = difficulty
        self._gaslimit = gaslimit
        self._coinbase = coinbase
        self._do_events()

    def __getstate__(self):
        state = super().__getstate__()
        state['pending_transaction'] = self._pending_transaction
        state['logs'] = self._logs
        state['world_state'] = self._world_state
        state['constraints'] = self._constraints
        state['callstack'] = self._callstack
        state['deleted_accounts'] = self._deleted_accounts
        state['transactions'] = self._transactions
        state['_blocknumber'] = self._blocknumber
        state['_timestamp'] = self._timestamp
        state['_difficulty'] = self._difficulty
        state['_gaslimit'] = self._gaslimit
        state['_coinbase'] = self._coinbase
        return state

    def __setstate__(self, state):
        super().__setstate__(state)
        self._constraints = state['constraints']
        self._pending_transaction = state['pending_transaction']
        self._world_state = state['world_state']
        self._deleted_accounts = state['deleted_accounts']
        self._logs = state['logs']
        self._callstack = state['callstack']
        self._transactions = state['transactions']
        self._blocknumber = state['_blocknumber']
        self._timestamp = state['_timestamp']
        self._difficulty = state['_difficulty']
        self._gaslimit = state['_gaslimit']
        self._coinbase = state['_coinbase']
        self._do_events()

    @property
    def PC(self):
        return (self.current_vm.address, self.current_vm.pc)

    def _do_events(self):
        if self.current_vm is not None:
            self.forward_events_from(self.current_vm)

    def __getitem__(self, index):
        assert isinstance(index, int)
        return self._world_state[index]

    def __contains__(self, key):
        assert not issymbolic(key), "Symbolic address not supported"
        return key in self.accounts

    def __str__(self):
        return "WORLD:" + str(self._world_state)

    @property
    def logs(self):
        return self._logs

    @property
    def constraints(self):
        return self._constraints

    def _open_transaction(self, sort, address, price, bytecode_or_data, caller, value, gas=2300):
        if self.depth > 0:
            origin = self.tx_origin()
        else:
            origin = caller
        assert price is not None

        tx = Transaction(sort, address, price, bytecode_or_data, caller, value, depth=self.depth, gas=gas)
        if sort == 'CREATE':
            bytecode = bytecode_or_data
            data = bytearray()
        else:
            bytecode = self.get_code(address)
            data = bytecode_or_data

        if tx.sort == 'DELEGATECALL':
            # So at a DELEGATECALL the environment should look exactly the same as the original tx
            # This means caller, value and address are the same as prev tx
            assert value == 0
            address = self.current_transaction.address
            caller = self.current_transaction.caller
            value = self.current_transaction.value

        vm = EVM(self._constraints, address, data, caller, value, bytecode, world=self, gas=gas)

        self._publish('will_open_transaction', tx)
        self._callstack.append((tx, self.logs, self.deleted_accounts, copy.copy(self.get_storage(address)), vm))
        self._publish('did_open_transaction', tx)

        self._do_events()

    def _close_transaction(self, result, data=None, rollback=False):
        self._publish('will_close_transaction', self._callstack[-1][0])
        tx, logs, deleted_accounts, account_storage, vm = self._callstack.pop()
        assert self.constraints == vm.constraints
        # Keep constraints gathered in the last vm
        self.constraints = vm.constraints

        if rollback:
            self._set_storage(vm.address, account_storage)
            self._logs = logs
            self.send_funds(tx.address, tx.caller, tx.value)
        else:
            self._deleted_accounts = deleted_accounts

            if not issymbolic(tx.caller) and (tx.sort == 'CREATE' or not self._world_state[tx.caller]['code']):
                # Increment the nonce if this transaction created a contract, or if it was called by a non-contract account
                self.increase_nonce(tx.caller)

        if tx.is_human():
            for deleted_account in self._deleted_accounts:
                if deleted_account in self._world_state:
                    del self._world_state[deleted_account]

        tx.set_result(result, data)
        self._transactions.append(tx)

        self._publish('did_close_transaction', tx)

        if self.depth == 0:
            raise TerminateState(tx.result)

    @property
    def all_transactions(self):
        txs = tuple(self._transactions)
        return txs + tuple((x[0] for x in reversed(self._callstack)))

    @property
    def transactions(self):
        ''' Completed completed transaction '''
        return tuple((tx for tx in self._transactions if tx.result != 'TXERROR'))

    @property
    def human_transactions(self):
        ''' Completed human transaction '''
        txs = []
        for tx in self.transactions:
            if tx.depth == 0:
                txs.append(tx)
        return tuple(txs)

    @property
    def last_transaction(self):
        ''' Last completed transaction '''
        if len(self.transactions):
            return self.transactions[-1]
        return None

    @property
    def last_human_transaction(self):
        ''' Last completed human transaction '''
        for tx in reversed(self.transactions):
            if tx.depth == 0:
                return tx
        return None

    @constraints.setter
    def constraints(self, constraints):
        self._constraints = constraints
        if self.current_vm:
            self.current_vm.constraints = constraints

    @property
    def current_vm(self):
        """ current vm """
        try:
            _, _, _, _, vm = self._callstack[-1]
            return vm
        except IndexError:
            return None

    @property
    def current_transaction(self):
        """ current tx """
        try:
            tx, _, _, _, _ = self._callstack[-1]
            if tx.result is not None:
                #That tx finished. No current tx.
                return None
            return tx
        except IndexError:
            return None

    @property
    def current_human_transaction(self):
        ''' Current ongoing human transaction '''
        try:
            tx, _, _, _, _ = self._callstack[0]
            if tx.result is not None:
                #That tx finished. No current tx.
                return None
            assert tx.depth == 0
            return tx
        except IndexError:
            return None

    @property
    def accounts(self):
        return list(self._world_state.keys())

    @property
    def normal_accounts(self):
        accs = []
        for address in self.accounts:
            if len(self.get_code(address)) == 0:
                accs.append(address)
        return accs

    @property
    def contract_accounts(self):
        accs = []
        for address in self.accounts:
            if len(self.get_code(address)) > 0:
                accs.append(address)
        return accs

    @property
    def deleted_accounts(self):
        return self._deleted_accounts

    def delete_account(self, address):
        if address in self._world_state:
            self._deleted_accounts.add(address)

    def get_storage_data(self, storage_address, offset):
        """
        Read a value from a storage slot on the specified account

        :param storage_address: an account address
        :param offset: the storage slot to use.
        :type offset: int or BitVec
        :return: the value
        :rtype: int or BitVec
        """
        value = self._world_state[storage_address]['storage'].get(offset, 0)
        return simplify(value)

    def set_storage_data(self, storage_address, offset, value):
        """
        Writes a value to a storage slot in specified account

        :param storage_address: an account address
        :param offset: the storage slot to use.
        :type offset: int or BitVec
        :param value: the value to write
        :type value: int or BitVec
        """
        self._world_state[storage_address]['storage'][offset] = value

    def get_storage_items(self, address):
        """


        :param address: account address
        :return: all items in account storage. items are tuple of (index, value). value can be symbolic
        :rtype: list[(storage_index, storage_value)]
        """
        storage = self._world_state[address]['storage']
        items = []
        array = storage.array
        while not isinstance(array, ArrayVariable):
            items.append((array.index, array.value))
            array = array.array
        return items

    def has_storage(self, address):
        """
        True if something has been written to the storage.
        Note that if a slot has been erased from the storage this function may
        lose any meaning.
        """
        storage = self._world_state[address]['storage']
        array = storage.array
        while not isinstance(array, ArrayVariable):
            if isinstance(array, ArrayStore):
                return True
            array = array.array
        return False

    def get_storage(self, address):
        """

        :param address: account address
        :return: account storage
        :rtype: bytearray or ArrayProxy
        """
        return self._world_state[address]['storage']

    def _set_storage(self, address, storage):
        """ Private auxiliary function to replace the storage """
        self._world_state[address]['storage'] = storage

    def get_nonce(self, address):
        if issymbolic(address):
            raise ValueError(f"Cannot retrieve the nonce of symbolic address {address}")
        elif address not in self._world_state:
            # assume that the caller is a regular account, so initialize its nonce to zero
            ret = 0
        elif 'nonce' not in self._world_state[address]:
            if self._world_state[address]['code']:
                # this is a contract account, so set the nonce to 1 per EIP 161
                ret = 1
            else:
                ret = 0
        else:
            ret = self._world_state[address]['nonce']
        return ret

    def increase_nonce(self, address):
        new_nonce = self.get_nonce(address) + 1
        self._world_state[address]['nonce'] = new_nonce
        return new_nonce

    def set_balance(self, address, value):
        self._world_state[int(address)]['balance'] = value

    def get_balance(self, address):
        if address not in self._world_state:
            return 0
        return self._world_state[address]['balance']

    def add_to_balance(self, address, value):
        assert address in self._world_state
        self._world_state[address]['balance'] += value

    def send_funds(self, sender, recipient, value):
        self._world_state[sender]['balance'] -= value
        self._world_state[recipient]['balance'] += value

    def get_code(self, address):
        if address not in self._world_state:
            return bytes()
        return self._world_state[address]['code']

    def set_code(self, address, data):
        assert data is not None and isinstance(data, (bytes, Array))
        if self._world_state[address]['code']:
            raise EVMException("Code already set")
        self._world_state[address]['code'] = data

    def has_code(self, address):
        return len(self._world_state[address]['code']) > 0

    def get_nonce(self, address):
        if address not in self._world_state:
            return 0
        return self._world_state[address]['nonce']

    def log(self, address, topics, data):
        self._logs.append(EVMLog(address, data, topics))
        logger.info('LOG %r %r', data, topics)

    def log_storage(self, addr):
        pass

    def add_refund(self, value):
        pass

    def block_prevhash(self):
        return 0

    def block_coinbase(self):
        return self._coinbase

    def block_timestamp(self):
        return self._timestamp + len(self.human_transactions) // 2000

    def block_number(self):
        return self._blocknumber + len(self.human_transactions) // 20

    def block_difficulty(self):
        return self._difficulty

    def block_gaslimit(self):
        return self._gaslimit

    def block_hash(self, block_number=None, force_recent=True):
        ''' Calculates a block's hash
            :param block_number: the block number for which to calculate the hash, defaulting to the most recent block
            :param force_recent: if True (the default) return zero for any block that is in the future or older than 256 blocks
            :return: the block hash
        '''
        if block_number is None:
            block_number = self.block_number() - 1

        # We are not maintaining an actual -block-chain- so we just generate
        # some hashes for each virtual block
        value = sha3.keccak_256((repr(block_number) + 'NONCE').encode()).hexdigest()
        value = int(value, 16)

        if force_recent:
            # 0 is left on the stack if the looked for block number is greater or equal
            # than the current block number or more than 256 blocks behind the current
            # block. (Current block hash is unknown from inside the tx)
            bnmax = Operators.ITEBV(256, self.block_number() > 256, 256, self.block_number())
            value = Operators.ITEBV(256, Operators.OR(block_number >= self.block_number(), block_number < bnmax), 0, value)

        return value

    def tx_origin(self):
        if self.current_human_transaction:
            return self.current_human_transaction.caller

    def tx_gasprice(self):
        if self.current_human_transaction:
            return self.current_human_transaction.price

    @property
    def depth(self):
        return len(self._callstack)

    def new_address(self, sender=None, nonce=None):
        ''' Create a fresh 160bit address '''
        if sender is not None and nonce is None:
            nonce = self.get_nonce(sender)

        new_address = self.calculate_new_address(sender, nonce)
        if sender is None and new_address in self:
            return self.new_address(sender, nonce)
        return new_address

    @staticmethod
    def calculate_new_address(sender=None, nonce=None):
        if sender is None:
            # Just choose a random address for regular accounts:
            new_address = random.randint(100, pow(2, 160))
        elif issymbolic(sender):
            # TODO(Evan Sultanik): In the interim before we come up with a better solution,
            #                      consider breaking Yellow Paper comability and just returning
            #                      a random contract address here
            raise EthereumError('Manticore does not yet support contracts with symbolic addresses creating new contracts')
        else:
            if nonce is None:
                # assume that the sender is a contract account, which is initialized with a nonce of 1
                nonce = 1
            new_address = int(sha3.keccak_256(rlp_encode([sender, nonce])).hexdigest()[24:], 16)
        return new_address

    def execute(self):
        self._process_pending_transaction()
        if self.current_vm is None:
            raise TerminateState("Trying to execute an empty transaction", testcase=False)
        try:
            self.current_vm.execute()
        except StartTx:
            pass
        except EndTx as ex:
            self._close_transaction(ex.result, ex.data, rollback=ex.is_rollback())

<<<<<<< HEAD
    def create_account(self, address=None, balance=0, code=b'', storage=None, nonce=0):
        ''' code is the runtime code '''
=======
    def create_account(self, address=None, balance=0, code=None, storage=None, nonce=None):
        '''Low level account creation. No transaction is done.
            :param address: the address of the account, if known. If omitted, a new address will be generated as closely to the Yellow Paper as possible.
            :param balance: the initial balance of the account in Wei
            :param code: the runtime code of the account, if a contract
            :param storage: storage array
            :param nonce: the nonce for the account; contracts should have a nonce greater than or equal to 1
        '''
        if code is None:
            code = bytearray()

        # nonce default to initial nonce
        if nonce is None:
            # As per EIP 161, contract accounts are initialized with a nonce of 1
            nonce = 1 if code else 0

>>>>>>> 3a7857fe
        if address is None:
            address = self.new_address()

        if not isinstance(address, int):
            raise EthereumError('You must provide an address')

        if address in self.accounts:
            # FIXME account may have been created via selfdestruct destination
            # or CALL and may contain some ether already, though if it was a
            # selfdestructed address, it can not be reused
            raise EthereumError('The account already exists')

        if storage is None:
<<<<<<< HEAD
            # Uninitialized values in a storage are 0 by spec
            storage = self.constraints.new_array(index_bits=256, value_bits=256, name='STORAGE_{:x}'.format(address), avoid_collisions=True, default=0)
        else:
            # TODO: Check storage type/ dict from int/bitvec to int/bitvec
            pass
        if code is None:
            code = bytes()
        if not isinstance(code, (bytes, Array)):
            raise EthereumError('Wrong code type')
=======
            storage = self.constraints.new_array(index_bits=256, value_bits=256, name='STORAGE_{:x}'.format(address))

>>>>>>> 3a7857fe
        self._world_state[address] = {}
        self._world_state[address]['nonce'] = nonce
        self._world_state[address]['balance'] = balance
        self._world_state[address]['storage'] = storage
        self._world_state[address]['code'] = code

        # adds hash of new address
        data = binascii.unhexlify('{:064x}{:064x}'.format(address, 0))
        value = sha3.keccak_256(data).hexdigest()
        value = int(value, 16)
        self._publish('on_concrete_sha3', data, value)

        return address

    def create_contract(self, price=0, address=None, caller=None, balance=0, init=None, gas=2300):
        ''' Create a contract account. Sends a transaction to initialize the contract
            :param address: the address of the new account, if known. If omitted, a new address will be generated as closely to the Yellow Paper as possible.
            :param balance: the initial balance of the account in Wei
            :param init: the initialization code of the contract

        The way that the Solidity compiler expects the constructor arguments to
        be passed is by appending the arguments to the byte code produced by the
        Solidity compiler. The arguments are formatted as defined in the Ethereum
        ABI2. The arguments are then copied from the init byte array to the EVM
        memory through the CODECOPY opcode with appropriate values on the stack.
        This is done when the byte code in the init byte array is actually run
        on the network.
        '''
        expected_address = self.create_account(self.new_address(sender=caller))
        if address is None:
            address = expected_address
        elif caller is not None and address != expected_address:
            raise EthereumError(f"Error: contract created from address {hex(caller)} with nonce {self.get_nonce(caller)} was expected to be at address {hex(expected_address)}, but create_contract was called with address={hex(address)}")
        self.start_transaction('CREATE', address, price, init, caller, balance, gas=gas)
        self._process_pending_transaction()
        return address

    def transaction(self, address, price=0, data='', caller=None, value=0, gas=2300):
        self.start_transaction('CALL', address, price=price, data=data, caller=caller, value=value, gas=gas)
        self._process_pending_transaction()

    def start_transaction(self, sort, address, price=None, data=None, caller=None, value=0, gas=2300):
        ''' Initiate a transaction
            :param sort: the type of transaction. CREATE or CALL or DELEGATECALL
            :param address: the address of the account which owns the code that is executing.
            :param price: the price of gas in the transaction that originated this execution.
            :param data: the byte array that is the input data to this execution
            :param caller: the address of the account which caused the code to be executing. A 160-bit code used for identifying Accounts
            :param value: the value, in Wei, passed to this account as part of the same procedure as execution. One Ether is defined as being 10**18 Wei.
            :param bytecode: the byte array that is the machine code to be executed.
            :param gas: gas budget for this transaction.
        '''
        assert self._pending_transaction is None, "Already started tx"
        self._pending_transaction = PendingTransaction(sort, address, price, data, caller, value, gas)

    def _constraint_to_accounts(self, address, include_zero=False, ty='both'):
            if ty not in ('both', 'normal', 'contract'):
                raise ValueError('Bad account type. It must be `normal`, `contract` or `both`')
            if ty == 'both':
                accounts = self.accounts
            elif ty == 'normal':
                accounts = self.normal_accounts
            else:
                assert ty == 'contract'
                accounts = self.contract_accounts

            #Constraint it so it can range over all accounts + address0
            cond = True
            if accounts:
                cond = None
                if include_zero:
                    cond = address == 0

                for known_account in accounts:
                    if cond is None:
                        cond = address == known_account
                    else:
                        cond = Operators.OR(address == known_account, cond)
            return cond

    def _pending_transaction_concretize_address(self):
        sort, address, price, data, caller, value, gas = self._pending_transaction
        if issymbolic(address):
            def set_address(state, solution):
                world = state.platform
                world._pending_transaction = sort, solution, price, data, caller, value, gas
            cond = self._constraint_to_accounts(address, ty='contract', include_zero=False)
            self.constraints.add(cond)
            raise Concretize('Concretizing address on transaction',
                             expression=address,
                             setstate=set_address,
                             policy='ALL')

    def _pending_transaction_concretize_caller(self):
        sort, address, price, data, caller, value, gas = self._pending_transaction
        if issymbolic(caller):
            def set_caller(state, solution):
                world = state.platform
                world._pending_transaction = sort, address, price, data, solution, value, gas
            #Constrain it so it can range over all normal accounts
            cond = self._constraint_to_accounts(caller, ty='normal')
            self.constraints.add(cond)
            raise Concretize('Concretizing caller on transaction',
                             expression=caller,
                             setstate=set_caller,
                             policy='ALL')

    def _process_pending_transaction(self):
        # Nothing to do here if no pending transactions
        if self._pending_transaction is None:
            return
        sort, address, price, data, caller, value, gas = self._pending_transaction

        if sort not in {'CALL', 'CREATE', 'DELEGATECALL', 'CALLCODE'}:
            raise EVMException('Type of transaction not supported')

        if self.depth > 0:
            assert price is None, "Price should not be used in internal transactions"
            price = self.tx_gasprice()

        if price is None:
            raise EVMException("Need to set a gas price on human tx")
        self._pending_transaction_concretize_address()
        self._pending_transaction_concretize_caller()
        if caller not in self.accounts:
            raise EVMException(f"Caller account {hex(caller)} does not exist; valid accounts: {list(map(hex, self.accounts))}")

        if address not in self.accounts:
            # Creating an unaccessible account
            self.create_account(address=address)

        # Check depth
        failed = self.depth > 1024

        # Fork on enough funds
        if not failed:
            src_balance = self.get_balance(caller)
            enough_balance = Operators.UGE(src_balance, value)
            enough_balance_solutions = solver.get_all_values(self._constraints, enough_balance)

            if set(enough_balance_solutions) == {True, False}:
                raise Concretize('Forking on available funds',
                                 expression=enough_balance,
                                 setstate=lambda a, b: None,
                                 policy='ALL')
            failed = set(enough_balance_solutions) == {False}
        #processed
        self._pending_transaction = None
        #Here we have enough funds and room in the callstack
        # CALLCODE and  DELEGATECALL do not send funds
        if sort in ('CALL', 'CREATE'):
            self.send_funds(caller, address, value)

        self._open_transaction(sort, address, price, data, caller, value, gas=gas)

        if failed:
            self._close_transaction('TXERROR', rollback=True)

        #Transaction to normal account
        if sort in ('CALL', 'DELEGATECALL', 'CALLCODE') and not self.get_code(address):
            self._close_transaction('STOP')
            
    def dump(self, stream, state, mevm, message):
        from ..ethereum import flagged, calculate_coverage
        blockchain = state.platform
        last_tx = blockchain.last_transaction

        stream.write("Message: %s\n" % message)
        stream.write("Last exception: %s\n" % state.context.get('last_exception', 'None'))

        if last_tx:
            at_runtime = last_tx.sort != 'CREATE'
            address, offset, at_init = state.context['evm.trace'][-1]
            assert at_runtime != at_init

            #Last instruction if last tx was valid
            if str(state.context['last_exception']) != 'TXERROR':
                metadata = mevm.get_metadata(blockchain.last_transaction.address)
                if metadata is not None:
                    stream.write('Last instruction at contract %x offset %x\n' % (address, offset))
                    source_code_snippet = metadata.get_source_for(offset, at_runtime)
                    if source_code_snippet:
                        stream.write('    '.join(source_code_snippet.splitlines(True)))
                    stream.write('\n')

        # Accounts summary
        is_something_symbolic = False
        stream.write("%d accounts.\n" % len(blockchain.accounts))
        for account_address in blockchain.accounts:
            is_account_address_symbolic = issymbolic(account_address)
            account_address = state.solve_one(account_address)

            stream.write("* %s::\n" % mevm.account_name(account_address))
            stream.write("Address: 0x%x %s\n" % (account_address, flagged(is_account_address_symbolic)))
            balance = blockchain.get_balance(account_address)
            is_balance_symbolic = issymbolic(balance)
            is_something_symbolic = is_something_symbolic or is_balance_symbolic
            balance = state.solve_one(balance)
            stream.write("Balance: %d %s\n" % (balance, flagged(is_balance_symbolic)))

            storage = blockchain.get_storage(account_address)
            stream.write("Storage: %s\n" % translate_to_smtlib(storage, use_bindings=True))

            all_used_indexes = []
            with state.constraints as temp_cs:
                index = temp_cs.new_bitvec(256)
                storage = blockchain.get_storage(account_address)
                temp_cs.add(storage.get(index) != 0)

                try:
                    while True:
                        a_index = solver.get_value(temp_cs, index)
                        all_used_indexes.append(a_index)

                        temp_cs.add(storage.get(a_index) != 0)
                        temp_cs.add(index != a_index)
                except:
                    pass

            if all_used_indexes:
                stream.write("Storage:\n")
                for i in all_used_indexes:
                    value = storage.get(i)
                    is_storage_symbolic = issymbolic(value)
                    stream.write("storage[%x] = %x %s\n" % (state.solve_one(i), state.solve_one(value), flagged(is_storage_symbolic)))
            """if blockchain.has_storage(account_address):
                stream.write("Storage:\n")
                for offset, value in blockchain.get_storage_items(account_address):
                    is_storage_symbolic = issymbolic(offset) or issymbolic(value)
                    offset = state.solve_one(offset)
                    value = state.solve_one(value)
                    stream.write("\t%032x -> %032x %s\n" % (offset, value, flagged(is_storage_symbolic)))
                    is_something_symbolic = is_something_symbolic or is_storage_symbolic
            """

            runtime_code = state.solve_one(blockchain.get_code(account_address))
            if runtime_code:
                stream.write("Code:\n")
                fcode = io.BytesIO(runtime_code)
                for chunk in iter(lambda: fcode.read(32), b''):
                    stream.write('\t%s\n' % binascii.hexlify(chunk))
                runtime_trace = set((pc for contract, pc, at_init in state.context['evm.trace'] if address == contract and not at_init))
                stream.write("Coverage %d%% (on this state)\n" % calculate_coverage(runtime_code, runtime_trace))  # coverage % for address in this account/state
            stream.write("\n")
        return is_something_symbolic
<|MERGE_RESOLUTION|>--- conflicted
+++ resolved
@@ -8,20 +8,15 @@
 from ..exceptions import EthereumError
 from ..utils.helpers import issymbolic, get_taints, taint_with, istainted
 from ..platforms.platform import *
-from ..core.smtlib import solver, BitVec, Array, Operators, Constant, ArrayVariable, ArrayStore, BitVecConstant, translate_to_smtlib, to_constant
+from ..core.smtlib import solver, BitVec, Array, Operators, Constant, ArrayVariable, ArrayStore, BitVecConstant, translate_to_smtlib, to_constant, simplify
 from ..core.state import Concretize, TerminateState
 from ..utils.event import Eventful
-<<<<<<< HEAD
-from ..core.smtlib.visitors import simplify, to_constant
 from ..exceptions import EthereumError
-=======
-from ..utils.rlp import rlp_encode
-from ..core.smtlib.visitors import simplify
->>>>>>> 3a7857fe
 import pyevmasm as EVMAsm
 import logging
 from collections import namedtuple
 import sha3
+import rlp
 
 logger = logging.getLogger(__name__)
 
@@ -2188,7 +2183,7 @@
             if nonce is None:
                 # assume that the sender is a contract account, which is initialized with a nonce of 1
                 nonce = 1
-            new_address = int(sha3.keccak_256(rlp_encode([sender, nonce])).hexdigest()[24:], 16)
+            new_address = int(sha3.keccak_256(rlp.encode([sender, nonce])).hexdigest()[24:], 16)
         return new_address
 
     def execute(self):
@@ -2202,10 +2197,6 @@
         except EndTx as ex:
             self._close_transaction(ex.result, ex.data, rollback=ex.is_rollback())
 
-<<<<<<< HEAD
-    def create_account(self, address=None, balance=0, code=b'', storage=None, nonce=0):
-        ''' code is the runtime code '''
-=======
     def create_account(self, address=None, balance=0, code=None, storage=None, nonce=None):
         '''Low level account creation. No transaction is done.
             :param address: the address of the account, if known. If omitted, a new address will be generated as closely to the Yellow Paper as possible.
@@ -2215,14 +2206,16 @@
             :param nonce: the nonce for the account; contracts should have a nonce greater than or equal to 1
         '''
         if code is None:
-            code = bytearray()
+            code = bytes()
+        else:
+            if not isinstance(code, (bytes, Array)):
+                raise EthereumError('Wrong code type')
 
         # nonce default to initial nonce
         if nonce is None:
             # As per EIP 161, contract accounts are initialized with a nonce of 1
             nonce = 1 if code else 0
 
->>>>>>> 3a7857fe
         if address is None:
             address = self.new_address()
 
@@ -2236,20 +2229,12 @@
             raise EthereumError('The account already exists')
 
         if storage is None:
-<<<<<<< HEAD
             # Uninitialized values in a storage are 0 by spec
             storage = self.constraints.new_array(index_bits=256, value_bits=256, name='STORAGE_{:x}'.format(address), avoid_collisions=True, default=0)
         else:
             # TODO: Check storage type/ dict from int/bitvec to int/bitvec
             pass
-        if code is None:
-            code = bytes()
-        if not isinstance(code, (bytes, Array)):
-            raise EthereumError('Wrong code type')
-=======
-            storage = self.constraints.new_array(index_bits=256, value_bits=256, name='STORAGE_{:x}'.format(address))
-
->>>>>>> 3a7857fe
+
         self._world_state[address] = {}
         self._world_state[address]['nonce'] = nonce
         self._world_state[address]['balance'] = balance
