''' Symbolic EVM implementation based on the yellow paper: http://gavwood.com/paper.pdf '''
import random
import copy
import inspect
from functools import wraps
from ..utils.helpers import issymbolic, memoized
from ..platforms.platform import *
from ..core.smtlib import solver, TooManySolutions, Expression, Bool, BitVec, Array, Operators, Constant, BitVecConstant, ConstraintSet, \
    SolverException
from ..core.state import ForkState, TerminateState
from ..utils.event import Eventful
<<<<<<< HEAD
from ..core.smtlib.visitors import pretty_print, arithmetic_simplify, translate_to_smtlib
from ..core.state import Concretize,TerminateState
=======
from ..core.smtlib.visitors import pretty_print, arithmetic_simplifier, translate_to_smtlib
from ..core.state import Concretize, TerminateState
>>>>>>> af779d8b
import logging
import sys
from collections import namedtuple
if sys.version_info < (3, 6):
    import sha3

logger = logging.getLogger(__name__)

# Auxiliar constants and functions
TT256 = 2 ** 256
TT256M1 = 2 ** 256 - 1
TT255 = 2 ** 255
TOOHIGHMEM = 0x1000

PendingTransaction = namedtuple("PendingTransaction", ['type', 'address', 'origin', 'price', 'data', 'caller', 'value', 'bytecode', 'header'])

def ceil32(x):
    return Operators.ITEBV(256, (x % 32) == 0, x, x + 32 - (x % 32))


def to_signed(i):
    return Operators.ITEBV(256, i < TT255, i, i - TT256)


class Transaction(object):
    __slots__ = 'sort', 'address', 'origin', 'price', 'data', 'caller', 'value', 'return_data', 'result'

    def __init__(self, sort, address, origin, price, data, caller, value, return_data, result):
        self.sort = sort
        self.address = address
        self.origin = origin
        self.price = price
        self.data = data
        self.caller = caller
        self.value = value
        self.return_data = return_data
        self.result = result

    def __reduce__(self):
        ''' Implements serialization/pickle '''
        return (self.__class__, (self.sort, self.address, self.origin, self.price, self.data, self.caller, self.value, self.return_data, self.result))

    def __str__(self):
        return 'Transaction(%s, from=0x%x, to=0x%x, value=%r, data=%r..)' % (self.sort, self.caller, self.address, self.value, self.data)


class EVMLog():
    def __init__(self, address, memlog, topics):
        self.address = address
        self.memlog = memlog
        self.topics = topics


class EVMMemory(object):
    def __init__(self, constraints, address_size=256, value_size=8, *args, **kwargs):
        '''
        A symbolic memory manager for EVM.
        This is internally used to provide memory to an Ethereum Virtual Machine.
        It maps address_size bits wide bitvectors to value_size wide bitvectors.
        Normally BitVec(256) -> BitVec(8)

        Example use::
            cs = ConstraintSet()
            mem = EVMMemory(cs)
            mem[16] = 0x41
            assert (mem.allocated == 1)
            assert (mem[16] == 0x41)

        :param constraints: a set of constraints
        :type constraints: ConstraintSet
        :param address_size: address bit width
        :param values_size: value bit width
        '''
        assert isinstance(constraints, (ConstraintSet, type(None)))
        self._constraints = constraints
        self._symbols = {}
        self._memory = {}
        self._address_size = address_size
        self._value_size = value_size
        self._allocated = 0

    def __copy__(self):
        ''' Makes a copy of itself '''
        new_mem = EVMMemory(self._constraints, self._address_size, self._value_size)
        new_mem._memory = dict(self._memory)
        new_mem._symbols = dict(self._symbols)
        return new_mem

    def __reduce__(self):
        ''' Implements serialization/pickle '''
        return (self.__class__, (self._constraints, self._address_size, self._value_size), {
                '_symbols': self._symbols, '_memory': self._memory, '_allocated': self._allocated})

    @property
    def constraints(self):
        return self._constraints

    @constraints.setter
    def constraints(self, constraints):
        self._constraints = constraints

    def _get_size(self, index):
        ''' Calculates the size of a slice
            :param index: a slice
            :type index: slice
        '''
        size = index.stop - index.start
        if isinstance(size, BitVec):
            size = arithmetic_simplify(size)
        else:
            size = BitVecConstant(self._address_size, size)
        assert isinstance(size, BitVecConstant)
        return size.value

    def __getitem__(self, index):
        if isinstance(index, slice):
            size = self._get_size(index)
            return self.read(index.start, size)
        else:
            return self.read(index, 1)[0]

    def __setitem__(self, index, value):
        if isinstance(index, slice):
            size = self._get_size(index)
            assert len(value) == size
            for i in xrange(size):
                self.write(index.start + i, [value[i]])
        else:
            self.write(index, [value])

    def __delitem__(self, index):
        def delete(offset):
            if offset in self.memory:
                del self._memory[offset]
            if offset in self._symbol:
                del self._symbols[offset]

        if isinstance(index, slice):
            for offset in xrange(index.start, index.end):
                delete(offset)
        else:
            delete(index)

    def __contains__(self, offset):
        return offset in self._memory or \
            offset in self._symbols

    def items(self):
        offsets = set(self._symbols.keys() + self._memory.keys())
        return [(x, self[x]) for x in offsets]

    def get(self, offset, default=0):
        result = self.read(offset, 1)
        if not result:
            return default
        return result[0]

    def __getitem__(self, index):
        if isinstance(index, slice):
            size = self._get_size(index)
            return self.read(index.start, size)
        else:
            return self.read(index, 1)[0]

    def __repr__(self):
        return self.__str__()

    def __str__(self):
        m = {}
        for key in self._memory.keys():
            c = self.read(key, 1)[0]
            if issymbolic(c):
                m[key] = '?'
            else:
                m[key] = hex(c)
        return str(m)

    def __len__(self):
        return self._allocated

    @property
    def allocated(self):
        return self._allocated

    def _allocate(self, address):
        '''
            Allocate more memory
        '''
        new_max = ceil32(address) // 32
        self._allocated = Operators.ITEBV(256, self._allocated < new_max, new_max, self._allocated)

    def _concrete_read(self, address):
        return self._memory.get(address, 0)

    def _concrete_write(self, address, value):
        assert not issymbolic(address)
        assert not issymbolic(value)
        assert value & ~(pow(2, self._value_size) - 1) == 0, "Not the correct size for a value"
        self._memory[address] = value

    def read(self, address, size):
        '''
        Read size items from address.
        Address can by a symbolic value.
        The result is a sequence the requested size.
        Resultant items can by symbolic.

        :param address: Where to read from
        :param size: How many items
        :rtype: list
        '''
        assert not issymbolic(size)
        self._allocate(address + size)

        if issymbolic(address):
            address = arithmetic_simplify(address)
            assert solver.check(self.constraints)
            logger.debug('Reading %d items from symbolic offset %s', size, address)
            try:
                solutions = solver.get_all_values(self.constraints, address, maxcnt=0x1000)  # if more than 0x3000 exception
            except TooManySolutions as e:
                m, M = solver.minmax(self.constraints, address)
                logger.debug('Got TooManySolutions on a symbolic read. Range [%x, %x]. Not crashing!', m, M)
                logger.info('INCOMPLETE Result! Using the sampled solutions we have as result')
                condition = False
                for base in e.solutions:
                    condition = Operators.OR(address == base, condition)
                raise ForkState('address too high', condition)

            # So here we have all potential solutions of symbolic address (complete set)
            assert len(solutions) > 0

            condition = False
            for base in solutions:
                condition = Operators.OR(address == base, condition)

            result = []
            # consider size ==1 to read following code
            for offset in range(size):
                # Given ALL solutions for the symbolic address
                for base in solutions:
                    addr_value = base + offset
                    item = self._concrete_read(addr_value)
                    if addr_value in self._symbols:
                        for condition, value in self._symbols[addr_value]:
                            item = Operators.ITEBV(self._value_size, condition, value, item)
                    if len(result) > offset:
                        result[offset] = Operators.ITEBV(self._value_size, address == base, item, result[offset])
                    else:
                        result.append(item)
                    assert len(result) == offset + 1
            return result
        else:
            result = []
            for i in range(size):
                result.append(self._concrete_read(address + i))
            for offset in range(size):
                if address + offset in self._symbols:
                    for condition, value in self._symbols[address + offset]:
                        if condition is True:
                            result[offset] = value
                        else:
                            result[offset] = Operators.ITEBV(self._value_size, condition, value, result[offset])
            return result

    def write(self, address, value):
        '''
        Write a value at address.
        :param address: The address at which to write
        :type address: int or long or Expression
        :param value: Bytes to write
        :type value: tuple or list
        '''
        size = len(value)
        self._allocate(address + size)

        if issymbolic(address):

            solutions = solver.get_all_values(self.constraints, address, maxcnt=0x1000)  # if more than 0x3000 exception

            for offset in xrange(size):
                for base in solutions:
                    condition = base == address
                    self._symbols.setdefault(base + offset, []).append((condition, value[offset]))

        else:

            for offset in xrange(size):
                if issymbolic(value[offset]):
                    self._symbols[address + offset] = [(True, value[offset])]
                else:
                    # overwrite all previous items
                    if address + offset in self._symbols:
                        del self._symbols[address + offset]
                    self._concrete_write(address + offset, value[offset])


class EVMAsm(object):
    '''
        EVM Instruction factory

        Example use::

            >>> from manticore.platforms.evm import EVMAsm
            >>> EVMAsm.disassemble_one('\\x60\\x10')
            Instruction(0x60, 'PUSH', 1, 0, 1, 0, 'Place 1 byte item on stack.', 16, 0)
            >>> EVMAsm.assemble_one('PUSH1 0x10')
            Instruction(0x60, 'PUSH', 1, 0, 1, 0, 'Place 1 byte item on stack.', 16, 0)
            >>> tuple(EVMAsm.disassemble_all('\\x30\\x31'))
            (Instruction(0x30, 'ADDRESS', 0, 0, 1, 2, 'Get address of currently executing account.', None, 0),
             Instruction(0x31, 'BALANCE', 0, 1, 1, 20, 'Get balance of the given account.', None, 1))
            >>> tuple(EVMAsm.assemble_all('ADDRESS\\nBALANCE'))
            (Instruction(0x30, 'ADDRESS', 0, 0, 1, 2, 'Get address of currently executing account.', None, 0),
             Instruction(0x31, 'BALANCE', 0, 1, 1, 20, 'Get balance of the given account.', None, 1))
            >>> EVMAsm.assemble_hex(
            ...                         """PUSH1 0x60
            ...                            BLOCKHASH
            ...                            MSTORE
            ...                            PUSH1 0x2
            ...                            PUSH2 0x100
            ...                         """
            ...                      )
            '0x606040526002610100'
            >>> EVMAsm.disassemble_hex('0x606040526002610100')
            'PUSH1 0x60\\nBLOCKHASH\\nMSTORE\\nPUSH1 0x2\\nPUSH2 0x100'
    '''
    class Instruction(object):
        def __init__(self, opcode, name, operand_size, pops, pushes, fee, description, operand=None, offset=0):
            '''
            This represents an EVM instruction.
            EVMAsm will create this for you.

            :param opcode: the opcode value
            :param name: instruction name
            :param operand_size: immediate operand size in bytes
            :param pops: number of items popped from the stack
            :param pushes: number of items pushed into the stack
            :param fee: gas fee for the instruction
            :param description: textual description of the instruction
            :param operand: optional immediate operand
            :param offset: optional offset of this instruction in the program

            Example use::

                instruction = EVMAsm.assemble_one('PUSH1 0x10')
                print 'Instruction: %s'% instruction
                print '\tdescription:', instruction.description
                print '\tgroup:', instruction.group
                print '\taddress:', instruction.offset
                print '\tsize:', instruction.size
                print '\thas_operand:', instruction.has_operand
                print '\toperand_size:', instruction.operand_size
                print '\toperand:', instruction.operand
                print '\tsemantics:', instruction.semantics
                print '\tpops:', instruction.pops
                print '\tpushes:', instruction.pushes
                print '\tbytes:', '0x'+instruction.bytes.encode('hex')
                print '\twrites to stack:', instruction.writes_to_stack
                print '\treads from stack:', instruction.reads_from_stack
                print '\twrites to memory:', instruction.writes_to_memory
                print '\treads from memory:', instruction.reads_from_memory
                print '\twrites to storage:', instruction.writes_to_storage
                print '\treads from storage:', instruction.reads_from_storage
                print '\tis terminator', instruction.is_terminator


            '''
            self._opcode = opcode
            self._name = name
            self._operand_size = operand_size
            self._pops = pops
            self._pushes = pushes
            self._fee = fee
            self._description = description
            self._operand = operand  # Immediate operand if any
            if operand_size != 0 and operand is not None:
                mask = (1 << operand_size * 8) - 1
                if ~mask & operand:
                    raise ValueError("operand should be %d bits long" % (operand_size * 8))
            self._offset = offset

        def __eq__(self, other):
            ''' Instructions are equal if all features match '''
            return self._opcode == other._opcode and\
                self._name == other._name and\
                self._operand == other._operand and\
                self._operand_size == other._operand_size and\
                self._pops == other._pops and\
                self._pushes == other._pushes and\
                self._fee == other._fee and\
                self._offset == other._offset and\
                self._description == other._description

        def __repr__(self):
            output = 'Instruction(0x%x, %r, %d, %d, %d, %d, %r, %r, %r)' % (self._opcode, self._name, self._operand_size,
                                                                            self._pops, self._pushes, self._fee, self._description, self._operand, self._offset)
            return output

        def __str__(self):
            output = self.name + (' 0x%x' % self.operand if self.has_operand else '')
            return output

        @property
        def opcode(self):
            ''' The opcode as an integer '''
            return self._opcode

        @property
        def name(self):
            ''' The instruction name/mnemonic '''
            if self._name == 'PUSH':
                return 'PUSH%d' % self.operand_size
            elif self._name == 'DUP':
                return 'DUP%d' % self.pops
            elif self._name == 'SWAP':
                return 'SWAP%d' % (self.pops - 1)
            elif self._name == 'LOG':
                return 'LOG%d' % (self.pops - 2)
            return self._name

        def parse_operand(self, buf):
            ''' Parses an operand from buf

                :param buf: a buffer
                :type buf: iterator/generator/string
            '''
            buf = iter(buf)
            try:
                operand = 0
                for _ in range(self.operand_size):
                    operand <<= 8
                    operand |= ord(next(buf))
                self._operand = operand
            except StopIteration:
                raise Exception("Not enough data for decoding")

        @property
        def operand_size(self):
            ''' The immediate operand size '''
            return self._operand_size

        @property
        def has_operand(self):
            ''' True if the instruction uses an immediate operand'''
            return self.operand_size > 0

        @property
        def operand(self):
            ''' The immediate operand '''
            return self._operand

        @property
        def pops(self):
            '''Number words popped from the stack'''
            return self._pops

        @property
        def pushes(self):
            '''Number words pushed to the stack'''
            return self._pushes

        @property
        def size(self):
            ''' Size of the encoded instruction '''
            return self._operand_size + 1

        @property
        def fee(self):
            ''' The basic gas fee of the instruction '''
            return self._fee

        @property
        def semantics(self):
            ''' Canonical semantics '''
            return self._name

        @property
        def description(self):
            ''' Coloquial description of the instruction '''
            return self._description

        @property
        def bytes(self):
            ''' Encoded instruction '''
            bytes = []
            bytes.append(chr(self._opcode))
            for offset in reversed(xrange(self.operand_size)):
                c = (self.operand >> offset * 8) & 0xff
                bytes.append(chr(c))
            return ''.join(bytes)

        @property
        def offset(self):
            '''Location in the program (optional)'''
            return self._offset

        @property
        def group(self):
            '''Instruction classification as per the yellow paper'''
            classes = {
                0: 'Stop and Arithmetic Operations',
                1: 'Comparison & Bitwise Logic Operations',
                2: 'SHA3',
                3: 'Environmental Information',
                4: 'Block Information',
                5: 'Stack, Memory, Storage and Flow Operations',
                6: 'Push Operations',
                7: 'Push Operations',
                8: 'Duplication Operations',
                9: 'Exchange Operations',
                0xa: 'Logging Operations',
                0xf: 'System operations'
            }
            return classes.get(self.opcode >> 4, 'Invalid instruction')

        @property
        def uses_stack(self):
            ''' True if the instruction reads/writes from/to the stack '''
            return self.reads_from_stack or self.writes_to_stack

        @property
        def reads_from_stack(self):
            ''' True if the instruction reads from stack '''
            return self.pops > 0

        @property
        def writes_to_stack(self):
            ''' True if the instruction writes to the stack '''
            return self.pushes > 0

        @property
        def reads_from_memory(self):
            ''' True if the instruction reads from memory '''
            return self.semantics in ('MLOAD', 'CREATE', 'CALL', 'CALLCODE', 'RETURN', 'DELEGATECALL', 'REVERT')

        @property
        def writes_to_memory(self):
            ''' True if the instruction writes to memory '''
            return self.semantics in ('MSTORE', 'MSTORE8', 'CALLDATACOPY', 'CODECOPY', 'EXTCODECOPY')

        @property
        def reads_from_memory(self):
            ''' True if the instruction reads from memory '''
            return self.semantics in ('MLOAD', 'CREATE', 'CALL', 'CALLCODE', 'RETURN', 'DELEGATECALL', 'REVERT')

        @property
        def writes_to_storage(self):
            ''' True if the instruction writes to the storage '''
            return self.semantics in ('SSTORE')

        @property
        def reads_from_storage(self):
            ''' True if the instruction reads from the storage '''
            return self.semantics in ('SLOAD')

        @property
        def is_terminator(self):
            ''' True if the instruction is a basic block terminator '''
            return self.semantics in ('RETURN', 'STOP', 'INVALID', 'JUMP', 'JUMPI', 'SELFDESTRUCT', 'REVERT')

        @property
        def is_branch(self):
            ''' True if the instruction is a jump'''
            return self.semantics in ('JUMP', 'JUMPI')

        @property
        def is_environmental(self):
            ''' True if the instruction access enviromental data '''
            return self.group == 'Environmental Information'

        @property
        def is_system(self):
            ''' True if the instruction is a system operation '''
            return self.group == 'System operations'

        @property
        def uses_block_info(self):
            ''' True if the instruction access block information'''
            return self.group == 'Block Information'

        @property
        def is_arithmetic(self):
            ''' True if the instruction is an arithmetic operation '''
            return self.semantics in ('ADD', 'MUL', 'SUB', 'DIV', 'SDIV', 'MOD', 'SMOD', 'ADDMOD', 'MULMOD', 'EXP', 'SIGNEXTEND')

    # from http://gavwood.com/paper.pdf
    _table = {  # opcode: (name, immediate_operand_size, pops, pushes, gas, description)
        0x00: ('STOP', 0, 0, 0, 0, 'Halts execution.'),
        0x01: ('ADD', 0, 2, 1, 3, 'Addition operation.'),
        0x02: ('MUL', 0, 2, 1, 5, 'Multiplication operation.'),
        0x03: ('SUB', 0, 2, 1, 3, 'Subtraction operation.'),
        0x04: ('DIV', 0, 2, 1, 5, 'Integer division operation.'),
        0x05: ('SDIV', 0, 2, 1, 5, 'Signed integer division operation (truncated).'),
        0x06: ('MOD', 0, 2, 1, 5, 'Modulo remainder operation.'),
        0x07: ('SMOD', 0, 2, 1, 5, 'Signed modulo remainder operation.'),
        0x08: ('ADDMOD', 0, 3, 1, 8, 'Modulo addition operation.'),
        0x09: ('MULMOD', 0, 3, 1, 8, 'Modulo multiplication operation.'),
        0x0a: ('EXP', 0, 2, 1, 10, 'Exponential operation.'),
        0x0b: ('SIGNEXTEND', 0, 2, 1, 5, "Extend length of two's complement signed integer."),
        0x10: ('LT', 0, 2, 1, 3, 'Less-than comparision.'),
        0x11: ('GT', 0, 2, 1, 3, 'Greater-than comparision.'),
        0x12: ('SLT', 0, 2, 1, 3, 'Signed less-than comparision.'),
        0x13: ('SGT', 0, 2, 1, 3, 'Signed greater-than comparision.'),
        0x14: ('EQ', 0, 2, 1, 3, 'Equality comparision.'),
        0x15: ('ISZERO', 0, 1, 1, 3, 'Simple not operator.'),
        0x16: ('AND', 0, 2, 1, 3, 'Bitwise AND operation.'),
        0x17: ('OR', 0, 2, 1, 3, 'Bitwise OR operation.'),
        0x18: ('XOR', 0, 2, 1, 3, 'Bitwise XOR operation.'),
        0x19: ('NOT', 0, 1, 1, 3, 'Bitwise NOT operation.'),
        0x1a: ('BYTE', 0, 2, 1, 3, 'Retrieve single byte from word.'),
        0x20: ('SHA3', 0, 2, 1, 30, 'Compute Keccak-256 hash.'),
        0x30: ('ADDRESS', 0, 0, 1, 2, 'Get address of currently executing account     .'),
        0x31: ('BALANCE', 0, 1, 1, 20, 'Get balance of the given account.'),
        0x32: ('ORIGIN', 0, 0, 1, 2, 'Get execution origination address.'),
        0x33: ('CALLER', 0, 0, 1, 2, 'Get caller address.'),
        0x34: ('CALLVALUE', 0, 0, 1, 2, 'Get deposited value by the instruction/transaction responsible for this execution.'),
        0x35: ('CALLDATALOAD', 0, 1, 1, 3, 'Get input data of current environment.'),
        0x36: ('CALLDATASIZE', 0, 0, 1, 2, 'Get size of input data in current environment.'),
        0x37: ('CALLDATACOPY', 0, 3, 0, 3, 'Copy input data in current environment to memory.'),
        0x38: ('CODESIZE', 0, 0, 1, 2, 'Get size of code running in current environment.'),
        0x39: ('CODECOPY', 0, 3, 0, 3, 'Copy code running in current environment to memory.'),
        0x3a: ('GASPRICE', 0, 0, 1, 2, 'Get price of gas in current environment.'),
        0x3b: ('EXTCODESIZE', 0, 1, 1, 20, "Get size of an account's code."),
        0x3c: ('EXTCODECOPY', 0, 4, 0, 20, "Copy an account's code to memory."),
        0x40: ('BLOCKHASH', 0, 1, 1, 20, 'Get the hash of one of the 256 most recent complete blocks.'),
        0x41: ('COINBASE', 0, 0, 1, 2, "Get the block's beneficiary address."),
        0x42: ('TIMESTAMP', 0, 0, 1, 2, "Get the block's timestamp."),
        0x43: ('NUMBER', 0, 0, 1, 2, "Get the block's number."),
        0x44: ('DIFFICULTY', 0, 0, 1, 2, "Get the block's difficulty."),
        0x45: ('GASLIMIT', 0, 0, 1, 2, "Get the block's gas limit."),
        0x50: ('POP', 0, 1, 0, 2, 'Remove item from stack.'),
        0x51: ('MLOAD', 0, 1, 1, 3, 'Load word from memory.'),
        0x52: ('MSTORE', 0, 2, 0, 3, 'Save word to memory.'),
        0x53: ('MSTORE8', 0, 2, 0, 3, 'Save byte to memory.'),
        0x54: ('SLOAD', 0, 1, 1, 50, 'Load word from storage.'),
        0x55: ('SSTORE', 0, 2, 0, 0, 'Save word to storage.'),
        0x56: ('JUMP', 0, 1, 0, 8, 'Alter the program counter.'),
        0x57: ('JUMPI', 0, 2, 0, 10, 'Conditionally alter the program counter.'),
        0x58: ('GETPC', 0, 0, 1, 2, 'Get the value of the program counter prior to the increment.'),
        0x59: ('MSIZE', 0, 0, 1, 2, 'Get the size of active memory in bytes.'),
        0x5a: ('GAS', 0, 0, 1, 2, 'Get the amount of available gas, including the corresponding reduction the amount of available gas.'),
        0x5b: ('JUMPDEST', 0, 0, 0, 1, 'Mark a valid destination for jumps.'),
        0x60: ('PUSH', 1, 0, 1, 0, 'Place 1 byte item on stack.'),
        0x61: ('PUSH', 2, 0, 1, 0, 'Place 2-byte item on stack.'),
        0x62: ('PUSH', 3, 0, 1, 0, 'Place 3-byte item on stack.'),
        0x63: ('PUSH', 4, 0, 1, 0, 'Place 4-byte item on stack.'),
        0x64: ('PUSH', 5, 0, 1, 0, 'Place 5-byte item on stack.'),
        0x65: ('PUSH', 6, 0, 1, 0, 'Place 6-byte item on stack.'),
        0x66: ('PUSH', 7, 0, 1, 0, 'Place 7-byte item on stack.'),
        0x67: ('PUSH', 8, 0, 1, 0, 'Place 8-byte item on stack.'),
        0x68: ('PUSH', 9, 0, 1, 0, 'Place 9-byte item on stack.'),
        0x69: ('PUSH', 10, 0, 1, 0, 'Place 10-byte item on stack.'),
        0x6a: ('PUSH', 11, 0, 1, 0, 'Place 11-byte item on stack.'),
        0x6b: ('PUSH', 12, 0, 1, 0, 'Place 12-byte item on stack.'),
        0x6c: ('PUSH', 13, 0, 1, 0, 'Place 13-byte item on stack.'),
        0x6d: ('PUSH', 14, 0, 1, 0, 'Place 14-byte item on stack.'),
        0x6e: ('PUSH', 15, 0, 1, 0, 'Place 15-byte item on stack.'),
        0x6f: ('PUSH', 16, 0, 1, 0, 'Place 16-byte item on stack.'),
        0x70: ('PUSH', 17, 0, 1, 0, 'Place 17-byte item on stack.'),
        0x71: ('PUSH', 18, 0, 1, 0, 'Place 18-byte item on stack.'),
        0x72: ('PUSH', 19, 0, 1, 0, 'Place 19-byte item on stack.'),
        0x73: ('PUSH', 20, 0, 1, 0, 'Place 20-byte item on stack.'),
        0x74: ('PUSH', 21, 0, 1, 0, 'Place 21-byte item on stack.'),
        0x75: ('PUSH', 22, 0, 1, 0, 'Place 22-byte item on stack.'),
        0x76: ('PUSH', 23, 0, 1, 0, 'Place 23-byte item on stack.'),
        0x77: ('PUSH', 24, 0, 1, 0, 'Place 24-byte item on stack.'),
        0x78: ('PUSH', 25, 0, 1, 0, 'Place 25-byte item on stack.'),
        0x79: ('PUSH', 26, 0, 1, 0, 'Place 26-byte item on stack.'),
        0x7a: ('PUSH', 27, 0, 1, 0, 'Place 27-byte item on stack.'),
        0x7b: ('PUSH', 28, 0, 1, 0, 'Place 28-byte item on stack.'),
        0x7c: ('PUSH', 29, 0, 1, 0, 'Place 29-byte item on stack.'),
        0x7d: ('PUSH', 30, 0, 1, 0, 'Place 30-byte item on stack.'),
        0x7e: ('PUSH', 31, 0, 1, 0, 'Place 31-byte item on stack.'),
        0x7f: ('PUSH', 32, 0, 1, 0, 'Place 32-byte (full word) item on stack.'),
        0x80: ('DUP', 0, 1, 2, 3, 'Duplicate 1st stack item.'),
        0x81: ('DUP', 0, 2, 3, 3, 'Duplicate 2nd stack item.'),
        0x82: ('DUP', 0, 3, 4, 3, 'Duplicate 3rd stack item.'),
        0x83: ('DUP', 0, 4, 5, 3, 'Duplicate 4th stack item.'),
        0x84: ('DUP', 0, 5, 6, 3, 'Duplicate 5th stack item.'),
        0x85: ('DUP', 0, 6, 7, 3, 'Duplicate 6th stack item.'),
        0x86: ('DUP', 0, 7, 8, 3, 'Duplicate 7th stack item.'),
        0x87: ('DUP', 0, 8, 9, 3, 'Duplicate 8th stack item.'),
        0x88: ('DUP', 0, 9, 10, 3, 'Duplicate 9th stack item.'),
        0x89: ('DUP', 0, 10, 11, 3, 'Duplicate 10th stack item.'),
        0x8a: ('DUP', 0, 11, 12, 3, 'Duplicate 11th stack item.'),
        0x8b: ('DUP', 0, 12, 13, 3, 'Duplicate 12th stack item.'),
        0x8c: ('DUP', 0, 13, 14, 3, 'Duplicate 13th stack item.'),
        0x8d: ('DUP', 0, 14, 15, 3, 'Duplicate 14th stack item.'),
        0x8e: ('DUP', 0, 15, 16, 3, 'Duplicate 15th stack item.'),
        0x8f: ('DUP', 0, 16, 17, 3, 'Duplicate 16th stack item.'),
        0x90: ('SWAP', 0, 2, 2, 3, 'Exchange 1st and 2nd stack items.'),
        0x91: ('SWAP', 0, 3, 3, 3, 'Exchange 1st and 3rd stack items.'),
        0x92: ('SWAP', 0, 4, 4, 3, 'Exchange 1st and 4th stack items.'),
        0x93: ('SWAP', 0, 5, 5, 3, 'Exchange 1st and 5th stack items.'),
        0x94: ('SWAP', 0, 6, 6, 3, 'Exchange 1st and 6th stack items.'),
        0x95: ('SWAP', 0, 7, 7, 3, 'Exchange 1st and 7th stack items.'),
        0x96: ('SWAP', 0, 8, 8, 3, 'Exchange 1st and 8th stack items.'),
        0x97: ('SWAP', 0, 9, 9, 3, 'Exchange 1st and 9th stack items.'),
        0x98: ('SWAP', 0, 10, 10, 3, 'Exchange 1st and 10th stack items.'),
        0x99: ('SWAP', 0, 11, 11, 3, 'Exchange 1st and 11th stack items.'),
        0x9a: ('SWAP', 0, 12, 12, 3, 'Exchange 1st and 12th stack items.'),
        0x9b: ('SWAP', 0, 13, 13, 3, 'Exchange 1st and 13th stack items.'),
        0x9c: ('SWAP', 0, 14, 14, 3, 'Exchange 1st and 14th stack items.'),
        0x9d: ('SWAP', 0, 15, 15, 3, 'Exchange 1st and 15th stack items.'),
        0x9e: ('SWAP', 0, 16, 16, 3, 'Exchange 1st and 16th stack items.'),
        0x9f: ('SWAP', 0, 17, 17, 3, 'Exchange 1st and 17th stack items.'),
        0xa0: ('LOG', 0, 2, 0, 375, 'Append log record with no topics.'),
        0xa1: ('LOG', 0, 3, 0, 750, 'Append log record with one topic.'),
        0xa2: ('LOG', 0, 4, 0, 1125, 'Append log record with two topics.'),
        0xa3: ('LOG', 0, 5, 0, 1500, 'Append log record with three topics.'),
        0xa4: ('LOG', 0, 6, 0, 1875, 'Append log record with four topics.'),
        0xf0: ('CREATE', 0, 3, 1, 32000, 'Create a new account with associated code.'),
        0xf1: ('CALL', 0, 7, 1, 40, 'Message-call into an account.'),
        0xf2: ('CALLCODE', 0, 7, 1, 40, "Message-call into this account with alternative account's code."),
        0xf3: ('RETURN', 0, 2, 0, 0, 'Halt execution returning output data.'),
        0xf4: ('DELEGATECALL', 0, 6, 1, 40, "Message-call into this account with an alternative account's code, but persisting into this account with an alternative account's code."),
        0xf5: ('BREAKPOINT', 0, 0, 0, 40, 'Not in yellow paper FIXME'),
        0xf6: ('RNGSEED', 0, 1, 1, 0, 'Not in yellow paper FIXME'),
        0xf7: ('SSIZEEXT', 0, 2, 1, 0, 'Not in yellow paper FIXME'),
        0xf8: ('SLOADBYTES', 0, 3, 0, 0, 'Not in yellow paper FIXME'),
        0xf9: ('SSTOREBYTES', 0, 3, 0, 0, 'Not in yellow paper FIXME'),
        0xfa: ('SSIZE', 0, 1, 1, 40, 'Not in yellow paper FIXME'),
        0xfb: ('STATEROOT', 0, 1, 1, 0, 'Not in yellow paper FIXME'),
        0xfc: ('TXEXECGAS', 0, 0, 1, 0, 'Not in yellow paper FIXME'),
        0xfd: ('REVERT', 0, 2, 0, 0, 'Stop execution and revert state changes, without consuming all provided gas and providing a reason.'),
        0xfe: ('INVALID', 0, 0, 0, 0, 'Designated invalid instruction.'),
        0xff: ('SELFDESTRUCT', 0, 1, 0, 5000, 'Halt execution and register account for later deletion.')
    }

    @staticmethod
    @memoized
    def _get_reverse_table():
        ''' Build an internal table used in the assembler '''
        reverse_table = {}
        for (opcode, (name, immediate_operand_size, pops, pushes, gas, description)) in EVMAsm._table.items():
            mnemonic = name
            if name == 'PUSH':
                mnemonic = '%s%d' % (name, (opcode & 0x1f) + 1)
            elif name in ('SWAP', 'LOG', 'DUP'):
                mnemonic = '%s%d' % (name, (opcode & 0xf) + 1)

            reverse_table[mnemonic] = opcode, name, immediate_operand_size, pops, pushes, gas, description
        return reverse_table

    @staticmethod
    def assemble_one(assembler, offset=0):
        ''' Assemble one EVM instruction from its textual representation.

            :param assembler: assembler code for one instruction
            :param offset: offset of the instruction in the bytecode (optional)
            :return: An Instruction object

            Example use::

                >>> print evm.EVMAsm.assemble_one('LT')


        '''
        try:
            _reverse_table = EVMAsm._get_reverse_table()
            assembler = assembler.strip().split(' ')
            opcode, name, operand_size, pops, pushes, gas, description = _reverse_table[assembler[0].upper()]
            if operand_size > 0:
                assert len(assembler) == 2
                operand = int(assembler[1], 0)
            else:
                assert len(assembler) == 1
                operand = None

            return EVMAsm.Instruction(opcode, name, operand_size, pops, pushes, gas, description, operand=operand, offset=offset)
        except BaseException:
            raise Exception("Something wrong at offset %d" % offset)

    @staticmethod
    def assemble_all(assembler, offset=0):
        ''' Assemble a sequence of textual representation of EVM instructions

            :param assembler: assembler code for any number of instructions
            :param offset: offset of the first instruction in the bytecode(optional)
            :return: An generator of Instruction objects

            Example use::

                >>> evm.EVMAsm.encode_one("""PUSH1 0x60
                    PUSH1 0x40
                    MSTORE
                    PUSH1 0x2
                    PUSH2 0x108
                    PUSH1 0x0
                    POP
                    SSTORE
                    PUSH1 0x40
                    MLOAD
                    """)

        '''
        if isinstance(assembler, str):
            assembler = assembler.split('\n')
        assembler = iter(assembler)
        for line in assembler:
            if not line.strip():
                continue
            instr = EVMAsm.assemble_one(line, offset=offset)
            yield instr
            offset += instr.size

    @staticmethod
    def disassemble_one(bytecode, offset=0):
        ''' Decode a single instruction from a bytecode

            :param bytecode: the bytecode stream
            :param offset: offset of the instruction in the bytecode(optional)
            :type bytecode: iterator/sequence/str
            :return: an Instruction object

            Example use::

                >>> print EVMAsm.assemble_one('PUSH1 0x10')

        '''
        bytecode = iter(bytecode)
        opcode = ord(next(bytecode))
        invalid = ('INVALID', 0, 0, 0, 0, 'Unknown opcode')
        name, operand_size, pops, pushes, gas, description = EVMAsm._table.get(opcode, invalid)
        instruction = EVMAsm.Instruction(opcode, name, operand_size, pops, pushes, gas, description, offset=offset)
        if instruction.has_operand:
            instruction.parse_operand(bytecode)

        return instruction

    @staticmethod
    def disassemble_all(bytecode, offset=0):
        ''' Decode all instructions in bytecode

            :param bytecode: an evm bytecode (binary)
            :param offset: offset of the first instruction in the bytecode(optional)
            :type bytecode: iterator/sequence/str
            :return: An generator of Instruction objects

            Example use::

                >>> for inst in EVMAsm.decode_all(bytecode):
                ...    print inst

                ...
                PUSH1 0x60
                PUSH1 0x40
                MSTORE
                PUSH1 0x2
                PUSH2 0x108
                PUSH1 0x0
                POP
                SSTORE
                PUSH1 0x40
                MLOAD


        '''

        bytecode = iter(bytecode)
        while True:
            instr = EVMAsm.disassemble_one(bytecode, offset=offset)
            offset += instr.size
            yield instr

    @staticmethod
    def disassemble(bytecode, offset=0):
        ''' Disassemble an EVM bytecode

            :param bytecode: binary representation of an evm bytecode (hexadecimal)
            :param offset: offset of the first instruction in the bytecode(optional)
            :type bytecode: str
            :return: the text representation of the aseembler code

            Example use::

                >>> EVMAsm.disassemble("\x60\x60\x60\x40\x52\x60\x02\x61\x01\x00")
                ...
                PUSH1 0x60
                BLOCKHASH
                MSTORE
                PUSH1 0x2
                PUSH2 0x100

        '''
        return '\n'.join(map(str, EVMAsm.disassemble_all(bytecode, offset=offset)))

    @staticmethod
    def assemble(asmcode, offset=0):
        ''' Assemble an EVM program

            :param asmcode: an evm assembler program
            :param offset: offset of the first instruction in the bytecode(optional)
            :type asmcode: str
            :return: the hex representation of the bytecode

            Example use::

                >>> EVMAsm.assemble(  """PUSH1 0x60
                                           BLOCKHASH
                                           MSTORE
                                           PUSH1 0x2
                                           PUSH2 0x100
                                        """
                                     )
                ...
                "\x60\x60\x60\x40\x52\x60\x02\x61\x01\x00"
        '''
        return ''.join(map(lambda x: x.bytes, EVMAsm.assemble_all(asmcode, offset=offset)))

    @staticmethod
    def disassemble_hex(bytecode, offset=0):
        ''' Disassemble an EVM bytecode

            :param bytecode: canonical representation of an evm bytecode (hexadecimal)
            :param int offset: offset of the first instruction in the bytecode(optional)
            :type bytecode: str
            :return: the text representation of the aseembler code

            Example use::

                >>> EVMAsm.disassemble_hex("0x6060604052600261010")
                ...
                PUSH1 0x60
                BLOCKHASH
                MSTORE
                PUSH1 0x2
                PUSH2 0x100

        '''
        if bytecode.startswith('0x'):
            bytecode = bytecode[2:]
        bytecode = bytecode.decode('hex')
        return EVMAsm.disassemble(bytecode, offset=offset)

    @staticmethod
    def assemble_hex(asmcode, offset=0):
        ''' Assemble an EVM program

            :param asmcode: an evm assembler program
            :param offset: offset of the first instruction in the bytecode(optional)
            :type asmcode: str
            :return: the hex representation of the bytecode

            Example use::

                >>> EVMAsm.assemble_hex(  """PUSH1 0x60
                                           BLOCKHASH
                                           MSTORE
                                           PUSH1 0x2
                                           PUSH2 0x100
                                        """
                                     )
                ...
                "0x6060604052600261010"
        '''
        return '0x' + EVMAsm.assemble(asmcode, offset=offset).encode('hex')


# Exceptions...

class EVMException(Exception):
    pass


class EVMInstructionException(EVMException):
    pass


class ConcretizeStack(EVMException):
    '''
    Raised when a symbolic memory cell needs to be concretized.
    '''

    def __init__(self, pos, expression=None, policy='MINMAX'):
        self.message = "Concretizing evm stack item {}".format(pos)
        self.pos = pos
        self.expression = expression
        self.policy = policy


class StackOverflow(EVMException):
    ''' Attemped to push more than 1024 items '''


class StackUnderflow(EVMException):
    ''' Attemped to popo from an empty stack '''


class InvalidOpcode(EVMException):
    ''' Trying to execute invalid opcode '''


class Call(EVMInstructionException):
    def __init__(self, gas, to, value, data, out_offset=None, out_size=None):
        self.gas = gas
        self.to = to
        self.value = value
        self.data = data
        self.out_offset = out_offset
        self.out_size = out_size

    def __reduce__(self):
        return (self.__class__, (self.gas, self.to, self.value, self.data, self.out_offset, self.out_size))


class Create(Call):
    def __init__(self, value, bytecode):
        super(Create, self).__init__(gas=None, to=None, value=value, data=bytecode)


class DelegateCall(Call):
    pass


class Stop(EVMInstructionException):
    ''' Program reached a STOP instruction '''


class Return(EVMInstructionException):
    ''' Program reached a RETURN instruction '''

    def __init__(self, data):
        self.data = data

    def __reduce__(self):
        return (self.__class__, (self.data,))


class Revert(EVMInstructionException):
    ''' Program reached a RETURN instruction '''

    def __init__(self, data):
        self.data = data

    def __reduce__(self):
        return (self.__class__, (self.data,))


class SelfDestruct(EVMInstructionException):
    ''' Program reached a RETURN instruction '''

    def __init__(self, to):
        self.to = to


class NotEnoughGas(EVMException):
    ''' Not enough gas for operation '''


class Sha3(EVMException):
    def __init__(self, data):
        self.data = data

    def __reduce__(self):
        return (self.__class__, (self.data, ))


def concretized_args(**policies):
    """
    Make sure an EVM instruction has all of its arguments concretized according to
    provided policies.

    Example decoration:

        @concretized_args(size='ONE', address='')
        def LOG(self, address, size, *topics):
            ...

    The above will make sure that the |size| parameter to LOG is Concretized when symbolic
    according to the 'ONE' policy and concretize |address| with the default policy.

    :param policies: A kwargs list of argument names and their respective policies.
                         Provide None or '' as policy to use default.
    :return: A function decorator
    """
    def concretizer(func):
        @wraps(func)
        def wrapper(*args, **kwargs):
            spec = inspect.getargspec(func)
            for arg, policy in policies.items():
                assert arg in spec.args, "Concretizer argument not found in wrapped function."
                # index is 0-indexed, but ConcretizeStack is 1-indexed. However, this is correct
                # since implementation method is always a bound method (self is param 0)
                index = spec.args.index(arg)
                if issymbolic(args[index]):
                    if policy:
                        raise ConcretizeStack(index, policy=policy)
                    else:
                        raise ConcretizeStack(index)
            return func(*args, **kwargs)
        return wrapper
    return concretizer


class EVM(Eventful):
    '''Machine State. The machine state is defined as
        the tuple (g, pc, m, i, s) which are the gas available, the
        program counter pc , the memory contents, the active
        number of words in memory (counting continuously
        from position 0), and the stack contents. The memory
        contents are a series of zeroes of bitsize 256
    '''
    _published_events = {'evm_execute_instruction',
                         'evm_read_storage', 'evm_write_storage',
                         'evm_read_memory',
                         'evm_write_memory',
                         'evm_read_code',
                         'decode_instruction', 'execute_instruction', 'concrete_sha3', 'symbolic_sha3'}

    def __init__(self, constraints, address, origin, price, data, caller, value, code, header, global_storage=None, depth=0, gas=1000000000, **kwargs):
        '''
        Builds a Ethereum Virtual Machine instance

        :param memory: the initial memory
        :param address: the address of the account which owns the code that is executing.
        :param origin: the sender address of the transaction that originated this execution. A 160-bit code used for identifying Accounts.
        :param price: the price of gas in the transaction that originated this execution.
        :param data: the byte array that is the input data to this execution
        :param caller: the address of the account which caused the code to be executing. A 160-bit code used for identifying Accounts
        :param value: the value, in Wei, passed to this account as part of the same procedure as execution. One Ether is defined as being 10**18 Wei.
        :param bytecode: the byte array that is the machine code to be executed.
        :param header: the block header of the present block.
        :param depth: the depth of the present message-call or contract-creation (i.e. the number of CALLs or CREATEs being executed at present).
        :param gas: gas budget for this transaction.

        '''
        super(EVM, self).__init__(**kwargs)
        self._constraints = constraints
        self.last_exception = None
        self.memory = EVMMemory(constraints)
        self.address = address
        self.origin = origin  # always an account with empty associated code
        self.caller = caller  # address of the account that is directly responsible for this execution
        self.data = data
        self.price = price  # This is gas price specified by the originating transaction
        self.value = value
        self.depth = depth
        self.bytecode = code
        self.suicides = set()
        self.logs = []
        #FIXME parse decode and mark invalid instructions
        #self.invalid = set()

        assert 'coinbase' in header
        assert 'gaslimit' in header
        assert 'difficulty' in header
        assert 'timestamp' in header
        assert 'number' in header
        self.header = header

        # Machine state
        self.pc = 0
        self.stack = []
        self._gas = gas
        self.global_storage = global_storage
        self.allocated = 0

    @property
    def constraints(self):
        return self._constraints

    @constraints.setter
    def constraints(self, constraints):
        self._constraints = constraints
        self.memory.constraints = constraints

    @property
    def gas(self):
        return self._gas

    def __getstate__(self):
        state = super(EVM, self).__getstate__()
        state['memory'] = self.memory
        state['global_storage'] = self.global_storage
        state['constraints'] = self.constraints
        state['last_exception'] = self.last_exception
        state['address'] = self.address
        state['origin'] = self.origin
        state['caller'] = self.caller
        state['data'] = self.data
        state['price'] = self.price
        state['value'] = self.value
        state['depth'] = self.depth
        state['bytecode'] = self.bytecode
        state['header'] = self.header
        state['pc'] = self.pc
        state['stack'] = self.stack
        state['gas'] = self._gas
        state['allocated'] = self.allocated
        state['suicides'] = self.suicides
        state['logs'] = self.logs

        return state

    def __setstate__(self, state):
        self._gas = state['gas']
        self.memory = state['memory']
        self.logs = state['logs']
        self.global_storage = state['global_storage']
        self.constraints = state['constraints']
        self.last_exception = state['last_exception']
        self.address = state['address']
        self.origin = state['origin']
        self.caller = state['caller']
        self.data = state['data']
        self.price = state['price']
        self.value = state['value']
        self.depth = state['depth']
        self.bytecode = state['bytecode']
        self.header = state['header']
        self.pc = state['pc']
        self.stack = state['stack']
        self.allocated = state['allocated']
        self.suicides = state['suicides']
        super(EVM, self).__setstate__(state)

    # Memory related
    def _allocate(self, address):
        need_to_allocate = address > self.memory._allocated

        if issymbolic(need_to_allocate):
            #FIXME we should explore the other case too
            if solver.can_be_true(self.constraints, need_to_allocate):
                self.constraints.add(need_to_allocate)
                need_to_allocate = True
            else:
                need_to_allocate = False


        if need_to_allocate:
            GMEMORY = 3
            GQUADRATICMEMDENOM = 512  # 1 gas per 512 quadwords

            old_size = ceil32(self.memory._allocated) // 32
            old_totalfee = old_size * GMEMORY + old_size * old_size // GQUADRATICMEMDENOM
            new_size = ceil32(address) // 32
<<<<<<< HEAD
            increased = new_size - old_size 
            fee = increased * GMEMORY + increased*increased // GQUADRATICMEMDENOM
=======
            increased = new_size - old_size
            fee = increased * GMEMORY + increased**2 // GQUADRATICMEMDENOM
>>>>>>> af779d8b
            self._consume(fee)

    def _store(self, address, value):
        # CHECK ADDRESS IS A 256 BIT INT OR BITVEC
        # CHECK VALUE IS A 256 BIT INT OR BITVEC
        self._allocate(address)
        self.memory.write(address, [value])
        self._publish('did_evm_write_memory', address, value)

    def _load(self, address):
        self._allocate(address)
<<<<<<< HEAD
        value = self.memory.read(address,1)[0]
        value = arithmetic_simplify(value)
        if isinstance(value, Constant) and not value.taint: 
=======
        value = self.memory.read(address, 1)[0]
        value = arithmetic_simplifier(value)
        if isinstance(value, Constant) and not value.taint:
>>>>>>> af779d8b
            value = value.value
        self._publish('did_evm_read_memory', address, value)
        return value

    @staticmethod
    def check256int(value):
        assert True

    def read_code(self, address, size=1):
        '''
            Read size byte from bytecode.
            If less than size bytes are available result will be pad with \x00
        '''
        assert address < len(self.bytecode)
        value = self.bytecode[address:address + size]
        if len(value) < size:
            value += '\x00' * (size - len(value))  # pad with null (spec)
        return value

    def disassemble(self):
        return EVMAsm.disassemble(self.bytecode)

    @property
    def PC(self):
        return self.pc

    @property
    def instruction(self):
        '''
            Current instruction pointed by self.pc
        '''
        # FIXME check if pc points to invalid instruction
        # if self.pc >= len(self.bytecode):
        #    return InvalidOpcode('Code out of range')
        # if self.pc in self.invalid:
        #    raise InvalidOpcode('Opcode inside a PUSH immediate')

        def getcode():
            for byte in self.bytecode[self.pc:]:
                yield byte
            while True:
                yield '\x00'

        return EVMAsm.disassemble_one(getcode())

    # auxiliar funcs
    # Stack related
    def _push(self, value):
        '''
                   ITEM0
                   ITEM1
                   ITEM2
             sp->  {empty}
        '''
        assert isinstance(value, (int, long)) or isinstance(value, BitVec) and value.size == 256
        if len(self.stack) >= 1024:
            raise StackOverflow()
        self.stack.append(value & TT256M1)

    def _pop(self):
        if len(self.stack) == 0:
            raise StackUnderflow()
        return self.stack.pop()

    def _consume(self, fee):
        assert fee >= 0
        if self._gas < fee:
            logger.debug("Not enough gas for instruction")
            raise NotEnoughGas()
        self._gas -= fee

    # Execute an instruction from current pc
    def execute(self):
        if issymbolic(self.pc):
            expression = self.pc

            def setstate(state, value):
                state.platform.current.pc = value

            raise Concretize("Concretice PC",
                             expression=expression,
                             setstate=setstate,
                             policy='ALL')

        self._publish('will_decode_instruction', self.pc)
        last_pc = self.pc
        current = self.instruction

        # Consume some gas
        self._consume(current.fee)

        implementation = getattr(self, current.semantics, None)
        if implementation is None:
            raise TerminateState("Instruction not implemented %s" % current.semantics, testcase=True)

        # Get arguments (imm, pop)
        arguments = []
        if self.instruction.has_operand:
            arguments.append(current.operand)

        for _ in range(current.pops):
            arguments.append(self._pop())

        # simplify stack arguments
        for i in range(len(arguments)):
<<<<<<< HEAD
            if isinstance(arguments[i], Expression):           
                arguments[i] = arithmetic_simplify(arguments[i])
=======
            if isinstance(arguments[i], Expression):
                arguments[i] = arithmetic_simplifier(arguments[i])
>>>>>>> af779d8b
            if isinstance(arguments[i], Constant):
                arguments[i] = arguments[i].value

        self._publish('will_execute_instruction', self.pc, current)
        self._publish('will_evm_execute_instruction', current, arguments)

        last_pc = self.pc
        result = None

        try:
            result = implementation(*arguments)
            self._emit_did_execute_signals(current, arguments, result, last_pc)
        except ConcretizeStack as ex:
            for arg in reversed(arguments):
                self._push(arg)

            def setstate(state, value):
                self.stack[-ex.pos] = value
            raise Concretize("Concretice Stack Variable",
                             expression=self.stack[-ex.pos],
                             setstate=setstate,
                             policy=ex.policy)
        except EVMException as e:
            self.last_exception = e

            # Technically, this is not the right place to emit these events because the
            # instruction hasn't executed yet; it executes in the EVM platform class (EVMWorld).
            # However, when I tried that, in the event handlers, `state.platform.current`
            # ends up being None, which caused issues. So, as a pragmatic solution, we emit
            # the event before technically executing the instruction.
            if isinstance(e, EVMInstructionException):
                self._emit_did_execute_signals(current, arguments, result, last_pc)

            raise

        # Check result (push)
        if current.pushes > 1:
            assert len(result) == current.pushes
            for value in reversed(result):
                self._push(value)
        elif current.pushes == 1:
            self._push(result)
        else:
            assert current.pushes == 0
            assert result is None
        if current.semantics not in ('JUMP', 'JUMPI'):
            # advance pc pointer
            self.pc += self.instruction.size

    def _emit_did_execute_signals(self, current, arguments, result, last_pc):
        self._publish('did_evm_execute_instruction', current, arguments, result)
        self._publish('did_execute_instruction', last_pc, self.pc, current)

    # INSTRUCTIONS
    def INVALID(self):
        '''Halts execution'''
        raise InvalidOpcode()

    ##########################################################################
    # Stop and Arithmetic Operations
    # All arithmetic is modulo 256 unless otherwise noted.

    def STOP(self):
        ''' Halts execution '''
        raise Stop()

    def ADD(self, a, b):
        ''' Addition operation '''
        return a + b

    def MUL(self, a, b):
        ''' Multiplication operation '''
        return a * b

    def SUB(self, a, b):
        ''' Subtraction operation '''
        return a - b

    def DIV(self, a, b):
        '''Integer division operation'''
        try:
            result = Operators.UDIV(a, b)
        except ZeroDivisionError:
            result = 0
        return Operators.ITEBV(256, b == 0, 0, result)

    def SDIV(self, a, b):
        '''Signed integer division operation (truncated)'''
        s0, s1 = to_signed(a), to_signed(b)
        try:
            result = (abs(s0) // abs(s1) * (-1 if s0 * s1 < 0 else 1))
        except ZeroDivisionError:
            result = 0
        return Operators.ITEBV(256, b == 0, 0, result)

    def MOD(self, a, b):
        '''Modulo remainder operation'''
        try:
            result = Operators.ITEBV(256, b == 0, 0, a % b)
        except ZeroDivisionError:
            result = 0
        return result

    def SMOD(self, a, b):
        '''Signed modulo remainder operation'''
        s0, s1 = to_signed(a), to_signed(b)
        sign = Operators.ITEBV(256, s0 < 0, -1, 1)
        try:
            result = abs(s0) % abs(s1) * sign
        except ZeroDivisionError:
            result = 0

        return Operators.ITEBV(256, s1 == 0, 0, result)

    def ADDMOD(self, a, b, c):
        '''Modulo addition operation'''
        try:
            result = Operators.ITEBV(256, c == 0, 0, (a + b) % c)
        except ZeroDivisionError:
            result = 0
        return result

    def MULMOD(self, a, b, c):
        '''Modulo addition operation'''
        try:
            result = Operators.ITEBV(256, c == 0, 0, (a * b) % c)
        except ZeroDivisionError:
            result = 0
        return result

    def EXP(self, base, exponent):
        '''
            Exponential operation
            The zero-th power of zero 0^0 is defined to be one
        '''
        # fixme integer bitvec
        EXP_SUPPLEMENTAL_GAS = 50   # cost of EXP exponent per byte

        def nbytes(e):
            for i in range(32):
                if e >> (i * 8) == 0:
                    return i
            return 32
        self._consume(EXP_SUPPLEMENTAL_GAS * nbytes(exponent))
        return pow(base, exponent, TT256)

    def SIGNEXTEND(self, size, value):
        '''Extend length of two's complement signed integer'''
        # FIXME maybe use Operators.SEXTEND
        testbit = Operators.ITEBV(256, size <= 31, size * 8 + 7, 257)
        result1 = (value | (TT256 - (1 << testbit)))
        result2 = (value & ((1 << testbit) - 1))
        result = Operators.ITEBV(256, (value & (1 << testbit)) != 0, result1, result2)
        return Operators.ITEBV(256, size <= 31, result, value)

    ##########################################################################
    # Comparison & Bitwise Logic Operations
    def LT(self, a, b):
        '''Less-than comparision'''
        return Operators.ITEBV(256, Operators.ULT(a, b), 1, 0)

    def GT(self, a, b):
        '''Greater-than comparision'''
        return Operators.ITEBV(256, Operators.UGT(a, b), 1, 0)

    def SLT(self, a, b):
        '''Signed less-than comparision'''
        # http://gavwood.com/paper.pdf
        s0, s1 = to_signed(a), to_signed(b)
        return Operators.ITEBV(256, s0 < s1, 1, 0)

    def SGT(self, a, b):
        '''Signed greater-than comparision'''
        # http://gavwood.com/paper.pdf
        s0, s1 = to_signed(a), to_signed(b)
        return Operators.ITEBV(256, s0 > s1, 1, 0)

    def EQ(self, a, b):
        '''Equality comparision'''
        return Operators.ITEBV(256, a == b, 1, 0)

    def ISZERO(self, a):
        '''Simple not operator'''
        return Operators.ITEBV(256, a == 0, 1, 0)

    def AND(self, a, b):
        '''Bitwise AND operation'''
        return a & b

    def OR(self, a, b):
        '''Bitwise OR operation'''
        return a | b

    def XOR(self, a, b):
        '''Bitwise XOR operation'''
        return a ^ b

    def NOT(self, a):
        '''Bitwise NOT operation'''
        return ~a

    def BYTE(self, offset, value):
        '''Retrieve single byte from word'''
        offset = Operators.ITEBV(256, offset < 32, (31 - offset) * 8, 256)
        return Operators.ZEXTEND(Operators.EXTRACT(value, offset, 8), 256)

    def SHA3(self, start, size):
        '''Compute Keccak-256 hash'''
        GSHA3WORD = 6         # Cost of SHA3 per word
        # read memory from start to end
        # calculate hash on it/ maybe remember in some structure where that hash came from
        # http://gavwood.com/paper.pdf
        if size:
            self._consume(GSHA3WORD * (ceil32(size) // 32))
        data = self.read_buffer(start, size)
        if any(map(issymbolic, data)):
            raise Sha3(data)

        buf = ''.join(data)
        value = sha3.keccak_256(buf).hexdigest()
        value = int('0x' + value, 0)
        self._publish('on_concrete_sha3', buf, value)
        logger.info("Found a concrete SHA3 example %r -> %x", buf, value)
        return value

    ##########################################################################
    # Environmental Information
    def ADDRESS(self):
        '''Get address of currently executing account     '''
        return self.address

    def BALANCE(self, account):
        '''Get balance of the given account'''
        BALANCE_SUPPLEMENTAL_GAS = 380
        self._consume(BALANCE_SUPPLEMENTAL_GAS)
        if account & TT256M1 not in self.global_storage:
            return 0
        value = self.global_storage[account & TT256M1]['balance']
        if value is None:
            return 0
        return value

    def ORIGIN(self):
        '''Get execution origination address'''
        return self.origin

    def CALLER(self):
        '''Get caller address'''
        return Operators.ZEXTEND(self.caller, 256)

    def CALLVALUE(self):
        '''Get deposited value by the instruction/transaction responsible for this execution'''
        return self.value

    def CALLDATALOAD(self, offset):
        '''Get input data of current environment'''
<<<<<<< HEAD
        #FIXME Document and make it configurable
        #Do not explore offsets much bigger than actual data
        if issymbolic(offset):
            self.constraints.add(offset<len(self.data)+32)
=======
        # FIXME concretize offset?
        # if issymbolic(offset):
        #    self._constraints.add(Operators.ULE(offset, len(self.data)+32))
        #self._constraints.add(0 == offset%32)
        #    raise ConcretizeStack(3, expression=offset, policy='ALL')
>>>>>>> af779d8b

        bytes = list(self.data[offset:offset + 32])
        bytes += list('\x00' * (32 - len(bytes)))
        bytes = map(Operators.ORD, bytes)
        value = Operators.CONCAT(256, *bytes)
        return value

    def CALLDATASIZE(self):
        '''Get size of input data in current environment'''
        return len(self.data)

    def CALLDATACOPY(self, mem_offset, data_offset, size):
        '''Copy input data in current environment to memory'''
        GCOPY = 3             # cost to copy one 32 byte word
        self._consume(GCOPY * ceil32(size) // 32)

        # FIXME put zero if not enough data
        if issymbolic(size) or issymbolic(data_offset):
            #self._constraints.add(Operators.ULE(data_offset, len(self.data)))
            self._constraints.add(Operators.ULE(size + data_offset, len(self.data) + (32 - len(self.data) % 32)))

        if issymbolic(size):
            raise ConcretizeStack(3, policy='ALL')

        for i in range(size):
            c = Operators.ITEBV(8, data_offset + i < len(self.data), Operators.ORD(self.data[data_offset + i]), 0)
            self._store(mem_offset + i, c)

    def CODESIZE(self):
        '''Get size of code running in current environment'''
        return len(self.bytecode)

    @concretized_args(size='')
    def CODECOPY(self, mem_offset, code_offset, size):
        '''Copy code running in current environment to memory'''
        GCOPY = 3             # cost to copy one 32 byte word
        self._consume(GCOPY * ceil32(size) // 32)

        for i in range(size):
            if code_offset + i >= len(self.bytecode):
                self._store(mem_offset + i, 0)
            else:
                self._store(mem_offset + i, Operators.ORD(self.bytecode[code_offset + i]))
        self._publish('did_evm_read_code', code_offset, size)

    def GASPRICE(self):
        '''Get price of gas in current environment'''
        return self.price

    def EXTCODESIZE(self, account):
        '''Get size of an account's code'''
        # FIXME
        if not account & TT256M1 in self.global_storage:
            return 0
        return len(self.global_storage[account & TT256M1]['code'])

    def EXTCODECOPY(self, account, address, offset, size):
        '''Copy an account's code to memory'''
        # FIXME STOP! if not enough data
        if not account & TT256M1 in self.global_storage:
            return
        extbytecode = self.global_storage[account & TT256M1]['code']
        GCOPY = 3             # cost to copy one 32 byte word
        self._consume(GCOPY * ceil32(len(extbytecode)) // 32)

        for i in range(size):
            if offset + i < len(extbytecode):
                self._store(address + i, extbytecode[offset + i])
            else:
                self._store(address + i, 0)

    ##########################################################################
    # Block Information
    def BLOCKHASH(self, a):
        '''Get the hash of one of the 256 most recent complete blocks'''

        # We are not maintaining an actual -block-chain- so we just generate
        # some hashes for each virtual block
        value = sha3.keccak_256(repr(a) + 'NONCE').hexdigest()
        value = int('0x' + value, 0)

        # 0 is left on the stack if the looked for block number is greater than the current block number
        # or more than 256 blocks behind the current block.
        value = Operators.ITEBV(256, Operators.OR(a > self.header['number'], a < max(0, self.header['number'] - 256)), 0, value)
        return value

    def COINBASE(self):
        '''Get the block's beneficiary address'''
        return self.header['coinbase']

    def TIMESTAMP(self):
        '''Get the block's timestamp'''
        return self.header['timestamp']

    def NUMBER(self):
        '''Get the block's number'''
        return self.header['number']

    def DIFFICULTY(self):
        '''Get the block's difficulty'''
        return self.header['difficulty']

    def GASLIMIT(self):
        '''Get the block's gas limit'''
        return self.header['gaslimit']

    ##########################################################################
    # Stack, Memory, Storage and Flow Operations
    def POP(self, a):
        '''Remove item from stack'''
        # Items are automatically removed from stack
        # by the instruction distpatcher

    def MLOAD(self, address):
        '''Load word from memory'''
        bytes = []
        for offset in xrange(32):
            bytes.append(self._load(address + offset))
        return Operators.CONCAT(256, *bytes)

    def MSTORE(self, address, value):
        '''Save word to memory'''
        for offset in xrange(32):
            self._store(address + offset, Operators.EXTRACT(value, (31 - offset) * 8, 8))

    def MSTORE8(self, address, value):
        '''Save byte to memory'''
        self._store(address, Operators.EXTRACT(value, 0, 8))

    def SLOAD(self, offset):
        '''Load word from storage'''
        self._publish('will_evm_read_storage', offset)
        value = self.global_storage[self.address]['storage'].get(offset, 0)
        self._publish('did_evm_read_storage', offset, value)
        return value

    def SSTORE(self, offset, value):
        '''Save word to storage'''
        self._publish('will_evm_write_storage', offset, value)
        self.global_storage[self.address]['storage'][offset] = value
        if value is 0:
            del self.global_storage[self.address]['storage'][offset]
        self._publish('did_evm_write_storage', offset, value)

    def JUMP(self, dest):
        '''Alter the program counter'''
        self.pc = dest
        # TODO check for JUMPDEST on next iter?

    def JUMPI(self, dest, cond):
        '''Conditionally alter the program counter'''
        self.pc = Operators.ITEBV(256, cond != 0, dest, self.pc + self.instruction.size)
        assert self.bytecode[dest] == '\x5b', "Must be jmpdest instruction"  # fixme what if dest == self.pc + self.instruction.size?

    def GETPC(self):
        '''Get the value of the program counter prior to the increment'''
        return self.pc

    def MSIZE(self):
        '''Get the size of active memory in bytes'''
        return self.memory._allocated * 32

    def GAS(self):
        '''Get the amount of available gas, including the corresponding reduction the amount of available gas'''
        #fixme calculate gas consumption
        return self._gas

    def JUMPDEST(self):
        '''Mark a valid destination for jumps'''

    ##########################################################################
    # Push Operations
    def PUSH(self, value):
        '''Place 1 to 32 bytes item on stack'''
        return value

    ##########################################################################
    # Duplication Operations
    def DUP(self, *operands):
        '''Duplicate stack item'''
        return (operands[-1],) + operands

    ##########################################################################
    # Exchange Operations
    def SWAP(self, *operands):
        '''Exchange 1st and 2nd stack items'''
        a = operands[0]
        b = operands[-1]
        return (b,) + operands[1:-1] + (a,)

    ##########################################################################
    # Logging Operations
    @concretized_args(size='ONE')
    def LOG(self, address, size, *topics):

        memlog = self.read_buffer(address, size)

        self.logs.append(EVMLog(self.address, memlog, topics))
        logger.info('LOG %r %r', memlog, topics)

    ##########################################################################
    # System operations
    def read_buffer(self, offset, size):
        if size:
            self._allocate(offset + size)
        data = []
        for i in xrange(size):
            data.append(self._load(offset+i))
        data = map(Operators.CHR, data)
        if any(map(issymbolic, data)):
            data_symb = self._constraints.new_array(index_bits=256, index_max=len(data))
            for i in range(len(data)):
                data_symb[i] = Operators.ORD(data[i])
            data = data_symb
        else:
            data = ''.join(data)

        return data

    def write_buffer(self, offset, buf):
        for i, c in enumerate(buf):
            self._store(offset+i, Operators.ORD(c))

    def CREATE(self, value, offset, size):
        '''Create a new account with associated code'''
        code = self.read_buffer(offset, size)
        raise Create(value, code)

    @concretized_args(in_offset='SAMPLED', in_size='SAMPLED')
    def CALL(self, gas, to, value, in_offset, in_size, out_offset, out_size):
        '''Message-call into an account'''

        data = self.read_buffer(in_offset, in_size)
        raise Call(gas, to, value, data, out_offset, out_size)

    def CALLCODE(self, gas, to, value, in_offset, in_size, out_offset, out_size):
        '''Message-call into this account with alternative account's code'''
        data = self.read_buffer(in_offset, in_size)
        raise Call(gas, self.address, value, data, out_offset, out_size)

    def RETURN(self, offset, size):
        '''Halt execution returning output data'''
        data = self.read_buffer(offset, size)
        raise Return(data)

    def DELEGATECALL(self, gas, to, in_offset, in_size, out_offset, out_size):
        '''Message-call into this account with an alternative account's code, but persisting into this account with an alternative account's code'''
        value = 0
        data = self.read_buffer(in_offset, in_size)
        raise Call(gas, self.address, value, data, out_offset, out_size)

    def REVERT(self, offset, size):
        data = self.read_buffer(offset, size)
        raise Revert(data)

    def SELFDESTRUCT(self, to):
        '''Halt execution and register account for later deletion'''
        raise SelfDestruct(to)

    def __str__(self):
        def hexdump(src, length=16):
            FILTER = ''.join([(len(repr(chr(x))) == 3) and chr(x) or '.' for x in range(256)])
            lines = []
            for c in xrange(0, len(src), length):
                chars = src[c:c + length]

                def p(x):
                    if issymbolic(x):
                        return '??'
                    else:
                        return "%02x" % x
                hex = ' '.join([p(x) for x in chars])

                def p1(x):
                    if issymbolic(x):
                        return '.'
                    else:
                        return "%s" % ((x <= 127 and FILTER[x]) or '.')

                printable = ''.join([p1(x) for x in chars])
                lines.append("%04x  %-*s  %s" % (c, length * 3, hex, printable))
            return lines

        m = []
        if len(self.memory._memory.keys()):
            for i in range(max([0] + self.memory._memory.keys()) + 1):
                c = self.memory.read(i, 1)[0]
                m.append(c)

        hd = hexdump(m)
        result = ['-' * 147]
        if issymbolic(self.pc):
            result.append('<Symbolic PC>')

        else:
            result.append('0x%04x: %s %s %s\n' % (self.pc, self.instruction.name, self.instruction.has_operand and '0x%x' %
                                                  self.instruction.operand or '', self.instruction.description))

        result.append('Stack                                                                      Memory')
        sp = 0
        for i in list(reversed(self.stack))[:10]:
            r = ''
            if issymbolic(i):
                r = '%s %r' % (sp == 0 and 'top> ' or '     ', i)
            else:
                r = '%s 0x%064x' % (sp == 0 and 'top> ' or '     ', i)
            sp += 1

            h = ''
            try:
                h = hd[sp - 1]
            except BaseException:
                pass
            r += ' ' * (75 - len(r)) + h
            result.append(r)

        for i in range(sp, len(hd)):
            r = ' ' * 75 + hd[i]
            result.append(r)

        result = [hex(self.address) + ": " + x for x in result]
        return '\n'.join(result)

################################################################################
################################################################################
################################################################################
################################################################################


class EVMWorld(Platform):
    _published_events = {'evm_read_storage', 'evm_write_storage', 'evm_read_code',
                         'decode_instruction', 'execute_instruction', 'concrete_sha3', 'symbolic_sha3'}

    def __init__(self, constraints, storage=None, **kwargs):
        super(EVMWorld, self).__init__(path="NOPATH", **kwargs)
        self._global_storage = {} if storage is None else storage
        self._constraints = constraints
        self._callstack = []
        self._deleted_address = set()
        self._logs = list()
        self._sha3 = {}
        self._pending_transaction = None
        self._transactions = list()
        self._internal_transactions = list()

    def __getstate__(self):
        state = super(EVMWorld, self).__getstate__()
        state['sha3'] = self._sha3
        state['pending_transaction'] = self._pending_transaction
        state['logs'] = self._logs
        state['storage'] = self._global_storage
        state['constraints'] = self._constraints
        state['callstack'] = self._callstack
        state['deleted_address'] = self._deleted_address
        state['transactions'] = self._transactions
        state['internal_transactions'] = self._internal_transactions
        return state

    def __setstate__(self, state):
        super(EVMWorld, self).__setstate__(state)
        self._sha3 = state['sha3']
        self._pending_transaction = state['pending_transaction']
        self._logs = state['logs']
        self._global_storage = state['storage']
        self._constraints = state['constraints']
        self._callstack = state['callstack']
        self._deleted_address = state['deleted_address']
        self._transactions = state['transactions']
        self._internal_transactions = state['internal_transactions']
        self._do_events()

    def _do_events(self):
        if self.current is not None:
            self.forward_events_from(self.current)
            self.subscribe('on_concrete_sha3', self._concrete_sha3_callback)

    def _concrete_sha3_callback(self, buf, value):
        if buf in self._sha3:
            assert self._sha3[buf] == value
        self._sha3[buf] = value

    def __getitem__(self, index):
        assert isinstance(index, (int, long))
        return self.storage[index]

    def __str__(self):
        return "WORLD:" + str(self._global_storage)

    @property
    def logs(self):
        return self._logs

    @property
    def constraints(self):
        return self._constraints

    @property
    def transactions(self):
        return self._transactions

    @property
    def internal_transactions(self):
        number_of_transactions = len(self._transactions)
        for _ in range(len(self._internal_transactions), number_of_transactions):
            self._internal_transactions.append([])
        return self._internal_transactions

    @property
    def all_transactions(self):
        txs = []
        for tx in self._transactions:
            txs.append(tx)
            for txi in self.internal_transactions[self._transactions.index(tx)]:
                txs.append(txi)
        return txs

    @property
    def last_return_data(self):
        return self.transactions[-1].return_data

    @constraints.setter
    def constraints(self, constraints):
        self._constraints = constraints
        for addr in self.storage:
            if isinstance(self.storage[addr]['storage'], EVMMemory):
                self.storage[addr]['storage'].constraints = constraints
        if self.current:
            self.current.constraints = constraints

    @property
    def current(self):
        try:
            return self._callstack[-1]
        except IndexError:
            return None

    @property
    def accounts(self):
        return self.storage.keys()

    @property
    def normal_accounts(self):
        accs = []
        for address in self.accounts:
            if len(self.get_code(address)) == 0:
                accs.append(address)
        return accs

    @property
    def contract_accounts(self):
        accs = []
        for address in self.accounts:
            if len(self.get_code(address)) > 0:
                accs.append(address)
        return accs

    @property
    def deleted_addresses(self):
        return self._deleted_address

    @property
    def storage(self):
        if self.depth:
            return self.current.global_storage
        else:
            return self._global_storage

    def set_storage_data(self, address, offset, value):
        self.storage[address]['storage'][offset] = value

    def get_storage_data(self, address, offset):
        return self.storage[address]['storage'].get(offset)

    def get_storage_items(self, address):
        return self.storage[address]['storage'].items()

    def has_storage(self, address):
        return len(self.storage[address]['storage'].items()) != 0

    def set_balance(self, address, value):
        self.storage[int(address)]['balance'] = value

    def get_balance(self, address):
        return self.storage[address]['balance']

    def add_to_balance(self, address, value):
        self.storage[address]['balance'] += value

    def get_code(self, address):
        return self.storage[address]['code']

    def set_code(self, address, data):
        self.storage[address]['code'] = data

    def has_code(self, address):
        return len(self.storage[address]['code']) > 0

    def log(self, address, topic, data):
        self.logs.append((address, data, topics))
        logger.info('LOG %r %r', memlog, topics)

    def log_storage(self, addr):
        pass

    def add_refund(self, value):
        pass

    def block_prevhash(self):
        return 0

    def block_coinbase(self):
        return 0

    def block_timestamp(self):
        return 0

    def block_number(self):
        return 0

    def block_difficulty(self):
        return 0

    def block_gas_limit(self):
        return 0

    def tx_origin(self):
        return self.current_vm.origin

    def tx_gasprice(self):
        return 0

    # CALLSTACK
    def _push_vm(self, vm):
        # Storage address ->  account(value, local_storage)
        vm.global_storage = self.storage
        vm.global_storage[vm.address]['storage'] = copy.copy(self.storage[vm.address]['storage'])
        if self.depth:
            self.current.constraints = None
        # MAKE A DEEP COPY OF THE SPECIFIC ACCOUNT
        self._callstack.append(vm)
        self.current.depth = self.depth
        self.current.constraints = self.constraints
        # self.forward_events_from(self.current)
        self._do_events()
        if self.depth > 1024:
            while self.depth > 0:
                self._pop_vm(rollback=True)
            raise TerminateState("Maximum call depth limit is reached", testcase=True)

    def _pop_vm(self, rollback=False):
        vm = self._callstack.pop()
        assert self.constraints == vm.constraints
        if self.current:
            self.current.constraints = vm.constraints

        if not rollback:
            if self.depth:
                self.current.global_storage = vm.global_storage
                self.current.logs += vm.logs
                self.current.suicides = self.current.suicides.union(vm.suicides)
            else:
                self._global_storage = vm.global_storage
                self._deleted_address = self._deleted_address.union(vm.suicides)
                self._logs += vm.logs
                for address in self._deleted_address:
                    del self.storage[address]
        return vm

    @property
    def depth(self):
        return len(self._callstack)

    def new_address(self):
        ''' create a fresh 160bit address '''
        new_address = random.randint(100, pow(2, 160))
        if new_address in self._global_storage.keys():
            return self.new_address()
        return new_address

    def execute(self):
        self._process_pending_transaction()
        try:
            if self.current is None:
                raise TerminateState("Trying to execute an empty transaction", testcase=False)
            self.current.execute()
        except Create as ex:
            self.CREATE(ex.value, ex.data)
        except Call as ex:
            self.CALL(ex.gas, ex.to, ex.value, ex.data)
        except Stop as ex:
            self.STOP()
        except Return as ex:
            self.RETURN(ex.data)
        except Revert as ex:
            self.REVERT(ex.data)
        except SelfDestruct as ex:
            self.SELFDESTRUCT(ex.to)
        except Sha3 as ex:
            self.HASH(ex.data)
        except EVMException as e:
            self.THROW()
        except Exception:
            raise

    def run(self):
        try:
            while True:
                self.execute()
        except TerminateState as e:
            if self.depth == 0 and e.message == 'RETURN':
                return self.last_return
            raise e

    def create_account(self, address=None, balance=0, code='', storage=None):
        ''' code is the runtime code '''
        storage = {} if storage is None else storage

        if address is None:
            address = self.new_address()
        assert address not in self.storage.keys(), 'The account already exists'
        self.storage[address] = {}
        self.storage[address]['nonce'] = 0
        self.storage[address]['balance'] = balance
        self.storage[address]['storage'] = storage
        self.storage[address]['code'] = code

        return address

    def create_contract(self, origin=None, price=0, address=None, caller=None, balance=0, init='', run=False, header=None):
        assert len(init) > 0
        '''
        The way that the Solidity compiler expects the constructor arguments to
        be passed is by appending the arguments to the byte code produced by the
        Solidity compiler. The arguments are formatted as defined in the Ethereum
        ABI2. The arguments are then copied from the init byte array to the EVM
        memory through the CODECOPY opcode with appropriate values on the stack.
        This is done when the byte code in the init byte array is actually run
        on the network.
        '''
        assert self._pending_transaction is None
        if caller is None and origin is not None:
            caller = origin
        if origin is None and caller is not None:
            origin = caller
        assert caller == origin
        if header is None:
            header = {'timestamp': 0,
                      'number': 0,
                      'coinbase': 0,
                      'gaslimit': 0,
                      'difficulty': 0
                      }

        assert not issymbolic(address)
        assert not issymbolic(origin)
        address = self.create_account(address, 0)

        self.storage[address]['storage'] = EVMMemory(self.constraints, 256, 256)

        self._pending_transaction = PendingTransaction('Create', address, origin, price, '', origin, balance, ''.join(init), header)

        if run:
            assert False
            # run initialization code
            # Assert everything is concrete?
            assert not issymbolic(origin)
            assert not issymbolic(address)
            assert self.storage[origin]['balance'] >= balance
            runtime = self.run()
            self.storage[address]['code'] = ''.join(runtime)

        return address

    def CREATE(self, value, bytecode):
        origin = self.current.origin
        caller = self.current.address
        price = self.current.price
        self.create_contract(origin, price, address=None, balance=value, init=bytecode, run=False)
        self._process_pending_transaction()

    def transaction(self, address, origin=None, price=0, data='', caller=None, value=0, header=None, run=False):
        assert self._pending_transaction is None
        if caller is None and origin is not None:
            caller = origin
        if origin is None and caller is not None:
            origin = caller

        if address not in self.accounts or\
           caller not in self.accounts or \
           origin != caller and origin not in self.accounts:
            raise TerminateState('Account does not exist %x' % address, testcase=True)

        if header is None:
            header = {'timestamp': 0,
                      'number': 0,
                      'coinbase': 0,
                      'gaslimit': 0,
                      'difficulty': 0
                      }
        if any([isinstance(data[i], Expression) for i in range(len(data))]):
            data_symb = self._constraints.new_array(index_bits=256, index_max=len(data))
            for i in range(len(data)):
                data_symb[i] = Operators.ORD(data[i])
            data = data_symb
        else:
            data = ''.join(data)

        bytecode = self.get_code(address)
        self._pending_transaction = PendingTransaction('Call', address, origin, price, data, caller, value, bytecode, header)

        if run:
            assert self.depth == 0
            assert not issymbolic(caller)
            assert not issymbolic(address)
            assert self.get_balance(caller) >= value
            # run contract
            # Assert everything is concrete?
            try:
                return self.run()
            except TerminateState:
                # FIXME better use of exceptions!
                pass

    def _process_pending_transaction(self):
        if self._pending_transaction is None:
            return
        assert self.current is None or self.current.last_exception is not None

        ty, address, origin, price, data, caller, value, bytecode, header = self._pending_transaction

        src_balance = self.get_balance(caller)  # from
        dst_balance = self.get_balance(address)  # to

        # discarding absurd amount of ether (no ether overflow)
        self.constraints.add(src_balance + value >= src_balance)

        failed = False

        if self.depth > 1024:
            failed = True

        if not failed:
            enough_balance = src_balance >= value
            if issymbolic(enough_balance):
                enough_balance_solutions = solver.get_all_values(self._constraints, enough_balance)

                if set(enough_balance_solutions) == set([True, False]):
                    raise Concretize('Forking on available funds',
                                     expression=src_balance < value,
                                     setstate=lambda a, b: None,
                                     policy='ALL')

                if set(enough_balance_solutions) == set([False]):
                    failed = True
            else:
                if not enough_balance:
                    failed = True

        self._pending_transaction = None

        if ty == 'Create':
            data = bytecode

        is_human_tx = (self.depth == 0)

        if failed:
            if is_human_tx:  # human transaction
                tx = Transaction(ty, address, origin, price, data, caller, value, 'TXERROR', None)
                self._transactions.append(tx)
                raise TerminateState('TXERROR')
            else:
                self.current._push(0)
                return

        # Here we have enoug funds and room in the callstack

        self.storage[address]['balance'] += value
        self.storage[caller]['balance'] -= value

        new_vm = EVM(self._constraints, address, origin, price, data, caller, value, bytecode, header, global_storage=self.storage)
        self._push_vm(new_vm)

        tx = Transaction(ty, address, origin, price, data, caller, value, None, None)
        if is_human_tx:
            # handle human transactions
            if ty == 'Create':
                self.current.last_exception = Create(None, None)
            elif ty == 'Call':
                self.current.last_exception = Call(None, None, None, None)

            self._transactions.append(tx)
        else:
            n = len(self._transactions)
            if len(self._internal_transactions) <= n:
                for _ in xrange(n-len(self._internal_transactions)+1):
                    self._internal_transactions.append([])
            self._internal_transactions[n].append(tx)

    def CALL(self, gas, to, value, data):
        address = to
        origin = self.current.origin
        caller = self.current.address
        price = self.current.price
        depth = self.depth + 1
        bytecode = self.get_code(to)
        self.transaction(address, origin, price, data, caller, value)
        self._process_pending_transaction()

    def RETURN(self, data):
        prev_vm = self._pop_vm()  # current VM changed!
        if self.depth == 0:
            tx = self._transactions[-1]
            tx.return_data = data
            tx.result = 'RETURN'
            raise TerminateState("RETURN", testcase=True)

        last_ex = self.current.last_exception
        self.current.last_exception = None
        assert isinstance(last_ex, (Call, Create))

        if isinstance(last_ex, Create):
            self.current._push(prev_vm.address)
            self.set_code(prev_vm.address, data)
        else:
            size = min(last_ex.out_size, len(data))
            self.current.write_buffer(last_ex.out_offset, data[:size])
            self.current._push(1)
        # we are still on the CALL/CREATE
        self.current.pc += self.current.instruction.size

    def STOP(self):
        prev_vm = self._pop_vm(rollback=False)
        if self.depth == 0:
            tx = self._transactions[-1]
            tx.return_data = None
            tx.result = 'STOP'
            raise TerminateState("STOP", testcase=True)
        self.current.last_exception = None
        self.current._push(1)

        # we are still on the CALL/CREATE
        self.current.pc += self.current.instruction.size

    def THROW(self):
        prev_vm = self._pop_vm(rollback=True)
        # revert balance on CALL fail
        self.storage[prev_vm.caller]['balance'] += prev_vm.value
        self.storage[prev_vm.address]['balance'] -= prev_vm.value

        if self.depth == 0:
            tx = self._transactions[-1]
            tx.return_data = None
            tx.result = 'THROW'
            raise TerminateState("THROW", testcase=True)

        self.current.last_exception = None
        self.current._push(0)
        # we are still on the CALL/CREATE
        self.current.pc += self.current.instruction.size

    def REVERT(self, data):
        prev_vm = self._pop_vm(rollback=True)
        # revert balance on CALL fail
        self.storage[prev_vm.caller]['balance'] += prev_vm.value
        self.storage[prev_vm.address]['balance'] -= prev_vm.value

        if self.depth == 0:
            tx = self._transactions[-1]
            tx.return_data = data
            tx.result = 'REVERT'
            raise TerminateState("REVERT", testcase=True)

        self.current.last_exception = None
        self.current._push(0)
        # we are still on the CALL/CREATE
        self.current.pc += self.current.instruction.size

    def SELFDESTRUCT(self, recipient):
        # This may create a user account
        recipient = Operators.EXTRACT(recipient, 0, 160)
        address = self.current.address
        if recipient not in self.storage.keys():
            self.create_account(address=recipient, balance=0, code='', storage=None)
        self.storage[recipient]['balance'] += self.storage[address]['balance']
        self.storage[address]['balance'] = 0
        self.current.suicides.add(address)
        prev_vm = self._pop_vm(rollback=False)

        if self.depth == 0:
            tx = self._transactions[-1]
            tx.result = 'SELFDESTRUCT'
            raise TerminateState("SELFDESTRUCT", testcase=True)

    def HASH(self, data):

        def compare_buffers(a, b):
            if len(a) != len(b):
                return False
            cond = True
            for i in range(len(a)):
                cond = Operators.AND(a[i] == b[i], cond)
                if cond is False:
                    return False
            return cond

        assert any(map(issymbolic, data))
        logger.info("SHA3 Searching over %d known hashes", len(self._sha3))
        logger.info("SHA3 TODO save this state for future explorations with more known hashes")
        # Broadcast the signal
        self._publish('on_symbolic_sha3', data, self._sha3.items())

        results = []

        # If know_hashes is true then there is a _known_ solution for the hash
        known_hashes = False
        for key, value in self._sha3.items():
            assert not any(map(issymbolic, key))
            cond = compare_buffers(key, data)
            if solver.can_be_true(self._constraints, cond):
                results.append((cond, value))
                known_hashes = Operators.OR(cond, known_hashes)
        # results contains all the possible and known solutions

        # If known_hashes can be False then data can take at least one concrete
        # value of which we do not know a hash for.

        # Calculate the sha3 of one extra example solution and add this as a
        # potential result
        # This is an incomplete result:
        # Intead of choosing one single extra concrete solution we should save
        # the state and when a new sha3 example is found load it back and try
        # the new concretization for sha3.

        with self._constraints as temp_cs:
            if solver.can_be_true(temp_cs, Operators.NOT(known_hashes)):
                temp_cs.add(Operators.NOT(known_hashes))
                # a_buffer is different from all strings we know a hash for
                a_buffer = solver.get_value(temp_cs, data)
                cond = compare_buffers(a_buffer, data)
                # Get the sha3 for a_buffer
                a_value = int(sha3.keccak_256(a_buffer).hexdigest(), 16)
                # add the new sha3 pair to the known_hashes and result
                self._publish('on_concrete_sha3', a_buffer, a_value)
                results.append((cond, a_value))
                known_hashes = Operators.OR(cond, known_hashes)

        if solver.can_be_true(self._constraints, known_hashes):
            self._constraints.add(known_hashes)
            value = 0  # never used
            for cond, sha in results:
                value = Operators.ITEBV(256, cond, sha, value)
        else:
            raise TerminateState("Unknown hash")

        self.current._push(value)
        self.current.pc += self.current.instruction.size<|MERGE_RESOLUTION|>--- conflicted
+++ resolved
@@ -9,13 +9,8 @@
     SolverException
 from ..core.state import ForkState, TerminateState
 from ..utils.event import Eventful
-<<<<<<< HEAD
 from ..core.smtlib.visitors import pretty_print, arithmetic_simplify, translate_to_smtlib
-from ..core.state import Concretize,TerminateState
-=======
-from ..core.smtlib.visitors import pretty_print, arithmetic_simplifier, translate_to_smtlib
 from ..core.state import Concretize, TerminateState
->>>>>>> af779d8b
 import logging
 import sys
 from collections import namedtuple
@@ -1253,13 +1248,8 @@
             old_size = ceil32(self.memory._allocated) // 32
             old_totalfee = old_size * GMEMORY + old_size * old_size // GQUADRATICMEMDENOM
             new_size = ceil32(address) // 32
-<<<<<<< HEAD
-            increased = new_size - old_size 
+            increased = new_size - old_size
             fee = increased * GMEMORY + increased*increased // GQUADRATICMEMDENOM
-=======
-            increased = new_size - old_size
-            fee = increased * GMEMORY + increased**2 // GQUADRATICMEMDENOM
->>>>>>> af779d8b
             self._consume(fee)
 
     def _store(self, address, value):
@@ -1271,15 +1261,9 @@
 
     def _load(self, address):
         self._allocate(address)
-<<<<<<< HEAD
-        value = self.memory.read(address,1)[0]
+        value = self.memory.read(address, 1)[0]
         value = arithmetic_simplify(value)
-        if isinstance(value, Constant) and not value.taint: 
-=======
-        value = self.memory.read(address, 1)[0]
-        value = arithmetic_simplifier(value)
         if isinstance(value, Constant) and not value.taint:
->>>>>>> af779d8b
             value = value.value
         self._publish('did_evm_read_memory', address, value)
         return value
@@ -1385,13 +1369,8 @@
 
         # simplify stack arguments
         for i in range(len(arguments)):
-<<<<<<< HEAD
-            if isinstance(arguments[i], Expression):           
+            if isinstance(arguments[i], Expression):
                 arguments[i] = arithmetic_simplify(arguments[i])
-=======
-            if isinstance(arguments[i], Expression):
-                arguments[i] = arithmetic_simplifier(arguments[i])
->>>>>>> af779d8b
             if isinstance(arguments[i], Constant):
                 arguments[i] = arguments[i].value
 
@@ -1648,18 +1627,10 @@
 
     def CALLDATALOAD(self, offset):
         '''Get input data of current environment'''
-<<<<<<< HEAD
         #FIXME Document and make it configurable
         #Do not explore offsets much bigger than actual data
         if issymbolic(offset):
             self.constraints.add(offset<len(self.data)+32)
-=======
-        # FIXME concretize offset?
-        # if issymbolic(offset):
-        #    self._constraints.add(Operators.ULE(offset, len(self.data)+32))
-        #self._constraints.add(0 == offset%32)
-        #    raise ConcretizeStack(3, expression=offset, policy='ALL')
->>>>>>> af779d8b
 
         bytes = list(self.data[offset:offset + 32])
         bytes += list('\x00' * (32 - len(bytes)))
