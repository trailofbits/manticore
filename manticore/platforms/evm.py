''' Symbolic EVM implementation based on the yellow paper: http://gavwood.com/paper.pdf '''
<<<<<<< HEAD
import random, copy
import inspect
from functools import wraps
=======
import random
import copy
>>>>>>> 61babdbe
from ..utils.helpers import issymbolic, memoized
from ..platforms.platform import *
from ..core.smtlib import solver, TooManySolutions, Expression, Bool, BitVec, Array, Operators, Constant, BitVecConstant, ConstraintSet, \
    SolverException
from ..core.state import ForkState, TerminateState
from ..utils.event import Eventful
from ..core.smtlib.visitors import pretty_print, arithmetic_simplifier, translate_to_smtlib
from ..core.state import Concretize, TerminateState
import logging
import sys
from collections import namedtuple
if sys.version_info < (3, 6):
    import sha3

logger = logging.getLogger(__name__)

# Auxiliar constants and functions
TT256 = 2 ** 256
TT256M1 = 2 ** 256 - 1
TT255 = 2 ** 255
TOOHIGHMEM = 0x1000

PendingTransaction = namedtuple("PendingTransaction", ['type', 'address', 'origin', 'price', 'data', 'caller', 'value', 'bytecode', 'header'])

def ceil32(x):
    return Operators.ITEBV(256, (x % 32) == 0, x, x + 32 - (x % 32))


def to_signed(i):
    return Operators.ITEBV(256, i < TT255, i, i - TT256)


class Transaction(object):
    __slots__ = 'sort', 'address', 'origin', 'price', 'data', 'caller', 'value', 'return_data', 'result'

    def __init__(self, sort, address, origin, price, data, caller, value, return_data, result):
        self.sort = sort
        self.address = address
        self.origin = origin
        self.price = price
        self.data = data
        self.caller = caller
        self.value = value
        self.return_data = return_data
        self.result = result

    def __reduce__(self):
        ''' Implements serialization/pickle '''
        return (self.__class__, (self.sort, self.address, self.origin, self.price, self.data, self.caller, self.value, self.return_data, self.result))

    def __str__(self):
        return 'Transaction(%s, from=0x%x, to=0x%x, value=%r, data=%r..)' % (self.sort, self.caller, self.address, self.value, self.data)


class EVMLog():
    def __init__(self, address, memlog, topics):
        self.address = address
        self.memlog = memlog
        self.topics = topics


class EVMMemory(object):
    def __init__(self, constraints, address_size=256, value_size=8, *args, **kwargs):
        '''
        A symbolic memory manager for EVM.
        This is internally used to provide memory to an Ethereum Virtual Machine.
        It maps address_size bits wide bitvectors to value_size wide bitvectors.
        Normally BitVec(256) -> BitVec(8)

        Example use::
            cs = ConstraintSet()
            mem = EVMMemory(cs)
            mem[16] = 0x41
            assert (mem.allocated == 1)
            assert (mem[16] == 0x41)

        :param constraints: a set of constraints
        :type constraints: ConstraintSet
        :param address_size: address bit width
        :param values_size: value bit width
        '''
        assert isinstance(constraints, (ConstraintSet, type(None)))
        self._constraints = constraints
        self._symbols = {}
        self._memory = {}
        self._address_size = address_size
        self._value_size = value_size
        self._allocated = 0

    def __copy__(self):
        ''' Makes a copy of itself '''
        new_mem = EVMMemory(self._constraints, self._address_size, self._value_size)
        new_mem._memory = dict(self._memory)
        new_mem._symbols = dict(self._symbols)
        return new_mem

    def __reduce__(self):
        ''' Implements serialization/pickle '''
        return (self.__class__, (self._constraints, self._address_size, self._value_size), {
                '_symbols': self._symbols, '_memory': self._memory, '_allocated': self._allocated})

    @property
    def constraints(self):
        return self._constraints

    @constraints.setter
    def constraints(self, constraints):
        self._constraints = constraints

    def _get_size(self, index):
        ''' Calculates the size of a slice
            :param index: a slice
            :type index: slice
        '''
        size = index.stop - index.start
        if isinstance(size, BitVec):
            size = arithmetic_simplifier(size)
        else:
            size = BitVecConstant(self._address_size, size)
        assert isinstance(size, BitVecConstant)
        return size.value

    def __getitem__(self, index):
        if isinstance(index, slice):
            size = self._get_size(index)
            return self.read(index.start, size)
        else:
            return self.read(index, 1)[0]

    def __setitem__(self, index, value):
        if isinstance(index, slice):
            size = self._get_size(index)
            assert len(value) == size
            for i in xrange(size):
                self.write(index.start + i, [value[i]])
        else:
            self.write(index, [value])

    def __delitem__(self, index):
        def delete(offset):
            if offset in self.memory:
                del self._memory[offset]
            if offset in self._symbol:
                del self._symbols[offset]

        if isinstance(index, slice):
            for offset in xrange(index.start, index.end):
                delete(offset)
        else:
            delete(index)

    def __contains__(self, offset):
        return offset in self._memory or \
            offset in self._symbols

    def items(self):
        offsets = set(self._symbols.keys() + self._memory.keys())
        return [(x, self[x]) for x in offsets]

    def get(self, offset, default=0):
        result = self.read(offset, 1)
        if not result:
            return default
        return result[0]

    def __getitem__(self, index):
        if isinstance(index, slice):
            size = self._get_size(index)
            return self.read(index.start, size)
        else:
            return self.read(index, 1)[0]

    def __repr__(self):
        return self.__str__()

    def __str__(self):
        m = {}
        for key in self._memory.keys():
            c = self.read(key, 1)[0]
            if issymbolic(c):
                m[key] = '?'
            else:
                m[key] = hex(c)
        return str(m)

    def __len__(self):
        return self._allocated

    @property
    def allocated(self):
        return self._allocated

    def _allocate(self, address):
        '''
            Allocate more memory
        '''
        new_max = ceil32(address) // 32
        self._allocated = Operators.ITEBV(256, self._allocated < new_max, new_max, self._allocated)

    def _concrete_read(self, address):
        return self._memory.get(address, 0)

    def _concrete_write(self, address, value):
        assert not issymbolic(address)
        assert not issymbolic(value)
        assert value & ~(pow(2, self._value_size) - 1) == 0, "Not the correct size for a value"
        self._memory[address] = value

    def read(self, address, size):
        '''
        Read size items from address.
        Address can by a symbolic value.
        The result is a sequence the requested size.
        Resultant items can by symbolic.

        :param address: Where to read from
        :param size: How many items
        :rtype: list
        '''
        assert not issymbolic(size)
        self._allocate(address + size)

        if issymbolic(address):
            address = arithmetic_simplifier(address)
            assert solver.check(self.constraints)
            logger.debug('Reading %d items from symbolic offset %s', size, address)
            try:
                solutions = solver.get_all_values(self.constraints, address, maxcnt=0x1000)  # if more than 0x3000 exception
            except TooManySolutions as e:
                m, M = solver.minmax(self.constraints, address)
                logger.debug('Got TooManySolutions on a symbolic read. Range [%x, %x]. Not crashing!', m, M)
                logger.info('INCOMPLETE Result! Using the sampled solutions we have as result')
                condition = False
                for base in e.solutions:
                    condition = Operators.OR(address == base, condition)
                raise ForkState('address too high', condition)

            # So here we have all potential solutions of symbolic address (complete set)
            assert len(solutions) > 0

            condition = False
            for base in solutions:
                condition = Operators.OR(address == base, condition)

            result = []
            # consider size ==1 to read following code
            for offset in range(size):
                # Given ALL solutions for the symbolic address
                for base in solutions:
                    addr_value = base + offset
                    item = self._concrete_read(addr_value)
                    if addr_value in self._symbols:
                        for condition, value in self._symbols[addr_value]:
                            item = Operators.ITEBV(self._value_size, condition, value, item)
                    if len(result) > offset:
                        result[offset] = Operators.ITEBV(self._value_size, address == base, item, result[offset])
                    else:
                        result.append(item)
                    assert len(result) == offset + 1
            return result
        else:
            result = []
            for i in range(size):
                result.append(self._concrete_read(address + i))
            for offset in range(size):
                if address + offset in self._symbols:
                    for condition, value in self._symbols[address + offset]:
                        if condition is True:
                            result[offset] = value
                        else:
                            result[offset] = Operators.ITEBV(self._value_size, condition, value, result[offset])
            return result

    def write(self, address, value):
        '''
        Write a value at address.
        :param address: The address at which to write
        :type address: int or long or Expression
        :param value: Bytes to write
        :type value: tuple or list
        '''
        size = len(value)
        self._allocate(address + size)

        if issymbolic(address):

            solutions = solver.get_all_values(self.constraints, address, maxcnt=0x1000)  # if more than 0x3000 exception

            for offset in xrange(size):
                for base in solutions:
                    condition = base == address
                    self._symbols.setdefault(base + offset, []).append((condition, value[offset]))

        else:

            for offset in xrange(size):
                if issymbolic(value[offset]):
                    self._symbols[address + offset] = [(True, value[offset])]
                else:
                    # overwrite all previous items
                    if address + offset in self._symbols:
                        del self._symbols[address + offset]
                    self._concrete_write(address + offset, value[offset])


class EVMAsm(object):
    '''
        EVM Instruction factory

        Example use::

            >>> from manticore.platforms.evm import EVMAsm
            >>> EVMAsm.disassemble_one('\\x60\\x10')
            Instruction(0x60, 'PUSH', 1, 0, 1, 0, 'Place 1 byte item on stack.', 16, 0)
            >>> EVMAsm.assemble_one('PUSH1 0x10')
            Instruction(0x60, 'PUSH', 1, 0, 1, 0, 'Place 1 byte item on stack.', 16, 0)
            >>> tuple(EVMAsm.disassemble_all('\\x30\\x31'))
            (Instruction(0x30, 'ADDRESS', 0, 0, 1, 2, 'Get address of currently executing account.', None, 0),
             Instruction(0x31, 'BALANCE', 0, 1, 1, 20, 'Get balance of the given account.', None, 1))
            >>> tuple(EVMAsm.assemble_all('ADDRESS\\nBALANCE'))
            (Instruction(0x30, 'ADDRESS', 0, 0, 1, 2, 'Get address of currently executing account.', None, 0),
             Instruction(0x31, 'BALANCE', 0, 1, 1, 20, 'Get balance of the given account.', None, 1))
            >>> EVMAsm.assemble_hex(
            ...                         """PUSH1 0x60
            ...                            BLOCKHASH
            ...                            MSTORE
            ...                            PUSH1 0x2
            ...                            PUSH2 0x100
            ...                         """
            ...                      )
            '0x606040526002610100'
            >>> EVMAsm.disassemble_hex('0x606040526002610100')
            'PUSH1 0x60\\nBLOCKHASH\\nMSTORE\\nPUSH1 0x2\\nPUSH2 0x100'
    '''
    class Instruction(object):
        def __init__(self, opcode, name, operand_size, pops, pushes, fee, description, operand=None, offset=0):
            '''
            This represents an EVM instruction.
            EVMAsm will create this for you.

            :param opcode: the opcode value
            :param name: instruction name
            :param operand_size: immediate operand size in bytes
            :param pops: number of items popped from the stack
            :param pushes: number of items pushed into the stack
            :param fee: gas fee for the instruction
            :param description: textual description of the instruction
            :param operand: optional immediate operand
            :param offset: optional offset of this instruction in the program

            Example use::

                instruction = EVMAsm.assemble_one('PUSH1 0x10')
                print 'Instruction: %s'% instruction
                print '\tdescription:', instruction.description
                print '\tgroup:', instruction.group
                print '\taddress:', instruction.offset
                print '\tsize:', instruction.size
                print '\thas_operand:', instruction.has_operand
                print '\toperand_size:', instruction.operand_size
                print '\toperand:', instruction.operand
                print '\tsemantics:', instruction.semantics
                print '\tpops:', instruction.pops
                print '\tpushes:', instruction.pushes
                print '\tbytes:', '0x'+instruction.bytes.encode('hex')
                print '\twrites to stack:', instruction.writes_to_stack
                print '\treads from stack:', instruction.reads_from_stack
                print '\twrites to memory:', instruction.writes_to_memory
                print '\treads from memory:', instruction.reads_from_memory
                print '\twrites to storage:', instruction.writes_to_storage
                print '\treads from storage:', instruction.reads_from_storage
                print '\tis terminator', instruction.is_terminator


            '''
            self._opcode = opcode
            self._name = name
            self._operand_size = operand_size
            self._pops = pops
            self._pushes = pushes
            self._fee = fee
            self._description = description
            self._operand = operand  # Immediate operand if any
            if operand_size != 0 and operand is not None:
                mask = (1 << operand_size * 8) - 1
                if ~mask & operand:
                    raise ValueError("operand should be %d bits long" % (operand_size * 8))
            self._offset = offset

        def __eq__(self, other):
            ''' Instructions are equal if all features match '''
            return self._opcode == other._opcode and\
                self._name == other._name and\
                self._operand == other._operand and\
                self._operand_size == other._operand_size and\
                self._pops == other._pops and\
                self._pushes == other._pushes and\
                self._fee == other._fee and\
                self._offset == other._offset and\
                self._description == other._description

        def __repr__(self):
            output = 'Instruction(0x%x, %r, %d, %d, %d, %d, %r, %r, %r)' % (self._opcode, self._name, self._operand_size,
                                                                            self._pops, self._pushes, self._fee, self._description, self._operand, self._offset)
            return output

        def __str__(self):
            output = self.name + (' 0x%x' % self.operand if self.has_operand else '')
            return output

        @property
        def opcode(self):
            ''' The opcode as an integer '''
            return self._opcode

        @property
        def name(self):
            ''' The instruction name/mnemonic '''
            if self._name == 'PUSH':
                return 'PUSH%d' % self.operand_size
            elif self._name == 'DUP':
                return 'DUP%d' % self.pops
            elif self._name == 'SWAP':
                return 'SWAP%d' % (self.pops - 1)
            elif self._name == 'LOG':
                return 'LOG%d' % (self.pops - 2)
            return self._name

        def parse_operand(self, buf):
            ''' Parses an operand from buf

                :param buf: a buffer
                :type buf: iterator/generator/string
            '''
            buf = iter(buf)
            try:
                operand = 0
                for _ in range(self.operand_size):
                    operand <<= 8
                    operand |= ord(next(buf))
                self._operand = operand
            except StopIteration:
                raise Exception("Not enough data for decoding")

        @property
        def operand_size(self):
            ''' The immediate operand size '''
            return self._operand_size

        @property
        def has_operand(self):
            ''' True if the instruction uses an immediate operand'''
            return self.operand_size > 0

        @property
        def operand(self):
            ''' The immediate operand '''
            return self._operand

        @property
        def pops(self):
            '''Number words popped from the stack'''
            return self._pops

        @property
        def pushes(self):
            '''Number words pushed to the stack'''
            return self._pushes

        @property
        def size(self):
            ''' Size of the encoded instruction '''
            return self._operand_size + 1

        @property
        def fee(self):
            ''' The basic gas fee of the instruction '''
            return self._fee

        @property
        def semantics(self):
            ''' Canonical semantics '''
            return self._name

        @property
        def description(self):
            ''' Coloquial description of the instruction '''
            return self._description

        @property
        def bytes(self):
            ''' Encoded instruction '''
            bytes = []
            bytes.append(chr(self._opcode))
            for offset in reversed(xrange(self.operand_size)):
                c = (self.operand >> offset * 8) & 0xff
                bytes.append(chr(c))
            return ''.join(bytes)

        @property
        def offset(self):
            '''Location in the program (optional)'''
            return self._offset

        @property
        def group(self):
            '''Instruction classification as per the yellow paper'''
            classes = {
                0: 'Stop and Arithmetic Operations',
                1: 'Comparison & Bitwise Logic Operations',
                2: 'SHA3',
                3: 'Environmental Information',
                4: 'Block Information',
                5: 'Stack, Memory, Storage and Flow Operations',
                6: 'Push Operations',
                7: 'Push Operations',
                8: 'Duplication Operations',
                9: 'Exchange Operations',
                0xa: 'Logging Operations',
                0xf: 'System operations'
            }
            return classes.get(self.opcode >> 4, 'Invalid instruction')

        @property
        def uses_stack(self):
            ''' True if the instruction reads/writes from/to the stack '''
            return self.reads_from_stack or self.writes_to_stack

        @property
        def reads_from_stack(self):
            ''' True if the instruction reads from stack '''
            return self.pops > 0

        @property
        def writes_to_stack(self):
            ''' True if the instruction writes to the stack '''
            return self.pushes > 0

        @property
        def reads_from_memory(self):
            ''' True if the instruction reads from memory '''
            return self.semantics in ('MLOAD', 'CREATE', 'CALL', 'CALLCODE', 'RETURN', 'DELEGATECALL', 'REVERT')

        @property
        def writes_to_memory(self):
            ''' True if the instruction writes to memory '''
            return self.semantics in ('MSTORE', 'MSTORE8', 'CALLDATACOPY', 'CODECOPY', 'EXTCODECOPY')

        @property
        def reads_from_memory(self):
            ''' True if the instruction reads from memory '''
            return self.semantics in ('MLOAD', 'CREATE', 'CALL', 'CALLCODE', 'RETURN', 'DELEGATECALL', 'REVERT')

        @property
        def writes_to_storage(self):
            ''' True if the instruction writes to the storage '''
            return self.semantics in ('SSTORE')

        @property
        def reads_from_storage(self):
            ''' True if the instruction reads from the storage '''
            return self.semantics in ('SLOAD')

        @property
        def is_terminator(self):
            ''' True if the instruction is a basic block terminator '''
            return self.semantics in ('RETURN', 'STOP', 'INVALID', 'JUMP', 'JUMPI', 'SELFDESTRUCT', 'REVERT')

        @property
        def is_branch(self):
            ''' True if the instruction is a jump'''
            return self.semantics in ('JUMP', 'JUMPI')

        @property
        def is_environmental(self):
            ''' True if the instruction access enviromental data '''
            return self.group == 'Environmental Information'

        @property
        def is_system(self):
            ''' True if the instruction is a system operation '''
            return self.group == 'System operations'

        @property
        def uses_block_info(self):
            ''' True if the instruction access block information'''
            return self.group == 'Block Information'

        @property
        def is_arithmetic(self):
            ''' True if the instruction is an arithmetic operation '''
            return self.semantics in ('ADD', 'MUL', 'SUB', 'DIV', 'SDIV', 'MOD', 'SMOD', 'ADDMOD', 'MULMOD', 'EXP', 'SIGNEXTEND')

    # from http://gavwood.com/paper.pdf
    _table = {  # opcode: (name, immediate_operand_size, pops, pushes, gas, description)
        0x00: ('STOP', 0, 0, 0, 0, 'Halts execution.'),
        0x01: ('ADD', 0, 2, 1, 3, 'Addition operation.'),
        0x02: ('MUL', 0, 2, 1, 5, 'Multiplication operation.'),
        0x03: ('SUB', 0, 2, 1, 3, 'Subtraction operation.'),
        0x04: ('DIV', 0, 2, 1, 5, 'Integer division operation.'),
        0x05: ('SDIV', 0, 2, 1, 5, 'Signed integer division operation (truncated).'),
        0x06: ('MOD', 0, 2, 1, 5, 'Modulo remainder operation.'),
        0x07: ('SMOD', 0, 2, 1, 5, 'Signed modulo remainder operation.'),
        0x08: ('ADDMOD', 0, 3, 1, 8, 'Modulo addition operation.'),
        0x09: ('MULMOD', 0, 3, 1, 8, 'Modulo multiplication operation.'),
        0x0a: ('EXP', 0, 2, 1, 10, 'Exponential operation.'),
        0x0b: ('SIGNEXTEND', 0, 2, 1, 5, "Extend length of two's complement signed integer."),
        0x10: ('LT', 0, 2, 1, 3, 'Less-than comparision.'),
        0x11: ('GT', 0, 2, 1, 3, 'Greater-than comparision.'),
        0x12: ('SLT', 0, 2, 1, 3, 'Signed less-than comparision.'),
        0x13: ('SGT', 0, 2, 1, 3, 'Signed greater-than comparision.'),
        0x14: ('EQ', 0, 2, 1, 3, 'Equality comparision.'),
        0x15: ('ISZERO', 0, 1, 1, 3, 'Simple not operator.'),
        0x16: ('AND', 0, 2, 1, 3, 'Bitwise AND operation.'),
        0x17: ('OR', 0, 2, 1, 3, 'Bitwise OR operation.'),
        0x18: ('XOR', 0, 2, 1, 3, 'Bitwise XOR operation.'),
        0x19: ('NOT', 0, 1, 1, 3, 'Bitwise NOT operation.'),
        0x1a: ('BYTE', 0, 2, 1, 3, 'Retrieve single byte from word.'),
        0x20: ('SHA3', 0, 2, 1, 30, 'Compute Keccak-256 hash.'),
        0x30: ('ADDRESS', 0, 0, 1, 2, 'Get address of currently executing account     .'),
        0x31: ('BALANCE', 0, 1, 1, 20, 'Get balance of the given account.'),
        0x32: ('ORIGIN', 0, 0, 1, 2, 'Get execution origination address.'),
        0x33: ('CALLER', 0, 0, 1, 2, 'Get caller address.'),
        0x34: ('CALLVALUE', 0, 0, 1, 2, 'Get deposited value by the instruction/transaction responsible for this execution.'),
        0x35: ('CALLDATALOAD', 0, 1, 1, 3, 'Get input data of current environment.'),
        0x36: ('CALLDATASIZE', 0, 0, 1, 2, 'Get size of input data in current environment.'),
        0x37: ('CALLDATACOPY', 0, 3, 0, 3, 'Copy input data in current environment to memory.'),
        0x38: ('CODESIZE', 0, 0, 1, 2, 'Get size of code running in current environment.'),
        0x39: ('CODECOPY', 0, 3, 0, 3, 'Copy code running in current environment to memory.'),
        0x3a: ('GASPRICE', 0, 0, 1, 2, 'Get price of gas in current environment.'),
        0x3b: ('EXTCODESIZE', 0, 1, 1, 20, "Get size of an account's code."),
        0x3c: ('EXTCODECOPY', 0, 4, 0, 20, "Copy an account's code to memory."),
        0x40: ('BLOCKHASH', 0, 1, 1, 20, 'Get the hash of one of the 256 most recent complete blocks.'),
        0x41: ('COINBASE', 0, 0, 1, 2, "Get the block's beneficiary address."),
        0x42: ('TIMESTAMP', 0, 0, 1, 2, "Get the block's timestamp."),
        0x43: ('NUMBER', 0, 0, 1, 2, "Get the block's number."),
        0x44: ('DIFFICULTY', 0, 0, 1, 2, "Get the block's difficulty."),
        0x45: ('GASLIMIT', 0, 0, 1, 2, "Get the block's gas limit."),
        0x50: ('POP', 0, 1, 0, 2, 'Remove item from stack.'),
        0x51: ('MLOAD', 0, 1, 1, 3, 'Load word from memory.'),
        0x52: ('MSTORE', 0, 2, 0, 3, 'Save word to memory.'),
        0x53: ('MSTORE8', 0, 2, 0, 3, 'Save byte to memory.'),
        0x54: ('SLOAD', 0, 1, 1, 50, 'Load word from storage.'),
        0x55: ('SSTORE', 0, 2, 0, 0, 'Save word to storage.'),
        0x56: ('JUMP', 0, 1, 0, 8, 'Alter the program counter.'),
        0x57: ('JUMPI', 0, 2, 0, 10, 'Conditionally alter the program counter.'),
        0x58: ('GETPC', 0, 0, 1, 2, 'Get the value of the program counter prior to the increment.'),
        0x59: ('MSIZE', 0, 0, 1, 2, 'Get the size of active memory in bytes.'),
        0x5a: ('GAS', 0, 0, 1, 2, 'Get the amount of available gas, including the corresponding reduction the amount of available gas.'),
        0x5b: ('JUMPDEST', 0, 0, 0, 1, 'Mark a valid destination for jumps.'),
        0x60: ('PUSH', 1, 0, 1, 0, 'Place 1 byte item on stack.'),
        0x61: ('PUSH', 2, 0, 1, 0, 'Place 2-byte item on stack.'),
        0x62: ('PUSH', 3, 0, 1, 0, 'Place 3-byte item on stack.'),
        0x63: ('PUSH', 4, 0, 1, 0, 'Place 4-byte item on stack.'),
        0x64: ('PUSH', 5, 0, 1, 0, 'Place 5-byte item on stack.'),
        0x65: ('PUSH', 6, 0, 1, 0, 'Place 6-byte item on stack.'),
        0x66: ('PUSH', 7, 0, 1, 0, 'Place 7-byte item on stack.'),
        0x67: ('PUSH', 8, 0, 1, 0, 'Place 8-byte item on stack.'),
        0x68: ('PUSH', 9, 0, 1, 0, 'Place 9-byte item on stack.'),
        0x69: ('PUSH', 10, 0, 1, 0, 'Place 10-byte item on stack.'),
        0x6a: ('PUSH', 11, 0, 1, 0, 'Place 11-byte item on stack.'),
        0x6b: ('PUSH', 12, 0, 1, 0, 'Place 12-byte item on stack.'),
        0x6c: ('PUSH', 13, 0, 1, 0, 'Place 13-byte item on stack.'),
        0x6d: ('PUSH', 14, 0, 1, 0, 'Place 14-byte item on stack.'),
        0x6e: ('PUSH', 15, 0, 1, 0, 'Place 15-byte item on stack.'),
        0x6f: ('PUSH', 16, 0, 1, 0, 'Place 16-byte item on stack.'),
        0x70: ('PUSH', 17, 0, 1, 0, 'Place 17-byte item on stack.'),
        0x71: ('PUSH', 18, 0, 1, 0, 'Place 18-byte item on stack.'),
        0x72: ('PUSH', 19, 0, 1, 0, 'Place 19-byte item on stack.'),
        0x73: ('PUSH', 20, 0, 1, 0, 'Place 20-byte item on stack.'),
        0x74: ('PUSH', 21, 0, 1, 0, 'Place 21-byte item on stack.'),
        0x75: ('PUSH', 22, 0, 1, 0, 'Place 22-byte item on stack.'),
        0x76: ('PUSH', 23, 0, 1, 0, 'Place 23-byte item on stack.'),
        0x77: ('PUSH', 24, 0, 1, 0, 'Place 24-byte item on stack.'),
        0x78: ('PUSH', 25, 0, 1, 0, 'Place 25-byte item on stack.'),
        0x79: ('PUSH', 26, 0, 1, 0, 'Place 26-byte item on stack.'),
        0x7a: ('PUSH', 27, 0, 1, 0, 'Place 27-byte item on stack.'),
        0x7b: ('PUSH', 28, 0, 1, 0, 'Place 28-byte item on stack.'),
        0x7c: ('PUSH', 29, 0, 1, 0, 'Place 29-byte item on stack.'),
        0x7d: ('PUSH', 30, 0, 1, 0, 'Place 30-byte item on stack.'),
        0x7e: ('PUSH', 31, 0, 1, 0, 'Place 31-byte item on stack.'),
        0x7f: ('PUSH', 32, 0, 1, 0, 'Place 32-byte (full word) item on stack.'),
        0x80: ('DUP', 0, 1, 2, 3, 'Duplicate 1st stack item.'),
        0x81: ('DUP', 0, 2, 3, 3, 'Duplicate 2nd stack item.'),
        0x82: ('DUP', 0, 3, 4, 3, 'Duplicate 3rd stack item.'),
        0x83: ('DUP', 0, 4, 5, 3, 'Duplicate 4th stack item.'),
        0x84: ('DUP', 0, 5, 6, 3, 'Duplicate 5th stack item.'),
        0x85: ('DUP', 0, 6, 7, 3, 'Duplicate 6th stack item.'),
        0x86: ('DUP', 0, 7, 8, 3, 'Duplicate 7th stack item.'),
        0x87: ('DUP', 0, 8, 9, 3, 'Duplicate 8th stack item.'),
        0x88: ('DUP', 0, 9, 10, 3, 'Duplicate 9th stack item.'),
        0x89: ('DUP', 0, 10, 11, 3, 'Duplicate 10th stack item.'),
        0x8a: ('DUP', 0, 11, 12, 3, 'Duplicate 11th stack item.'),
        0x8b: ('DUP', 0, 12, 13, 3, 'Duplicate 12th stack item.'),
        0x8c: ('DUP', 0, 13, 14, 3, 'Duplicate 13th stack item.'),
        0x8d: ('DUP', 0, 14, 15, 3, 'Duplicate 14th stack item.'),
        0x8e: ('DUP', 0, 15, 16, 3, 'Duplicate 15th stack item.'),
        0x8f: ('DUP', 0, 16, 17, 3, 'Duplicate 16th stack item.'),
        0x90: ('SWAP', 0, 2, 2, 3, 'Exchange 1st and 2nd stack items.'),
        0x91: ('SWAP', 0, 3, 3, 3, 'Exchange 1st and 3rd stack items.'),
        0x92: ('SWAP', 0, 4, 4, 3, 'Exchange 1st and 4th stack items.'),
        0x93: ('SWAP', 0, 5, 5, 3, 'Exchange 1st and 5th stack items.'),
        0x94: ('SWAP', 0, 6, 6, 3, 'Exchange 1st and 6th stack items.'),
        0x95: ('SWAP', 0, 7, 7, 3, 'Exchange 1st and 7th stack items.'),
        0x96: ('SWAP', 0, 8, 8, 3, 'Exchange 1st and 8th stack items.'),
        0x97: ('SWAP', 0, 9, 9, 3, 'Exchange 1st and 9th stack items.'),
        0x98: ('SWAP', 0, 10, 10, 3, 'Exchange 1st and 10th stack items.'),
        0x99: ('SWAP', 0, 11, 11, 3, 'Exchange 1st and 11th stack items.'),
        0x9a: ('SWAP', 0, 12, 12, 3, 'Exchange 1st and 12th stack items.'),
        0x9b: ('SWAP', 0, 13, 13, 3, 'Exchange 1st and 13th stack items.'),
        0x9c: ('SWAP', 0, 14, 14, 3, 'Exchange 1st and 14th stack items.'),
        0x9d: ('SWAP', 0, 15, 15, 3, 'Exchange 1st and 15th stack items.'),
        0x9e: ('SWAP', 0, 16, 16, 3, 'Exchange 1st and 16th stack items.'),
        0x9f: ('SWAP', 0, 17, 17, 3, 'Exchange 1st and 17th stack items.'),
        0xa0: ('LOG', 0, 2, 0, 375, 'Append log record with no topics.'),
        0xa1: ('LOG', 0, 3, 0, 750, 'Append log record with one topic.'),
        0xa2: ('LOG', 0, 4, 0, 1125, 'Append log record with two topics.'),
        0xa3: ('LOG', 0, 5, 0, 1500, 'Append log record with three topics.'),
        0xa4: ('LOG', 0, 6, 0, 1875, 'Append log record with four topics.'),
        0xf0: ('CREATE', 0, 3, 1, 32000, 'Create a new account with associated code.'),
        0xf1: ('CALL', 0, 7, 1, 40, 'Message-call into an account.'),
        0xf2: ('CALLCODE', 0, 7, 1, 40, "Message-call into this account with alternative account's code."),
        0xf3: ('RETURN', 0, 2, 0, 0, 'Halt execution returning output data.'),
        0xf4: ('DELEGATECALL', 0, 6, 1, 40, "Message-call into this account with an alternative account's code, but persisting into this account with an alternative account's code."),
        0xf5: ('BREAKPOINT', 0, 0, 0, 40, 'Not in yellow paper FIXME'),
        0xf6: ('RNGSEED', 0, 1, 1, 0, 'Not in yellow paper FIXME'),
        0xf7: ('SSIZEEXT', 0, 2, 1, 0, 'Not in yellow paper FIXME'),
        0xf8: ('SLOADBYTES', 0, 3, 0, 0, 'Not in yellow paper FIXME'),
        0xf9: ('SSTOREBYTES', 0, 3, 0, 0, 'Not in yellow paper FIXME'),
        0xfa: ('SSIZE', 0, 1, 1, 40, 'Not in yellow paper FIXME'),
        0xfb: ('STATEROOT', 0, 1, 1, 0, 'Not in yellow paper FIXME'),
        0xfc: ('TXEXECGAS', 0, 0, 1, 0, 'Not in yellow paper FIXME'),
        0xfd: ('REVERT', 0, 2, 0, 0, 'Stop execution and revert state changes, without consuming all provided gas and providing a reason.'),
        0xfe: ('INVALID', 0, 0, 0, 0, 'Designated invalid instruction.'),
        0xff: ('SELFDESTRUCT', 0, 1, 0, 5000, 'Halt execution and register account for later deletion.')
    }

    @staticmethod
    @memoized
    def _get_reverse_table():
        ''' Build an internal table used in the assembler '''
        reverse_table = {}
        for (opcode, (name, immediate_operand_size, pops, pushes, gas, description)) in EVMAsm._table.items():
            mnemonic = name
            if name == 'PUSH':
                mnemonic = '%s%d' % (name, (opcode & 0x1f) + 1)
            elif name in ('SWAP', 'LOG', 'DUP'):
                mnemonic = '%s%d' % (name, (opcode & 0xf) + 1)

            reverse_table[mnemonic] = opcode, name, immediate_operand_size, pops, pushes, gas, description
        return reverse_table

    @staticmethod
    def assemble_one(assembler, offset=0):
        ''' Assemble one EVM instruction from its textual representation.

            :param assembler: assembler code for one instruction
            :param offset: offset of the instruction in the bytecode (optional)
            :return: An Instruction object

            Example use::

                >>> print evm.EVMAsm.assemble_one('LT')


        '''
        try:
            _reverse_table = EVMAsm._get_reverse_table()
            assembler = assembler.strip().split(' ')
            opcode, name, operand_size, pops, pushes, gas, description = _reverse_table[assembler[0].upper()]
            if operand_size > 0:
                assert len(assembler) == 2
                operand = int(assembler[1], 0)
            else:
                assert len(assembler) == 1
                operand = None

            return EVMAsm.Instruction(opcode, name, operand_size, pops, pushes, gas, description, operand=operand, offset=offset)
        except BaseException:
            raise Exception("Something wrong at offset %d" % offset)

    @staticmethod
    def assemble_all(assembler, offset=0):
        ''' Assemble a sequence of textual representation of EVM instructions

            :param assembler: assembler code for any number of instructions
            :param offset: offset of the first instruction in the bytecode(optional)
            :return: An generator of Instruction objects

            Example use::

                >>> evm.EVMAsm.encode_one("""PUSH1 0x60
                    PUSH1 0x40
                    MSTORE
                    PUSH1 0x2
                    PUSH2 0x108
                    PUSH1 0x0
                    POP
                    SSTORE
                    PUSH1 0x40
                    MLOAD
                    """)

        '''
        if isinstance(assembler, str):
            assembler = assembler.split('\n')
        assembler = iter(assembler)
        for line in assembler:
            if not line.strip():
                continue
            instr = EVMAsm.assemble_one(line, offset=offset)
            yield instr
            offset += instr.size

    @staticmethod
    def disassemble_one(bytecode, offset=0):
        ''' Decode a single instruction from a bytecode

            :param bytecode: the bytecode stream
            :param offset: offset of the instruction in the bytecode(optional)
            :type bytecode: iterator/sequence/str
            :return: an Instruction object

            Example use::

                >>> print EVMAsm.assemble_one('PUSH1 0x10')

        '''
        bytecode = iter(bytecode)
        opcode = ord(next(bytecode))
        invalid = ('INVALID', 0, 0, 0, 0, 'Unknown opcode')
        name, operand_size, pops, pushes, gas, description = EVMAsm._table.get(opcode, invalid)
        instruction = EVMAsm.Instruction(opcode, name, operand_size, pops, pushes, gas, description, offset=offset)
        if instruction.has_operand:
            instruction.parse_operand(bytecode)

        return instruction

    @staticmethod
    def disassemble_all(bytecode, offset=0):
        ''' Decode all instructions in bytecode

            :param bytecode: an evm bytecode (binary)
            :param offset: offset of the first instruction in the bytecode(optional)
            :type bytecode: iterator/sequence/str
            :return: An generator of Instruction objects

            Example use::

                >>> for inst in EVMAsm.decode_all(bytecode):
                ...    print inst

                ...
                PUSH1 0x60
                PUSH1 0x40
                MSTORE
                PUSH1 0x2
                PUSH2 0x108
                PUSH1 0x0
                POP
                SSTORE
                PUSH1 0x40
                MLOAD


        '''

        bytecode = iter(bytecode)
        while True:
            instr = EVMAsm.disassemble_one(bytecode, offset=offset)
            offset += instr.size
            yield instr

    @staticmethod
    def disassemble(bytecode, offset=0):
        ''' Disassemble an EVM bytecode

            :param bytecode: binary representation of an evm bytecode (hexadecimal)
            :param offset: offset of the first instruction in the bytecode(optional)
            :type bytecode: str
            :return: the text representation of the aseembler code

            Example use::

                >>> EVMAsm.disassemble("\x60\x60\x60\x40\x52\x60\x02\x61\x01\x00")
                ...
                PUSH1 0x60
                BLOCKHASH
                MSTORE
                PUSH1 0x2
                PUSH2 0x100

        '''
        return '\n'.join(map(str, EVMAsm.disassemble_all(bytecode, offset=offset)))

    @staticmethod
    def assemble(asmcode, offset=0):
        ''' Assemble an EVM program

            :param asmcode: an evm assembler program
            :param offset: offset of the first instruction in the bytecode(optional)
            :type asmcode: str
            :return: the hex representation of the bytecode

            Example use::

                >>> EVMAsm.assemble(  """PUSH1 0x60
                                           BLOCKHASH
                                           MSTORE
                                           PUSH1 0x2
                                           PUSH2 0x100
                                        """
                                     )
                ...
                "\x60\x60\x60\x40\x52\x60\x02\x61\x01\x00"
        '''
        return ''.join(map(lambda x: x.bytes, EVMAsm.assemble_all(asmcode, offset=offset)))

    @staticmethod
    def disassemble_hex(bytecode, offset=0):
        ''' Disassemble an EVM bytecode

            :param bytecode: canonical representation of an evm bytecode (hexadecimal)
            :param int offset: offset of the first instruction in the bytecode(optional)
            :type bytecode: str
            :return: the text representation of the aseembler code

            Example use::

                >>> EVMAsm.disassemble_hex("0x6060604052600261010")
                ...
                PUSH1 0x60
                BLOCKHASH
                MSTORE
                PUSH1 0x2
                PUSH2 0x100

        '''
        if bytecode.startswith('0x'):
            bytecode = bytecode[2:]
        bytecode = bytecode.decode('hex')
        return EVMAsm.disassemble(bytecode, offset=offset)

    @staticmethod
    def assemble_hex(asmcode, offset=0):
        ''' Assemble an EVM program

            :param asmcode: an evm assembler program
            :param offset: offset of the first instruction in the bytecode(optional)
            :type asmcode: str
            :return: the hex representation of the bytecode

            Example use::

                >>> EVMAsm.assemble_hex(  """PUSH1 0x60
                                           BLOCKHASH
                                           MSTORE
                                           PUSH1 0x2
                                           PUSH2 0x100
                                        """
                                     )
                ...
                "0x6060604052600261010"
        '''
        return '0x' + EVMAsm.assemble(asmcode, offset=offset).encode('hex')


# Exceptions...

class EVMException(Exception):
    pass


class EVMInstructionException(EVMException):
    pass


class ConcretizeStack(EVMException):
    '''
    Raised when a symbolic memory cell needs to be concretized.
    '''

    def __init__(self, pos, expression=None, policy='MINMAX'):
        self.message = "Concretizing evm stack item {}".format(pos)
        self.pos = pos
        self.expression = expression
        self.policy = policy


class StackOverflow(EVMException):
    ''' Attemped to push more than 1024 items '''


class StackUnderflow(EVMException):
    ''' Attemped to popo from an empty stack '''


class InvalidOpcode(EVMException):
    ''' Trying to execute invalid opcode '''


class Call(EVMInstructionException):
    def __init__(self, gas, to, value, data, out_offset=None, out_size=None):
        self.gas = gas
        self.to = to
        self.value = value
        self.data = data
        self.out_offset = out_offset
        self.out_size = out_size

    def __reduce__(self):
        return (self.__class__, (self.gas, self.to, self.value, self.data, self.out_offset, self.out_size))


class Create(Call):
    def __init__(self, value, bytecode):
        super(Create, self).__init__(gas=None, to=None, value=value, data=bytecode)


class DelegateCall(Call):
    pass


class Stop(EVMInstructionException):
    ''' Program reached a STOP instruction '''


class Return(EVMInstructionException):
    ''' Program reached a RETURN instruction '''

    def __init__(self, data):
        self.data = data

    def __reduce__(self):
        return (self.__class__, (self.data,))


class Revert(EVMInstructionException):
    ''' Program reached a RETURN instruction '''

    def __init__(self, data):
        self.data = data

    def __reduce__(self):
        return (self.__class__, (self.data,))


class SelfDestruct(EVMInstructionException):
    ''' Program reached a RETURN instruction '''

    def __init__(self, to):
        self.to = to


class NotEnoughGas(EVMException):
    ''' Not enough gas for operation '''


class Sha3(EVMException):
    def __init__(self, data):
        self.data = data

    def __reduce__(self):
        return (self.__class__, (self.data, ))


def concretized_args(**policies):
    """
    Make sure an EVM instruction has all of its arguments concretized according to
    provided policies.

    Example decoration:

        @concretized_args(size='ONE')
        def LOG(self, address, size, *topics):
            ...

    The above will make sure that the |size| parameter to LOG is Concretized when symbolic
    according to the 'ONE' policy.

    :param policies: A kwargs list of argument names and their respective policies.
                         Provide None or '' as policy to use default.
    :return: A function decorator
    """
    def concretizer(func):
        @wraps(func)
        def wrapper(*args, **kwargs):
            spec = inspect.getargspec(func)
            for arg, policy in policies.items():
                assert arg in spec.args, "Concretizer argument not found in wrapped function."
                policy = policy or 'MINMAX'
                # index is 0-indexed, but ConcretizeStack is 1-indexed. However, this is correct
                # since implementation method is always a bound method (self is param 0)
                index = spec.args.index(arg)
                if issymbolic(args[index]):
                    raise ConcretizeStack(index, policy)
            return func(*args, **kwargs)
        return wrapper
    return concretizer

class EVM(Eventful):
    '''Machine State. The machine state is defined as
        the tuple (g, pc, m, i, s) which are the gas available, the
        program counter pc , the memory contents, the active
        number of words in memory (counting continuously
        from position 0), and the stack contents. The memory
        contents are a series of zeroes of bitsize 256
    '''
    _published_events = {'evm_execute_instruction',
                         'evm_read_storage', 'evm_write_storage',
                         'evm_read_memory',
                         'evm_write_memory',
                         'evm_read_code',
                         'decode_instruction', 'execute_instruction', 'concrete_sha3', 'symbolic_sha3'}

    def __init__(self, constraints, address, origin, price, data, caller, value, code, header, global_storage=None, depth=0, gas=1000000000, **kwargs):
        '''
        Builds a Ethereum Virtual Machine instance

        :param memory: the initial memory
        :param address: the address of the account which owns the code that is executing.
        :param origin: the sender address of the transaction that originated this execution. A 160-bit code used for identifying Accounts.
        :param price: the price of gas in the transaction that originated this execution.
        :param data: the byte array that is the input data to this execution
        :param caller: the address of the account which caused the code to be executing. A 160-bit code used for identifying Accounts
        :param value: the value, in Wei, passed to this account as part of the same procedure as execution. One Ether is defined as being 10**18 Wei.
        :param bytecode: the byte array that is the machine code to be executed.
        :param header: the block header of the present block.
        :param depth: the depth of the present message-call or contract-creation (i.e. the number of CALLs or CREATEs being executed at present).
        :param gas: gas budget for this transaction.

        '''
        super(EVM, self).__init__(**kwargs)
        self._constraints = constraints
        self.last_exception = None
        self.memory = EVMMemory(constraints)
        self.address = address
        self.origin = origin  # always an account with empty associated code
        self.caller = caller  # address of the account that is directly responsible for this execution
        self.data = data
        self.price = price  # This is gas price specified by the originating transaction
        self.value = value
        self.depth = depth
        self.bytecode = code
        self.suicides = set()
        self.logs = []
        #FIXME parse decode and mark invalid instructions
        #self.invalid = set()

        assert 'coinbase' in header
        assert 'gaslimit' in header
        assert 'difficulty' in header
        assert 'timestamp' in header
        assert 'number' in header
        self.header = header

        # Machine state
        self.pc = 0
        self.stack = []
        self._gas = gas
        self.global_storage = global_storage
        self.allocated = 0

    @property
    def constraints(self):
        return self._constraints

    @constraints.setter
    def constraints(self, constraints):
        self._constraints = constraints
        self.memory.constraints = constraints

    @property
    def gas(self):
        return self._gas

    def __getstate__(self):
        state = super(EVM, self).__getstate__()
        state['memory'] = self.memory
        state['global_storage'] = self.global_storage
        state['constraints'] = self.constraints
        state['last_exception'] = self.last_exception
        state['address'] = self.address
        state['origin'] = self.origin
        state['caller'] = self.caller
        state['data'] = self.data
        state['price'] = self.price
        state['value'] = self.value
        state['depth'] = self.depth
        state['bytecode'] = self.bytecode
        state['header'] = self.header
        state['pc'] = self.pc
        state['stack'] = self.stack
        state['gas'] = self._gas
        state['allocated'] = self.allocated
        state['suicides'] = self.suicides
        state['logs'] = self.logs

        return state

    def __setstate__(self, state):
        self._gas = state['gas']
        self.memory = state['memory']
        self.logs = state['logs']
        self.global_storage = state['global_storage']
        self.constraints = state['constraints']
        self.last_exception = state['last_exception']
        self.address = state['address']
        self.origin = state['origin']
        self.caller = state['caller']
        self.data = state['data']
        self.price = state['price']
        self.value = state['value']
        self.depth = state['depth']
        self.bytecode = state['bytecode']
        self.header = state['header']
        self.pc = state['pc']
        self.stack = state['stack']
        self.allocated = state['allocated']
        self.suicides = state['suicides']
        super(EVM, self).__setstate__(state)

    # Memory related
    def _allocate(self, address):
        if address > self.memory._allocated:
            GMEMORY = 3
            GQUADRATICMEMDENOM = 512  # 1 gas per 512 quadwords

            old_size = ceil32(self.memory._allocated) // 32
            old_totalfee = old_size * GMEMORY + old_size ** 2 // GQUADRATICMEMDENOM
            new_size = ceil32(address) // 32
            increased = new_size - old_size
            fee = increased * GMEMORY + increased**2 // GQUADRATICMEMDENOM
            self._consume(fee)

    def _store(self, address, value):
        # CHECK ADDRESS IS A 256 BIT INT OR BITVEC
        # CHECK VALUE IS A 256 BIT INT OR BITVEC
        self._allocate(address)
        self.memory.write(address, [value])
        self._publish('did_evm_write_memory', address, value)

    def _load(self, address):
        self._allocate(address)
        value = self.memory.read(address, 1)[0]
        value = arithmetic_simplifier(value)
        if isinstance(value, Constant) and not value.taint:
            value = value.value
        self._publish('did_evm_read_memory', address, value)
        return value

    @staticmethod
    def check256int(value):
        assert True

    def read_code(self, address, size=1):
        '''
            Read size byte from bytecode.
            If less than size bytes are available result will be pad with \x00
        '''
        assert address < len(self.bytecode)
        value = self.bytecode[address:address + size]
        if len(value) < size:
            value += '\x00' * (size - len(value))  # pad with null (spec)
        return value

    def disassemble(self):
        return EVMAsm.disassemble(self.bytecode)

    @property
    def PC(self):
        return self.pc

    @property
    def instruction(self):
        '''
            Current instruction pointed by self.pc
        '''
        # FIXME check if pc points to invalid instruction
        # if self.pc >= len(self.bytecode):
        #    return InvalidOpcode('Code out of range')
        # if self.pc in self.invalid:
        #    raise InvalidOpcode('Opcode inside a PUSH immediate')

        def getcode():
            for byte in self.bytecode[self.pc:]:
                yield byte
            while True:
                yield '\x00'

        return EVMAsm.disassemble_one(getcode())

    # auxiliar funcs
    # Stack related
    def _push(self, value):
        '''
                   ITEM0
                   ITEM1
                   ITEM2
             sp->  {empty}
        '''
        assert isinstance(value, (int, long)) or isinstance(value, BitVec) and value.size == 256
        if len(self.stack) >= 1024:
            raise StackOverflow()
        self.stack.append(value & TT256M1)

    def _pop(self):
        if len(self.stack) == 0:
            raise StackUnderflow()
        return self.stack.pop()

    def _consume(self, fee):
        assert fee >= 0
        if self._gas < fee:
            logger.debug("Not enough gas for instruction")
            raise NotEnoughGas()
        self._gas -= fee

    # Execute an instruction from current pc
    def execute(self):
        if issymbolic(self.pc):
            expression = self.pc

            def setstate(state, value):
                state.platform.current.pc = value

            raise Concretize("Concretice PC",
                             expression=expression,
                             setstate=setstate,
                             policy='ALL')

        self._publish('will_decode_instruction', self.pc)
        last_pc = self.pc
        current = self.instruction

        # Consume some gas
        self._consume(current.fee)

        implementation = getattr(self, current.semantics, None)
        if implementation is None:
            raise TerminateState("Instruction not implemented %s" % current.semantics, testcase=True)

        # Get arguments (imm, pop)
        arguments = []
        if self.instruction.has_operand:
            arguments.append(current.operand)

        for _ in range(current.pops):
            arguments.append(self._pop())

        # simplify stack arguments
        for i in range(len(arguments)):
            if isinstance(arguments[i], Expression):
                arguments[i] = arithmetic_simplifier(arguments[i])
            if isinstance(arguments[i], Constant):
                arguments[i] = arguments[i].value

        self._publish('will_execute_instruction', self.pc, current)
        self._publish('will_evm_execute_instruction', current, arguments)

        last_pc = self.pc
        result = None

        try:
            result = implementation(*arguments)
            self._emit_did_execute_signals(current, arguments, result, last_pc)
        except ConcretizeStack as ex:
            for arg in reversed(arguments):
                self._push(arg)

            def setstate(state, value):
                self.stack[-ex.pos] = value
            raise Concretize("Concretice Stack Variable",
                             expression=self.stack[-ex.pos],
                             setstate=setstate,
                             policy=ex.policy)
        except EVMException as e:
            self.last_exception = e

            # Technically, this is not the right place to emit these events because the
            # instruction hasn't executed yet; it executes in the EVM platform class (EVMWorld).
            # However, when I tried that, in the event handlers, `state.platform.current`
            # ends up being None, which caused issues. So, as a pragmatic solution, we emit
            # the event before technically executing the instruction.
            if isinstance(e, EVMInstructionException):
                self._emit_did_execute_signals(current, arguments, result, last_pc)

            raise

        # Check result (push)
        if current.pushes > 1:
            assert len(result) == current.pushes
            for value in reversed(result):
                self._push(value)
        elif current.pushes == 1:
            self._push(result)
        else:
            assert current.pushes == 0
            assert result is None
        if current.semantics not in ('JUMP', 'JUMPI'):
            # advance pc pointer
            self.pc += self.instruction.size

    def _emit_did_execute_signals(self, current, arguments, result, last_pc):
        self._publish('did_evm_execute_instruction', current, arguments, result)
        self._publish('did_execute_instruction', last_pc, self.pc, current)

    # INSTRUCTIONS
    def INVALID(self):
        '''Halts execution'''
        raise InvalidOpcode()

    ##########################################################################
    # Stop and Arithmetic Operations
    # All arithmetic is modulo 256 unless otherwise noted.

    def STOP(self):
        ''' Halts execution '''
        raise Stop()

    def ADD(self, a, b):
        ''' Addition operation '''
        return a + b

    def MUL(self, a, b):
        ''' Multiplication operation '''
        return a * b

    def SUB(self, a, b):
        ''' Subtraction operation '''
        return a - b

    def DIV(self, a, b):
        '''Integer division operation'''
        try:
            result = Operators.UDIV(a, b)
        except ZeroDivisionError:
            result = 0
        return Operators.ITEBV(256, b == 0, 0, result)

    def SDIV(self, a, b):
        '''Signed integer division operation (truncated)'''
        s0, s1 = to_signed(a), to_signed(b)
        try:
            result = (abs(s0) // abs(s1) * (-1 if s0 * s1 < 0 else 1))
        except ZeroDivisionError:
            result = 0
        return Operators.ITEBV(256, b == 0, 0, result)

    def MOD(self, a, b):
        '''Modulo remainder operation'''
        try:
            result = Operators.ITEBV(256, b == 0, 0, a % b)
        except ZeroDivisionError:
            result = 0
        return result

    def SMOD(self, a, b):
        '''Signed modulo remainder operation'''
        s0, s1 = to_signed(a), to_signed(b)
        sign = Operators.ITEBV(256, s0 < 0, -1, 1)
        try:
            result = abs(s0) % abs(s1) * sign
        except ZeroDivisionError:
            result = 0

        return Operators.ITEBV(256, s1 == 0, 0, result)

    def ADDMOD(self, a, b, c):
        '''Modulo addition operation'''
        try:
            result = Operators.ITEBV(256, c == 0, 0, (a + b) % c)
        except ZeroDivisionError:
            result = 0
        return result

    def MULMOD(self, a, b, c):
        '''Modulo addition operation'''
        try:
            result = Operators.ITEBV(256, c == 0, 0, (a * b) % c)
        except ZeroDivisionError:
            result = 0
        return result

    def EXP(self, base, exponent):
        '''
            Exponential operation
            The zero-th power of zero 0^0 is defined to be one
        '''
        # fixme integer bitvec
        EXP_SUPPLEMENTAL_GAS = 50   # cost of EXP exponent per byte

        def nbytes(e):
            for i in range(32):
                if e >> (i * 8) == 0:
                    return i
            return 32
        self._consume(EXP_SUPPLEMENTAL_GAS * nbytes(exponent))
        return pow(base, exponent, TT256)

    def SIGNEXTEND(self, size, value):
        '''Extend length of two's complement signed integer'''
        # FIXME maybe use Operators.SEXTEND
        testbit = Operators.ITEBV(256, size <= 31, size * 8 + 7, 257)
        result1 = (value | (TT256 - (1 << testbit)))
        result2 = (value & ((1 << testbit) - 1))
        result = Operators.ITEBV(256, (value & (1 << testbit)) != 0, result1, result2)
        return Operators.ITEBV(256, size <= 31, result, value)

    ##########################################################################
    # Comparison & Bitwise Logic Operations
    def LT(self, a, b):
        '''Less-than comparision'''
        return Operators.ITEBV(256, Operators.ULT(a, b), 1, 0)

    def GT(self, a, b):
        '''Greater-than comparision'''
        return Operators.ITEBV(256, Operators.UGT(a, b), 1, 0)

    def SLT(self, a, b):
        '''Signed less-than comparision'''
        # http://gavwood.com/paper.pdf
        s0, s1 = to_signed(a), to_signed(b)
        return Operators.ITEBV(256, s0 < s1, 1, 0)

    def SGT(self, a, b):
        '''Signed greater-than comparision'''
        # http://gavwood.com/paper.pdf
        s0, s1 = to_signed(a), to_signed(b)
        return Operators.ITEBV(256, s0 > s1, 1, 0)

    def EQ(self, a, b):
        '''Equality comparision'''
        return Operators.ITEBV(256, a == b, 1, 0)

    def ISZERO(self, a):
        '''Simple not operator'''
        return Operators.ITEBV(256, a == 0, 1, 0)

    def AND(self, a, b):
        '''Bitwise AND operation'''
        return a & b

    def OR(self, a, b):
        '''Bitwise OR operation'''
        return a | b

    def XOR(self, a, b):
        '''Bitwise XOR operation'''
        return a ^ b

    def NOT(self, a):
        '''Bitwise NOT operation'''
        return ~a

    def BYTE(self, offset, value):
        '''Retrieve single byte from word'''
        offset = Operators.ITEBV(256, offset < 32, (31 - offset) * 8, 256)
        return Operators.ZEXTEND(Operators.EXTRACT(value, offset, 8), 256)

    def SHA3(self, start, size):
        '''Compute Keccak-256 hash'''
        GSHA3WORD = 6         # Cost of SHA3 per word
        # read memory from start to end
        # calculate hash on it/ maybe remember in some structure where that hash came from
        # http://gavwood.com/paper.pdf
        if size:
            self._consume(GSHA3WORD * (ceil32(size) // 32))
        data = self.read_buffer(start, size)
        if any(map(issymbolic, data)):
            raise Sha3(data)

        buf = ''.join(data)
        value = sha3.keccak_256(buf).hexdigest()
        value = int('0x' + value, 0)
        self._publish('on_concrete_sha3', buf, value)
        logger.info("Found a concrete SHA3 example %r -> %x", buf, value)
        return value

    ##########################################################################
    # Environmental Information
    def ADDRESS(self):
        '''Get address of currently executing account     '''
        return self.address

    def BALANCE(self, account):
        '''Get balance of the given account'''
        BALANCE_SUPPLEMENTAL_GAS = 380
        self._consume(BALANCE_SUPPLEMENTAL_GAS)
        if account & TT256M1 not in self.global_storage:
            return 0
        value = self.global_storage[account & TT256M1]['balance']
        if value is None:
            return 0
        return value

    def ORIGIN(self):
        '''Get execution origination address'''
        return self.origin

    def CALLER(self):
        '''Get caller address'''
        return Operators.ZEXTEND(self.caller, 256)

    def CALLVALUE(self):
        '''Get deposited value by the instruction/transaction responsible for this execution'''
        return self.value

    def CALLDATALOAD(self, offset):
        '''Get input data of current environment'''
        # FIXME concretize offset?
        # if issymbolic(offset):
        #    self._constraints.add(Operators.ULE(offset, len(self.data)+32))
        #self._constraints.add(0 == offset%32)
        #    raise ConcretizeStack(3, expression=offset, policy='ALL')

        bytes = list(self.data[offset:offset + 32])
        bytes += list('\x00' * (32 - len(bytes)))
        bytes = map(Operators.ORD, bytes)
        value = Operators.CONCAT(256, *bytes)
        return value

    def CALLDATASIZE(self):
        '''Get size of input data in current environment'''
        return len(self.data)

    def CALLDATACOPY(self, mem_offset, data_offset, size):
        '''Copy input data in current environment to memory'''
        GCOPY = 3             # cost to copy one 32 byte word
        self._consume(GCOPY * ceil32(size) // 32)

        # FIXME put zero if not enough data
        if issymbolic(size) or issymbolic(data_offset):
            #self._constraints.add(Operators.ULE(data_offset, len(self.data)))
            self._constraints.add(Operators.ULE(size + data_offset, len(self.data) + (32 - len(self.data) % 32)))

        if issymbolic(size):
            raise ConcretizeStack(3, policy='ALL')

        for i in range(size):
            c = Operators.ITEBV(8, data_offset + i < len(self.data), Operators.ORD(self.data[data_offset + i]), 0)
            self._store(mem_offset + i, c)

    def CODESIZE(self):
        '''Get size of code running in current environment'''
        return len(self.bytecode)

    @concretized_args(size='')
    def CODECOPY(self, mem_offset, code_offset, size):
        '''Copy code running in current environment to memory'''
        GCOPY = 3             # cost to copy one 32 byte word
        self._consume(GCOPY * ceil32(size) // 32)

        for i in range(size):
            if (code_offset + i > len(self.bytecode)):
                self._store(mem_offset + i, 0)
            else:
                self._store(mem_offset + i, Operators.ORD(self.bytecode[code_offset + i]))
        self._publish('did_evm_read_code', code_offset, size)

    def GASPRICE(self):
        '''Get price of gas in current environment'''
        return self.price

    def EXTCODESIZE(self, account):
        '''Get size of an account's code'''
        # FIXME
        if not account & TT256M1 in self.global_storage:
            return 0
        return len(self.global_storage[account & TT256M1]['code'])

    def EXTCODECOPY(self, account, address, offset, size):
        '''Copy an account's code to memory'''
        # FIXME STOP! if not enough data
        if not account & TT256M1 in self.global_storage:
            return
        extbytecode = self.global_storage[account & TT256M1]['code']
        GCOPY = 3             # cost to copy one 32 byte word
        self._consume(GCOPY * ceil32(len(extbytecode)) // 32)

        for i in range(size):
            if offset + i < len(extbytecode):
                self._store(address + i, extbytecode[offset + i])
            else:
                self._store(address + i, 0)

    ##########################################################################
    # Block Information
    def BLOCKHASH(self, a):
        '''Get the hash of one of the 256 most recent complete blocks'''

        # We are not maintaining an actual -block-chain- so we just generate
        # some hashes for each virtual block
        value = sha3.keccak_256(repr(a) + 'NONCE').hexdigest()
        value = int('0x' + value, 0)

        # 0 is left on the stack if the looked for block number is greater than the current block number
        # or more than 256 blocks behind the current block.
        value = Operators.ITEBV(256, Operators.OR(a > self.header['number'], a < max(0, self.header['number'] - 256)), 0, value)
        return value

    def COINBASE(self):
        '''Get the block's beneficiary address'''
        return self.header['coinbase']

    def TIMESTAMP(self):
        '''Get the block's timestamp'''
        return self.header['timestamp']

    def NUMBER(self):
        '''Get the block's number'''
        return self.header['number']

    def DIFFICULTY(self):
        '''Get the block's difficulty'''
        return self.header['difficulty']

    def GASLIMIT(self):
        '''Get the block's gas limit'''
        return self.header['gaslimit']

    ##########################################################################
    # Stack, Memory, Storage and Flow Operations
    def POP(self, a):
        '''Remove item from stack'''
        # Items are automatically removed from stack
        # by the instruction distpatcher

    def MLOAD(self, address):
        '''Load word from memory'''
        bytes = []
        for offset in xrange(32):
            bytes.append(self._load(address + offset))
        return Operators.CONCAT(256, *bytes)

    def MSTORE(self, address, value):
        '''Save word to memory'''
        for offset in xrange(32):
            self._store(address + offset, Operators.EXTRACT(value, (31 - offset) * 8, 8))

    def MSTORE8(self, address, value):
        '''Save byte to memory'''
        self._store(address, Operators.EXTRACT(value, 0, 8))

    def SLOAD(self, offset):
        '''Load word from storage'''
        self._publish('will_evm_read_storage', offset)
        value = self.global_storage[self.address]['storage'].get(offset, 0)
        self._publish('did_evm_read_storage', offset, value)
        return value

    def SSTORE(self, offset, value):
        '''Save word to storage'''
        self._publish('will_evm_write_storage', offset, value)
        self.global_storage[self.address]['storage'][offset] = value
        if value is 0:
            del self.global_storage[self.address]['storage'][offset]
        self._publish('did_evm_write_storage', offset, value)

    def JUMP(self, dest):
        '''Alter the program counter'''
        self.pc = dest
        # TODO check for JUMPDEST on next iter?

    def JUMPI(self, dest, cond):
        '''Conditionally alter the program counter'''
        self.pc = Operators.ITEBV(256, cond != 0, dest, self.pc + self.instruction.size)
        assert self.bytecode[dest] == '\x5b', "Must be jmpdest instruction"  # fixme what if dest == self.pc + self.instruction.size?

    def GETPC(self):
        '''Get the value of the program counter prior to the increment'''
        return self.pc

    def MSIZE(self):
        '''Get the size of active memory in bytes'''
        return self.memory._allocated * 32

    def GAS(self):
        '''Get the amount of available gas, including the corresponding reduction the amount of available gas'''
        #fixme calculate gas consumption
        return self._gas

    def JUMPDEST(self):
        '''Mark a valid destination for jumps'''

    ##########################################################################
    # Push Operations
    def PUSH(self, value):
        '''Place 1 to 32 bytes item on stack'''
        return value

    ##########################################################################
    # Duplication Operations
    def DUP(self, *operands):
        '''Duplicate stack item'''
        return (operands[-1],) + operands

    ##########################################################################
    # Exchange Operations
    def SWAP(self, *operands):
        '''Exchange 1st and 2nd stack items'''
        a = operands[0]
        b = operands[-1]
        return (b,) + operands[1:-1] + (a,)

    ##########################################################################
<<<<<<< HEAD
    ##Logging Operations
    @concretized_args(size='ONE')
=======
    # Logging Operations
>>>>>>> 61babdbe
    def LOG(self, address, size, *topics):

        memlog = self.read_buffer(address, size)

        self.logs.append(EVMLog(self.address, memlog, topics))
        logger.info('LOG %r %r', memlog, topics)

    ##########################################################################
    # System operations
    def read_buffer(self, offset, size):
        if size:
            self._allocate(offset + size)
        data = []
        for i in xrange(size):
            data.append(self._load(offset+i))
        data = map(Operators.CHR, data)
        if any(map(issymbolic, data)):
            data_symb = self._constraints.new_array(index_bits=256, index_max=len(data))
            for i in range(len(data)):
                data_symb[i] = Operators.ORD(data[i])
            data = data_symb
        else:
            data = ''.join(data)

        return data

    def write_buffer(self, offset, buf):
        for i, c in enumerate(buf):
            self._store(offset+i, Operators.ORD(c))

    def CREATE(self, value, offset, size):
        '''Create a new account with associated code'''
        code = self.read_buffer(offset, size)
        raise Create(value, code)

    @concretized_args(in_offset='SAMPLED', in_size='SAMPLED')
    def CALL(self, gas, to, value, in_offset, in_size, out_offset, out_size):
        '''Message-call into an account'''

        data = self.read_buffer(in_offset, in_size)
        raise Call(gas, to, value, data, out_offset, out_size)

    def CALLCODE(self, gas, to, value, in_offset, in_size, out_offset, out_size):
        '''Message-call into this account with alternative account's code'''
        data = self.read_buffer(in_offset, in_size)
        raise Call(gas, self.address, value, data, out_offset, out_size)

    def RETURN(self, offset, size):
        '''Halt execution returning output data'''
        data = self.read_buffer(offset, size)
        raise Return(data)

    def DELEGATECALL(self, gas, to, in_offset, in_size, out_offset, out_size):
        '''Message-call into this account with an alternative account's code, but persisting into this account with an alternative account's code'''
        value = 0
        data = self.read_buffer(in_offset, in_size)
        raise Call(gas, self.address, value, data, out_offset, out_size)

    def REVERT(self, offset, size):
        data = self.read_buffer(offset, size)
        raise Revert(data)

    def SELFDESTRUCT(self, to):
        '''Halt execution and register account for later deletion'''
        raise SelfDestruct(to)

    def __str__(self):
        def hexdump(src, length=16):
            FILTER = ''.join([(len(repr(chr(x))) == 3) and chr(x) or '.' for x in range(256)])
            lines = []
            for c in xrange(0, len(src), length):
                chars = src[c:c + length]

                def p(x):
                    if issymbolic(x):
                        return '??'
                    else:
                        return "%02x" % x
                hex = ' '.join([p(x) for x in chars])

                def p1(x):
                    if issymbolic(x):
                        return '.'
                    else:
                        return "%s" % ((x <= 127 and FILTER[x]) or '.')

                printable = ''.join([p1(x) for x in chars])
                lines.append("%04x  %-*s  %s" % (c, length * 3, hex, printable))
            return lines

        m = []
        if len(self.memory._memory.keys()):
            for i in range(max([0] + self.memory._memory.keys()) + 1):
                c = self.memory.read(i, 1)[0]
                m.append(c)

        hd = hexdump(m)
        result = ['-' * 147]
        if issymbolic(self.pc):
            result.append('<Symbolic PC>')

        else:
            result.append('0x%04x: %s %s %s\n' % (self.pc, self.instruction.name, self.instruction.has_operand and '0x%x' %
                                                  self.instruction.operand or '', self.instruction.description))

        result.append('Stack                                                                      Memory')
        sp = 0
        for i in list(reversed(self.stack))[:10]:
            r = ''
            if issymbolic(i):
                r = '%s %r' % (sp == 0 and 'top> ' or '     ', i)
            else:
                r = '%s 0x%064x' % (sp == 0 and 'top> ' or '     ', i)
            sp += 1

            h = ''
            try:
                h = hd[sp - 1]
            except BaseException:
                pass
            r += ' ' * (75 - len(r)) + h
            result.append(r)

        for i in range(sp, len(hd)):
            r = ' ' * 75 + hd[i]
            result.append(r)

        result = [hex(self.address) + ": " + x for x in result]
        return '\n'.join(result)

################################################################################
################################################################################
################################################################################
################################################################################


class EVMWorld(Platform):
    _published_events = {'evm_read_storage', 'evm_write_storage', 'evm_read_code',
                         'decode_instruction', 'execute_instruction', 'concrete_sha3', 'symbolic_sha3'}

    def __init__(self, constraints, storage=None, **kwargs):
        super(EVMWorld, self).__init__(path="NOPATH", **kwargs)
        self._global_storage = {} if storage is None else storage
        self._constraints = constraints
        self._callstack = []
        self._deleted_address = set()
        self._logs = list()
        self._sha3 = {}
        self._pending_transaction = None
        self._transactions = list()
        self._internal_transactions = list()

    def __getstate__(self):
        state = super(EVMWorld, self).__getstate__()
        state['sha3'] = self._sha3
        state['pending_transaction'] = self._pending_transaction
        state['logs'] = self._logs
        state['storage'] = self._global_storage
        state['constraints'] = self._constraints
        state['callstack'] = self._callstack
        state['deleted_address'] = self._deleted_address
        state['transactions'] = self._transactions
        state['internal_transactions'] = self._internal_transactions
        return state

    def __setstate__(self, state):
        super(EVMWorld, self).__setstate__(state)
        self._sha3 = state['sha3']
        self._pending_transaction = state['pending_transaction']
        self._logs = state['logs']
        self._global_storage = state['storage']
        self._constraints = state['constraints']
        self._callstack = state['callstack']
        self._deleted_address = state['deleted_address']
        self._transactions = state['transactions']
        self._internal_transactions = state['internal_transactions']
        self._do_events()

    def _do_events(self):
        if self.current is not None:
            self.forward_events_from(self.current)
            self.subscribe('on_concrete_sha3', self._concrete_sha3_callback)

    def _concrete_sha3_callback(self, buf, value):
        if buf in self._sha3:
            assert self._sha3[buf] == value
        self._sha3[buf] = value

    def __getitem__(self, index):
        assert isinstance(index, (int, long))
        return self.storage[index]

    def __str__(self):
        return "WORLD:" + str(self._global_storage)

    @property
    def logs(self):
        return self._logs

    @property
    def constraints(self):
        return self._constraints

    @property
    def transactions(self):
        return self._transactions

    @property
    def internal_transactions(self):
        number_of_transactions = len(self._transactions)
        for _ in range(len(self._internal_transactions), number_of_transactions):
            self._internal_transactions.append([])
        return self._internal_transactions

    @property
    def all_transactions(self):
        txs = []
        for tx in self._transactions:
            txs.append(tx)
            for txi in self.internal_transactions[self._transactions.index(tx)]:
                txs.append(txi)
        return txs

    @property
    def last_return_data(self):
        return self.transactions[-1].return_data

    @constraints.setter
    def constraints(self, constraints):
        self._constraints = constraints
        for addr in self.storage:
            if isinstance(self.storage[addr]['storage'], EVMMemory):
                self.storage[addr]['storage'].constraints = constraints
        if self.current:
            self.current.constraints = constraints

    @property
    def current(self):
        try:
            return self._callstack[-1]
        except IndexError:
            return None

    @property
    def accounts(self):
        return self.storage.keys()

    @property
    def normal_accounts(self):
        accs = []
        for address in self.accounts:
            if len(self.get_code(address)) == 0:
                accs.append(address)
        return accs

    @property
    def contract_accounts(self):
        accs = []
        for address in self.accounts:
            if len(self.get_code(address)) > 0:
                accs.append(address)
        return accs

    @property
    def deleted_addresses(self):
        return self._deleted_address

    @property
    def storage(self):
        if self.depth:
            return self.current.global_storage
        else:
            return self._global_storage

    def set_storage_data(self, address, offset, value):
        self.storage[address]['storage'][offset] = value

    def get_storage_data(self, address, offset):
        return self.storage[address]['storage'].get(offset)

    def get_storage_items(self, address):
        return self.storage[address]['storage'].items()

    def has_storage(self, address):
        return len(self.storage[address]['storage'].items()) != 0

    def set_balance(self, address, value):
        self.storage[int(address)]['balance'] = value

    def get_balance(self, address):
        return self.storage[address]['balance']

    def add_to_balance(self, address, value):
        self.storage[address]['balance'] += value

    def get_code(self, address):
        return self.storage[address]['code']

    def set_code(self, address, data):
        self.storage[address]['code'] = data

    def has_code(self, address):
        return len(self.storage[address]['code']) > 0

    def log(self, address, topic, data):
        self.logs.append((address, data, topics))
        logger.info('LOG %r %r', memlog, topics)

    def log_storage(self, addr):
        pass

    def add_refund(self, value):
        pass

    def block_prevhash(self):
        return 0

    def block_coinbase(self):
        return 0

    def block_timestamp(self):
        return 0

    def block_number(self):
        return 0

    def block_difficulty(self):
        return 0

    def block_gas_limit(self):
        return 0

    def tx_origin(self):
        return self.current_vm.origin

    def tx_gasprice(self):
        return 0

    # CALLSTACK
    def _push_vm(self, vm):
        # Storage address ->  account(value, local_storage)
        vm.global_storage = self.storage
        vm.global_storage[vm.address]['storage'] = copy.copy(self.storage[vm.address]['storage'])
        if self.depth:
            self.current.constraints = None
        # MAKE A DEEP COPY OF THE SPECIFIC ACCOUNT
        self._callstack.append(vm)
        self.current.depth = self.depth
        self.current.constraints = self.constraints
        # self.forward_events_from(self.current)
        self._do_events()
        if self.depth > 1024:
            while self.depth > 0:
                self._pop_vm(rollback=True)
            raise TerminateState("Maximum call depth limit is reached", testcase=True)

    def _pop_vm(self, rollback=False):
        vm = self._callstack.pop()
        assert self.constraints == vm.constraints
        if self.current:
            self.current.constraints = vm.constraints

        if not rollback:
            if self.depth:
                self.current.global_storage = vm.global_storage
                self.current.logs += vm.logs
                self.current.suicides = self.current.suicides.union(vm.suicides)
            else:
                self._global_storage = vm.global_storage
                self._deleted_address = self._deleted_address.union(vm.suicides)
                self._logs += vm.logs
                for address in self._deleted_address:
                    del self.storage[address]
        return vm

    @property
    def depth(self):
        return len(self._callstack)

    def new_address(self):
        ''' create a fresh 160bit address '''
        new_address = random.randint(100, pow(2, 160))
        if new_address in self._global_storage.keys():
            return self.new_address()
        return new_address

    def execute(self):
        self._process_pending_transaction()
        try:
            if self.current is None:
                raise TerminateState("Trying to execute an empty transaction", testcase=False)
            self.current.execute()
        except Create as ex:
            self.CREATE(ex.value, ex.data)
        except Call as ex:
            self.CALL(ex.gas, ex.to, ex.value, ex.data)
        except Stop as ex:
            self.STOP()
        except Return as ex:
            self.RETURN(ex.data)
        except Revert as ex:
            self.REVERT(ex.data)
        except SelfDestruct as ex:
            self.SELFDESTRUCT(ex.to)
        except Sha3 as ex:
            self.HASH(ex.data)
        except EVMException as e:
            self.THROW()
        except Exception:
            raise

    def run(self):
        try:
            while True:
                self.execute()
        except TerminateState as e:
            if self.depth == 0 and e.message == 'RETURN':
                return self.last_return
            raise e

    def create_account(self, address=None, balance=0, code='', storage=None):
        ''' code is the runtime code '''
        storage = {} if storage is None else storage

        if address is None:
            address = self.new_address()
        assert address not in self.storage.keys(), 'The account already exists'
        self.storage[address] = {}
        self.storage[address]['nonce'] = 0
        self.storage[address]['balance'] = balance
        self.storage[address]['storage'] = storage
        self.storage[address]['code'] = code

        return address

    def create_contract(self, origin=None, price=0, address=None, caller=None, balance=0, init='', run=False, header=None):
        assert len(init) > 0
        '''
        The way that the Solidity compiler expects the constructor arguments to
        be passed is by appending the arguments to the byte code produced by the
        Solidity compiler. The arguments are formatted as defined in the Ethereum
        ABI2. The arguments are then copied from the init byte array to the EVM
        memory through the CODECOPY opcode with appropriate values on the stack.
        This is done when the byte code in the init byte array is actually run
        on the network.
        '''
        assert self._pending_transaction is None
        if caller is None and origin is not None:
            caller = origin
        if origin is None and caller is not None:
            origin = caller
        assert caller == origin
        if header is None:
            header = {'timestamp': 0,
                      'number': 0,
                      'coinbase': 0,
                      'gaslimit': 0,
                      'difficulty': 0
                      }

        assert not issymbolic(address)
        assert not issymbolic(origin)
        address = self.create_account(address, 0)

        self.storage[address]['storage'] = EVMMemory(self.constraints, 256, 256)

        self._pending_transaction = PendingTransaction('Create', address, origin, price, '', origin, balance, ''.join(init), header)

        if run:
            assert False
            # run initialization code
            # Assert everything is concrete?
            assert not issymbolic(origin)
            assert not issymbolic(address)
            assert self.storage[origin]['balance'] >= balance
            runtime = self.run()
            self.storage[address]['code'] = ''.join(runtime)

        return address

    def CREATE(self, value, bytecode):
        origin = self.current.origin
        caller = self.current.address
        price = self.current.price
        self.create_contract(origin, price, address=None, balance=value, init=bytecode, run=False)
        self._process_pending_transaction()

    def transaction(self, address, origin=None, price=0, data='', caller=None, value=0, header=None, run=False):
        assert self._pending_transaction is None
        if caller is None and origin is not None:
            caller = origin
        if origin is None and caller is not None:
            origin = caller

        if address not in self.accounts or\
           caller not in self.accounts or \
           origin != caller and origin not in self.accounts:
            raise TerminateState('Account does not exist %x' % address, testcase=True)

        if header is None:
            header = {'timestamp': 0,
                      'number': 0,
                      'coinbase': 0,
                      'gaslimit': 0,
                      'difficulty': 0
                      }
        if any([isinstance(data[i], Expression) for i in range(len(data))]):
            data_symb = self._constraints.new_array(index_bits=256, index_max=len(data))
            for i in range(len(data)):
                data_symb[i] = Operators.ORD(data[i])
            data = data_symb
        else:
            data = ''.join(data)
        bytecode = self.get_code(address)
        self._pending_transaction = PendingTransaction('Call', address, origin, price, data, caller, value, bytecode, header)

        if run:
            assert self.depth == 0
            assert not issymbolic(caller)
            assert not issymbolic(address)
            assert self.get_balance(caller) >= value
            # run contract
            # Assert everything is concrete?
            try:
                return self.run()
            except TerminateState:
                # FIXME better use of exceptions!
                pass

    def _process_pending_transaction(self):
        if self._pending_transaction is None:
            return
        assert self.current is None or self.current.last_exception is not None

        ty, address, origin, price, data, caller, value, bytecode, header = self._pending_transaction

        src_balance = self.get_balance(caller)  # from
        dst_balance = self.get_balance(address)  # to

        # discarding absurd amount of ether (no ether overflow)
        self.constraints.add(src_balance + value >= src_balance)

        failed = False

        if self.depth > 1024:
            failed = True

        if not failed:
            enough_balance = src_balance >= value
            if issymbolic(enough_balance):
                enough_balance_solutions = solver.get_all_values(self._constraints, enough_balance)

                if set(enough_balance_solutions) == set([True, False]):
                    raise Concretize('Forking on available funds',
                                     expression=src_balance < value,
                                     setstate=lambda a, b: None,
                                     policy='ALL')

                if set(enough_balance_solutions) == set([False]):
                    failed = True
            else:
                if not enough_balance:
                    failed = True

        self._pending_transaction = None

        if ty == 'Create':
            data = bytecode

        is_human_tx = (self.depth == 0)

        if failed:
            if is_human_tx:  # human transaction
                tx = Transaction(ty, address, origin, price, data, caller, value, 'TXERROR', None)
                self._transactions.append(tx)
                raise TerminateState('TXERROR')
            else:
                self.current._push(0)
                return

        # Here we have enoug funds and room in the callstack

        self.storage[address]['balance'] += value
        self.storage[caller]['balance'] -= value

        new_vm = EVM(self._constraints, address, origin, price, data, caller, value, bytecode, header, global_storage=self.storage)
        self._push_vm(new_vm)

        tx = Transaction(ty, address, origin, price, data, caller, value, None, None)
        if is_human_tx:
            # handle human transactions
            if ty == 'Create':
                self.current.last_exception = Create(None, None)
            elif ty == 'Call':
                self.current.last_exception = Call(None, None, None, None)

            self._transactions.append(tx)
        else:
            n = len(self._transactions)
            if len(self._internal_transactions) <= n:
                for _ in xrange(n-len(self._internal_transactions)+1):
                    self._internal_transactions.append([])
            self._internal_transactions[n].append(tx)

    def CALL(self, gas, to, value, data):
        address = to
        origin = self.current.origin
        caller = self.current.address
        price = self.current.price
        depth = self.depth + 1
        bytecode = self.get_code(to)
        self.transaction(address, origin, price, data, caller, value)
        self._process_pending_transaction()

    def RETURN(self, data):
        prev_vm = self._pop_vm()  # current VM changed!
        if self.depth == 0:
            tx = self._transactions[-1]
            tx.return_data = data
            tx.result = 'RETURN'
            raise TerminateState("RETURN", testcase=True)

        last_ex = self.current.last_exception
        self.current.last_exception = None
        assert isinstance(last_ex, (Call, Create))

        if isinstance(last_ex, Create):
            self.current._push(prev_vm.address)
            self.set_code(prev_vm.address, data)
        else:
            size = min(last_ex.out_size, len(data))
            self.current.write_buffer(last_ex.out_offset, data[:size])
            self.current._push(1)
        # we are still on the CALL/CREATE
        self.current.pc += self.current.instruction.size

    def STOP(self):
        prev_vm = self._pop_vm(rollback=False)
        if self.depth == 0:
            tx = self._transactions[-1]
            tx.return_data = None
            tx.result = 'STOP'
            raise TerminateState("STOP", testcase=True)
        self.current.last_exception = None
        self.current._push(1)

        # we are still on the CALL/CREATE
        self.current.pc += self.current.instruction.size

    def THROW(self):
        prev_vm = self._pop_vm(rollback=True)
        # revert balance on CALL fail
        self.storage[prev_vm.caller]['balance'] += prev_vm.value
        self.storage[prev_vm.address]['balance'] -= prev_vm.value

        if self.depth == 0:
            tx = self._transactions[-1]
            tx.return_data = None
            tx.result = 'THROW'
            raise TerminateState("THROW", testcase=True)

        self.current.last_exception = None
        self.current._push(0)
        # we are still on the CALL/CREATE
        self.current.pc += self.current.instruction.size

    def REVERT(self, data):
        prev_vm = self._pop_vm(rollback=True)
        # revert balance on CALL fail
        self.storage[prev_vm.caller]['balance'] += prev_vm.value
        self.storage[prev_vm.address]['balance'] -= prev_vm.value

        if self.depth == 0:
            tx = self._transactions[-1]
            tx.return_data = data
            tx.result = 'REVERT'
            raise TerminateState("REVERT", testcase=True)

        self.current.last_exception = None
        # we are still on the CALL/CREATE
        self.current.pc += self.current.instruction.size

    def SELFDESTRUCT(self, recipient):
        # This may create a user account
        recipient = Operators.EXTRACT(recipient, 0, 160)
        address = self.current.address
        if recipient not in self.storage.keys():
            self.create_account(address=recipient, balance=0, code='', storage=None)
        self.storage[recipient]['balance'] += self.storage[address]['balance']
        self.storage[address]['balance'] = 0
        self.current.suicides.add(address)
        prev_vm = self._pop_vm(rollback=False)

        if self.depth == 0:
            tx = self._transactions[-1]
            tx.result = 'SELFDESTRUCT'
            raise TerminateState("SELFDESTRUCT", testcase=True)

    def HASH(self, data):

        def compare_buffers(a, b):
            if len(a) != len(b):
                return False
            cond = True
            for i in range(len(a)):
                cond = Operators.AND(a[i] == b[i], cond)
                if cond is False:
                    return False
            return cond

        assert any(map(issymbolic, data))
        logger.info("SHA3 Searching over %d known hashes", len(self._sha3))
        logger.info("SHA3 TODO save this state for future explorations with more known hashes")
        # Broadcast the signal
        self._publish('on_symbolic_sha3', data, self._sha3.items())

        results = []

        # If know_hashes is true then there is a _known_ solution for the hash
        known_hashes = False
        for key, value in self._sha3.items():
            assert not any(map(issymbolic, key))
            cond = compare_buffers(key, data)
            if solver.can_be_true(self._constraints, cond):
                results.append((cond, value))
                known_hashes = Operators.OR(cond, known_hashes)
        # results contains all the possible and known solutions

        # If known_hashes can be False then data can take at least one concrete
        # value of which we do not know a hash for.

        # Calculate the sha3 of one extra example solution and add this as a
        # potential result
        # This is an incomplete result:
        # Intead of choosing one single extra concrete solution we should save
        # the state and when a new sha3 example is found load it back and try
        # the new concretization for sha3.

        with self._constraints as temp_cs:
            if solver.can_be_true(temp_cs, Operators.NOT(known_hashes)):
                temp_cs.add(Operators.NOT(known_hashes))
                # a_buffer is different from all strings we know a hash for
                a_buffer = solver.get_value(temp_cs, data)
                cond = compare_buffers(a_buffer, data)
                # Get the sha3 for a_buffer
                a_value = int(sha3.keccak_256(a_buffer).hexdigest(), 16)
                # add the new sha3 pair to the known_hashes and result
                self._publish('on_concrete_sha3', a_buffer, a_value)
                results.append((cond, a_value))
                known_hashes = Operators.OR(cond, known_hashes)

        if solver.can_be_true(self._constraints, known_hashes):
            self._constraints.add(known_hashes)
            value = 0  # never used
            for cond, sha in results:
                value = Operators.ITEBV(256, cond, sha, value)
        else:
            raise TerminateState("Unknown hash")

        self.current._push(value)
        self.current.pc += self.current.instruction.size<|MERGE_RESOLUTION|>--- conflicted
+++ resolved
@@ -1,12 +1,8 @@
 ''' Symbolic EVM implementation based on the yellow paper: http://gavwood.com/paper.pdf '''
-<<<<<<< HEAD
-import random, copy
+import random
+import copy
 import inspect
 from functools import wraps
-=======
-import random
-import copy
->>>>>>> 61babdbe
 from ..utils.helpers import issymbolic, memoized
 from ..platforms.platform import *
 from ..core.smtlib import solver, TooManySolutions, Expression, Bool, BitVec, Array, Operators, Constant, BitVecConstant, ConstraintSet, \
@@ -1813,12 +1809,8 @@
         return (b,) + operands[1:-1] + (a,)
 
     ##########################################################################
-<<<<<<< HEAD
-    ##Logging Operations
+    # Logging Operations
     @concretized_args(size='ONE')
-=======
-    # Logging Operations
->>>>>>> 61babdbe
     def LOG(self, address, size, *topics):
 
         memlog = self.read_buffer(address, size)
