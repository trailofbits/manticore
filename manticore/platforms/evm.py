'''
Solidity / Smart contract VM
Implements the yellow paper: http://gavwood.com/paper.pdf
Get example contracts from here:
https://ethereum.github.io/browser-solidity/#version=soljson-latest.js
'''
import random, copy
from ..platforms.platform import *
from ..core.smtlib import solver, TooManySolutions, Expression, Bool, BitVec, Array, Operators, Constant, BitVecConstant, ConstraintSet
from ..core.state import ForkState, TerminateState
from ..utils.helpers import issymbolic
from ..utils.event import Eventful
from ..core.smtlib.visitors import pretty_print, arithmetic_simplifier, translate_to_smtlib
from ..core.state import Concretize,TerminateState
import logging
import sys, hashlib
if sys.version_info < (3, 6):
    import sha3

logger = logging.getLogger(__name__)


# Auxiliar constants and functions
TT256 = 2 ** 256
TT256M1 = 2 ** 256 - 1
TT255 = 2 ** 255
TOOHIGHMEM = 0x1000

def ceil32(x):
    return Operators.ITEBV(256, (x % 32) == 0, x , x + 32 - (x % 32))

def to_signed(i):
    return Operators.ITEBV(256, i<TT255, i, i-TT256) #i if i < TT255 else i - TT256

def pack_msb(value, size=32):
    '''takes an int and packs it into a 32 byte string, msb first''' 
    assert size >=1
    bytes = []
    for position in range(size):
        bytes.append( Operators.EXTRACT(value, position*8, 8) )
    chars = map(Operators.CHR, bytes)
    return ''.join(reversed(chars))

class EVMMemory(object):
    '''
    The EVM symbolic memory manager.
    '''
    def __init__(self, constraints, address_size=256, value_size=8, *args, **kwargs):
        '''
        Builds a memory.

        :param constraints:  a set of constraints
        :param address_size: address bit width
        :param values_size: value bit width
        '''
        assert isinstance(constraints, (ConstraintSet, type(None)))
        self._constraints = constraints
        self._symbols = {}
        self._memory = {}
        self._address_size=address_size
        self._value_size=value_size
        self._allocated = 0

    def __copy__(self):
        new_mem = EVMMemory(self._constraints, self._address_size,  self._value_size)
        new_mem._memory = dict(self._memory)
        new_mem._symbols = dict(self._symbols)
        return new_mem

    def __reduce__(self):
        return (self.__class__, (self._constraints, self._address_size,  self._value_size), {'_symbols':self._symbols, '_memory':self._memory, '_allocated': self._allocated } )

    @property
    def constraints(self):
        return self._constraints

    @constraints.setter
    def constraints(self, constraints):
        self._constraints = constraints

    def _get_size(self, index):
        size = index.stop - index.start
        if isinstance(size, BitVec):
            size = arithmetic_simplifier(size)
        else:
            size = BitVecConstant(self._address_size, size)
        assert isinstance(size, BitVecConstant)
        return size.value

    def __getitem__(self, index):
        if isinstance(index, slice):
            size = self._get_size(index)
            return self.read(index.start, size)
        else:
            return self.read(index, 1)[0]

    def __setitem__(self, index, value):
        if isinstance(index, slice):
            size = self._get_size(index)
            assert len(value) == size
            for i in xrange(size):
                self.write(index.start+i, [value[i]])
        else:
            self.write(index, [value])

    def __delitem__(self, index):
        def delete(offset):
            if offset in self.memory:
                del self._memory[offset]
            if offset in self._symbol:
                del self._symbols[offset]

        if isinstance(index, slice):
            for offset in xrange(index.start, index.end):
                delete(offset)
        else:
            delete(index)

    def __contains__(self, offset):
        return offset in self._memory or \
               offset in self._symbols

    def get(self, offset, default=0):
        result = self.read(offset, 1)
        if not result:
            return default
        return result[0]

    def __getitem__(self, index):
        if isinstance(index, slice):
            size = self._get_size(index)
            return self.read(index.start, size)
        else:
            return self.read(index, 1)[0]

    def __repr__(self):
        return self.__str__()

    def __str__(self):
        m = {}
        for key in self._memory.keys():
            c = self.read(key,1)[0]
            if issymbolic(c):
                m[key] = '?'
            else:
                m[key] = hex(c)
        return str(m)


    def __len__(self):
        return self._allocated

    def _allocate(self, address):
        '''
            Allocate more memory
        '''
        new_max = ceil32(address) // 32
        self._allocated = Operators.ITEBV(256, self._allocated < new_max, new_max, self._allocated)

    def _concrete_read(self, address):
        return self._memory.get(address, 0)

    def _concrete_write(self, address, value):
        assert not issymbolic(address) 
        assert not issymbolic(value)
        assert value & ~(pow(2,self._value_size)-1) == 0 , "Not the correct size for a value"
        self._memory[address] = value

    def read(self, address, size):
        '''
        Read a stream of potentially symbolic items from a potentially symbolic
        address

        :param address: Where to read from
        :param size: How many items
        :rtype: list
        '''
        #size = self._get_size(size)
        assert not issymbolic(size)
        self._allocate(address+size)

        if issymbolic(address):
            address = arithmetic_simplifier(address)
            assert solver.check(self.constraints)
            logger.debug('Reading %d items from symbolic offset %s', size, address)
            try:
                solutions = solver.get_all_values(self.constraints, address, maxcnt=0x1000) #if more than 0x3000 exception
            except TooManySolutions as e:
                m, M = solver.minmax(self.constraints, address)
                logger.debug('Got TooManySolutions on a symbolic read. Range [%x, %x]. Not crashing!', m, M)
                #INCOMPLETE Result! Using the 0x100 values sampled before
                logger.info('INCOMPLETE Result! Using the sampled solutions we have as result')
                condition = False
                for base in e.solutions:
                    condition = Operators.OR(address == base, condition )
                raise ForkState('address too high', condition)

            #So here we have all potential solutions of symbolic address (complete set)
            assert len(solutions) > 0            

            condition = False
            for base in solutions:
                condition = Operators.OR(address == base, condition )

            result = []
            #consider size ==1 to read following code
            for offset in range(size):
                #Given ALL solutions for the symbolic address
                for base in solutions:
                    addr_value = base + offset
                    item = self._concrete_read(addr_value)
                    if addr_value in self._symbols:
                        for condition, value in self._symbols[addr_value]:
                            item = Operators.ITEBV(self._value_size, condition, value, item)
                    if len(result) > offset:
                        result[offset] = Operators.ITEBV(self._value_size, address == base, item, result[offset])
                    else:
                        result.append(item)
                    assert len(result) == offset+1
            return result
        else:
            result = []
            for i in range(size):
                result.append(self._concrete_read(address+i))
            for offset in range(size):
                if address+offset in self._symbols:
                    for condition, value in self._symbols[address+offset]:
                        if condition is True:
                            result[offset] = value
                        else:
                            result[offset] = Operators.ITEBV(self._value_size, condition, value, result[offset])
            return result

    def write(self, address, value):
        '''
        Write a value at address.
        :param address: The address at which to write
        :type address: int or long or Expression
        :param value: Bytes to write
        :type value: str or list
        '''
        size = len(value)
        self._allocate(address+size)

        if issymbolic(address):

            solutions = solver.get_all_values(self.constraints, address, maxcnt=0x1000) #if more than 0x3000 exception

            for offset in xrange(size):
                for base in solutions:
                    condition = base == address
                    self._symbols.setdefault(base+offset, []).append((condition, value[offset]))

        else:

            for offset in xrange(size):
                if issymbolic(value[offset]):
                    self._symbols[address+offset] = [(True, value[offset])]
                else:
                    # overwrite all previous items
                    if address+offset in self._symbols:
                        del self._symbols[address+offset]
                    self._concrete_write(address+offset, value[offset])


class EVMInstruction(object):
    '''This represents an EVM instruction '''
    def __init__(self, opcode, name, operand_size, pops, pushes, fee, description, operand=None):
        self._opcode = opcode 
        self._name = name 
        self._operand_size = operand_size
        self._pops = pops
        self._pushes = pushes
        self._fee = fee
        self._description = description
        self._operand = operand           #Immediate operand if any
    
    def parse_operand(self, buf):
        operand = 0
        for _ in range(self.operand_size):
            try:
                operand <<= 8
                operand |= ord(next(buf))
            except:
                raise TerminateState("Operand has insufficient bytes")
        self._operand = operand

    @property
    def operand_size(self):
        return self._operand_size

    @property
    def has_operand(self):
        return self.operand_size > 0

    @property
    def operand(self):
        return self._operand

    @property
    def pops(self):
        return self._pops

    @property
    def pushes(self):
        return self._pushes

    @property
    def size(self):
        return self._operand_size + 1

    @property
    def fee(self):
        return self._fee

    def __len__(self):
        return self.size

    @property
    def name(self):
        if self._name == 'PUSH':
            return 'PUSH%d'%self.operand_size
        elif self._name == 'DUP':
            return 'DUP%d'%self.pops
        elif self._name == 'SWAP':
            return 'SWAP%d'%(self.pops-1)
        elif self._name == 'LOG':
            return 'LOG%d'%(self.pops-2)
        return self._name

    def __str__(self):
        bytes = self.bytes.encode('hex')
        output = '<%s> '%bytes + self.name + (' 0x%x'%self.operand if self.has_operand else '')
        output += ' '*(80-len(output))+self.description
        return output

    @property
    def semantics(self):
        return self._name

    @property
    def description(self):
        return self._description

    @property
    def bytes(self):
        bytes = []
        bytes.append(chr(self._opcode))
        for offset in reversed(xrange(self.operand_size)):
            c = (self.operand >> offset*8 ) & 0xff 
            bytes.append(chr(c))
        return ''.join(bytes)

        
class EVMDecoder(object):
    ''' 
        EVM Instruction factory
    '''
    #from http://gavwood.com/paper.pdf
    _table = {#opcode: (name, immediate_operand_size, pops, pushes, gas, description)
                0x00: ('STOP', 0, 0, 0, 0, 'Halts execution.'),
                0x01: ('ADD', 0, 2, 1, 3, 'Addition operation.'),
                0x02: ('MUL', 0, 2, 1, 5, 'Multiplication operation.'),
                0x03: ('SUB', 0, 2, 1, 3, 'Subtraction operation.'),
                0x04: ('DIV', 0, 2, 1, 5, 'Integer division operation.'),
                0x05: ('SDIV', 0, 2, 1, 5, 'Signed integer division operation (truncated).'),
                0x06: ('MOD', 0, 2, 1, 5, 'Modulo remainder operation.'),
                0x07: ('SMOD', 0, 2, 1, 5, 'Signed modulo remainder operation.'),
                0x08: ('ADDMOD', 0, 3, 1, 8, 'Modulo addition operation.'),
                0x09: ('MULMOD', 0, 3, 1, 8, 'Modulo multiplication operation.'),
                0x0a: ('EXP', 0, 2, 1, 10, 'Exponential operation.'),
                0x0b: ('SIGNEXTEND', 0, 2, 1, 5, "Extend length of two's complement signed integer."),
                0x10: ('LT', 0, 2, 1, 3, 'Less-than comparision.'),
                0x11: ('GT', 0, 2, 1, 3, 'Greater-than comparision.'),
                0x12: ('SLT', 0, 2, 1, 3, 'Signed less-than comparision.'),
                0x13: ('SGT', 0, 2, 1, 3, 'Signed greater-than comparision.'),
                0x14: ('EQ', 0, 2, 1, 3, 'Equality comparision.'),
                0x15: ('ISZERO', 0, 1, 1, 3, 'Simple not operator.'),
                0x16: ('AND', 0, 2, 1, 3, 'Bitwise AND operation.'),
                0x17: ('OR', 0, 2, 1, 3, 'Bitwise OR operation.'),
                0x18: ('XOR', 0, 2, 1, 3, 'Bitwise XOR operation.'),
                0x19: ('NOT', 0, 1, 1, 3, 'Bitwise NOT operation.'),
                0x1a: ('BYTE', 0, 2, 1, 3, 'Retrieve single byte from word.'),
                0x20: ('SHA3', 0, 2, 1, 30, 'Compute Keccak-256 hash.'),
                0x30: ('ADDRESS', 0, 0, 1, 2, 'Get address of currently executing account     .'),
                0x31: ('BALANCE', 0, 1, 1, 20, 'Get balance of the given account.'),
                0x32: ('ORIGIN', 0, 0, 1, 2, 'Get execution origination address.'),
                0x33: ('CALLER', 0, 0, 1, 2, 'Get caller address.'),
                0x34: ('CALLVALUE', 0, 0, 1, 2, 'Get deposited value by the instruction/transaction responsible for this execution.'),
                0x35: ('CALLDATALOAD', 0, 1, 1, 3, 'Get input data of current environment.'),
                0x36: ('CALLDATASIZE', 0, 0, 1, 2, 'Get size of input data in current environment.'),
                0x37: ('CALLDATACOPY', 0, 3, 0, 3, 'Copy input data in current environment to memory.'),
                0x38: ('CODESIZE', 0, 0, 1, 2, 'Get size of code running in current environment.'),
                0x39: ('CODECOPY', 0, 3, 0, 3, 'Copy code running in current environment to memory.'),
                0x3a: ('GASPRICE', 0, 0, 1, 2, 'Get price of gas in current environment.'),
                0x3b: ('EXTCODESIZE', 0, 1, 1, 20, "Get size of an account's code."),
                0x3c: ('EXTCODECOPY', 0, 4, 0, 20, "Copy an account's code to memory."),
                0x40: ('BLOCKHASH', 0, 1, 1, 20, 'Get the hash of one of the 256 most recent complete blocks.'),
                0x41: ('COINBASE', 0, 0, 1, 2, "Get the block's beneficiary address."),
                0x42: ('TIMESTAMP', 0, 0, 1, 2, "Get the block's timestamp."),
                0x43: ('NUMBER', 0, 0, 1, 2, "Get the block's number."),
                0x44: ('DIFFICULTY', 0, 0, 1, 2, "Get the block's difficulty."),
                0x45: ('GASLIMIT', 0, 0, 1, 2, "Get the block's gas limit."),
                0x50: ('POP', 0, 1, 0, 2, 'Remove item from stack.'),
                0x51: ('MLOAD', 0, 1, 1, 3, 'Load word from memory.'),
                0x52: ('MSTORE', 0, 2, 0, 3, 'Save word to memory.'),
                0x53: ('MSTORE8', 0, 2, 0, 3, 'Save byte to memory.'),
                0x54: ('SLOAD', 0, 1, 1, 50, 'Load word from storage.'),
                0x55: ('SSTORE', 0, 2, 0, 0, 'Save word to storage.'),
                0x56: ('JUMP', 0, 1, 0, 8, 'Alter the program counter.'),
                0x57: ('JUMPI', 0, 2, 0, 10, 'Conditionally alter the program counter.'),
                0x58: ('GETPC', 0, 0, 1, 2, 'Get the value of the program counter prior to the increment.'),
                0x59: ('MSIZE', 0, 0, 1, 2, 'Get the size of active memory in bytes.'),
                0x5a: ('GAS', 0, 0, 1, 2, 'Get the amount of available gas, including the corresponding reduction the amount of available gas.'),
                0x5b: ('JUMPDEST', 0, 0, 0, 1, 'Mark a valid destination for jumps.'),
                0x60: ('PUSH', 1, 0, 1, 0, 'Place 1 byte item on stack.'),
                0x61: ('PUSH', 2, 0, 1, 0, 'Place 2-byte item on stack.'),
                0x62: ('PUSH', 3, 0, 1, 0, 'Place 3-byte item on stack.'),
                0x63: ('PUSH', 4, 0, 1, 0, 'Place 4-byte item on stack.'),
                0x64: ('PUSH', 5, 0, 1, 0, 'Place 5-byte item on stack.'),
                0x65: ('PUSH', 6, 0, 1, 0, 'Place 6-byte item on stack.'),
                0x66: ('PUSH', 7, 0, 1, 0, 'Place 7-byte item on stack.'),
                0x67: ('PUSH', 8, 0, 1, 0, 'Place 8-byte item on stack.'),
                0x68: ('PUSH', 9, 0, 1, 0, 'Place 9-byte item on stack.'),
                0x69: ('PUSH', 10, 0, 1, 0, 'Place 10-byte item on stack.'),
                0x6a: ('PUSH', 11, 0, 1, 0, 'Place 11-byte item on stack.'),
                0x6b: ('PUSH', 12, 0, 1, 0, 'Place 12-byte item on stack.'),
                0x6c: ('PUSH', 13, 0, 1, 0, 'Place 13-byte item on stack.'),
                0x6d: ('PUSH', 14, 0, 1, 0, 'Place 14-byte item on stack.'),
                0x6e: ('PUSH', 15, 0, 1, 0, 'Place 15-byte item on stack.'),
                0x6f: ('PUSH', 16, 0, 1, 0, 'Place 16-byte item on stack.'),
                0x70: ('PUSH', 17, 0, 1, 0, 'Place 17-byte item on stack.'),
                0x71: ('PUSH', 18, 0, 1, 0, 'Place 18-byte item on stack.'),
                0x72: ('PUSH', 19, 0, 1, 0, 'Place 19-byte item on stack.'),
                0x73: ('PUSH', 20, 0, 1, 0, 'Place 20-byte item on stack.'),
                0x74: ('PUSH', 21, 0, 1, 0, 'Place 21-byte item on stack.'),
                0x75: ('PUSH', 22, 0, 1, 0, 'Place 22-byte item on stack.'),
                0x76: ('PUSH', 23, 0, 1, 0, 'Place 23-byte item on stack.'),
                0x77: ('PUSH', 24, 0, 1, 0, 'Place 24-byte item on stack.'),
                0x78: ('PUSH', 25, 0, 1, 0, 'Place 25-byte item on stack.'),
                0x79: ('PUSH', 26, 0, 1, 0, 'Place 26-byte item on stack.'),
                0x7a: ('PUSH', 27, 0, 1, 0, 'Place 27-byte item on stack.'),
                0x7b: ('PUSH', 28, 0, 1, 0, 'Place 28-byte item on stack.'),
                0x7c: ('PUSH', 29, 0, 1, 0, 'Place 29-byte item on stack.'),
                0x7d: ('PUSH', 30, 0, 1, 0, 'Place 30-byte item on stack.'),
                0x7e: ('PUSH', 31, 0, 1, 0, 'Place 31-byte item on stack.'),
                0x7f: ('PUSH', 32, 0, 1, 0, 'Place 32-byte (full word) item on stack.'),
                0x80: ('DUP', 0, 1, 2, 3, 'Duplicate 1st stack item.'),
                0x81: ('DUP', 0, 2, 3, 3, 'Duplicate 2nd stack item.'),
                0x82: ('DUP', 0, 3, 4, 3, 'Duplicate 3rd stack item.'),
                0x83: ('DUP', 0, 4, 5, 3, 'Duplicate 4th stack item.'),
                0x84: ('DUP', 0, 5, 6, 3, 'Duplicate 5th stack item.'),
                0x85: ('DUP', 0, 6, 7, 3, 'Duplicate 6th stack item.'),
                0x86: ('DUP', 0, 7, 8, 3, 'Duplicate 7th stack item.'),
                0x87: ('DUP', 0, 8, 9, 3, 'Duplicate 8th stack item.'),
                0x88: ('DUP', 0, 9, 10, 3, 'Duplicate 9th stack item.'),
                0x89: ('DUP', 0, 10, 11, 3, 'Duplicate 10th stack item.'),
                0x8a: ('DUP', 0, 11, 12, 3, 'Duplicate 11th stack item.'),
                0x8b: ('DUP', 0, 12, 13, 3, 'Duplicate 12th stack item.'),
                0x8c: ('DUP', 0, 13, 14, 3, 'Duplicate 13th stack item.'),
                0x8d: ('DUP', 0, 14, 15, 3, 'Duplicate 14th stack item.'),
                0x8e: ('DUP', 0, 15, 16, 3, 'Duplicate 15th stack item.'),
                0x8f: ('DUP', 0, 16, 17, 3, 'Duplicate 16th stack item.'),
                0x90: ('SWAP', 0, 2, 2, 3, 'Exchange 1st and 2nd stack items.'),
                0x91: ('SWAP', 0, 3, 3, 3, 'Exchange 1st and 3rd stack items.'),
                0x92: ('SWAP', 0, 4, 4, 3, 'Exchange 1st and 4th stack items.'),
                0x93: ('SWAP', 0, 5, 5, 3, 'Exchange 1st and 5th stack items.'),
                0x94: ('SWAP', 0, 6, 6, 3, 'Exchange 1st and 6th stack items.'),
                0x95: ('SWAP', 0, 7, 7, 3, 'Exchange 1st and 7th stack items.'),
                0x96: ('SWAP', 0, 8, 8, 3, 'Exchange 1st and 8th stack items.'),
                0x97: ('SWAP', 0, 9, 9, 3, 'Exchange 1st and 9th stack items.'),
                0x98: ('SWAP', 0, 10, 10, 3, 'Exchange 1st and 10th stack items.'),
                0x99: ('SWAP', 0, 11, 11, 3, 'Exchange 1st and 11th stack items.'),
                0x9a: ('SWAP', 0, 12, 12, 3, 'Exchange 1st and 12th stack items.'),
                0x9b: ('SWAP', 0, 13, 13, 3, 'Exchange 1st and 13th stack items.'),
                0x9c: ('SWAP', 0, 14, 14, 3, 'Exchange 1st and 14th stack items.'),
                0x9d: ('SWAP', 0, 15, 15, 3, 'Exchange 1st and 15th stack items.'),
                0x9e: ('SWAP', 0, 16, 16, 3, 'Exchange 1st and 16th stack items.'),
                0x9f: ('SWAP', 0, 17, 17, 3, 'Exchange 1st and 17th stack items.'),
                0xa0: ('LOG', 0, 2, 0, 375, 'Append log record with no topics.'),
                0xa1: ('LOG', 0, 3, 0, 750, 'Append log record with one topic.'),
                0xa2: ('LOG', 0, 4, 0, 1125, 'Append log record with two topics.'),
                0xa3: ('LOG', 0, 5, 0, 1500, 'Append log record with three topics.'),
                0xa4: ('LOG', 0, 6, 0, 1875, 'Append log record with four topics.'),
                0xf0: ('CREATE', 0, 3, 1, 32000, 'Create a new account with associated code.'),
                0xf1: ('CALL', 0, 7, 1, 40, 'Message-call into an account.'),
                0xf2: ('CALLCODE', 0, 7, 1, 40, "Message-call into this account with alternative account's code."),
                0xf3: ('RETURN', 0, 2, 0, 0, 'Halt execution returning output data.'),
                0xf4: ('DELEGATECALL', 0, 6, 1, 40, "Message-call into this account with an alternative account's code, but persisting into this account with an alternative account's code."),
                0xf5: ('BREAKPOINT', 0, 0, 0, 40, 'Not in yellow paper FIXME'),
                0xf6: ('RNGSEED', 0, 1, 1, 0, 'Not in yellow paper FIXME'),
                0xf7: ('SSIZEEXT', 0, 2, 1, 0, 'Not in yellow paper FIXME'),
                0xf8: ('SLOADBYTES', 0, 3, 0, 0, 'Not in yellow paper FIXME'),
                0xf9: ('SSTOREBYTES', 0, 3, 0, 0, 'Not in yellow paper FIXME'),
                0xfa: ('SSIZE', 0, 1, 1, 40, 'Not in yellow paper FIXME'),
                0xfb: ('STATEROOT', 0, 1, 1, 0, 'Not in yellow paper FIXME'),
                0xfc: ('TXEXECGAS', 0, 0, 1, 0, 'Not in yellow paper FIXME'),
                0xfd: ('REVERT', 0, 2, 0, 0, 'Stop execution and revert state changes, without consuming all provided gas and providing a reason.'),
                0xfe: ('INVALID', 0, 0, 0, 0, 'Designated invalid instruction.'),
                0xff: ('SELFDESTRUCT', 0, 1, 0, 5000, 'Halt execution and register account for later deletion.')
            }


    @staticmethod
    def decode_one(bytecode):
        '''
        '''
        bytecode = iter(bytecode)
        opcode = ord(next(bytecode))
        invalid = ('INVALID', 0, 0, 0, 0, 'Unknown opcode')
        name, operand_size, pops, pushes, gas, description = EVMDecoder._table.get(opcode, invalid)
        instruction = EVMInstruction(opcode, name, operand_size, pops, pushes, gas, description)
        if instruction.has_operand:
            instruction.parse_operand(bytecode)

        return instruction

    @staticmethod
    def decode_all(bytecode):
        bytecode = iter(bytecode)
        while True:
            yield EVMDecoder.decode_one(bytecode)

    @staticmethod
    def disassemble(bytecode):
        output = ''
        address = 0
        for i in EVMDecoder.decode_all(bytecode) :
            output += "0x%04x %s\n"%(address, i)
            address += i.size
        return output

class EVMException(Exception):
    pass

class ConcretizeStack(EVMException):
    '''
    Raised when a symbolic memory cell needs to be concretized.
    '''
    def __init__(self, pos, expression=None, policy='MINMAX'):
        self.message = "Concretizing evm stack item {}".format(pos)
        self.pos = pos
        self.expression = expression
        self.policy = policy

class StackOverflow(EVMException):
    ''' Attemped to push more than 1024 items '''
    pass

class StackUnderflow(EVMException):
    ''' Attemped to popo from an empty stack '''
    pass

class InvalidOpcode(EVMException):
    ''' Trying to execute invalid opcode '''
    pass


class Call(EVMException):
    def __init__(self, gas, to, value, data, out_offset=None, out_size=None):
        self.gas = gas
        self.to = to
        self.value = value
        self.data = data
        self.out_offset = out_offset
        self.out_size = out_size

    def __reduce__(self):
        return (self.__class__, (self.gas, self.to, self.value, self.data, self.out_offset, self.out_size) )


class Create(Call):
    def __init__(self, value, offset, size):
        super(Create, self).__init__(gas=None, to=None, value=value, data='')

class DelegateCall(Call):
    pass

class Stop(EVMException):
    ''' Program reached a STOP instruction '''
    pass

class Return(EVMException):
    ''' Program reached a RETURN instruction '''
    def __init__(self, data):
        self.data = data
    def __reduce__(self):
        return (self.__class__, (self.data,) )

class Revert(EVMException):
    ''' Program reached a RETURN instruction '''
    def __init__(self, data):
        self.data = data
    def __reduce__(self):
        return (self.__class__, (self.data,) )

class SelfDestruct(EVMException):
    ''' Program reached a RETURN instruction '''
    def __init__(self, to):
        self.to = to

class NotEnoughGas(EVMException):
    ''' Not enough gas for operation '''
    pass

class Sha3(EVMException):
    def __init__(self, data):
        self.data = data

    def __reduce__(self):
        return (self.__class__, (self.data, ))


class EVM(Eventful):
    '''Machine State. The machine state is defined as
        the tuple (g, pc, m, i, s) which are the gas available, the
        program counter pc , the memory contents, the active
        number of words in memory (counting continuously
        from position 0), and the stack contents. The memory
        contents are a series of zeroes of bitsize 256
    '''

    _published_events = {'read_code', 'decode_instruction', 'execute_instruction', 'concrete_sha3', 'symbolic_sha3'} #    _published_events = {'write_register', 'read_register', 'write_memory', 'read_memory', 'decode_instruction'}


    def __init__(self, constraints, address, origin, price, data, caller, value, code, header, global_storage=None, depth=0, gas=1000000, **kwargs):
        '''
        Builds a Ethereum Virtual Machine instance

        :param memory: the initial memory
        :param address: the address of the account which owns the code that is executing.
        :param origin: the sender address of the transaction that originated this execution. A 160-bit code used for identifying Accounts.
        :param price: the price of gas in the transaction that originated this execution.
        :param data: the byte array that is the input data to this execution
        :param caller: the address of the account which caused the code to be executing. A 160-bit code used for identifying Accounts
        :param value: the value, in Wei, passed to this account as part of the same procedure as execution. One Ether is defined as being 10**18 Wei.
        :param bytecode: the byte array that is the machine code to be executed.
        :param header: the block header of the present block.
        :param depth: the depth of the present message-call or contract-creation (i.e. the number of CALLs or CREATEs being executed at present).

        '''
        super(EVM, self).__init__(**kwargs)
        self._constraints = constraints
        self.last_exception = None
        self.memory = EVMMemory(constraints)
        self.address = address
        self.origin = origin # always an account with empty associated code
        self.caller = caller # address of the account that is directly responsible for this execution
        self.coinbase = 0
        self.data = data
        self.price = price #This is gas price specified by the originating transaction
        self.value = value
        self.depth = depth
        self.bytecode = code
        self.suicide = set()
        self.logs = []
        self.gas=gas
        #FIXME parse decode and mark invalid instructions
        #self.invalid = set()

        assert 'timestamp' in header
        self.header=header

        #Machine state
        self.pc = 0
        self.stack = []
        self.gas = gas
        self.global_storage = global_storage
        self.allocated = 0

    @property
    def constraints(self):
        return self._constraints

    @constraints.setter
    def constraints(self, constraints):
        self._constraints = constraints
        self.memory.constraints = constraints


    def __getstate__(self):
        state = super(EVM, self).__getstate__()
        state['gas'] = self.gas
        state['memory'] = self.memory
        state['global_storage'] = self.global_storage
        state['constraints'] = self.constraints
        state['last_exception'] = self.last_exception
        state['address'] = self.address
        state['origin'] = self.origin
        state['caller'] = self.caller
        state['coinbase'] = self.coinbase
        state['data'] = self.data
        state['price'] = self.price
        state['value'] = self.value
        state['depth'] = self.depth
        state['bytecode'] = self.bytecode
        state['pc'] = self.pc
        state['stack'] = self.stack
        state['gas'] = self.gas
        state['allocated'] = self.allocated
        state['suicide'] = self.suicide
        state['logs'] = self.logs

        return state

    def __setstate__(self, state):
        self.gas = state['gas']
        self.memory = state['memory']
        self.logs = state['logs'] 
        self.global_storage = state['global_storage']
        self.constraints = state['constraints']
        self.last_exception = state['last_exception']
        self.address = state['address']
        self.origin = state['origin']
        self.caller = state['caller']
        self.coinbase = state['coinbase']
        self.data = state['data']
        self.price = state['price']
        self.value = state['value']
        self.depth = state['depth']
        self.bytecode = state['bytecode']
        self.pc = state['pc']
        self.stack = state['stack']
        self.gas = state['gas']
        self.allocated = state['allocated']
        self.suicide = state['suicide']
        super(EVM, self).__setstate__(state)

    #Memory related
    def _allocate(self, address):
        #print pretty_print (address)
        #if address > 100000:
        #    raise NotEnoughGas()

        if address > self.memory._allocated:
            GMEMORY = 3
            GQUADRATICMEMDENOM = 512  # 1 gas per 512 quadwords

            old_size = ceil32(self.memory._allocated) // 32
            old_totalfee = old_size * GMEMORY + old_size ** 2 // GQUADRATICMEMDENOM
            new_size = ceil32(address) // 32
            increased = new_size - old_size 
            fee = increased * GMEMORY + increased**2 // GQUADRATICMEMDENOM
            self._consume(fee)

    def _store(self, address, value):
        #CHECK ADDRESS IS A 256 BIT INT OR BITVEC
        #CHECK VALUE IS A 256 BIT INT OR BITVEC
        #if address > 100000:
        #    raise NotEnoughGas()
        self._allocate(address)
        self.memory.write(address, [value])


    def _load(self, address):
        self._allocate(address)
        value = self.memory.read(address,1)[0]
        value = arithmetic_simplifier(value)
        if isinstance(value, Constant) and not value.taint: 
            value = value.value
        return value

    @staticmethod
    def check256int(value):
        assert True

    def read_code(self, address, size=1):
        '''
            Read size byte from bytecode.
            If less than size bytes are available result will be pad with \x00
        '''
        assert address < len(self.bytecode)
        value = self.bytecode[address:address+size]
        if len(value) < size:
            value += '\x00'* (size-len(value)) #pad with null (spec)
        return value

    def disassemble(self):
        return EVMDecoder.disassemble(self.bytecode)


    @property
    def PC(self):
        return self.pc

    @property
    def instruction(self):
        ''' 
            Current instruction pointed by self.pc 
        '''
        #FIXME check if pc points to invalid instruction
        #if self.pc >= len(self.bytecode):
        #    return InvalidOpcode('Code out of range')
        #if self.pc in self.invalid:
        #    raise InvalidOpcode('Opcode inside a PUSH immediate')

        def getcode():
            for byte in self.bytecode[self.pc:]:
                yield byte
            while True:
                yield '\x00'

        return EVMDecoder.decode_one(getcode())

    #auxiliar funcs
    #Stack related
    def _push(self, value):
        '''
                   ITEM0
                   ITEM1
                   ITEM2
             sp->  {empty}
        '''
        assert isinstance(value,(int,long)) or isinstance(value, BitVec) and value.size==256 
        if len(self.stack) >= 1024:
            raise StackOverflow()
        self.stack.append(value & TT256M1)

    def _pop(self):
        if len(self.stack) == 0:
            raise StackUnderflow()
        return self.stack.pop()

    def _consume(self, fee):
        assert fee>=0
        if self.gas < fee:
            raise NotEnoughGas()
        self.gas -= fee

    #Execute an instruction from current pc
    def execute(self):
        if issymbolic(self.pc):
            expression = self.pc
            def setstate(state, value):
                state.platform.current.pc = value

            raise Concretize("Concretice PC",
                                expression=expression, 
                                setstate=setstate,
                                policy='ALL')

        self._publish( 'will_decode_instruction', self.pc)
        last_pc = self.pc
        current = self.instruction

        self._publish( 'will_execute_instruction', current)
        #Consume some gas
        self._consume(current.fee)

        implementation = getattr(self, current.semantics, None)
        if implementation is None:
            raise TerminateState("Instruction not implemented %s"%current.semantics, testcase=True)

        #Get arguments (imm, pop)
        arguments = []
        if self.instruction.has_operand:
            arguments.append(current.operand)
        for _ in range(current.pops):
            arguments.append(self._pop())

        self._publish( 'did_execute_instruction', last_pc, self.pc, current)

        #simplify stack arguments
        for i in range(len(arguments)):
            if isinstance(arguments[i], Expression):           
                arguments[i] = arithmetic_simplifier(arguments[i])
            if isinstance(arguments[i], Constant):
                arguments[i] = arguments[i].value

        last_pc = self.pc
        #Execute
        try:
            result = implementation(*arguments)
        except ConcretizeStack as ex:
            for arg in reversed(arguments):
                self._push(arg)
            def setstate(state, value):
                self.stack[-ex.pos] = value
            raise Concretize("Concretice Stack Variable",
                                expression=self.stack[-ex.pos], 
                                setstate=setstate,
                                policy=ex.policy)
        except EVMException as e:
            self.last_exception = e
            raise
        self._publish( 'did_execute_instruction', last_pc, self.pc, current)

        
        #Check result (push)
        if current.pushes > 1:
            assert len(result) == current.pushes
            for value in reversed(result):
                self._push(value)
        elif current.pushes == 1:
            self._push(result)
        else:
            assert current.pushes == 0
            assert result is None
        if current.semantics not in ('JUMP', 'JUMPI'):
            #advance pc pointer
            self.pc += self.instruction.size


    #INSTRUCTIONS
    def INVALID(self):
        '''Halts execution'''
        raise InvalidOpcode()

    ##########################################################################
    ## Stop and Arithmetic Operations
    ##  All arithmetic is modulo 256 unless otherwise noted. 

    def STOP(self):
        ''' Halts execution '''
        raise Stop()

    def ADD(self, a, b):
        ''' Addition operation '''
        return a + b

    def MUL(self, a, b):
        ''' Multiplication operation '''
        return a * b

    def SUB(self, a, b):
        ''' Subtraction operation '''
        return a - b

    def DIV(self, a, b):
        '''Integer division operation'''
        try:
            result = Operators.UDIV(a, b)
        except ZeroDivisionError:
            result = 0
        return Operators.ITEBV(256, b==0, 0, result)

    def SDIV(self, a, b):
        '''Signed integer division operation (truncated)'''        
        s0, s1 = to_signed(a), to_signed(b)
        try:
            result = (abs(s0) // abs(s1) * (-1 if s0 * s1 < 0 else 1))
        except ZeroDivisionError:
            result = 0
        return Operators.ITEBV(256, b == 0, 0, result)

    def MOD(self, a,b):
        '''Modulo remainder operation'''
        try:
            result = Operators.ITEBV(256, b==0, 0, a%b)
        except ZeroDivisionError:
            result = 0
        return result

    def SMOD(self, a, b):
        '''Signed modulo remainder operation'''
        s0, s1 = to_signed(a), to_signed(b)
        sign = Operators.ITEBV(256,  s0 < 0, -1, 1)
        try:
            result =  abs(s0) % abs(s1) * sign 
        except ZeroDivisionError:
            result = 0

        return Operators.ITEBV(256, s1==0, 0, result) 

    def ADDMOD(self, a, b, c):
        '''Modulo addition operation'''
        try:
            result = Operators.ITEBV(256, c==0, 0, (a+b)%c)
        except ZeroDivisionError:
            result = 0
        return result 

    def MULMOD(self, a, b, c):
        '''Modulo addition operation'''
        try:
            result = Operators.ITEBV(256, c==0, 0, (a*b)%c)
        except ZeroDivisionError:
            result = 0
        return result 


    def EXP(self, base, exponent):
        '''
            Exponential operation
            The zero-th power of zero 0^0 is defined to be one
        '''
        #fixme integer bitvec
        EXP_SUPPLEMENTAL_GAS = 50   # cost of EXP exponent per byte        
        def nbytes(e):
            for i in range(32):
                if e>>(i*8) == 0:
                    return i
            return 32
        self._consume(EXP_SUPPLEMENTAL_GAS * nbytes(exponent))
        return pow(base, exponent, TT256)

    def SIGNEXTEND(self, size, value): 
        '''Extend length of two's complement signed integer'''
        #FIXME maybe use Operators.SEXTEND
        testbit = Operators.ITEBV(256, size<=31, size * 8 +7, 257)
        result1 = (value | (TT256 - (1 << testbit)))
        result2 = (value & ((1 << testbit) - 1))
        result = Operators.ITEBV(256, (value & (1 << testbit)) != 0, result1, result2)
        return Operators.ITEBV(256, size<=31, result, value)

    ##########################################################################
    ##Comparison & Bitwise Logic Operations
    def LT(self, a, b): 
        '''Less-than comparision'''
        return Operators.ITEBV(256, Operators.ULT(a, b), 1, 0)

    def GT(self, a, b):
        '''Greater-than comparision'''
        return Operators.ITEBV(256, Operators.UGT(a, b), 1, 0)

    def SLT(self, a, b): 
        '''Signed less-than comparision'''
        #http://gavwood.com/paper.pdf
        s0, s1 = to_signed(a), to_signed(b)
        return Operators.ITEBV(256, s0 < s1, 1, 0)

    def SGT(self, a, b):
        '''Signed greater-than comparision'''
        #http://gavwood.com/paper.pdf
        s0, s1 = to_signed(a), to_signed(b)
        return Operators.ITEBV(256, s0 > s1, 1, 0)

    def EQ(self, a, b):
        '''Equality comparision'''
        return Operators.ITEBV(256, a == b, 1, 0)

    def ISZERO(self, a):
        '''Simple not operator'''
        return Operators.ITEBV(256, a == 0, 1, 0)

    def AND(self, a, b):
        '''Bitwise AND operation'''
        return a & b

    def OR(self, a, b):
        '''Bitwise OR operation'''
        return a | b

    def XOR(self, a, b):
        '''Bitwise XOR operation'''
        return a ^ b

    def NOT(self, a):
        '''Bitwise NOT operation'''
        return ~a

    def BYTE(self, offset, value):
        '''Retrieve single byte from word'''
        offset = Operators.ITEBV(256, offset<32, (31-offset)*8, 256) 
        return Operators.ZEXTEND(Operators.EXTRACT(value, offset, 8), 256)


    def SHA3(self, start, size):
        '''Compute Keccak-256 hash'''
        GSHA3WORD = 6         # Cost of SHA3 per word
        #read memory from start to end
        #calculate hash on it/ maybe remember in some structure where that hash came from
        #http://gavwood.com/paper.pdf
        if size:
            self._consume(GSHA3WORD * (ceil32(size) // 32) )
        data = self.read_buffer(start, size)
        if any(map(issymbolic, data)):
            raise Sha3(data)

        buf = ''.join(data)
        value = sha3.keccak_256(buf).hexdigest()
        value = int('0x'+value,0)
        self._publish('on_concrete_sha3', buf, value)
        logger.info("Found new SHA3 example %r -> %x", buf, value)
        return value



    ##########################################################################
    ##Environmental Information
    def ADDRESS(self): 
        '''Get address of currently executing account     '''
        return self.address

    def BALANCE(self, account):
        '''Get balance of the given account'''
        BALANCE_SUPPLEMENTAL_GAS = 380
        self._consume(BALANCE_SUPPLEMENTAL_GAS)
        if account & TT256M1 not in self.global_storage:
            return 0
        value = self.global_storage[account & TT256M1 ]['balance']
        if value is None:
            return 0
        return value

    def ORIGIN(self): 
        '''Get execution origination address'''
        return self.origin

    def CALLER(self): 
        '''Get caller address'''
        return Operators.ZEXTEND(self.caller, 256)

    def CALLVALUE(self):
        '''Get deposited value by the instruction/transaction responsible for this execution'''
        return self.value

    def CALLDATALOAD(self, offset):
        '''Get input data of current environment'''
        #FIXME concretize offset?
        #if issymbolic(offset):
        #    self._constraints.add(Operators.ULE(offset, len(self.data)+32))
            #self._constraints.add(0 == offset%32)
        #    raise ConcretizeStack(3, expression=offset, policy='ALL')

        bytes = list(self.data[offset:offset+32])
        bytes += list('\x00'*( 32-len(bytes)))
        bytes = map(Operators.ORD, bytes)
        value = Operators.CONCAT(256, *bytes)
        return value 

    def CALLDATASIZE(self):
        '''Get size of input data in current environment'''
        return len(self.data)

    def CALLDATACOPY(self, mem_offset, data_offset, size):
        '''Copy input data in current environment to memory'''
        GCOPY = 3             # cost to copy one 32 byte word
        self._consume(GCOPY * ceil32(size) // 32)


        #FIXME put zero if not enough data
        if issymbolic(size) or issymbolic(data_offset):
            #self._constraints.add(Operators.ULE(data_offset, len(self.data)))
            self._constraints.add(Operators.ULE(size+data_offset, len(self.data) + (32-len(self.data)%32) ))

        if issymbolic(size):
            raise ConcretizeStack(3, policy='ALL')

        for i in range(size):
            c = Operators.ITEBV(8,data_offset+i < len(self.data), Operators.ORD(self.data[data_offset+i]), 0)
            self._store(mem_offset+i, c)

    def CODESIZE(self):
        '''Get size of code running in current environment'''
        return len(self.bytecode)

    def CODECOPY(self, mem_offset, code_offset, size):
        '''Copy code running in current environment to memory'''
        if issymbolic(size):
            raise ConcretizeStack(3)
        GCOPY = 3             # cost to copy one 32 byte word
        self._consume(GCOPY * ceil32(size) // 32)

        for i in range(size):
            if (code_offset+i > len(self.bytecode)):
                self._store(mem_offset+i, 0)
            else:
                self._store(mem_offset+i, Operators.ORD(self.bytecode[code_offset+i]))
        self._publish( 'did_read_code', code_offset, size)

    def GASPRICE(self):
        '''Get price of gas in current environment'''
        return self.price

    def EXTCODESIZE(self, account):
        '''Get size of an account's code'''
        #FIXME
        if not account & TT256M1 in self.global_storage:
            return 0
        return len(self.global_storage[account & TT256M1]['code'])

    def EXTCODECOPY(self, account, address, offset, size): 
        '''Copy an account's code to memory'''
        #FIXME STOP! if not enough data
        if not account & TT256M1 in self.global_storage:
            return
        extbytecode = self.global_storage[account& TT256M1]['code']
        GCOPY = 3             # cost to copy one 32 byte word
        self._consume(GCOPY * ceil32(len(extbytecode)) // 32)

        for i in range(size):
            if offset + i < len(extbytecode):
                self._store(address+i, extbytecode[offset+i])
            else:
                self._store(address+i, 0)

    ##########################################################################
    ##Block Information
    def BLOCKHASH(self, a):
        '''Get the hash of one of the 256 most recent complete blocks'''
        #FIXME! 
        #90743482286830539503240959006302832933333810038750515972785732718729991261126L,
        return 0

    def COINBASE(self):
        '''Get the block's beneficiary address'''
        return self.header['coinbase']

    def TIMESTAMP(self):
        '''Get the block's timestamp'''
        return self.header['timestamp']

    def NUMBER(self):
        '''Get the block's number'''
        return self.header['number']

    def DIFFICULTY(self):
        '''Get the block's difficulty'''
        return self.header['difficulty']

    def GASLIMIT(self):
        '''Get the block's gas limit'''
        return self.header['gaslimit']

    ##########################################################################
    ##Stack, Memory, Storage and Flow Operations
    def POP(self, a):
        '''Remove item from stack'''
        #Items are automatically removed from stack 
        #by the instruction distpatcher
        pass

    def MLOAD(self, address):
        '''Load word from memory'''
        bytes = []
        for offset in xrange(32):
            bytes.append(self._load(address+offset))
        return Operators.CONCAT(256, *bytes)

    def MSTORE(self, address, value):
        '''Save word to memory'''
        for offset in xrange(32):
            self._store(address+offset, Operators.EXTRACT(value, (31-offset)*8, 8))

    def MSTORE8(self, address, value):
        '''Save byte to memory'''
        self._store(address, Operators.EXTRACT(value, 0, 8))

    def SLOAD(self, offset):
        '''Load word from storage'''
<<<<<<< HEAD
        if not self.address in self.global_storage:
            return
        return self.global_storage[self.address]['storage'][offset]
=======
        return self.global_storage[self.address]['storage'].get(offset,0)
>>>>>>> fbe70f1b

    def SSTORE(self, offset, value):
        '''Save word to storage'''
        self.global_storage[self.address]['storage'][offset] = value
        if value is 0:
            del self.global_storage[self.address]['storage'][offset]

    def JUMP(self, dest):
        '''Alter the program counter'''
        self.pc = dest
        #TODO check for JUMPDEST on next iter?
    
    def JUMPI(self, dest, cond):
        '''Conditionally alter the program counter'''
        self.pc = Operators.ITEBV(256, cond!=0, dest, self.pc + self.instruction.size)
        assert self.bytecode[dest] == '\x5b', "Must be jmpdest instruction" #fixme what if dest == self.pc + self.instruction.size?

    def GETPC(self):
        '''Get the value of the program counter prior to the increment'''
        return self.pc

    def MSIZE(self):
        '''Get the size of active memory in bytes'''
        return self.memory._allocated * 32

    def GAS(self):
        '''Get the amount of available gas, including the corresponding reduction the amount of available gas'''
        #fixme calculate gas consumption
        return self.gas

    def JUMPDEST(self):
        '''Mark a valid destination for jumps'''
        pass

    ##########################################################################
    ##Push Operations
    def PUSH(self, value):
        '''Place 1 to 32 bytes item on stack'''
        return value

    ##########################################################################
    ##Duplication Operations
    def DUP(self, *operands):
        '''Duplicate stack item'''
        return (operands[-1],) + operands

    ##########################################################################
    ##Exchange Operations
    def SWAP(self, *operands):
        '''Exchange 1st and 2nd stack items'''
        a = operands[0] 
        b = operands[-1]
        return (b,) + operands[1:-1] + (a,)

    ##########################################################################
    ##Logging Operations
    def LOG(self, address, size, *topics):
        if issymbolic(size):
            raise ConcretizeStack(2, policy='ONE')

        memlog = []
        for i in range(size):
            memlog.append(self._load(address+i))
        self.logs.append((self.address, memlog, topics))
        logger.info('LOG %r %r', memlog, topics)

    ##########################################################################
    ##System operations
    def read_buffer(self, offset, size):
        if size:
            self._allocate(offset+size)
        buf = []
        for i in xrange(size):
            buf.append(Operators.CHR(self._load(offset+i)))
        return buf

    def write_buffer(self, offset, buf):
        count = 0
        for c in buf:
            self._store(offset+count, c)
            count +=1 

    def CREATE(self, value, offset, size):
        '''Create a new account with associated code'''
        code = self.read_buffer(offset, size)
        raise Create(value, code)

    def CALL(self, gas, to, value, in_offset, in_size, out_offset, out_size):
        '''Message-call into an account'''
        if issymbolic(in_offset):
            raise ConcretizeStack(4, policy='SAMPLED')
        if issymbolic(in_size):
            raise ConcretizeStack(5, policy='SAMPLED')

        data = self.read_buffer(in_offset, in_size)
        raise Call(gas, to, value, data, out_offset, out_size)

    def CALLCODE(self, gas, to, value, in_offset, in_size, out_offset, out_size):
        '''Message-call into this account with alternative account's code'''
        data = self.read_buffer(in_offset, in_size)
        raise Call(gas, self.address, value, data, out_offset, out_size)

    def RETURN(self, offset, size):
        '''Halt execution returning output data'''
        data = self.read_buffer(offset, size)
        raise Return(data)

    def DELEGATECALL(self, gas, to, in_offset, in_size, out_offset, out_size):
        '''Message-call into this account with an alternative account's code, but persisting into this account with an alternative account's code'''
        value = 0
        data = self.read_buffer(in_offset, in_size)
        raise Call(gas, self.address, value, data, out_offset, out_size)

    def REVERT(self, offset, size):
        data = self.read_buffer(offset, size)
        raise Revert(data)

    def SELFDESTRUCT(self, to):
        '''Halt execution and register account for later deletion'''
        raise SelfDestruct(to)

    def __str__(self):
        def hexdump(src, length=16):
            FILTER = ''.join([(len(repr(chr(x))) == 3) and chr(x) or '.' for x in range(256)])
            lines = []
            for c in xrange(0, len(src), length):
                chars = src[c:c+length]
                def p (x):
                    if issymbolic(x):
                        return '??'
                    else:
                        return "%02x" % x 
                hex = ' '.join([p(x) for x in chars])
                def p1 (x):
                    if issymbolic(x):
                        return '.'
                    else:
                        return "%s" % ((x <= 127 and FILTER[x]) or '.') 

                printable = ''.join([p1(x) for x in chars])
                lines.append("%04x  %-*s  %s" % (c, length*3, hex, printable))
            return lines

        m = []
        if len(self.memory._memory.keys()):
            for i in range(max([0] + self.memory._memory.keys())+1):
                c = self.memory.read(i,1)[0]
                m.append(c)

        hd = hexdump(m)
        result = ['-'*147]
        if issymbolic(self.pc):
            result.append( '<Symbolic PC>')

        else:
            result.append( '0x%04x: %s %s %s\n'%(self.pc, self.instruction.name, self.instruction.has_operand and '0x%x'%self.instruction.operand or '', self.instruction.description))


        result.append('Stack                                                                      Memory')
        sp =0        
        for i in list(reversed(self.stack))[:10]:
            r = ''
            if issymbolic(i):
                r = '%s %r'%(sp==0 and 'top> ' or '     ', i)
            else:
                r = '%s 0x%064x'%(sp==0 and 'top> ' or '     ', i)
            sp+=1

            h = ''
            try:
                h = hd[sp-1]
            except:
                pass
            r +=  ' '*(75-len(r)) + h
            result.append(r)

        for i in range(sp,len(hd)):
            r =  ' '*75 + hd[i]
            result.append(r)

        result = [hex(self.address) +": "+x for x in result]
        return '\n'.join(result)

################################################################################
################################################################################
################################################################################
################################################################################
class EVMWorld(Platform):
    _published_events = {'read_code', 'decode_instruction', 'execute_instruction', 'concrete_sha3', 'symbolic_sha3'} 

    def __init__(self, constraints, storage=None, **kwargs):
        super(EVMWorld, self).__init__(path="NOPATH", **kwargs)
        self._global_storage = {} if storage is None else storage
        self._constraints = constraints
        self._callstack = [] 
        self._deleted_address = set()
        self._logs = list()
        self._sha3 = {}
        self._pending_transaction = None

    def __getstate__(self):
        state = super(EVMWorld, self).__getstate__()
        state['sha3'] = self._sha3
        state['pending_transaction'] = self._pending_transaction
        state['logs'] = self._logs
        state['storage'] = self._global_storage
        state['constraints'] = self._constraints
        state['callstack'] = self._callstack
        state['deleted_address'] = self._deleted_address
        return state

    def __setstate__(self, state):
        super(EVMWorld, self).__setstate__(state)
        self._sha3 = state['sha3']
        self._pending_transaction = state['pending_transaction']
        self._logs = state['logs'] 
        self._global_storage = state['storage']
        self._constraints = state['constraints']
        self._callstack = state['callstack']
        self._deleted_address = state['deleted_address']
        self._do_events()

    def _do_events(self):
        if self.current is not None:
            self.forward_events_from(self.current)
            self.subscribe('on_concrete_sha3', self._concrete_sha3_callback)

    def _concrete_sha3_callback(self,buf, value):
        if buf in self._sha3:
            assert self._sha3[buf] == value
        self._sha3[buf] = value

    def __getitem__(self, index):
        assert isinstance(index, (int,long))
        return self.storage[index]


    def __str__(self):
        return "WORLD:" + str(self._global_storage)
        
    @property
    def logs(self):
        return self._logs

    @property
    def constraints(self):
        return self._constraints

    @constraints.setter
    def constraints(self, constraints):
        self._constraints = constraints
        for addr in self.storage:
            if isinstance(self.storage[addr]['storage'], EVMMemory): 
                self.storage[addr]['storage'].constraints = constraints
        if self.current:
            self.current.constraints = constraints


    @property
    def current(self):
        try:
            return self._callstack[-1]
        except IndexError:
            return None

    @property
    def suicide(self):
        if self.depth:
            return self.current.suicide
        else:
            return self._suicide

    @property
    def storage(self):
        if self.depth:
            return self.current.global_storage
        else:
            return self._global_storage

    @storage.setter
    def storage(self, value):
        if self.depth:
            self.current.global_storage = value
        else:
            self._global_storage = value

    def _push(self, vm):
        #Storage address ->  account(value, local_storage)
        vm.global_storage = self.storage
        vm.global_storage[vm.address]['storage'] = copy.copy(self.storage[vm.address]['storage'])
        if self.depth:
            self.current.constraints = None
        #MAKE A DEEP COPY OF THE SPECIFIC ACCOUNT
        self._callstack.append(vm)
        self.current.depth = self.depth
        self.current.constraints = self.constraints
        #self.forward_events_from(self.current)
        self._do_events()
        if self.depth > 1024:
            while self.depth >0:
                self._pop(rollback=True)
            raise TerminateState("Maximum call depth limit is reached", testcase=True)

    def _pop(self, rollback=False):
        vm = self._callstack.pop()
        assert self.constraints == vm.constraints
        if self.current:
            self.current.constraints = vm.constraints
        if not rollback:
            self.storage = vm.global_storage
            self._deleted_address = self._deleted_address.union(vm.suicide)
            self._logs += vm.logs
            if not self.depth:
                for address in self._deleted_address:
                    del self.storage[address]
        return vm

    @property
    def depth(self):
        return len(self._callstack)

    def _new_address(self):
        ''' create a fresh 160bit address '''
        new_address = random.randint(100, pow(2, 160))
        if new_address in self._global_storage.keys():
            return self._new_address()
        return new_address

    def execute(self):
        self._process_pending_transaction()
        try:
            if self.current is None:
                raise TerminateState("Trying to execute an empty transaction", testcase=False)
            self.current.execute()
        except Create as ex:
            self.CREATE(ex.value, ex.data)
        except Call as ex:
            self.CALL(ex.gas, ex.to, ex.value, ex.data)
        except Stop as ex:
            self.STOP()
        except Return as ex:
            self.RETURN(ex.data)
        except Revert as ex:
            self.REVERT(ex.data)
        except SelfDestruct as ex:
            self.SELFDESTRUCT(ex.to)
        except Sha3 as ex:
            self.HASH(ex.data)
        except EVMException as e:
            self.THROW()
        except Exception:
            raise


    def run(self):
        try:
            while True:
                self.execute()
        except TerminateState as e:
            if self.depth == 0 and e.message == 'RETURN':
                return self.last_return
            '''import traceback
            print "Exception in user code:"
            print '-'*60
            traceback.print_exc(file=sys.stdout)
            print '-'*60'''
            raise e

    def create_account(self, address=None, balance=0, code='', storage=None):
        ''' code is the runtime code '''
        storage = {} if storage is None else storage

        if address is None:
            address = self._new_address()
        assert address not in self.storage.keys(), 'The account already exists'
        self.storage[address] = {}
        self.storage[address]['nonce'] = 0L
        self.storage[address]['balance'] = balance
        self.storage[address]['storage'] = storage
        self.storage[address]['code'] = code

        return address

    def create_contract(self, origin=None, price=0, address=None, caller=None, balance=0, init='', run=False, header=None):
        assert len(init) > 0
        '''
        The way that the Solidity compiler expects the constructor arguments to 
        be passed is by appending the arguments to the byte code produced by the
        Solidity compiler. The arguments are formatted as defined in the Ethereum
        ABI2. The arguments are then copied from the init byte array to the EVM 
        memory through the CODECOPY opcode with appropriate values on the stack.
        This is done when the byte code in the init byte array is actually run 
        on the network.
        '''
        assert self._pending_transaction is None
        if caller is None and origin is not None:
            caller = origin
        if origin is None and caller is not None:
            origin = caller
        assert caller == origin
        if header is None:
            header = {'timestamp':1}
        assert  not issymbolic(address) 
        assert  not issymbolic(origin) 
        address = self.create_account(address, 0)
        if header is None:
            header = {'timestamp' : 0,
                      'number': 0,}

        self.storage[address]['storage'] = EVMMemory(self.constraints, 256, 256)


        self._pending_transaction = ('Create', address, origin, price, '', origin, balance, init, header)

        if run:
            assert False
            #run initialization code
            #Assert everything is concrete?
            assert  not issymbolic(origin) 
            assert  not issymbolic(address) 
            assert self.storage[origin]['balance'] >= balance
            runtime = self.run()
            self.storage[address]['code'] = ''.join(runtime)

        return address

    def CREATE(self, value, bytecode):
        origin = self.current.origin
        caller = self.current.address
        price = self.current.price
        header = {'timestamp': 100}  #FIXME
        self.create_contract(origin, price, address=None, balance=value, init=bytecode, run=False)
        self._process_pending_transaction()


    def transaction(self, address, origin=None, price=0, data='', caller=None, value=0, header=None, run=False):
        assert self._pending_transaction is None
        if caller is None and origin is not None:
            caller = origin
        if origin is None and caller is not None:
            origin = caller

        if header is None:
            header = {'timestamp':1}
        if any([ isinstance(data[i], Expression) for i in range(len(data))]): 
            data_symb = self._constraints.new_array(index_bits=256, index_max=len(data))
            #data_symb = EVMMemory(self.constraints, 256, 8)
            for i in range(len(data)):
                data_symb[i] = Operators.ORD(data[i])
            data = data_symb
        bytecode = self.storage[address]['code']
        self._pending_transaction = ('Call', address, origin, price, data, caller, value, bytecode, header)

        if run:
            assert self.depth == 0
            assert  not issymbolic(caller) 
            assert  not issymbolic(address) 
            assert self.storage[caller]['balance'] >= value
            #run contract
            #Assert everything is concrete?
            try:
                return self.run()
            except TerminateState:
                #FIXME better use of exceptions!
                pass

    def _process_pending_transaction(self):
        if self._pending_transaction is None:
            return
        assert self.current is None or self.current.last_exception is not None

        ty, address, origin, price, data, caller, value, bytecode, header = self._pending_transaction


        if issymbolic(self.storage[caller]['balance']) or issymbolic(value):
            res = solver.get_all_values(self._constraints, self.storage[caller]['balance'] < value)
            if set(res) == set([True, False]): 
                raise Concretize('Forking on available funds',
                                 expression = self.storage[caller]['balance'] < value,
                                 setstate=lambda a,b: None,
                                 policy='ALL')
            if set(res) == set([True]): 
                self._pending_transaction = None
                raise TerminateState("Not Enough Funds for transaction", testcase=True)
        else:
            if self.storage[caller]['balance'] < value:
                self._pending_transaction = None
                raise TerminateState("Not Enough Funds for transaction", testcase=True)

        self._pending_transaction = None

        #discarding absurd amount of ether
        self.constraints.add(self.storage[address]['balance'] + value >= self.storage[address]['balance'])

        self.storage[caller]['balance'] -= value
        self.storage[address]['balance'] += value

        new_vm = EVM(self._constraints, address, origin, price, data, caller, value, bytecode, header, global_storage=self.storage)
        
        self._push(new_vm)
        if self.depth == 1:
            #handle human transactions
            if ty == 'Create':
                self.current.last_exception = Create(None, None, None)
            elif ty == 'Call':
                self.current.last_exception = Call(None, None, None, None)


    def CALL(self, gas, to, value, data):
        address = to
        origin = self.current.origin
        caller = self.current.address
        price = self.current.price
        depth = self.depth + 1
        bytecode = self.storage[to]['code']
        header = {'timestamp' :1}
        self.transaction(address, origin, price, data, caller, value, header)
        self._process_pending_transaction()


    def RETURN(self, data):
        prev_vm = self._pop() #current VM changed!
        if self.depth == 0:
            self.last_return=data
            self.last_pc = prev_vm.pc
            raise TerminateState("RETURN", testcase=True)


        last_ex = self.current.last_exception
        self.current.last_exception = None
        assert isinstance(last_ex, (Call, Create))

        if isinstance(last_ex, Create):
            self.current._push(prev_vm.address)
            self.storage[prev_vm.address]['code'] = data

        else:
            size = min(last_ex.out_size, len(data))
            self.current.write_buffer(last_ex.out_offset, data[:size])
            self.current._push(1)
        #we are still on the CALL/CREATE
        self.current.pc += self.current.instruction.size

    def STOP(self):
        prev_vm = self._pop(rollback=False)
        if self.depth == 0:
            self.last_pc = prev_vm.pc
            raise TerminateState("STOP", testcase=True)
        self.current.last_exception = None
        self.current._push(1)

        #we are still on the CALL/CREATE
        self.current.pc += self.current.instruction.size

    def THROW(self):
        prev_vm = self._pop(rollback=True)
        #revert balance on CALL fail
        self.storage[prev_vm.caller]['balance'] += prev_vm.value
        self.storage[prev_vm.address]['balance'] -= prev_vm.value

        if self.depth == 0:
            self.last_pc = prev_vm.pc
            raise TerminateState("THROW", testcase=True)

        self.current.last_exception = None
        self.current._push(0)
        #we are still on the CALL/CREATE
        self.current.pc += self.current.instruction.size

    def REVERT(self, data):
        prev_vm = self._pop(rollback=True)
        #revert balance on CALL fail
        self.storage[prev_vm.caller]['balance'] += prev_vm.value
        self.storage[prev_vm.address]['balance'] -= prev_vm.value

        if self.depth == 0:
            self.last_return=data
            self.last_pc = prev_vm.pc
            raise TerminateState("REVERT", testcase=True)

        self.current.last_exception = None
        #we are still on the CALL/CREATE
        self.current.pc += self.current.instruction.size

    def SELFDESTRUCT(self, recipient):
        #This may create a user account
        recipient = Operators.EXTRACT(recipient, 0, 160)
        address = self.current.address
        if recipient not in self.storage.keys():
            self.create_account(address=recipient, balance=0, code='', storage=None)
        self.storage[recipient]['balance'] += self.storage[address]['balance']
        self.storage[address]['balance'] = 0
        self.suicide.add(address)
        prev_vm = self._pop(rollback=False)
        if self.depth == 0:
            self.last_pc = prev_vm.pc
            raise TerminateState("SELFDESTRUCT", testcase=True)

    def HASH(self, data):

        def compare_buffers(a, b):
            if len(a) != len(b):
                return False
            cond = True
            for i in range(len(a)):
                cond = Operators.AND(a[i]==b[i], cond)
                if cond is False:
                    return False
            return cond

        assert any(map(issymbolic, data))
        logger.info("SHA3 Searching over %d known hashes", len(self._sha3))
        logger.info("SHA3 TODO save this state for future explorations with more known hashes")
        #Broadcast the signal 
        self._publish( 'on_symbolic_sha3', data, self._sha3.items())

        results = []
        known_hashes = False
        for key, value in self._sha3.items():
            cond = compare_buffers(key, data)
            if solver.can_be_true(self._constraints, cond):
                results.append((cond, value))  
                known_hashes = Operators.OR(cond, known_hashes)

        with self._constraints as temp_cs:
            if solver.can_be_true(temp_cs, Operators.NOT(known_hashes)):
                temp_cs.add(Operators.NOT(known_hashes))
                a_buffer = solver.get_value(temp_cs, data)
                cond = compare_buffers(a_buffer, data)
                known_hashes = Operators.OR(cond, known_hashes)

        if solver.can_be_true(self._constraints, known_hashes):
            self._constraints.add(known_hashes)
            value = 0 #never used
            for cond, sha in results:
                value = Operators.ITEBV(256, cond, sha, value)
        else:
            raise TerminateState()
            
        self.current._push(value)
        self.current.pc += self.current.instruction.size
        


if __name__ == '__main__':
    bytecode='60606040526000357c0100000000000000000000000000000000000000000000000000000000900463ffffffff1680635ec01e4d146044578063e1c7392a146067575bfe5b3415604b57fe5b60516076565b6040518082815260200191505060405180910390f35b3415606e57fe5b60746080565b005b6000600490505b90565b5b5600a165627a7a723058201ee3d4d835c10d46b09531c20dcdfe17b2dcef676a2666d66d0b3dde4969f6e00029'.decode   ('hex')
    #print EVMDecoder.disassemble(bytecode)

    instructions = list(EVMDecoder.decode_all(bytecode))

    BBs = {}
    EDGES = {}
    current_bb = []
    address = 0
    for i in instructions:
        i.address = address

        current_bb.append(i)
        if i.name in ['JUMPI', 'JUMP', 'STOP', 'INVALID', 'RETURN', 'SELFDESTRUCT', 'REVERT']:
            BBs[current_bb[0].address] = tuple(current_bb)
            if i.name in ['JUMP', 'JUMPI']:
                source = current_bb[0].address
                if len(current_bb) >= 2:
                    if current_bb[-2].name.startswith('PUSH'):
                        dest = current_bb[-2].operand
                    EDGES.setdefault(source, set()).add(dest)
                    if i.name  == 'JUMPI':
                        EDGES[source].add(address + i.size)

            current_bb = list()
        address += i.size


    for addr in sorted(BBs.keys()):
        print hex(addr), ":",  map(hex, sorted(list(EDGES.get(addr,set()))))
        print '\n'.join(map(lambda x: "  "+str(x), BBs[addr]))
 
    address=0x414141414141
    origin=0x424242424242
    price=1
    data='AAAAAAAAAAAAAAAAAAAAAAAAAAAAAAAAAAAAAAAAAAAAAAAAAAAAA'
    sender=0x434343434343
    value=1
    header={'timestamp':1}
    depth=0

        
    from manticore.core.smtlib.constraints import ConstraintSet
    constraints = ConstraintSet()
    memory = constraints.new_array(256, 'MEM_%d'%depth)
    evm = EVM(memory, address, origin, price, data, sender, value, bytecode, header, depth)
    print evm
    import pickle
    a = pickle.dumps(evm)
    evm = pickle.loads(a)
    while True:
        evm.execute()  
        print evm
<|MERGE_RESOLUTION|>--- conflicted
+++ resolved
@@ -1239,13 +1239,7 @@
 
     def SLOAD(self, offset):
         '''Load word from storage'''
-<<<<<<< HEAD
-        if not self.address in self.global_storage:
-            return
-        return self.global_storage[self.address]['storage'][offset]
-=======
         return self.global_storage[self.address]['storage'].get(offset,0)
->>>>>>> fbe70f1b
 
     def SSTORE(self, offset, value):
         '''Save word to storage'''
