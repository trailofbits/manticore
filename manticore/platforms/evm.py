''' Symbolic EVM implementation based on the yellow paper: http://gavwood.com/paper.pdf '''
import binascii
import random
import copy
import inspect
from functools import wraps
from ..utils.helpers import issymbolic, get_taints, taint_with, istainted
from ..platforms.platform import *
from ..core.smtlib import solver, BitVec, Array, Operators, Constant, ArrayVariable, BitVecConstant, translate_to_smtlib
from ..core.state import Concretize, TerminateState
from ..utils.event import Eventful
from ..core.smtlib.visitors import simplify
import pyevmasm as EVMAsm
import logging
from collections import namedtuple
import sha3

logger = logging.getLogger(__name__)

#fixme make it gobal using this https://docs.python.org/3/library/configparser.html
#and save it at the workspace so results are reproducible
config = namedtuple("config", "out_of_gas")
config.out_of_gas = None  # 0: default not enough gas, 1 default to always enough gas, 2: for on both

# Auxiliar constants and functions
TT256 = 2 ** 256
TT256M1 = 2 ** 256 - 1
MASK160 = 2 ** 160 - 1
TT255 = 2 ** 255
TOOHIGHMEM = 0x1000

#FIXME. We should just use a Transaction() for this
PendingTransaction = namedtuple("PendingTransaction", ['type', 'address', 'price', 'data', 'caller', 'value', 'gas'])
EVMLog = namedtuple("EVMLog", ['address', 'memlog', 'topics'])


def ceil32(x):
    size = 256
    if isinstance(x, BitVec):
        size = x.size
    return Operators.ITEBV(size, Operators.UREM(x, 32) == 0, x, x + 32 - Operators.UREM(x, 32))


def to_signed(i):
    return Operators.ITEBV(256, i < TT255, i, i - TT256)


class Transaction(object):
    __slots__ = '_sort', 'address', 'price', 'data', 'caller', 'value', 'depth', '_return_data', '_result', 'gas'

    def __init__(self, sort, address, price, data, caller, value, gas=0, depth=None, result=None, return_data=None):
        self.sort = sort
        self.address = address
        self.price = price
        self.data = data
        self.caller = caller
        self.value = value
        self.depth = depth
        self.gas = gas
        self.set_result(result, return_data)

    @property
    def sort(self):
        return self._sort

    @sort.setter
    def sort(self, sort):
        if sort not in {'CREATE', 'CALL', 'DELEGATECALL'}:
            raise EVMException('Invalid transaction type')
        self._sort = sort

    @property
    def result(self):
        return self._result

    def is_human(self):
        return self.depth == 0

    @property
    def return_data(self):
        return self._return_data

    @property
    def return_value(self):
        if self.result in {'RETURN', 'STOP'}:
            return 1
        else:
            assert self.result in {'TXERROR', 'REVERT', 'THROW', 'SELFDESTRUCT'}
            return 0

    def set_result(self, result, return_data=None):
        if getattr(self, 'result', None) is not None:
            raise EVMException('Transaction result already set')
        if result not in {None, 'TXERROR', 'REVERT', 'RETURN', 'THROW', 'STOP', 'SELFDESTRUCT'}:
            raise EVMException('Invalid transaction result')
        if result in {'RETURN', 'REVERT'}:
            if not isinstance(return_data, (bytearray, Array)):
                raise EVMException('Invalid transaction return_data')
        elif result in {'STOP', 'THROW', 'SELFDESTRUCT'}:
            if return_data is None:
                return_data = bytearray()
            if not isinstance(return_data, (bytearray, Array)) or len(return_data) != 0:
                raise EVMException('Invalid transaction return_data. To much data for STOP,THROW or SELFDESTRUCT')
        else:
            if return_data is not None:
                raise EVMException('Invalid transaction return_data')
        self._result = result
        self._return_data = return_data

    def __reduce__(self):
        ''' Implements serialization/pickle '''
        return (self.__class__, (self.sort, self.address, self.price, self.data, self.caller, self.value, self.gas, self.depth, self.result, self.return_data))

    def __str__(self):
        return 'Transaction({:s}, from=0x{:x}, to=0x{:x}, value={!r}, depth={:d}, data={!r}, result={!r}..)'.format(self.sort, self.caller, self.address, self.value, self.depth, self.data, self.result)


# Exceptions...

class EVMException(Exception):
    pass


class ConcretizeStack(EVMException):
    '''
    Raised when a symbolic memory cell needs to be concretized.
    '''

    def __init__(self, pos, expression=None, policy='MINMAX'):
        self.message = "Concretizing evm stack item {}".format(pos)
        self.pos = pos
        self.expression = expression
        self.policy = policy


class StartTx(EVMException):
    ''' A new transaction is started '''
    pass


class EndTx(EVMException):
    ''' The current transaction ends'''

    def __init__(self, result, data=None):
        if result not in {None, 'TXERROR', 'REVERT', 'RETURN', 'THROW', 'STOP', 'SELFDESTRUCT'}:
            raise EVMException('Invalid end transaction result')
        if result is None and data is not None:
            raise EVMException('Invalid end transaction result')
        if not isinstance(data, (type(None), Array, bytearray)):
            raise EVMException('Invalid end transaction data type')
        self.result = result
        self.data = data

    def is_rollback(self):
        if self.result in {'STOP', 'RETURN', 'SELFDESTRUCT'}:
            return False
        else:
            assert self.result in {'THROW', 'TXERROR', 'REVERT'}
            return True


class InvalidOpcode(EndTx):
    ''' Trying to execute invalid opcode '''

    def __init__(self):
        super().__init__('THROW')


class StackOverflow(EndTx):
    ''' Attemped to push more than 1024 items '''

    def __init__(self):
        super().__init__('THROW')


class StackUnderflow(EndTx):
    ''' Attemped to pop from an empty stack '''

    def __init__(self):
        super().__init__('THROW')


class NotEnoughGas(EndTx):
    ''' Not enough gas for operation '''

    def __init__(self):
        super().__init__('THROW')


class Stop(EndTx):
    ''' Program reached a STOP instruction '''

    def __init__(self):
        super().__init__('STOP')


class Return(EndTx):
    ''' Program reached a RETURN instruction '''

    def __init__(self, data=bytearray()):
        super().__init__('RETURN', data)


class Revert(EndTx):
    ''' Program reached a REVERT instruction '''

    def __init__(self, data):
        super().__init__('REVERT', data)


class SelfDestruct(EndTx):
    ''' Program reached a SELFDESTRUCT instruction '''

    def __init__(self):
        super().__init__('SELFDESTRUCT')


class TXError(EndTx):
    ''' A failed Transaction '''

    def __init__(self):
        super().__init__('TXERROR')


def concretized_args(**policies):
    """
    Make sure an EVM instruction has all of its arguments concretized according to
    provided policies.

    Example decoration:

        @concretized_args(size='ONE', address='')
        def LOG(self, address, size, *topics):
            ...

    The above will make sure that the |size| parameter to LOG is Concretized when symbolic
    according to the 'ONE' policy and concretize |address| with the default policy.

    :param policies: A kwargs list of argument names and their respective policies.
                         Provide None or '' as policy to use default.
    :return: A function decorator
    """
    def concretizer(func):
        @wraps(func)
        def wrapper(*args, **kwargs):
            spec = inspect.getfullargspec(func)
            for arg, policy in policies.items():
                assert arg in spec.args, "Concretizer argument not found in wrapped function."
                # index is 0-indexed, but ConcretizeStack is 1-indexed. However, this is correct
                # since implementation method is always a bound method (self is param 0)
                index = spec.args.index(arg)
                if not issymbolic(args[index]):
                    continue
                if policy is None:
                    policy = 'MINMAX'
                
                value = args[index]
                world = args[0].world
                if policy == "ACCOUNTS":
                    #special handler for EVM only policy
                    cond = world._constraint_to_accounts(value, ty='both', include_zero=True)
                    world.constraints.add(cond)
                    policy = 'ALL'
                elif policy == "OFFSET":
                    #special handler for EVM only policy
                    cond = value == 32
                    for x in [128, 192]:
                        cond = Operators.OR(cond, value == x)
                    #world.constraints.add(cond)
                    policy = 'SAMPLED'
                elif policy == "SIZE":
                    #special handler for EVM only policy
                    cond = value == 1
                    for x in [2, 5, 10]:
                        cond = Operators.OR(cond, value == x)
                    #world.constraints.add(cond)
                    policy = 'ALL'
                    policy = 'SAMPLED'
  
                raise ConcretizeStack(index, policy=policy)
            return func(*args, **kwargs)
        wrapper.__signature__ = inspect.signature(func)
        return wrapper
    return concretizer


class EVM(Eventful):
    '''Machine State. The machine state is defined as
        the tuple (g, pc, m, i, s) which are the gas available, the
        program counter pc , the memory contents, the active
        number of words in memory (counting continuously
        from position 0), and the stack contents. The memory
        contents are a series of zeroes of bitsize 256
    '''
    _published_events = {'evm_execute_instruction',
                         'evm_read_storage', 'evm_write_storage',
                         'evm_read_memory',
                         'evm_write_memory',
                         'evm_read_code',
                         'decode_instruction', 'execute_instruction', 'concrete_sha3', 'symbolic_sha3'}

    class transact(object):
        "Emulate PyProperty_Type() in Objects/descrobject.c"

        def __init__(self, pre=None, pos=None, doc=None):
            self._pre = pre
            self._pos = pos
            if doc is None and pre is not None:
                doc = pre.__doc__
            self.__doc__ = doc
            self.__name__ = pre.__name__

        def __get__(self, obj, objtype=None):
            if obj is None:
                return self
            if self._pre is None:
                raise AttributeError("unreadable attribute")
            from types import MethodType

            #return different version depending on obj._pending_transaction
            def _pre_func(my_obj, *args, **kwargs):
                if my_obj._on_transaction:
                    my_obj._on_transaction = False
                    return self._pos(my_obj, *args, **kwargs)
                else:
                    my_obj._on_transaction = True
                    return self._pre(my_obj, *args, **kwargs)

            return MethodType(_pre_func, obj)

        def __set__(self, obj, value):
            raise AttributeError("can't set attribute")

        def __delete__(self, obj):
            raise AttributeError("can't delete attribute")

        def pos(self, pos):
            return type(self)(self._pre, pos)

    def __init__(self, constraints, address, data, caller, value, bytecode, world=None, gas=210000, **kwargs):
        '''
        Builds a Ethereum Virtual Machine instance

        :param memory: the initial memory
        :param address: the address of the account which owns the code that is executing.
        :param data: the byte array that is the input data to this execution
        :param caller: the address of the account which caused the code to be executing. A 160-bit code used for identifying Accounts
        :param value: the value, in Wei, passed to this account as part of the same procedure as execution. One Ether is defined as being 10**18 Wei
        :param bytecode: the byte array that is the machine code to be executed
        :param world: the EVMWorld object where the transaction is being executed
        :param gas: gas budget for this transaction

        '''
        super().__init__(**kwargs)
        if data is not None and not issymbolic(data):
            data_size = len(data)
            data_symbolic = constraints.new_array(index_bits=256, value_bits=8, index_max=data_size, name='DATA_{:x}'.format(address), avoid_collisions=True)
            data_symbolic[0:data_size] = data
            data = data_symbolic

        if bytecode is not None and not issymbolic(bytecode):
            bytecode_size = len(bytecode)
            bytecode_symbolic = constraints.new_array(index_bits=256, value_bits=8, index_max=bytecode_size, name='BYTECODE_{:x}'.format(address), avoid_collisions=True)
            bytecode_symbolic[0:bytecode_size] = bytecode
            bytecode = bytecode_symbolic

        #A no code VM is used to execute transactions to normal accounts.
        #I'll execute a STOP and close the transaction
        #if len(bytecode) == 0:
        #    raise EVMException("Need code")
        self._constraints = constraints
        self.memory = constraints.new_array(index_bits=256, value_bits=8, name='EMPTY_MEMORY_{:x}'.format(address), avoid_collisions=True)
        self.address = address
        self.caller = caller  # address of the account that is directly responsible for this execution
        self.data = data
        self.value = value
        self._bytecode = bytecode
        self.suicides = set()
        self.logs = []
        #FIXME parse decode and mark invalid instructions
        #self.invalid = set()

        # Machine state
        self.pc = 0
        self.stack = []
        self._gas = gas
        self._world = world
        self._allocated = 0
        self._on_transaction = False  # for @transact
        self._checkpoint_data = None
<<<<<<< HEAD

        # Used calldata size
        min_size = 0
        max_size = len(self.data)
        self._used_calldata_size = 0
        self._calldata_size = len(self.data) #self.constraints.new_bitvec(256, name='CALLDATASIZE', avoid_collisions=True)
        self.constraints.add(Operators.ULE(self._calldata_size, len(self.data)))
=======
>>>>>>> 1878f58d

    @property
    def bytecode(self):
        return self._bytecode

    @property
    def constraints(self):
        return self._constraints

    @constraints.setter
    def constraints(self, constraints):
        self._constraints = constraints
        self.memory.constraints = constraints

    @property
    def gas(self):
        return self._gas

    def __getstate__(self):
        state = super().__getstate__()
        state['memory'] = self.memory
        state['world'] = self._world
        state['constraints'] = self.constraints
        state['address'] = self.address
        state['caller'] = self.caller
        state['data'] = self.data
        state['value'] = self.value
        state['bytecode'] = self._bytecode
        state['pc'] = self.pc
        state['stack'] = self.stack
        state['gas'] = self._gas
        state['allocated'] = self._allocated
        state['suicides'] = self.suicides
        state['logs'] = self.logs
        state['_on_transaction'] = self._on_transaction
        state['_checkpoint_data'] = self._checkpoint_data
<<<<<<< HEAD
        state['_used_calldata_size'] = self._used_calldata_size
        state['_calldata_size'] = self._calldata_size
=======
>>>>>>> 1878f58d
        return state

    def __setstate__(self, state):
        self._checkpoint_data = state['_checkpoint_data']
        self._on_transaction = state['_on_transaction']
        self._gas = state['gas']
        self.memory = state['memory']
        self.logs = state['logs']
        self._world = state['world']
        self.constraints = state['constraints']
        self.address = state['address']
        self.caller = state['caller']
        self.data = state['data']
        self.value = state['value']
        self._bytecode = state['bytecode']
        self.pc = state['pc']
        self.stack = state['stack']
        self._allocated = state['allocated']
        self.suicides = state['suicides']
        self._used_calldata_size = state['_used_calldata_size']
        self._calldata_size = state['_calldata_size']

        super().__setstate__(state)


    def _get_memfee(self, address, size=1):
        address = self.safe_add(address, size)
        allocated = self.allocated
        GMEMORY = 3
        GQUADRATICMEMDENOM = 512  # 1 gas per 512 quadwords
        old_size = Operators.ZEXTEND(Operators.UDIV(self.safe_add(allocated, 31), 32), 512)
        new_size = Operators.ZEXTEND(Operators.UDIV(self.safe_add(address, 31), 32), 512)

        old_totalfee = self.safe_mul(old_size, GMEMORY) + Operators.UDIV(self.safe_mul(old_size, old_size), GQUADRATICMEMDENOM)
        new_totalfee = self.safe_mul(new_size, GMEMORY) + Operators.UDIV(self.safe_mul(new_size, new_size), GQUADRATICMEMDENOM)
        memfee = new_totalfee - old_totalfee
        flag = Operators.UGT(new_totalfee, old_totalfee)
        return Operators.ITEBV(512, flag, memfee, 0)

    def _allocate(self, address):
        self._consume(self._get_memfee(address))
        address_c = Operators.ZEXTEND(Operators.UDIV(self.safe_add(address, 31), 32) * 32, 512)
        self._allocated = Operators.ITEBV(512, address_c > self._allocated, address_c, self.allocated)

    @property
    def allocated(self):
        return self._allocated

    @property
    def world(self):
        return self._world

    @staticmethod
    def check256int(value):
        assert True

    def read_code(self, address, size=1):
        '''
            Read size byte from bytecode.
            If less than size bytes are available result will be pad with \x00
        '''
        assert address < len(self.bytecode)
        value = self.bytecode[address:address + size]
        if len(value) < size:
            value += '\x00' * (size - len(value))  # pad with null (spec)
        return value

    def disassemble(self):
        return EVMAsm.disassemble(self.bytecode)

    @property
    def PC(self):
        return self.pc

    @property
    def instruction(self):
        '''
            Current instruction pointed by self.pc
        '''
        # FIXME check if pc points to invalid instruction
        # if self.pc >= len(self.bytecode):
        #    return InvalidOpcode('Code out of range')
        # if self.pc in self.invalid:
        #    raise InvalidOpcode('Opcode inside a PUSH immediate')
        try:
            _decoding_cache = getattr(self, '_decoding_cache')
        except:
            _decoding_cache = self._decoding_cache = {}

        pc = self.pc
        if isinstance(pc, Constant):
            pc = pc.value

        if pc in _decoding_cache:
            return _decoding_cache[pc]

        def getcode():
            bytecode = self.bytecode
            for pc_i in range(pc, len(bytecode)):
                yield simplify(bytecode[pc_i]).value
            while True:
                yield 0
        instruction = EVMAsm.disassemble_one(getcode(), pc=pc)
        _decoding_cache[pc] = instruction
        return instruction

    # auxiliar funcs
    # Stack related
    def _push(self, value):
        '''
                   ITEM0
                   ITEM1
                   ITEM2
             sp->  {empty}
        '''
        assert isinstance(value, int) or isinstance(value, BitVec) and value.size == 256
        if len(self.stack) >= 1024:
            raise StackOverflow()

        if isinstance(value, int):
            value = value & TT256M1

        value = simplify(value)
        if isinstance(value, Constant) and not value.taint:
            value = value.value
        self.stack.append(value)

    def _top(self, n=0):
        ''' Read a value from the top of the stack without removing it '''
        if len(self.stack) - n < 0:
            raise StackUnderflow()
        return self.stack[n - 1]

    def _pop(self):
        ''' Pop a value from the stack '''
        if len(self.stack) == 0:
            raise StackUnderflow()
        return self.stack.pop()

    def _consume(self, fee):
        if isinstance(fee, int):
            if fee > (1 << 512) - 1:
                raise ValueError
        elif isinstance(fee, BitVec):
            if (fee.size != 512):
                raise EthereumError("Fees should be 512 bit long")

        config.out_of_gas = 3
        #FIXME add configurable checks here


        #Iff both are concrete values...
        if not issymbolic(self._gas) and not issymbolic(fee):
            if self._gas < fee:
                logger.debug("Not enough gas for instruction")
                raise NotEnoughGas()
        else:
                if config.out_of_gas is None:
                    # do nothing. gas could go negative. 
                    # memory could be accessed in great offsets
                    pass
                elif config.out_of_gas == 0:
                    #explore only when OOG
                    if solver.can_be_true(self.constraints, Operators.ULT(self.gas, fee)):
                        self.constraints.add(Operators.UGT(fee, self.gas))
                        logger.debug("Not enough gas for instruction")
                        raise NotEnoughGas()
                elif config.out_of_gas == 1:
                    #explore only when there is enough gas if possible
                    if solver.can_be_true(self.constraints, Operators.UGT(self.gas, fee)):
                        self.constraints.add(Operators.UGT(self.gas, fee))
                    else:
                        logger.debug("Not enough gas for instruction")
                        raise NotEnoughGas()
                else:
                    #explore both options / fork
                    enough_gas_solutions = solver.get_all_values(self.constraints, Operators.UGT(self._gas, fee))
                    if len(enough_gas_solutions) == 2:
                        raise Concretize("Concretice gas fee",
                                         expression=Operators.UGT(self._gas, fee),
                                         setstate=None,
                                         policy='ALL')
                    elif enough_gas_solutions[0] == False:
                        logger.debug("Not enough gas for instruction")
                        raise NotEnoughGas()

        self._gas -= fee
        assert issymbolic(self._gas) or self._gas >= 0

    def _indemnify(self, fee):
        self._gas += fee

    def _pop_arguments(self):
        #Get arguments (imm, pop)
        current = self.instruction
        arguments = []
        if current.has_operand:
            arguments.append(current.operand)
        for _ in range(current.pops):
            arguments.append(self._pop())
        # simplify stack arguments
        for i in range(len(arguments)):
            if isinstance(arguments[i], Constant) and not arguments[i].taint:
                arguments[i] = arguments[i].value
        return arguments

    def _top_arguments(self):
        #Get arguments (imm, top). Stack is not chanaged
        current = self.instruction
        arguments = []
        if current.has_operand:
            arguments.append(current.operand)

        if current.pops:
            arguments.extend(reversed(self.stack[-current.pops:]))
        return arguments

    def _push_arguments(self, arguments):
        #Immediate operands should not be pushed
        start = int(self.instruction.has_operand)
        for arg in reversed(arguments[start:]):
            self._push(arg)

    def _push_results(self, instruction, result):
        # Check result (push)
        if instruction.pushes > 1:
            assert len(result) == instruction.pushes
            for value in reversed(result):
                self._push(value)
        elif instruction.pushes == 1:
            self._push(result)
        else:
            assert instruction.pushes == 0
            assert result is None

    def _handler(self, *arguments):
        current = self.instruction
        implementation = getattr(self, current.semantics, None)
        if implementation is None:
            raise TerminateState("Instruction not implemented %s" % current.semantics, testcase=True)
        return implementation(*arguments)

    def _checkpoint(self):
        #Fixme[felipe] add a with self.disabled_events context mangr to Eventful
        if self._checkpoint_data is None:
            if self._on_transaction is False:
                self._publish('will_decode_instruction', self.pc)
                self._publish('will_execute_instruction', self.pc, self.instruction)
                self._publish('will_evm_execute_instruction', self.instruction, self._top_arguments())

            pc = self.pc
            instruction = self.instruction
            old_gas = self.gas
<<<<<<< HEAD

            # FIXME patch for pyevmasm
            if instruction.semantics == 'PUSH':
                self._consume(3)
            else:
                self._consume(instruction.fee)
=======
            self._consume(instruction.fee)
>>>>>>> 1878f58d
            arguments = self._pop_arguments()
            self._checkpoint_data = (pc, old_gas, instruction, arguments)
        return self._checkpoint_data

    def _rollback(self):
        #Revert the stack, gas and pc so it looks like before executing the instruction
        last_pc, last_gas, last_instruction, last_arguments = self._checkpoint_data
        self._push_arguments(last_arguments)
        self._gas = last_gas
        self._pc = last_pc
        self._checkpoint_data = None

    def _advance(self, result=None, exception=False):
        if self._checkpoint_data is None:
            return
        last_pc, last_gas, last_instruction, last_arguments = self._checkpoint_data
        if not exception:
            if not last_instruction.is_branch:
                #advance pc pointer
                self.pc += last_instruction.size
            self._push_results(last_instruction, result)
        self._publish('did_evm_execute_instruction', last_instruction, last_arguments, result)
        self._publish('did_execute_instruction', last_pc, self.pc, last_instruction)
        self._checkpoint_data = None

    def change_last_result(self, result):
        last_pc, last_gas, last_instruction, last_arguments = self._checkpoint_data

<<<<<<< HEAD
        # Check result (push)
=======
        # Check result (push)\
>>>>>>> 1878f58d
        if last_instruction.pushes > 1:
            assert len(result) == last_instruction.pushes
            for _ in range(last_instruction.pushes):
                self._pop()
            for value in reversed(result):
                self._push(value)
        elif last_instruction.pushes == 1:
            self._pop()
            self._push(result)
        else:
            assert last_instruction.pushes == 0
            assert result is None

    #Execute an instruction from current pc
    def execute(self):
        pc = self.pc
        if issymbolic(pc) and not isinstance(pc, Constant):
            expression = pc
            taints = self.pc.taint

            def setstate(state, value):
                if taints:
                    state.platform.current_vm.pc = BitVecConstant(256, value, taint=taints)
                else:
                    state.platform.current_vm.pc = value
            raise Concretize("Concretice PC",
                             expression=expression,
                             setstate=setstate,
                             policy='ALL')
        try:
            last_pc, last_gas, instruction, arguments = self._checkpoint()
            result = self._handler(*arguments)
            self._advance(result)
        except ConcretizeStack as ex:
<<<<<<< HEAD
            self._rollback()
=======
>>>>>>> 1878f58d
            pos = -ex.pos
            def setstate(state, value):
                self.stack[pos] = value
            raise Concretize("Concretice Stack Variable",
                             expression=self.stack[pos],
                             setstate=setstate,
                             policy=ex.policy)
        except StartTx:
            raise
        except EndTx as ex:
            self._advance(exception=True)
            raise

    def read_buffer(self, offset, size):
        if issymbolic(size):
            raise EVMException("Symbolic size not supported")
        if size == 0:
            return bytearray()
        self._allocate(offset + size)
        return self.memory[offset: offset + size]

    def write_buffer(self, offset, data):
        self._allocate(offset + len(data))
        for i, c in enumerate(data):
            self._store(offset + i, Operators.ORD(c))

    def _load(self, offset, size=1):
        value = self.memory.read_BE(offset, size)
        try:
            value = simplify(value)
            if not value.taint:
                value = value.value
        except:
            pass

        for i in range(size):
            self._publish('did_evm_read_memory', offset + i, Operators.EXTRACT(value, (size - i - 1) * 8, 8))
        return value

    def _store(self, offset, value, size=1):
        ''' Stores value in memory as a big endian '''
        self.memory.write_BE(offset, value, size)
        for i in range(size):
            self._publish('did_evm_write_memory', offset + i, Operators.EXTRACT(value, (size - i - 1) * 8, 8))

    def safe_add(self, a, b):
        a = Operators.ZEXTEND(a, 512)
        b = Operators.ZEXTEND(b, 512)
        result = a + b
        '''
        if solver.can_be_true(self.constraints, Operators.ULT(result, 1 << 256)):
            self.constraints.add(Operators.ULT(result, 1 << 256))
        else:
            raise ValueError("Integer overflow")
        '''
        return result

    def safe_mul(self, a, b):
        a = Operators.ZEXTEND(a, 512)
        b = Operators.ZEXTEND(b, 512)
        result = a * b
        '''
        if solver.can_be_true(self.constraints, Operators.ULT(result, 1 << 256)):
            self.constraints.add(Operators.ULT(result, 1 << 256))
        else:
            raise ValueError("Integer overflow")
        '''
        return result

    ############################################################################
    #INSTRUCTIONS

    def INVALID(self):
        '''Halts execution'''
        raise InvalidOpcode()

    ############################################################################
    # Stop and Arithmetic Operations
    # All arithmetic is modulo 256 unless otherwise noted.

    def STOP(self):
        ''' Halts execution '''
        raise EndTx('STOP')

    def ADD(self, a, b):
        ''' Addition operation '''
        return a + b

    def MUL(self, a, b):
        ''' Multiplication operation '''
        return a * b

    def SUB(self, a, b):
        ''' Subtraction operation '''
        return a - b

    def DIV(self, a, b):
        '''Integer division operation'''
        try:
            result = Operators.UDIV(a, b)
        except ZeroDivisionError:
            result = 0
        return Operators.ITEBV(256, b == 0, 0, result)

    def SDIV(self, a, b):
        '''Signed integer division operation (truncated)'''
        s0, s1 = to_signed(a), to_signed(b)
        try:
            result = (Operators.ABS(s0) // Operators.ABS(s1) * Operators.ITEBV(256, (s0 < 0) != (s1 < 0), -1, 1))
        except ZeroDivisionError:
            result = 0
        result = Operators.ITEBV(256, b == 0, 0, result)
        if not issymbolic(result):
            result = to_signed(result)
        return result

    def MOD(self, a, b):
        '''Modulo remainder operation'''
        try:
            result = Operators.ITEBV(256, b == 0, 0, a % b)
        except ZeroDivisionError:
            result = 0
        return result

    def SMOD(self, a, b):
        '''Signed modulo remainder operation'''
        s0, s1 = to_signed(a), to_signed(b)
        sign = Operators.ITEBV(256, s0 < 0, -1, 1)
        try:
            result = (Operators.ABS(s0) % Operators.ABS(s1)) * sign
        except ZeroDivisionError:
            result = 0

        return Operators.ITEBV(256, s1 == 0, 0, result)

    def ADDMOD(self, a, b, c):
        '''Modulo addition operation'''
        try:
            result = Operators.ITEBV(256, c == 0, 0, (a + b) % c)
        except ZeroDivisionError:
            result = 0
        return result

    def MULMOD(self, a, b, c):
        '''Modulo addition operation'''
        try:
            result = Operators.ITEBV(256, c == 0, 0, (a * b) % c)
        except ZeroDivisionError:
            result = 0
        return result

    def EXP(self, base, exponent):
        '''
            Exponential operation
            The zero-th power of zero 0^0 is defined to be one
        '''
        # fixme integer bitvec
        EXP_SUPPLEMENTAL_GAS = 50   # cost of EXP exponent per byte
        def nbytes(e):
            result = 32
            for i in range(32):
                result = Operators.ITEBV(512, Operators.EXTRACT(e, i, 8) == 0, i, result)
            return result
        self._consume(EXP_SUPPLEMENTAL_GAS * nbytes(exponent))

        return pow(base, exponent, TT256)

    def SIGNEXTEND(self, size, value):
        '''Extend length of two's complement signed integer'''
        # FIXME maybe use Operators.SEXTEND
        testbit = Operators.ITEBV(256, size <= 31, size * 8 + 7, 257)
        result1 = (value | (TT256 - (1 << testbit)))
        result2 = (value & ((1 << testbit) - 1))
        result = Operators.ITEBV(256, (value & (1 << testbit)) != 0, result1, result2)
        return Operators.ITEBV(256, size <= 31, result, value)

    ############################################################################
    # Comparison & Bitwise Logic Operations
    def LT(self, a, b):
        '''Less-than comparision'''
        return Operators.ITEBV(256, Operators.ULT(a, b), 1, 0)

    def GT(self, a, b):
        '''Greater-than comparision'''
        return Operators.ITEBV(256, Operators.UGT(a, b), 1, 0)

    def SLT(self, a, b):
        '''Signed less-than comparision'''
        # http://gavwood.com/paper.pdf
        s0, s1 = to_signed(a), to_signed(b)
        return Operators.ITEBV(256, s0 < s1, 1, 0)

    def SGT(self, a, b):
        '''Signed greater-than comparision'''
        # http://gavwood.com/paper.pdf
        s0, s1 = to_signed(a), to_signed(b)
        return Operators.ITEBV(256, s0 > s1, 1, 0)

    def EQ(self, a, b):
        '''Equality comparision'''
        return Operators.ITEBV(256, a == b, 1, 0)

    def ISZERO(self, a):
        '''Simple not operator'''
        return Operators.ITEBV(256, a == 0, 1, 0)

    def AND(self, a, b):
        '''Bitwise AND operation'''
        return a & b

    def OR(self, a, b):
        '''Bitwise OR operation'''
        return a | b

    def XOR(self, a, b):
        '''Bitwise XOR operation'''
        return a ^ b

    def NOT(self, a):
        '''Bitwise NOT operation'''
        return ~a

    def BYTE(self, offset, value):
        '''Retrieve single byte from word'''
        offset = Operators.ITEBV(256, offset < 32, (31 - offset) * 8, 256)
        return Operators.ZEXTEND(Operators.EXTRACT(value, offset, 8), 256)

    def try_simplify_to_constant(self, data):
        concrete_data = bytearray()
<<<<<<< HEAD
        for i in range(len(data)):
            simplified = simplify(data[i])
=======
        for c in data:
            simplified = simplify(c)
>>>>>>> 1878f58d
            if isinstance(simplified, Constant):
                concrete_data.append(simplified.value)
            else:
                #simplify by solving. probably means that we need to improve simplification
<<<<<<< HEAD
                solutions = solver.get_all_values(self.constraints, simplified, 2, silent=True)
=======
                solutions = solver.get_all_values(self.constraints, c, 2, silent=True)
>>>>>>> 1878f58d
                if len(solutions) != 1:
                    break
                concrete_data.append(solutions[0])
        else:
            data = bytes(concrete_data)
        return data

<<<<<<< HEAD
    @concretized_args(size='SIZE')
=======
    @concretized_args(size='SAMPLED')
>>>>>>> 1878f58d
    def SHA3(self, start, size):
        '''Compute Keccak-256 hash'''
        GSHA3WORD = 6         # Cost of SHA3 per word
        # read memory from start to end
        # calculate hash on it/ maybe remember in some structure where that hash came from
        # http://gavwood.com/paper.pdf
        self._consume(GSHA3WORD * (ceil32(size) // 32))
<<<<<<< HEAD
        data = self.read_buffer(start, size)
        data = self.try_simplify_to_constant(data)
=======
        data = self.try_simplify_to_constant(self.read_buffer(start, size))
>>>>>>> 1878f58d

        if issymbolic(data):
            known_sha3 = {}
            # Broadcast the signal
            self._publish('on_symbolic_sha3', data, known_sha3)  # This updates the local copy of sha3 with the pairs we need to explore
<<<<<<< HEAD
            value = 0  # never used
            known_hashes_cond = False
            for key, hsh in known_sha3.items():
                assert not issymbolic(key), "Saved sha3 data,hash pairs should be concrete"
                cond = key == data

=======

            value = 0  # never used
            known_hashes_cond = False
            for key, hsh in known_sha3.items():
                assert not issymbolic(key), "Saved sha3 data,hash pairs should be concrete"
                cond = key == data

>>>>>>> 1878f58d
                known_hashes_cond = Operators.OR(cond, known_hashes_cond)
                value = Operators.ITEBV(256, cond, hsh, value)
            return value

        value = sha3.keccak_256(data).hexdigest()
<<<<<<< HEAD
        value = int('0x' + value, 0)
=======
        value = int(value, 16)
>>>>>>> 1878f58d
        self._publish('on_concrete_sha3', data, value)
        logger.info("Found a concrete SHA3 example %r -> %x", data, value)
        return value

    ############################################################################
    # Environmental Information
    def ADDRESS(self):
        '''Get address of currently executing account'''
        return self.address

    def BALANCE(self, account):
        '''Get balance of the given account'''
        BALANCE_SUPPLEMENTAL_GAS = 380
        self._consume(BALANCE_SUPPLEMENTAL_GAS)
        return self.world.get_balance(account)

    def ORIGIN(self):
        '''Get execution origination address'''
        return self.world.tx_origin()

    def CALLER(self):
        '''Get caller address'''
        return Operators.ZEXTEND(self.caller, 256)

    def CALLVALUE(self):
        '''Get deposited value by the instruction/transaction responsible for this execution'''
        return self.value

    def CALLDATALOAD(self, offset):
        '''Get input data of current environment'''

        if issymbolic(offset):
            if solver.can_be_true(self._constraints, offset==self._used_calldata_size):
                self.constraints.add(offset==self._used_calldata_size)
            raise ConcretizeStack(1, policy='SAMPLED')

        self._use_calldata(offset+32)

        data_length = len(self.data)

        bytes = []
        for i in range(32):
            try:
                c = Operators.ITEBV(8, offset + i < data_length, self.data[offset + i], 0)
            except IndexError:
                # offset + i is concrete and outside data
                c = 0

            bytes.append(c)
        return Operators.CONCAT(256, *bytes)

    def _use_calldata(self, n):
        assert not issymbolic(n)
        max_size = len(self.data)
        min_size = self._used_calldata_size
        self._used_calldata_size = Operators.ITEBV(256, min_size + n > max_size, max_size, min_size + n)

    def CALLDATASIZE(self):
        '''Get size of input data in current environment'''
        return self._calldata_size

<<<<<<< HEAD
    #@concretized_args(size='SIZE')
    def CALLDATACOPY(self, mem_offset, data_offset, size):
        '''Copy input data in current environment to memory'''

        if issymbolic(size):
            if solver.can_be_true(self._constraints, size <= len(self.data) + 32):
                self.constraints.add(size <= len(self.data) + 32)
            raise ConcretizeStack(3, policy='SAMPLED')
            

        if issymbolic(data_offset):
            if solver.can_be_true(self._constraints, data_offset==self._used_calldata_size):
                self.constraints.add(data_offset==self._used_calldata_size)
            raise ConcretizeStack(2, policy='SAMPLED')


        GCOPY = 3             # cost to copy one 32 byte word
        self._use_calldata(data_offset + size)
        copyfee = self.safe_mul(GCOPY, self.safe_add(size, 31) // 32)
        memfee = self._get_memfee(mem_offset, size)

        self._consume(copyfee)
        self._consume(memfee)

        self._allocate(self.safe_add(mem_offset, size))
=======
    @concretized_args(size='SAMPLED')
    def CALLDATACOPY(self, mem_offset, data_offset, size):
        '''Copy input data in current environment to memory'''
        GCOPY = 3             # cost to copy one 32 byte word
        self._consume(self.safe_mul(GCOPY, self.safe_add(size, 31) // 32))
        self._allocate(self.safe_add(mem_offset, size))

>>>>>>> 1878f58d
        for i in range(size):
            try:
                c = Operators.ITEBV(8, data_offset + i < len(self.data), Operators.ORD(self.data[data_offset + i]), 0)
            except IndexError:
                # data_offset + i is concrete and outside data
                c = 0
            self._store(mem_offset + i, c)

    def CODESIZE(self):
        '''Get size of code running in current environment'''
        return len(self.bytecode)

    @concretized_args(code_offset='SAMPLED', size='SIZE')
    def CODECOPY(self, mem_offset, code_offset, size):
        '''Copy code running in current environment to memory'''

        self._allocate(mem_offset + size)

        if issymbolic(size):
            max_size = solver.max(self.constraints, size)
        else:
            max_size = size

        for i in range(max_size):
            if issymbolic(i < size):
                default = Operators.ITEBV(8, i < size, 0, self._load(mem_offset + i, 1))  # Fixme. unnecessary memory read
            else:
                if i < size:
                    default = 0
                else:
                    default = self._load(mem_offset + i, 1)

            if issymbolic(code_offset):
                value = Operators.ITEBV(8, code_offset + i >= len(self.bytecode), default, self.bytecode[code_offset + i])
            else:
                if code_offset + i >= len(self.bytecode):
                    value = default
                else:
                    value = self.bytecode[code_offset + i]
            self._store(mem_offset + i, value)
        self._publish('did_evm_read_code', code_offset, size)

    def GASPRICE(self):
        '''Get price of gas in current environment'''
        return self.world.tx_gasprice()

    @concretized_args(account='ACCOUNTS')
    def EXTCODESIZE(self, account):
        '''Get size of an account's code'''
        return len(self.world.get_code(account))

    @concretized_args(account='ACCOUNTS')
    def EXTCODECOPY(self, account, address, offset, size):
        '''Copy an account's code to memory'''
        extbytecode = self.world.get_code(account)
        GCOPY = 3             # cost to copy one 32 byte word
        self._consume(GCOPY * ceil32(len(extbytecode)) // 32)

        self._allocate(address + size)

        for i in range(size):
            if offset + i < len(extbytecode):
                self._store(address + i, extbytecode[offset + i])
            else:
                self._store(address + i, 0)

    def RETURNDATACOPY(self, mem_offset, return_offset, size):
        return_data = self.world.last_transaction.return_data

        self._allocate(mem_offset + size)
        for i in range(size):
            if return_offset + i < len(return_data):
                self._store(mem_offset + i, return_data[return_offset + i])
            else:
                self._store(mem_offset + i, 0)

    def RETURNDATASIZE(self):
        return len(self.world.last_transaction.return_data)

    ############################################################################
    # Block Information
    def BLOCKHASH(self, a):
        '''Get the hash of one of the 256 most recent complete blocks'''
        return self.world.block_hash(a)

    def COINBASE(self):
        '''Get the block's beneficiary address'''
        return self.world.block_coinbase()

    def TIMESTAMP(self):
        '''Get the block's timestamp'''
        return self.world.block_timestamp()

    def NUMBER(self):
        '''Get the block's number'''
        return self.world.block_number()

    def DIFFICULTY(self):
        '''Get the block's difficulty'''
        return self.world.block_difficulty()

    def GASLIMIT(self):
        '''Get the block's gas limit'''
        return self.world.block_gaslimit()

    ############################################################################
    # Stack, Memory, Storage and Flow Operations
    def POP(self, a):
        '''Remove item from stack'''
        # Items are automatically removed from stack
        # by the instruction dispatcher
        pass

    def MLOAD(self, address):
        '''Load word from memory'''
        self._allocate(address + 32)
        value = self._load(address, 32)
        return value

    def MSTORE(self, address, value):
        '''Save word to memory'''
        if istainted(self.pc):
            for taint in get_taints(self.pc):
                value = taint_with(value, taint)
        self._allocate(address + 32)
        self._store(address, value, 32)

    def MSTORE8(self, address, value):
        '''Save byte to memory'''
        if istainted(self.pc):
            for taint in get_taints(self.pc):
                value = taint_with(value, taint)
        self._allocate(address)
        self._store(address, Operators.EXTRACT(value, 0, 8), 1)

    def SLOAD(self, offset):
        '''Load word from storage'''
        storage_address = self.address
        self._publish('will_evm_read_storage', storage_address, offset)
        value = self.world.get_storage_data(storage_address, offset)
        self._publish('did_evm_read_storage', storage_address, offset, value)
        return value

    def SSTORE(self, offset, value):
        '''Save word to storage'''
        storage_address = self.address
        self._publish('will_evm_write_storage', storage_address, offset, value)
        if istainted(self.pc):
            for taint in get_taints(self.pc):
                value = taint_with(value, taint)
        self.world.set_storage_data(storage_address, offset, value)
        self._publish('did_evm_write_storage', storage_address, offset, value)

    def JUMP(self, dest):
        '''Alter the program counter'''
        self.pc = dest
        # TODO check for JUMPDEST on next iter?

    def JUMPI(self, dest, cond):
        '''Conditionally alter the program counter'''
        self.pc = Operators.ITEBV(256, cond != 0, dest, self.pc + self.instruction.size)

    def GETPC(self):
        '''Get the value of the program counter prior to the increment'''
        return self.pc

    def MSIZE(self):
        '''Get the size of active memory in bytes'''
        return self._allocated

    def GAS(self):
        '''Get the amount of available gas, including the corresponding reduction the amount of available gas'''
        #fixme calculate gas consumption
        return self._gas

    def JUMPDEST(self):
        '''Mark a valid destination for jumps'''

    ############################################################################
    # Push Operations
    def PUSH(self, value):
        '''Place 1 to 32 bytes item on stack'''
        return value

    ############################################################################
    # Duplication Operations
    def DUP(self, *operands):
        '''Duplicate stack item'''
        return (operands[-1],) + operands

    ############################################################################
    # Exchange Operations
    def SWAP(self, *operands):
        '''Exchange 1st and 2nd stack items'''
        a = operands[0]
        b = operands[-1]
        return (b,) + operands[1:-1] + (a,)

    ############################################################################
    # Logging Operations
    @concretized_args(size='ONE')
    def LOG(self, address, size, *topics):
        memlog = self.read_buffer(address, size)
        self.world.log(self.address, topics, memlog)

    ############################################################################
    # System operations
    @transact
    def CREATE(self, value, offset, size):
        '''Create a new account with associated code'''
        address = self.world.create_account()
        self.world.start_transaction('CREATE',
                                     address,
                                     data=self.read_buffer(offset, size),
                                     caller=self.address,
                                     value=value,
                                     gas=self.gas)
        raise StartTx()

    @CREATE.pos
    def CREATE(self, value, offset, size):
        '''Create a new account with associated code'''
        tx = self.world.last_transaction  # At this point last and current tx are the same.
        address = tx.address
        if tx.result == 'RETURN':
            self.world.set_code(tx.address, tx.return_data)
        else:
            self.world.delete_account(address)
            address = 0
        return address

    @transact
    @concretized_args(address='ACCOUNTS', gas='MINMAX', in_offset='SAMPLED', in_size='SIZE')
    def CALL(self, gas, address, value, in_offset, in_size, out_offset, out_size):
        '''Message-call into an account'''
        self.world.start_transaction('CALL',
                                     address,
                                     data=self.read_buffer(in_offset, in_size),
                                     caller=self.address,
                                     value=value,
                                     gas=gas)
        raise StartTx()

    @CALL.pos
    def CALL(self, gas, address, value, in_offset, in_size, out_offset, out_size):
        data = self.world.last_transaction.return_data
        if data is not None:
            data_size = len(data)
            size = Operators.ITEBV(256, Operators.ULT(out_size, data_size), out_size, data_size)
            self.write_buffer(out_offset, data[:size])

        return self.world.last_transaction.return_value

    @transact
    @concretized_args(in_offset='SAMPLED', in_size='SIZE')
    def CALLCODE(self, gas, _ignored_, value, in_offset, in_size, out_offset, out_size):
        '''Message-call into this account with alternative account's code'''
        self.world.start_transaction('CALL',
                                     address=self.address,
                                     data=self.read_buffer(in_offset, in_size),
                                     caller=self.address,
                                     value=value,
                                     gas=gas)
        raise StartTx()

    @CALLCODE.pos
    def CALLCODE(self, gas, address, value, in_offset, in_size, out_offset, out_size):
        data = self.world.last_transaction.return_data
        if data is not None:
            data_size = len(data)
            size = Operators.ITEBV(256, Operators.ULT(out_size, data_size), out_size, data_size)
            self.write_buffer(out_offset, data[:size])

        return self.world.last_transaction.return_value

    def RETURN(self, offset, size):
        '''Halt execution returning output data'''
        data = self.read_buffer(offset, size)
        raise EndTx('RETURN', data)

    @transact
    @concretized_args(in_offset='SAMPLED', in_size='SIZE')
    def DELEGATECALL(self, gas, address, in_offset, in_size, out_offset, out_size):
        '''Message-call into an account'''
        self.world.start_transaction('DELEGATECALL',
                                     address,
                                     data=self.read_buffer(in_offset, in_size),
                                     caller=self.address,
                                     value=0,
                                     gas=gas)
        raise StartTx()

    @DELEGATECALL.pos
    def DELEGATECALL(self, gas, address, in_offset, in_size, out_offset, out_size):
        data = self.world.last_transaction.return_data
        if data is not None:
            data_size = len(data)
            size = Operators.ITEBV(256, Operators.ULT(out_size, data_size), out_size, data_size)
            self.write_buffer(out_offset, data[:size])

        return self.world.last_transaction.return_value

    @transact
    @concretized_args(in_offset='SAMPLED', in_size='SIZE')
    def STATICCALL(self, gas, address, in_offset, in_size, out_offset, out_size):
        '''Message-call into an account'''
        self.world.start_transaction('STATICCALL',
                                     address,
                                     data=self.read_buffer(in_offset, in_size),
                                     caller=self.address,
                                     value=0,
                                     gas=gas)
        raise StartTx()

    @STATICCALL.pos
    def STATICCALL(self, gas, address, in_offset, in_size, out_offset, out_size):
        data = self.world.last_transaction.return_data
        if data is not None:
            data_size = len(data)
            size = Operators.ITEBV(256, Operators.ULT(out_size, data_size), out_size, data_size)
            self.write_buffer(out_offset, data[:size])

        return self.world.last_transaction.return_value

    def REVERT(self, offset, size):
        data = self.read_buffer(offset, size)
        #FIXME return remaining gas
        raise EndTx('REVERT', data)

    def THROW(self):
        #revert balance on CALL fail
        raise EndTx('THROW')

    def SELFDESTRUCT(self, recipient):
        '''Halt execution and register account for later deletion'''
        #This may create a user account
        recipient = Operators.EXTRACT(recipient, 0, 160)
        address = self.address

        #FIXME for on the known addresses
        if issymbolic(recipient):
            logger.info("Symbolic recipient on self destruct")
            recipient = solver.get_value(self.constraints, recipient)

        if recipient not in self.world:
            self.world.create_account(address=recipient, balance=0, code='', storage=None)

        self.world.send_funds(address, recipient, self.world.get_balance(address))
        self.world.delete_account(address)

        raise EndTx('SELFDESTRUCT')

    def __str__(self):
        def hexdump(src, length=16):
            FILTER = ''.join([(len(repr(chr(x))) == 3) and chr(x) or '.' for x in range(256)])
            lines = []
            for c in range(0, len(src), length):
                chars = src[c:c + length]

                def p(x):
                    if issymbolic(x):
                        return '??'
                    else:
                        return "%02x" % x
                hex = ' '.join([p(x) for x in chars])

                def p1(x):
                    if issymbolic(x):
                        return '.'
                    else:
                        return "%s" % ((x <= 127 and FILTER[x]) or '.')

                printable = ''.join([p1(x) for x in chars])
                lines.append("%04x  %-*s  %s" % (c, length * 3, hex, printable))
            return lines

        m = []
        for offset in range(128):
            c = simplify(self.memory[offset])
            try:
                c = c.value
            except:
                pass
            m.append(c)

        hd = hexdump(m)

        #hd = ''  # str(self.memory)
        result = ['-' * 147]
        pc = self.pc
        if isinstance(pc, Constant):
            pc = pc.value

        if issymbolic(pc):
            result.append('<Symbolic PC> {:s} {}'.format((translate_to_smtlib(pc), pc.taint)))
        else:
            operands_str = self.instruction.has_operand and '0x{:x}'.format(self.instruction.operand) or ''
<<<<<<< HEAD
            result.append('0x{:04x}: {:s} {:s} {:s}\n'.format(pc, self.instruction.name, operands_str, self.instruction.description))
=======
            result.append('0x%04x: {:s} {:s} {:s}\n'.format((pc, self.instruction.name, operands_str, self.instruction.description)))
>>>>>>> 1878f58d

        args = {}
        implementation = getattr(self, self.instruction.semantics, None)
        if implementation is not None:
            args = dict(enumerate(inspect.getfullargspec(implementation).args[1:self.instruction.pops + 1]))
<<<<<<< HEAD
=======

>>>>>>> 1878f58d
        clmn = 80
        result.append('Stack                                                                           Memory')
        sp = 0
        for i in list(reversed(self.stack))[:10]:
<<<<<<< HEAD
            argname = args.get(sp, sp == 0 and 'top' or '')
=======
            argname = args.get(sp, 'top' if sp == 0 else '')
>>>>>>> 1878f58d
            r = ''
            if issymbolic(i):
                r = '{:>12s} {:66s}'.format(argname, repr(i))
            else:
                r = '{:>12s} 0x{:064x}'.format(argname, i)
            sp += 1

            h = ''
            try:
                h = hd[sp - 1]
            except BaseException:
                pass
            r += ' ' * (clmn - len(r)) + h
            result.append(r)

        for i in range(sp, len(hd)):
            r = ' ' * clmn + hd[i]
            result.append(r)

        result = [hex(self.address) + ": " + x for x in result]
        return '\n'.join(result)

################################################################################
################################################################################
################################################################################
################################################################################


class EVMWorld(Platform):
    _published_events = {'evm_read_storage', 'evm_write_storage', 'evm_read_code',
                         'decode_instruction', 'execute_instruction', 'concrete_sha3', 'symbolic_sha3',
                         'open_transaction', 'close_transaction'}

    def __init__(self, constraints, storage=None, initial_block_number=None, initial_timestamp=None, **kwargs):
        super().__init__(path="NOPATH", **kwargs)
        self._world_state = {} if storage is None else storage
        self._constraints = constraints
        self._callstack = []
        self._deleted_accounts = []
        self._logs = list()
        self._pending_transaction = None
        self._transactions = list()

        if initial_block_number is None:
            #assume initial symbolic block
            initial_block_number = constraints.new_bitvec(256, "BLOCKNUMBER", avoid_collisions=True)
        self._initial_block_number = initial_block_number
        if initial_timestamp is None:
            #1524785992; // Thu Apr 26 23:39:52 UTC 2018
            initial_timestamp = constraints.new_bitvec(256, "TIMESTAMP", avoid_collisions=True)
            constraints.add(Operators.UGT(initial_timestamp, 1000000000))
            constraints.add(Operators.ULT(initial_timestamp, 3000000000))
        self._initial_timestamp = initial_timestamp
        self._do_events()

    def __getstate__(self):
        state = super().__getstate__()
        state['pending_transaction'] = self._pending_transaction
        state['logs'] = self._logs
        state['world_state'] = self._world_state
        state['constraints'] = self._constraints
        state['callstack'] = self._callstack
        state['deleted_accounts'] = self._deleted_accounts
        state['transactions'] = self._transactions
        state['initial_block_number'] = self._initial_block_number
        state['_initial_timestamp'] = self._initial_timestamp
        return state

    def __setstate__(self, state):
        super().__setstate__(state)
        self._constraints = state['constraints']
        self._pending_transaction = state['pending_transaction']
        self._world_state = state['world_state']
        self._deleted_accounts = state['deleted_accounts']
        self._logs = state['logs']
        self._callstack = state['callstack']
        self._transactions = state['transactions']
        self._initial_block_number = state['initial_block_number']
        self._initial_timestamp = state['_initial_timestamp']
        self._do_events()

    @property
    def PC(self):
        return (self.current_vm.address, self.current_vm.pc)

    def _do_events(self):
        if self.current_vm is not None:
            self.forward_events_from(self.current_vm)

    def __getitem__(self, index):
        assert isinstance(index, int)
        return self._world_state[index]

    def __contains__(self, key):
        assert not issymbolic(key), "Symbolic address not supported"
        return key in self.accounts

    def __str__(self):
        return "WORLD:" + str(self._world_state)

    @property
    def logs(self):
        return self._logs

    @property
    def constraints(self):
        return self._constraints

    def _open_transaction(self, sort, address, price, bytecode_or_data, caller, value, gas=2300):
        if self.depth > 0:
            origin = self.tx_origin()
        else:
            origin = caller
        assert price is not None

        tx = Transaction(sort, address, price, bytecode_or_data, caller, value, depth=self.depth, gas=gas)
        if sort == 'CREATE':
            bytecode = bytecode_or_data
            data = bytearray()
        else:
            bytecode = self.get_code(address)
            data = bytecode_or_data

        address = tx.address
        if tx.sort == 'DELEGATECALL':
            address = tx.caller
            assert value == 0

        vm = EVM(self._constraints, address, data, caller, value, bytecode, world=self, gas=gas)

        self._publish('will_open_transaction', tx)
        self._callstack.append((tx, self.logs, self.deleted_accounts, copy.copy(self.get_storage(address)), vm))
        self._publish('did_open_transaction', tx)

        self._do_events()

    def _close_transaction(self, result, data=None, rollback=False):
        self._publish('will_close_transaction', self._callstack[-1][0])
        tx, logs, deleted_accounts, account_storage, vm = self._callstack.pop()
        assert self.constraints == vm.constraints
        # Keep constraints gathered in the last vm
        self.constraints = vm.constraints

        if rollback:
            for address, account in self._deleted_accounts:
                self._world_state[address] = account

            self._set_storage(vm.address, account_storage)
            self._deleted_accounts = self._deleted_accounts
            self._logs = logs
            self.send_funds(tx.address, tx.caller, tx.value)

        tx.set_result(result, data)
        self._transactions.append(tx)

        self._publish('did_close_transaction', tx)

        if self.depth == 0:
            raise TerminateState(tx.result)

    @property
    def all_transactions(self):
        txs = tuple(self._transactions)
        return txs + tuple((x[0] for x in reversed(self._callstack)))

    @property
    def transactions(self):
        ''' Completed completed transaction '''
        return tuple((tx for tx in self._transactions if tx.result != 'TXERROR'))

    @property
    def human_transactions(self):
        ''' Completed human transaction '''
        txs = []
        for tx in self.transactions:
            if tx.depth == 0:
                txs.append(tx)
        return tuple(txs)

    @property
    def last_transaction(self):
        ''' Last completed transaction '''
        if len(self.transactions):
            return self.transactions[-1]
        return None

    @property
    def last_human_transaction(self):
        ''' Last completed human transaction '''
        for tx in reversed(self.transactions):
            if tx.depth == 0:
                return tx
        return None

    @constraints.setter
    def constraints(self, constraints):
        self._constraints = constraints
        if self.current_vm:
            self.current_vm.constraints = constraints

    @property
    def current_vm(self):
        """ current vm """
        try:
            _, _, _, _, vm = self._callstack[-1]
            return vm
        except IndexError:
            return None

    @property
    def current_transaction(self):
        """ current tx """
        try:
            tx, _, _, _, _ = self._callstack[-1]
            if tx.result is not None:
                #That tx finished. No current tx.
                return None
            return tx
        except IndexError:
            return None

    @property
    def current_human_transaction(self):
        ''' Current ongoing human transaction '''
        try:
            tx, _, _, _, _ = self._callstack[0]
            if tx.result is not None:
                #That tx finished. No current tx.
                return None
            assert tx.depth == 0
            return tx
        except IndexError:
            return None

    @property
    def accounts(self):
        return list(self._world_state.keys())

    @property
    def normal_accounts(self):
        accs = []
        for address in self.accounts:
            if len(self.get_code(address)) == 0:
                accs.append(address)
        return accs

    @property
    def contract_accounts(self):
        accs = []
        for address in self.accounts:
            if len(self.get_code(address)) > 0:
                accs.append(address)
        return accs

    @property
    def deleted_accounts(self):
        return self._deleted_accounts

    def delete_account(self, address):
        if address in self._world_state:
            deleted_account = (address, self._world_state[address])
            del self._world_state[address]
            self._deleted_accounts.append(deleted_account)

    def get_storage_data(self, storage_address, offset):
        """
        Read a value from a storage slot on the specified account

        :param storage_address: an account address
        :param offset: the storage slot to use.
        :type offset: int or BitVec
        :return: the value
        :rtype: int or BitVec
        """
        value = self._world_state[storage_address]['storage'].get(offset, 0)
        return simplify(value)

    def set_storage_data(self, storage_address, offset, value):
        """
        Writes a value to a storage slot in specified account

        :param storage_address: an account address
        :param offset: the storage slot to use.
        :type offset: int or BitVec
        :param value: the value to write
        :type value: int or BitVec
        """
        self._world_state[storage_address]['storage'][offset] = value

    def get_storage_items(self, address):
        """


        :param address: account address
        :return: all items in account storage. items are tuple of (index, value). value can be symbolic
        :rtype: list[(storage_index, storage_value)]
        """
        storage = self._world_state[address]['storage']
        items = []
        array = storage.array
        while not isinstance(array, ArrayVariable):
            items.append((array.index, array.value))
            array = array.array
        return items

    def has_storage(self, address):
        """
        True if something has been written to the storage.
        Note that if a slot has been erased from the storage this function may
        lose any meaning.
        """
        storage = self._world_state[address]['storage']
        array = storage.array
        while not isinstance(array, ArrayVariable):
            if isinstance(array, ArrayStore):
                return True
            array = array.array
        return False

    def get_storage(self, address):
        """

        :param address: account address
        :return: account storage
        :rtype: bytearray or ArrayProxy
        """
        return self._world_state[address]['storage']

    def _set_storage(self, address, storage):
        """ Private auxiliar function to replace the storage """
        self._world_state[address]['storage'] = storage

    def set_balance(self, address, value):
        self._world_state[int(address)]['balance'] = value

    def get_balance(self, address):
        if address not in self._world_state:
            return 0
        return self._world_state[address]['balance']

    def add_to_balance(self, address, value):
        assert address in self._world_state
        self._world_state[address]['balance'] += value

    def send_funds(self, sender, recipient, value):
        self._world_state[sender]['balance'] -= value
        self._world_state[recipient]['balance'] += value

    def get_code(self, address):
        if address not in self._world_state:
            return bytearray()
        return self._world_state[address]['code']

    def set_code(self, address, data):
        assert data is not None
        if self._world_state[address]['code']:
            raise EVMException("Code already set")
        self._world_state[address]['code'] = data

    def has_code(self, address):
        return len(self._world_state[address]['code']) > 0

    def log(self, address, topics, data):
        self._logs.append(EVMLog(address, data, topics))
        logger.info('LOG %r %r', data, topics)

    def log_storage(self, addr):
        pass

    def add_refund(self, value):
        pass

    def block_prevhash(self):
        return 0

    def block_coinbase(self):
        return 0

    def block_timestamp(self):
        return self._initial_timestamp + len(self.human_transactions)

    def block_number(self):
        return self._initial_block_number + len(self.human_transactions)

    def block_difficulty(self):
        return 0

    def block_gaslimit(self):
        return 0

    def block_hash(self, block_number=None, force_recent=True):
        ''' Calculates a block's hash
            :param block_number: the block number for which to calculate the hash, defaulting to the most recent block
            :param force_recent: if True (the default) return zero for any block that is in the future or older than 256 blocks
            :return: the block hash
        '''
        if block_number is None:
            block_number = self.block_number() - 1

        # We are not maintaining an actual -block-chain- so we just generate
        # some hashes for each virtual block
        value = sha3.keccak_256((repr(block_number) + 'NONCE').encode()).hexdigest()
        value = int(value, 16)

        if force_recent:
            # 0 is left on the stack if the looked for block number is greater or equal
            # than the current block number or more than 256 blocks behind the current
            # block. (Current block hash is unknown from inside the tx)
            bnmax = Operators.ITEBV(256, self.block_number() > 256, 256, self.block_number())
            value = Operators.ITEBV(256, Operators.OR(block_number >= self.block_number(), block_number < bnmax), 0, value)

        return value

    def tx_origin(self):
        if self.current_human_transaction:
            return self.current_human_transaction.caller

    def tx_gasprice(self):
        if self.current_human_transaction:
            return self.current_human_transaction.price

    @property
    def depth(self):
        return len(self._callstack)

    def new_address(self):
        ''' Create a fresh 160bit address '''
        # Fix use more yellow solution
        new_address = random.randint(100, pow(2, 160))
        if new_address in self:
            return self.new_address()
        return new_address

    def execute(self):
        self._process_pending_transaction()
        if self.current_vm is None:
            raise TerminateState("Trying to execute an empty transaction", testcase=False)
        try:
            self.current_vm.execute()
        except StartTx:
            pass
        except EndTx as ex:
            self._close_transaction(ex.result, ex.data, rollback=ex.is_rollback())

    def create_account(self, address=None, balance=0, code='', storage=None, nonce=0):
        ''' code is the runtime code '''
        if address is None:
            address = self.new_address()
        if address in self.accounts:
            # FIXME account may have been created via selfdestruct destinatary
            # or CALL and may contain some ether already. Though if it was a
            # selfdestroyed address it can not be reused
            raise EthereumError('The account already exists')
        if storage is None:
            storage = self.constraints.new_array(index_bits=256, value_bits=256, name='STORAGE_{:x}'.format(address), avoid_collisions=True)
        if code is None:
            code = bytearray()
        self._world_state[address] = {}
        self._world_state[address]['nonce'] = 0
        self._world_state[address]['balance'] = balance
        self._world_state[address]['storage'] = storage
        self._world_state[address]['code'] = code

        # adds hash of new address
        data = binascii.unhexlify('{:064x}{:064x}'.format(address, 0))
        value = sha3.keccak_256(data).hexdigest()
<<<<<<< HEAD
        value = int('0x' + value, 0)
=======
        value = int(value, 16)
>>>>>>> 1878f58d
        self._publish('on_concrete_sha3', data, value)

        return address

    def create_contract(self, price=0, address=None, caller=None, balance=0, init=None):
        '''
        The way that the Solidity compiler expects the constructor arguments to
        be passed is by appending the arguments to the byte code produced by the
        Solidity compiler. The arguments are formatted as defined in the Ethereum
        ABI2. The arguments are then copied from the init byte array to the EVM
        memory through the CODECOPY opcode with appropriate values on the stack.
        This is done when the byte code in the init byte array is actually run
        on the network.
        '''
        address = self.create_account(address)
        self.start_transaction('CREATE', address, price, init, caller, balance)
        self._process_pending_transaction()
        return address

    def transaction(self, address, price=0, data='', caller=None, value=0):
        self.start_transaction('CALL', address, price=price, data=data, caller=caller, value=value)
        self._process_pending_transaction()

    def start_transaction(self, sort, address, price=None, data=None, caller=None, value=0, gas=2300):
        ''' Initiate a transaction
            :param sort: the type of transaction. CREATE or CALL or DELEGATECALL
            :param address: the address of the account which owns the code that is executing.
            :param price: the price of gas in the transaction that originated this execution.
            :param data: the byte array that is the input data to this execution
            :param caller: the address of the account which caused the code to be executing. A 160-bit code used for identifying Accounts
            :param value: the value, in Wei, passed to this account as part of the same procedure as execution. One Ether is defined as being 10**18 Wei.
            :param bytecode: the byte array that is the machine code to be executed.
            :param gas: gas budget for this transaction.

        '''
        assert self._pending_transaction is None, "Already started tx"
        self._pending_transaction = PendingTransaction(sort, address, price, data, caller, value, gas)

    def _constraint_to_accounts(self, address, include_zero=False, ty='both'):
            if ty not in ('both', 'normal', 'contract'):
                raise ValueError('Bad account type. It must be `normal`, `contract` or `both`')
            if ty == 'both':
                accounts = self.accounts
            elif ty == 'normal':
                accounts = self.normal_accounts
            else:
                assert ty == 'contract'
                accounts = self.contract_accounts

            #Constraint it so it can range over all accounts + address0
            cond = True
            if accounts:
                cond = None
                if include_zero:
                    cond = address == 0

                for known_account in accounts:
                    if cond is None:
                        cond = address == known_account
                    else:
                        cond = Operators.OR(address == known_account, cond)
            return cond

    def _pending_transaction_concretize_address(self):
        sort, address, price, data, caller, value, gas = self._pending_transaction
        if issymbolic(address):
            def set_address(state, solution):
                world = state.platform
                world._pending_transaction = sort, solution, price, data, caller, value, gas
            cond = self._constraint_to_accounts(address, ty='contract', include_zero=False)
            self.constraints.add(cond)
            raise Concretize('Concretizing address on transaction',
                             expression=address,
                             setstate=set_address,
                             policy='ALL')

    def _pending_transaction_concretize_caller(self):
        sort, address, price, data, caller, value, gas = self._pending_transaction
        if issymbolic(caller):
            def set_caller(state, solution):
                world = state.platform
                world._pending_transaction = sort, address, price, data, solution, value, gas
            #Constraint it so it can range over all normal accounts
            cond = self._constraint_to_accounts(caller, ty='normal')
            self.constraints.add(cond)
            raise Concretize('Concretizing caller on transaction',
                             expression=caller,
                             setstate=set_caller,
                             policy='ALL')

    def _process_pending_transaction(self):
        # Nothing to do here if no pending transactions
        if self._pending_transaction is None:
            return
        sort, address, price, data, caller, value, gas = self._pending_transaction

        if sort not in {'CALL', 'CREATE', 'DELEGATECALL'}:
            raise EVMException('Type of transaction not supported')

        if self.depth > 0:
            price = self.tx_gasprice()
        if price is None:
            raise EVMException("Need to set a gas price on human tx")

        self._pending_transaction_concretize_address()
        self._pending_transaction_concretize_caller()
        if caller not in self.accounts:
            raise EVMException('Caller account does not exist')

        if address not in self.accounts:
            # Creating a unaccessible account
            self.create_account(address=address)

        # Check depth
        failed = self.depth > 1024

        # Fork on enough funds
        if not failed:
            src_balance = self.get_balance(caller)
            enough_balance = Operators.UGE(src_balance, value)
            enough_balance_solutions = solver.get_all_values(self._constraints, enough_balance)

            if set(enough_balance_solutions) == {True, False}:
                raise Concretize('Forking on available funds',
                                 expression=enough_balance, #Operators.ULT(src_balance, value),
                                 setstate=lambda a, b: None,
                                 policy='ALL')
            failed = set(enough_balance_solutions) == {False}

        #processed
        self._pending_transaction = None

        #Here we have enough funds and room in the callstack
        self.send_funds(caller, address, value)

        self._open_transaction(sort, address, price, data, caller, value, gas=gas)

        if failed:
            self._close_transaction('TXERROR', rollback=True)

        #Transaction to normal account
        if sort in ('CALL', 'DELEGATECALL') and not self.get_code(address):
            self._close_transaction('STOP')<|MERGE_RESOLUTION|>--- conflicted
+++ resolved
@@ -388,7 +388,6 @@
         self._allocated = 0
         self._on_transaction = False  # for @transact
         self._checkpoint_data = None
-<<<<<<< HEAD
 
         # Used calldata size
         min_size = 0
@@ -396,8 +395,6 @@
         self._used_calldata_size = 0
         self._calldata_size = len(self.data) #self.constraints.new_bitvec(256, name='CALLDATASIZE', avoid_collisions=True)
         self.constraints.add(Operators.ULE(self._calldata_size, len(self.data)))
-=======
->>>>>>> 1878f58d
 
     @property
     def bytecode(self):
@@ -434,11 +431,8 @@
         state['logs'] = self.logs
         state['_on_transaction'] = self._on_transaction
         state['_checkpoint_data'] = self._checkpoint_data
-<<<<<<< HEAD
         state['_used_calldata_size'] = self._used_calldata_size
         state['_calldata_size'] = self._calldata_size
-=======
->>>>>>> 1878f58d
         return state
 
     def __setstate__(self, state):
@@ -692,16 +686,12 @@
             pc = self.pc
             instruction = self.instruction
             old_gas = self.gas
-<<<<<<< HEAD
 
             # FIXME patch for pyevmasm
             if instruction.semantics == 'PUSH':
                 self._consume(3)
             else:
                 self._consume(instruction.fee)
-=======
-            self._consume(instruction.fee)
->>>>>>> 1878f58d
             arguments = self._pop_arguments()
             self._checkpoint_data = (pc, old_gas, instruction, arguments)
         return self._checkpoint_data
@@ -730,11 +720,7 @@
     def change_last_result(self, result):
         last_pc, last_gas, last_instruction, last_arguments = self._checkpoint_data
 
-<<<<<<< HEAD
-        # Check result (push)
-=======
         # Check result (push)\
->>>>>>> 1878f58d
         if last_instruction.pushes > 1:
             assert len(result) == last_instruction.pushes
             for _ in range(last_instruction.pushes):
@@ -769,10 +755,7 @@
             result = self._handler(*arguments)
             self._advance(result)
         except ConcretizeStack as ex:
-<<<<<<< HEAD
             self._rollback()
-=======
->>>>>>> 1878f58d
             pos = -ex.pos
             def setstate(state, value):
                 self.stack[pos] = value
@@ -1002,22 +985,13 @@
 
     def try_simplify_to_constant(self, data):
         concrete_data = bytearray()
-<<<<<<< HEAD
-        for i in range(len(data)):
-            simplified = simplify(data[i])
-=======
         for c in data:
             simplified = simplify(c)
->>>>>>> 1878f58d
             if isinstance(simplified, Constant):
                 concrete_data.append(simplified.value)
             else:
                 #simplify by solving. probably means that we need to improve simplification
-<<<<<<< HEAD
                 solutions = solver.get_all_values(self.constraints, simplified, 2, silent=True)
-=======
-                solutions = solver.get_all_values(self.constraints, c, 2, silent=True)
->>>>>>> 1878f58d
                 if len(solutions) != 1:
                     break
                 concrete_data.append(solutions[0])
@@ -1025,11 +999,7 @@
             data = bytes(concrete_data)
         return data
 
-<<<<<<< HEAD
     @concretized_args(size='SIZE')
-=======
-    @concretized_args(size='SAMPLED')
->>>>>>> 1878f58d
     def SHA3(self, start, size):
         '''Compute Keccak-256 hash'''
         GSHA3WORD = 6         # Cost of SHA3 per word
@@ -1037,43 +1007,25 @@
         # calculate hash on it/ maybe remember in some structure where that hash came from
         # http://gavwood.com/paper.pdf
         self._consume(GSHA3WORD * (ceil32(size) // 32))
-<<<<<<< HEAD
         data = self.read_buffer(start, size)
         data = self.try_simplify_to_constant(data)
-=======
-        data = self.try_simplify_to_constant(self.read_buffer(start, size))
->>>>>>> 1878f58d
 
         if issymbolic(data):
             known_sha3 = {}
             # Broadcast the signal
             self._publish('on_symbolic_sha3', data, known_sha3)  # This updates the local copy of sha3 with the pairs we need to explore
-<<<<<<< HEAD
             value = 0  # never used
             known_hashes_cond = False
             for key, hsh in known_sha3.items():
                 assert not issymbolic(key), "Saved sha3 data,hash pairs should be concrete"
                 cond = key == data
 
-=======
-
-            value = 0  # never used
-            known_hashes_cond = False
-            for key, hsh in known_sha3.items():
-                assert not issymbolic(key), "Saved sha3 data,hash pairs should be concrete"
-                cond = key == data
-
->>>>>>> 1878f58d
                 known_hashes_cond = Operators.OR(cond, known_hashes_cond)
                 value = Operators.ITEBV(256, cond, hsh, value)
             return value
 
         value = sha3.keccak_256(data).hexdigest()
-<<<<<<< HEAD
-        value = int('0x' + value, 0)
-=======
         value = int(value, 16)
->>>>>>> 1878f58d
         self._publish('on_concrete_sha3', data, value)
         logger.info("Found a concrete SHA3 example %r -> %x", data, value)
         return value
@@ -1135,7 +1087,6 @@
         '''Get size of input data in current environment'''
         return self._calldata_size
 
-<<<<<<< HEAD
     #@concretized_args(size='SIZE')
     def CALLDATACOPY(self, mem_offset, data_offset, size):
         '''Copy input data in current environment to memory'''
@@ -1161,15 +1112,6 @@
         self._consume(memfee)
 
         self._allocate(self.safe_add(mem_offset, size))
-=======
-    @concretized_args(size='SAMPLED')
-    def CALLDATACOPY(self, mem_offset, data_offset, size):
-        '''Copy input data in current environment to memory'''
-        GCOPY = 3             # cost to copy one 32 byte word
-        self._consume(self.safe_mul(GCOPY, self.safe_add(size, 31) // 32))
-        self._allocate(self.safe_add(mem_offset, size))
-
->>>>>>> 1878f58d
         for i in range(size):
             try:
                 c = Operators.ITEBV(8, data_offset + i < len(self.data), Operators.ORD(self.data[data_offset + i]), 0)
@@ -1567,29 +1509,17 @@
             result.append('<Symbolic PC> {:s} {}'.format((translate_to_smtlib(pc), pc.taint)))
         else:
             operands_str = self.instruction.has_operand and '0x{:x}'.format(self.instruction.operand) or ''
-<<<<<<< HEAD
             result.append('0x{:04x}: {:s} {:s} {:s}\n'.format(pc, self.instruction.name, operands_str, self.instruction.description))
-=======
-            result.append('0x%04x: {:s} {:s} {:s}\n'.format((pc, self.instruction.name, operands_str, self.instruction.description)))
->>>>>>> 1878f58d
 
         args = {}
         implementation = getattr(self, self.instruction.semantics, None)
         if implementation is not None:
             args = dict(enumerate(inspect.getfullargspec(implementation).args[1:self.instruction.pops + 1]))
-<<<<<<< HEAD
-=======
-
->>>>>>> 1878f58d
         clmn = 80
         result.append('Stack                                                                           Memory')
         sp = 0
         for i in list(reversed(self.stack))[:10]:
-<<<<<<< HEAD
-            argname = args.get(sp, sp == 0 and 'top' or '')
-=======
             argname = args.get(sp, 'top' if sp == 0 else '')
->>>>>>> 1878f58d
             r = ''
             if issymbolic(i):
                 r = '{:>12s} {:66s}'.format(argname, repr(i))
@@ -2056,11 +1986,7 @@
         # adds hash of new address
         data = binascii.unhexlify('{:064x}{:064x}'.format(address, 0))
         value = sha3.keccak_256(data).hexdigest()
-<<<<<<< HEAD
-        value = int('0x' + value, 0)
-=======
         value = int(value, 16)
->>>>>>> 1878f58d
         self._publish('on_concrete_sha3', data, value)
 
         return address
