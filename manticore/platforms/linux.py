--- conflicted
+++ resolved
@@ -808,21 +808,13 @@
             - 'Not matching cpu': if the program is compiled for a different architecture
             - 'Not matching memory': if the program is compiled for a different address size
         :todo: define va_randomize and read_implies_exec personality
-<<<<<<< HEAD
         """
-=======
-        '''
->>>>>>> 61babdbe
         # load elf See binfmt_elf.c
         # read the ELF object file
         cpu = self.current
         elf = self.elf
         arch = self.arch
-<<<<<<< HEAD
         addressbitsize = {'x86': 32, 'x64': 64, 'ARM': 32, 'AArch64': 64}[elf.get_machine_arch()]
-=======
-        addressbitsize = {'x86': 32, 'x64': 64, 'ARM': 32}[elf.get_machine_arch()]
->>>>>>> 61babdbe
         logger.debug("Loading %s as a %s elf", filename, arch)
 
         assert elf.header.e_type in ['ET_DYN', 'ET_EXEC', 'ET_CORE']
@@ -840,10 +832,7 @@
             except IOError:
                 logger.debug('No interpreter file: %s', interpreter_filepath)
             break
-<<<<<<< HEAD
-
-=======
->>>>>>> 61babdbe
+
         if interpreter is not None:
             assert interpreter.get_machine_arch() == elf.get_machine_arch()
             assert interpreter.header.e_type in ['ET_DYN', 'ET_EXEC']
@@ -867,11 +856,7 @@
             if elf_segment.header.p_type != 'PT_LOAD':
                 continue
 
-<<<<<<< HEAD
             align = 0x1000 # elf_segment.header.p_align
-=======
-            align = 0x1000  # elf_segment.header.p_align
->>>>>>> 61babdbe
 
             ELF_PAGEOFFSET = elf_segment.header.p_vaddr & (align - 1)
 
@@ -900,15 +885,9 @@
                 load_addr = base + vaddr
 
             k = base + vaddr + filesz
-<<<<<<< HEAD
-            if k > elf_bss :
-                elf_bss = k
-            if (flags & 4) and end_code < k: #PF_X
-=======
             if k > elf_bss:
                 elf_bss = k
             if (flags & 4) and end_code < k:  # PF_X
->>>>>>> 61babdbe
                 end_code = k
             if end_data < k:
                 end_data = k
@@ -939,11 +918,7 @@
         stack = cpu.memory.mmap(stack_base, stack_size, 'rwx', name='stack') + stack_size
         assert stack_top == stack
 
-<<<<<<< HEAD
-        reserved = cpu.memory.mmap(base+vaddr+memsz, 0x1000000, '   ')
-=======
         reserved = cpu.memory.mmap(base + vaddr + memsz, 0x1000000, '   ')
->>>>>>> 61babdbe
         interpreter_base = 0
         if interpreter is not None:
             base = 0
@@ -983,21 +958,13 @@
 
                 base = cpu.memory.mmapFile(hint, memsz, perms, elf_segment.stream.name, offset)
                 base -= vaddr
-<<<<<<< HEAD
-                logger.debug("Loading interpreter offset: %08x addr:%08x %08x %s%s%s" %(offset, base+vaddr, base+vaddr+memsz, (flags&1 and 'r' or ' '), (flags&2 and 'w' or ' '), (flags&4 and 'x' or ' ')))
-=======
-                logger.debug(
-                    "Loading interpreter offset: %08x addr:%08x %08x %s%s%s" %
+                logger.debug("Loading interpreter offset: %08x addr:%08x %08x %s%s%s" %
                     (offset,
-                     base +
-                     vaddr,
-                     base +
-                     vaddr +
-                     memsz,
+                     base + vaddr,
+                     base + vaddr + memsz,
                      (flags & 1 and 'r' or ' '),
-                        (flags & 2 and 'w' or ' '),
-                        (flags & 4 and 'x' or ' ')))
->>>>>>> 61babdbe
+                     (flags & 2 and 'w' or ' '),
+                     (flags & 4 and 'x' or ' ')))
 
                 k = base + vaddr + filesz
                 if k > elf_bss:
@@ -1024,11 +991,7 @@
         cpu.memory.munmap(reserved, 0x1000000)
 
         # load vdso
-<<<<<<< HEAD
         # vdso_addr = load_vdso(addressbitsize)
-=======
-        #vdso_addr = load_vdso(addressbitsize)
->>>>>>> 61babdbe
 
         cpu.STACK = stack
         cpu.PC = entry
