--- conflicted
+++ resolved
@@ -88,29 +88,10 @@
 
     def is_full(self):
         return False
-
-<<<<<<< HEAD
-class SymbolicFile(File):
-=======
     def sync(self):
         return
 
-    def __getstate__(self):
-        state = {}
-        state['name'] = self.name
-        state['mode'] = self.mode
-        state['pos'] = self.tell()
-        return state
-
-    def __setstate__(self, state):
-        name = state['name']
-        mode = state['mode']
-        pos = state['pos']
-        self.file = file(name, mode)
-        self.seek(pos)
-
 class SymbolicFile(object):
->>>>>>> 0533fe1d
     '''
     Represents a symbolic file.
     '''
