--- conflicted
+++ resolved
@@ -858,9 +858,8 @@
                 continue
             interpreter_filename = elf_segment.data()[:-1]
             logger.info('Interpreter filename: %s', interpreter_filename)
-<<<<<<< HEAD
-            if os.path.exists(interpreter_filename):
-                interpreter = ELFFile(open(interpreter_filename))
+            if os.path.exists(interpreter_filename.decode('utf-8')):
+                interpreter = ELFFile(open(interpreter_filename, 'rb'))
             elif 'MANTICORE_LD_PATH' in os.environ:
                 for mpath in os.environ['MANTICORE_LD_PATH'].split(":"):
                     interpreter_path_filename = os.path.join(mpath, os.path.basename(interpreter_filename))
@@ -868,10 +867,6 @@
                     if os.path.exists(interpreter_filename):
                         interpreter = ELFFile(open(interpreter_path_filename))
                         break
-=======
-            if os.path.exists(interpreter_filename.decode('utf-8')):
-                interpreter = ELFFile(open(interpreter_filename, 'rb'))
->>>>>>> 71c90c38
             break
         if interpreter is not None:
             assert interpreter.get_machine_arch() == elf.get_machine_arch()
