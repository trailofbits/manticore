--- conflicted
+++ resolved
@@ -1727,17 +1727,6 @@
 # Symbolic versions follows
 
 class SLinux(Linux):
-<<<<<<< HEAD
-    '''
-    A symbolic extension of a Decree Operating System Platform.
-    '''
-    def __init__(self, constraints, programs, argv, envp, symbolic_random=None, symbolic_files=[]):
-        '''
-        Builds a symbolic extension of a Decree OS
-        :param constraints: a constraints.
-        :param mem: memory for this platform.
-        '''
-=======
     """
     Builds a symbolic extension of a Linux OS
 
@@ -1746,11 +1735,10 @@
     :param list envp: environment variables
     :param tuple[str] symbolic_files: files to consider symbolic
     """
-    def __init__(self, programs, argv=None, envp=None, symbolic_files=()):
+    def __init__(self, programs, argv=None, envp=None, symbolic_files=[]):
         argv = [] if argv is None else argv
         envp = [] if envp is None else envp
 
->>>>>>> e5aca50e
         self._constraints = ConstraintSet()
         self.random = 0
         self.symbolic_files=symbolic_files
