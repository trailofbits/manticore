import errno
import fcntl
import logging
import os
import random
import struct
import ctypes

#Remove in favor of binary.py
from elftools.elf.elffile import ELFFile
<<<<<<< HEAD

from ..utils.helpers import is_binja_disassembler
from ..utils.event import Signal, forward_signals
=======
>>>>>>> 76357216
from ..utils.helpers import issymbolic
from ..core.cpu.abstractcpu import Interruption, Syscall, ConcretizeArgument
from ..core.cpu.cpufactory import CpuFactory
from ..core.cpu.binja import BinjaCpu
from ..core.cpu.disasm import init_disassembler
from ..core.memory import SMemory32, SMemory64, Memory32, Memory64
from ..core.smtlib import Operators, ConstraintSet
from ..platforms.platform import Platform
from ..core.cpu.arm import *
from ..core.executor import TerminateState
from . import linux_syscalls

logger = logging.getLogger("PLATFORM")

class RestartSyscall(Exception):
    pass

class Deadlock(Exception):
    pass

class BadFd(Exception):
    pass

def perms_from_elf(elf_flags):
    return ['   ', '  x', ' w ', ' wx', 'r  ', 'r x', 'rw ', 'rwx'][elf_flags&7]

def perms_from_protflags(prot_flags):
    return ['   ', 'r  ', ' w ', 'rw ', '  x', 'r x', ' wx', 'rwx'][prot_flags&7]


class File(object):
    def __init__(self, *args, **kwargs):
        # TODO: assert file is seekable otherwise we should save what was
        # read/write to the state
        self.file = file(*args,**kwargs)

    def __getstate__(self):
        state = {}
        state['name'] = self.name
        state['mode'] = self.mode
        state['pos'] = self.tell()
        return state

    def __setstate__(self, state):
        name = state['name']
        mode = state['mode']
        pos = state['pos']
        self.file = file(name, mode)
        self.seek(pos)

    @property
    def name(self):
        return self.file.name

    @property
    def mode(self):
        return self.file.mode

    def stat(self):
        return os.fstat(self.fileno())

    def ioctl(self, request, argp):
        #argp ignored..
        return fcntl.fcntl(self, request)

    def tell(self, *args):
        return self.file.tell(*args)

    def seek(self, *args):
        return self.file.seek(*args)

    def write(self, buf):
        for c in buf:
            self.file.write(c)

    def read(self, *args):
        return self.file.read(*args)

    def close(self, *args):
        return self.file.close(*args)

    def fileno(self, *args):
        return self.file.fileno(*args)

    def is_full(self):
        return False

    def sync(self):
        '''
        Flush buffered data. Currently not implemented.
        '''
        return

class SymbolicFile(File):
    '''
    Represents a symbolic file.
    '''
    def __init__(self, constraints, path="sfile", mode='rw', max_size=100,
                 wildcard='+'):
        '''
        Builds a symbolic file

        :param constraints: the SMT constraints
        :param str path: the pathname of the symbolic file
        :param str mode: the access permissions of the symbolic file
        :param max_size: Maximum amount of bytes of the symbolic file
        :param str wildcard: Wildcard to be used in symbolic file
        '''
        super(SymbolicFile, self).__init__(path, mode)

        # read the concrete data using the parent the read() form the File class
        data = self.file.read()

        self._constraints = constraints
        self.pos = 0
        self.max_size = min(len(data), max_size)

        # build the constraints array
        size = len(data)
        self.array = constraints.new_array(name=self.name, index_max=size)

        symbols_cnt = 0
        for i in range(size):
            if data[i] != wildcard:
                self.array[i] = data[i]
            else:
                symbols_cnt += 1

        if symbols_cnt > max_size:
            logger.warning(("Found more wilcards in the file than free ",
                            "symbolic values allowed (%d > %d)"),
                           symbols_cnt,
                           max_size)
        else:
            logger.debug("Found %d free symbolic values on file %s",
                         symbols_cnt,
                         self.name)

    def __getstate__(self):
        state = {}
        state['array'] = self.array
        state['pos'] = self.pos
        state['max_size'] = self.max_size
        return state

    def __setstate__(self, state):
        self.pos = state['pos']
        self.max_size = state['max_size']
        self.array = state['array']

    #@property
    #def constraints(self):
    #    return self._constraints

    def tell(self):
        '''
        Returns the read/write file offset
        :rtype: int
        :return: the read/write file offset.
        '''
        return self.pos

    def seek(self, offset, whence = os.SEEK_SET):
        '''
        Repositions the file C{offset} according to C{whence}.
        Returns the resulting offset or -1 in case of error.
        :rtype: int
        :return: the file offset.
        '''
        assert isinstance(offset, (int, long))
        assert whence in (os.SEEK_SET, os.SEEK_CUR, os.SEEK_END)

        new_position = 0
        if whence == os.SEEK_SET:
            new_position = offset
        elif whence == os.SEEK_CUR:
            new_position = self.pos + offset
        elif whence == os.SEEK_END:
            new_position = self.max_size + offset

        if new_position < 0:
            return -1

        self.pos = new_position

        return self.pos

    def read(self, count):
        '''
        Reads up to C{count} bytes from the file.
        :rtype: list
        :return: the list of symbolic bytes read
        '''
        if self.pos > self.max_size:
            return []
        else:
            size = min(count, self.max_size - self.pos)
            ret = [self.array[i] for i in xrange(self.pos, self.pos + size)]
            self.pos += size
            return ret

    def write(self, data):
        '''
        Writes the symbolic bytes in C{data} onto the file.
        '''
        size = min(len(data), self.max_size - self.pos)
        for i in xrange(self.pos, self.pos + size):
            self.array[i] = data[i - self.pos]

class Socket(object):
    def stat(self):
        from collections import namedtuple
        stat_result = namedtuple('stat_result', ['st_mode','st_ino','st_dev','st_nlink','st_uid','st_gid','st_size','st_atime','st_mtime','st_ctime', 'st_blksize','st_blocks','st_rdev'])
        return stat_result(8592,11,9,1,1000,5,0,1378673920,1378673920,1378653796,0x400,0x8808,0)

    @staticmethod
    def pair():
        a = Socket()
        b = Socket()
        a.connect(b)
        return a, b

    def __init__(self):
        self.buffer = [] #queue os bytes
        self.peer = None

    def __repr__(self):
        return "SOCKET(%x, %r, %x)" % (hash(self), self.buffer, hash(self.peer))

    def is_connected(self):
        return self.peer is not None

    def is_empty(self):
        return not self.buffer

    def is_full(self):
        return len(self.buffer) > 2 * 1024

    def connect(self, peer):
        assert not self.is_connected()
        assert not peer.is_connected()
        self.peer = peer
        if peer.peer is None:
            peer.peer = self

    def read(self, size):
        return self.receive(size)

    def receive(self, size):
        rx_bytes = min(size, len(self.buffer))
        ret = []
        for i in xrange(rx_bytes):
            ret.append(self.buffer.pop())
        return ret

    def write(self, buf):
        assert self.is_connected()
        return self.peer._transmit(buf)

    def _transmit(self, buf):
        for c in buf:
            self.buffer.insert(0, c)
        return len(buf)

    def sync(self):
        raise BadFd("Invalid sync() operation on Socket")

    def seek(self, *args):
        raise BadFd("Invalid lseek() operation on Socket")

class Linux(Platform):
    '''
    A simple Linux Operating System Platform.
    This class emulates the most common Linux system calls
    '''

<<<<<<< HEAD
    def __init__(self, program, argv=None, envp=None, disasm='capstone'):
=======
    def __init__(self, program, argv=None, envp=None, **kwargs):
>>>>>>> 76357216
        '''
        Builds a Linux OS platform
        :param string program: The path to ELF binary
        :param string disasm: Disassembler to be used
        :param list argv: The argv array; not including binary.
        :param list envp: The ENV variables.
        :ivar files: List of active file descriptors
        :type files: list[Socket] or list[File]
        '''
        super(Linux, self).__init__(path=program, **kwargs)

        self.program = program
        self.clocks = 0
        self.files = []
        self.syscall_trace = []
        # Many programs to support SLinux
        self.programs = program
        self.disasm = disasm

        if program != None:
            self.elf = ELFFile(file(program))
            # FIXME (theo) self.arch is actually mode as initialized in the CPUs,
            # make things consistent and perhaps utilize a global mapping for this
            self.arch = {'x86': 'i386', 'x64': 'amd64', 'ARM': 'armv7'}[self.elf.get_machine_arch()]

            self._init_cpu(self.arch)
            self._init_std_fds()
            self._execve(program, argv, envp)

    @classmethod
    def empty_platform(cls, arch):
        '''
        Create a platform without an ELF loaded.

        :param str arch: The architecture of the new platform
        :rtype: Linux
        '''
        platform = cls(None)
        platform._init_cpu(arch)
        platform._init_std_fds()
        return platform

    def _init_std_fds(self):
        # open standard files stdin, stdout, stderr
        logger.debug("Opening file descriptors (0,1,2) (STDIN, STDOUT, STDERR)")
        self.input = Socket()
        self.output = Socket()
        self.stderr = Socket()

        stdin = Socket()
        stdout = Socket()
        stderr = Socket()
        #A transmit to stdin,stdout or stderr will be directed to out
        stdin.peer = self.output
        stdout.peer = self.output
        stderr.peer = self.stderr
        #A receive from stdin will get data from input
        self.input.peer = stdin
        #A receive on stdout or stderr will return no data (rx_bytes: 0)

        assert self._open(stdin) == 0
        assert self._open(stdout) == 1
        assert self._open(stderr) == 2

    def _init_cpu(self, arch):
        # create memory and CPU
        cpu = self._mk_proc(arch)
        self.procs = [cpu]
        self._current = 0
        self._function_abi = CpuFactory.get_function_abi(cpu, 'linux', arch)
        self._syscall_abi = CpuFactory.get_syscall_abi(cpu, 'linux', arch)

    def _execve(self, program, argv, envp):
        '''
        Load `program` and establish program state, such as stack and arguments.

        :param program str: The ELF binary to load
        :param argv list: argv array
        :param envp list: envp array
        '''
        argv = [] if argv is None else argv
        envp = [] if envp is None else envp

        logger.debug("Loading %s as a %s elf", program, self.arch)

        self.load(program)
        self._arch_specific_init()

        self._stack_top = self.current.STACK
        self.setup_stack([program]+argv, envp)

        nprocs = len(self.procs)
        nfiles = len(self.files)
        assert nprocs > 0
        self.running = range(nprocs)

        #Each process can wait for one timeout
        self.timers = [None] * nprocs
        #each fd has a waitlist
        self.rwait = [set() for _ in xrange(nfiles)]
        self.twait = [set() for _ in xrange(nfiles)]

        #Install event forwarders
        for proc in self.procs:
            self.forward_events_from(proc)

    def _mk_proc(self, arch):
        mem = Memory32() if arch in {'i386', 'armv7'} else Memory64()
        cpu = CpuFactory.get_cpu(mem, arch)
        # FIXME
        arch_map = {
            'i386': (cs.CS_ARCH_X86, cs.CS_MODE_32),
            'amd64': (cs.CS_ARCH_X86, cs.CS_MODE_64),
            'armv7': (cs.CS_ARCH_ARM, cs.CS_MODE_ARM)
        }
        arch, mode = arch_map[arch]
        cpu.__class__.disasm = init_disassembler(self.disasm, arch, mode, self.programs)
        return cpu


    @property
    def current(self):
        return self.procs[self._current]

    def __getstate__(self):
        state = super(Linux, self).__getstate__()
        state['clocks'] = self.clocks
        state['input'] = self.input.buffer
        state['output'] = self.output.buffer

        # Store the type of file descriptor and the respective contents
        state_files = []
        for fd in self.files:
            if isinstance(fd, Socket):
                state_files.append(('Socket', fd.buffer))
            else:
                state_files.append(('File', fd))
        state['files'] = state_files

        state['procs'] = self.procs
        state['current'] = self._current
        state['running'] = self.running
        state['rwait'] = self.rwait
        state['twait'] = self.twait
        state['timers'] = self.timers
        state['syscall_trace'] = self.syscall_trace
        state['base'] = self.base
        state['elf_bss'] = self.elf_bss
        state['end_code'] = self.end_code
        state['end_data'] = self.end_data
        state['elf_brk'] = self.elf_brk
        state['auxv'] = self.auxv
        state['program'] = self.program
        state['functionabi'] = self._function_abi
        state['syscallabi'] = self._syscall_abi
        state['uname_machine'] = self._uname_machine

        if hasattr(self, '_arm_tls_memory'):
            state['_arm_tls_memory'] = self._arm_tls_memory
        return state

    def __setstate__(self, state):
        """
        :todo: some asserts
        :todo: fix deps? (last line)
        """
        super(Linux, self).__setstate__(state)

        self.input = Socket()
        self.input.buffer = state['input']
        self.output = Socket()
        self.output.buffer = state['output']

        # fetch each file descriptor (Socket or File())
        self.files = []
        for ty, buf in state['files']:
            if ty == 'Socket':
                f = Socket()
                f.buffer = buf
                self.files.append(f)
            else:
                self.files.append(buf)

        self.files[0].peer = self.output
        self.files[1].peer = self.output
        self.files[2].peer = self.output
        self.input.peer = self.files[0]

        self.procs = state['procs']
        self._current = state['current']
        self.running = state['running']
        self.rwait = state['rwait']
        self.twait = state['twait']
        self.timers = state['timers']
        self.clocks = state['clocks']

        self.syscall_trace = state['syscall_trace']
        self.base = state['base']
        self.elf_bss = state['elf_bss']
        self.end_code = state['end_code']
        self.end_data = state['end_data']
        self.elf_brk = state['elf_brk']
        self.auxv = state['auxv']
        self.program = state['program']
        self._function_abi = state['functionabi']
        self._syscall_abi = state['syscallabi']
        self._uname_machine = state['uname_machine']
        if '_arm_tls_memory' in state:
            self._arm_tls_memory = state['_arm_tls_memory']

        #Install event forwarders
        for proc in self.procs:
            self.forward_events_from(proc)

    def _init_arm_kernel_helpers(self):
        '''
        ARM kernel helpers

        https://www.kernel.org/doc/Documentation/arm/kernel_user_helpers.txt
        '''

        page_data = bytearray('\xf1\xde\xfd\xe7' * 1024)

        # Extracted from a RPi2
        preamble = (
            'ff0300ea' +
            '650400ea' +
            'f0ff9fe5' +
            '430400ea' +
            '220400ea' +
            '810400ea' +
            '000400ea' +
            '870400ea'
        ).decode('hex')

        # XXX(yan): The following implementations of cmpxchg and cmpxchg64 were
        # handwritten to not use any exclusive instructions (e.g. ldrexd) or
        # locking. For actual implementations, refer to
        # arch/arm64/kernel/kuser32.S in the Linux source code.
        __kuser_cmpxchg64 = (
            '30002de9' + # push    {r4, r5}
            '08c09de5' + # ldr     ip, [sp, #8]
            '30009ce8' + # ldm     ip, {r4, r5}
            '010055e1' + # cmp     r5, r1
            '00005401' + # cmpeq   r4, r0
            '0100a013' + # movne   r0, #1
            '0000a003' + # moveq   r0, #0
            '0c008c08' + # stmeq   ip, {r2, r3}
            '3000bde8' + # pop     {r4, r5}
            '1eff2fe1'   # bx      lr
        ).decode('hex')

        __kuser_dmb = (
            '5bf07ff5' + # dmb ish
            '1eff2fe1'   # bx lr
        ).decode('hex')

        __kuser_cmpxchg = (
            '003092e5' + # ldr     r3, [r2]
            '000053e1' + # cmp     r3, r0
            '0000a003' + # moveq   r0, #0
            '00108205' + # streq   r1, [r2]
            '0100a013' + # movne   r0, #1
            '1eff2fe1'   # bx      lr
        ).decode('hex')

        # Map a TLS segment
        self._arm_tls_memory = self.current.memory.mmap(None, 4, 'rw ')

        __kuser_get_tls = (
            '04009FE5' + # ldr r0, [pc, #4]
            '010090e8' + # ldm r0, {r0}
            '1eff2fe1'   # bx lr
        ).decode('hex') + struct.pack('<I', self._arm_tls_memory)

        tls_area = '\x00'*12

        version = struct.pack('<I', 5)

        def update(address, code):
            page_data[address:address+len(code)] = code

        # Offsets from Documentation/arm/kernel_user_helpers.txt in Linux
        update(0x000, preamble)
        update(0xf60, __kuser_cmpxchg64)
        update(0xfa0, __kuser_dmb)
        update(0xfc0, __kuser_cmpxchg)
        update(0xfe0, __kuser_get_tls)
        update(0xff0, tls_area)
        update(0xffc, version)

        self.current.memory.mmap(0xffff0000, len(page_data), 'r x', page_data)

    def load_vdso(self, bits):
        #load vdso #TODO or #IGNORE
        vdso_top = {32: 0x7fff0000, 64: 0x7fff00007fff0000}[bits]
        vdso_size = len(file('vdso%2d.dump'%bits).read())
        vdso_addr = self.memory.mmapFile(self.memory._floor(vdso_top - vdso_size),
                                         vdso_size,
                                         'r x',
                                         {32: 'vdso32.dump', 64: 'vdso64.dump'}[bits],
                                         0)
        return vdso_addr


    def setup_stack(self, argv, envp):
        '''
        :param Cpu cpu: The cpu instance
        :param argv: list of parameters for the program to execute.
        :param envp: list of environment variables for the program to execute.

        http://www.phrack.org/issues.html?issue=58&id=5#article
         position            content                     size (bytes) + comment
         ----------------------------------------------------------------------
         stack pointer ->  [ argc = number of args ]     4
                         [ argv[0] (pointer) ]         4   (program name)
                         [ argv[1] (pointer) ]         4
                         [ argv[..] (pointer) ]        4 * x
                         [ argv[n - 1] (pointer) ]     4
                         [ argv[n] (pointer) ]         4   (= NULL)

                         [ envp[0] (pointer) ]         4
                         [ envp[1] (pointer) ]         4
                         [ envp[..] (pointer) ]        4
                         [ envp[term] (pointer) ]      4   (= NULL)

                         [ auxv[0] (Elf32_auxv_t) ]    8
                         [ auxv[1] (Elf32_auxv_t) ]    8
                         [ auxv[..] (Elf32_auxv_t) ]   8
                         [ auxv[term] (Elf32_auxv_t) ] 8   (= AT_NULL vector)

                         [ padding ]                   0 - 16

                         [ argument ASCIIZ strings ]   >= 0
                         [ environment ASCIIZ str. ]   >= 0

         (0xbffffffc)      [ end marker ]                4   (= NULL)

         (0xc0000000)      < top of stack >              0   (virtual)
         ----------------------------------------------------------------------
        '''
        cpu = self.current

        # In case setup_stack() is called again, we make sure we're growing the
        # stack from the original top
        cpu.STACK = self._stack_top

        auxv = self.auxv
        logger.debug("Setting argv, envp and auxv.")
        logger.debug("\tArguments: %s", repr(argv))
        if envp:
            logger.debug("\tEnvironment:")
            for e in envp:
                logger.debug("\t\t%s", repr(e))

        logger.debug("\tAuxv:")
        for name, val in auxv.items():
            logger.debug("\t\t%s: %s", name, hex(val))

        #We save the argument and environment pointers
        argvlst = []
        envplst = []

        #end envp marker empty string
        for evar in envp:
            cpu.push_bytes('\x00')
            envplst.append(cpu.push_bytes(evar))

        for arg in argv:
            cpu.push_bytes('\x00')
            argvlst.append(cpu.push_bytes(arg))


        #Put all auxv strings into the string stack area.
        #And replace the value be its pointer

        for name, value in auxv.items():
            if hasattr(value, '__len__'):
                cpu.push_bytes(value)
                auxv[name] = cpu.STACK

        #The "secure execution" mode of secure_getenv() is controlled by the
        #AT_SECURE flag contained in the auxiliary vector passed from the
        #kernel to user space.
        auxvnames = {
            'AT_IGNORE': 1, # Entry should be ignored
            'AT_EXECFD': 2, # File descriptor of program
            'AT_PHDR': 3, # Program headers for program
            'AT_PHENT':4, # Size of program header entry
            'AT_PHNUM':5, # Number of program headers
            'AT_PAGESZ': 6, # System page size
            'AT_BASE': 7, # Base address of interpreter
            'AT_FLAGS':8, # Flags
            'AT_ENTRY':9, # Entry point of program
            'AT_NOTELF': 10, # Program is not ELF
            'AT_UID':11, # Real uid
            'AT_EUID': 12, # Effective uid
            'AT_GID':13, # Real gid
            'AT_EGID': 14, # Effective gid
            'AT_CLKTCK': 17, # Frequency of times()
            'AT_PLATFORM': 15, # String identifying platform.
            'AT_HWCAP':16, # Machine-dependent hints about processor capabilities.
            'AT_FPUCW':18, # Used FPU control word.
            'AT_SECURE': 23, # Boolean, was exec setuid-like?
            'AT_BASE_PLATFORM': 24, # String identifying real platforms.
            'AT_RANDOM': 25, # Address of 16 random bytes.
            'AT_EXECFN': 31, # Filename of executable.
            'AT_SYSINFO':32, #Pointer to the global system page used for system calls and other nice things.
            'AT_SYSINFO_EHDR': 33, #Pointer to the global system page used for system calls and other nice things.
        }
        #AT_NULL
        cpu.push_int(0)
        cpu.push_int(0)
        for name, val in auxv.items():
            cpu.push_int(val)
            cpu.push_int(auxvnames[name])


        # NULL ENVP
        cpu.push_int(0)
        for var in reversed(envplst):              # ENVP n
            cpu.push_int(var)
        envp = cpu.STACK

        # NULL ARGV
        cpu.push_int(0)
        for arg in reversed(argvlst):              # Argv n
            cpu.push_int(arg)
        argv = cpu.STACK

        #ARGC
        cpu.push_int(len(argvlst))


    def load(self, filename):
        '''
        Loads and an ELF program in memory and prepares the initial CPU state.
        Creates the stack and loads the environment variables and the arguments in it.

        :param filename: pathname of the file to be executed. (used for auxv)
        :raises error:
            - 'Not matching cpu': if the program is compiled for a different architecture
            - 'Not matching memory': if the program is compiled for a different address size
        :todo: define va_randomize and read_implies_exec personality
        '''
        #load elf See binfmt_elf.c
        #read the ELF object file
        cpu = self.current
        elf = self.elf
        arch = self.arch
        addressbitsize = {'x86':32, 'x64':64, 'ARM': 32}[elf.get_machine_arch()]
        logger.debug("Loading %s as a %s elf"%(filename, arch))

        assert elf.header.e_type in ['ET_DYN', 'ET_EXEC', 'ET_CORE']

        #Get interpreter elf
        interpreter = None
        for elf_segment in elf.iter_segments():
            if elf_segment.header.p_type != 'PT_INTERP':
                continue
            interpreter_filename = elf_segment.data()[:-1]
            logger.info('Interpreter filename: %s', interpreter_filename)
            interpreter = ELFFile(file(interpreter_filename))
            break
        if not interpreter is None:
            assert interpreter.get_machine_arch() == elf.get_machine_arch()
            assert interpreter.header.e_type in ['ET_DYN', 'ET_EXEC']

        #Stack Executability
        executable_stack = False
        for elf_segment in elf.iter_segments():
            if elf_segment.header.p_type != 'PT_GNU_STACK':
                continue
            if elf_segment.header.p_flags & 0x01:
                executable_stack = True
            else:
                executable_stack = False
            break

        base = 0
        elf_bss = 0
        end_code = 0
        end_data = 0
        elf_brk = 0
        load_addr = 0

        for elf_segment in elf.iter_segments():
            if elf_segment.header.p_type != 'PT_LOAD':
                continue

            align = 0x1000 #elf_segment.header.p_align

            ELF_PAGEOFFSET = elf_segment.header.p_vaddr & (align-1)

            flags = elf_segment.header.p_flags
            memsz = elf_segment.header.p_memsz + ELF_PAGEOFFSET
            offset = elf_segment.header.p_offset - ELF_PAGEOFFSET
            filesz = elf_segment.header.p_filesz + ELF_PAGEOFFSET
            vaddr = elf_segment.header.p_vaddr - ELF_PAGEOFFSET
            memsz = cpu.memory._ceil(memsz)
            if base == 0 and elf.header.e_type == 'ET_DYN':
                assert vaddr == 0
                if addressbitsize == 32:
                    base = 0x56555000
                else:
                    base = 0x555555554000

            perms = perms_from_elf(flags)
            hint = base+vaddr
            if hint == 0:
                hint = None

            logger.debug("Loading elf offset: %08x addr:%08x %08x %s" %(offset, base+vaddr, base+vaddr+memsz, perms))
            base = cpu.memory.mmapFile(hint, memsz, perms, elf_segment.stream.name, offset) - vaddr

            if load_addr == 0 :
                load_addr = base + vaddr

            k = base + vaddr + filesz;
            if k > elf_bss :
                elf_bss = k;
            if (flags & 4) and end_code < k: #PF_X
                end_code = k
            if end_data < k:
                end_data = k
            k = base + vaddr + memsz
            if k > elf_brk:
                elf_brk = k

        elf_entry = elf.header.e_entry
        if elf.header.e_type == 'ET_DYN':
            elf_entry += load_addr
        entry = elf_entry
        real_elf_brk = elf_brk

        # We need to explicitly zero any fractional pages
        # after the data section (i.e. bss).  This would
        # contain the junk from the file that should not
        # be in memory
        #TODO:
        #cpu.write_bytes(elf_bss, '\x00'*((elf_bss | (align-1))-elf_bss))

        logger.debug("Zeroing main elf fractional pages. From %x to %x.", elf_bss, elf_brk)
        logger.debug("Main elf bss:%x"%elf_bss)
        logger.debug("Main elf brk %x:"%elf_brk)

	#FIXME Need a way to inspect maps and perms so
	#we can rollback all to the initial state after zeroing
        #if elf_brk-elf_bss > 0:
        #    saved_perms = cpu.mem.perms(elf_bss)
        #    cpu.memory.mprotect(cpu.mem._ceil(elf_bss), elf_brk-elf_bss, 'rw ')
        #    logger.debug("Zeroing main elf fractional pages (%d bytes)", elf_brk-elf_bss)
        #    cpu.write_bytes(elf_bss, ['\x00'] * (elf_brk-elf_bss))
        #    cpu.memory.mprotect(cpu.memory._ceil(elf_bss), elf_brk-elf_bss, saved_perms)


        if cpu.memory.access_ok(slice(elf_bss, elf_brk), 'w'):
            cpu.memory[elf_bss:elf_brk] = '\x00'*(elf_brk-elf_bss)
        else:
            logger.warning("Failing to zerify the trailing: elf_brk-elf_bss")

        stack_size = 0x21000

        if addressbitsize == 32:
            stack_top = 0xc0000000
        else:
            stack_top = 0x800000000000
        stack_base = stack_top - stack_size
        stack = cpu.memory.mmap(stack_base, stack_size, 'rwx', name='stack') + stack_size
        assert stack_top == stack

        reserved = cpu.memory.mmap(base+vaddr+memsz,0x1000000, '   ')
        interpreter_base = 0
        if interpreter is not None:
            base = 0
            elf_bss = 0
            end_code = 0
            end_data = 0
            elf_brk = 0
            entry = interpreter.header.e_entry
            for elf_segment in interpreter.iter_segments():
                if elf_segment.header.p_type != 'PT_LOAD':
                    continue
                align = 0x1000#elf_segment.header.p_align
                vaddr = elf_segment.header.p_vaddr
                filesz = elf_segment.header.p_filesz
                flags = elf_segment.header.p_flags
                offset = elf_segment.header.p_offset
                memsz = elf_segment.header.p_memsz

                ELF_PAGEOFFSET = (vaddr & (align-1))
                memsz = memsz + ELF_PAGEOFFSET
                offset = offset - ELF_PAGEOFFSET
                filesz = filesz + ELF_PAGEOFFSET
                vaddr = vaddr - ELF_PAGEOFFSET
                memsz = cpu.memory._ceil(memsz)

                if base == 0 and interpreter.header.e_type == 'ET_DYN':
                    assert vaddr == 0
                    total_size = self._interp_total_size(interpreter)
                    base = stack_base - total_size

                if base == 0:
                    assert vaddr == 0
                perms = perms_from_elf(flags)
                hint = base+vaddr
                if hint == 0:
                    hint = None

                base = cpu.memory.mmapFile(hint, memsz, perms, elf_segment.stream.name, offset)
                base -= vaddr
                logger.debug("Loading interpreter offset: %08x addr:%08x %08x %s%s%s" %(offset, base+vaddr, base+vaddr+memsz, (flags&1 and 'r' or ' '), (flags&2 and 'w' or ' '), (flags&4 and 'x' or ' ')))

                k = base + vaddr + filesz;
                if k > elf_bss:
                    elf_bss = k
                if (flags & 4) and end_code < k: #PF_X
                    end_code = k
                if end_data < k:
                    end_data = k
                k = base + vaddr+ memsz
                if k > elf_brk:
                    elf_brk = k

            if interpreter.header.e_type == 'ET_DYN':
                entry += base
            interpreter_base = base

            logger.debug("Zeroing interpreter elf fractional pages. From %x to %x.", elf_bss, elf_brk)
            logger.debug("Interpreter bss:%x", elf_bss)
            logger.debug("Interpreter brk %x:", elf_brk)

            cpu.memory.mprotect(cpu.memory._floor(elf_bss), elf_brk-elf_bss, 'rw ')
	    try:
	        cpu.memory[elf_bss:elf_brk] = '\x00'*(elf_brk-elf_bss)
	    except Exception, e:
	        logger.debug("Exception zeroing Interpreter fractional pages: %s"%str(e))
            #TODO #FIXME mprotect as it was before zeroing?


        #free reserved brk space
        cpu.memory.munmap(reserved, 0x1000000)

        #load vdso
        #vdso_addr = load_vdso(addressbitsize)

        cpu.STACK = stack
        cpu.PC = entry

        logger.debug("Entry point: %016x", entry)
        logger.debug("Stack start: %016x", stack)
        logger.debug("Brk: %016x", real_elf_brk)
        logger.debug("Mappings:")
        for m in str(cpu.memory).split('\n'):
            logger.debug("  %s", m)
        self.base = base
        self.elf_bss = elf_bss
        self.end_code = end_code
        self.end_data = end_data
        self.elf_brk = real_elf_brk

        at_random = cpu.push_bytes('A'*16)
        at_execfn = cpu.push_bytes(filename+'\x00')

        self.auxv = {
            'AT_PHDR'   : load_addr+elf.header.e_phoff, # Program headers for program
            'AT_PHENT'  : elf.header.e_phentsize,       # Size of program header entry
            'AT_PHNUM'  : elf.header.e_phnum,           # Number of program headers
            'AT_PAGESZ' : cpu.memory.page_size,         # System page size
            'AT_BASE'   : interpreter_base,             # Base address of interpreter
            'AT_FLAGS'  : elf.header.e_flags,           # Flags
            'AT_ENTRY'  : elf_entry,                    # Entry point of program
            'AT_UID'    : 1000,                         # Real uid
            'AT_EUID'   : 1000,                         # Effective uid
            'AT_GID'    : 1000,                         # Real gid
            'AT_EGID'   : 1000,                         # Effective gid
            'AT_CLKTCK' : 100,                          # Frequency of times()
            'AT_HWCAP'  : 0,                            # Machine-dependent hints about processor capabilities.
            'AT_RANDOM' : at_random,                    # Address of 16 random bytes.
            'AT_EXECFN' : at_execfn,                    # Filename of executable.
        }

    def _open(self, f):
        '''
        Adds a file descriptor to the current file descriptor list

        :rtype: int
        :param f: the file descriptor to add.
        :return: the index of the file descriptor in the file descr. list
        '''
        if None in self.files:
            fd = self.files.index(None)
            self.files[fd] = f
        else:
            fd = len(self.files)
            self.files.append(f)
        return fd

    def _close(self, fd):
        '''
        Removes a file descriptor from the file descriptor list
        :rtype: int
        :param fd: the file descriptor to close.
        :return: C{0} on success.
        '''
        self.files[fd] = None

    def _dup(self, fd):
        '''
        Duplicates a file descriptor
        :rtype: int
        :param fd: the file descriptor to duplicate.
        :return: C{0} on success.
        '''
        return self._open(self.files[fd])

    def _get_fd(self, fd):
        if fd < 0 or fd >= len(self.files) or self.files[fd] is None:
            raise BadFd()
        else:
            return self.files[fd]

    def sys_umask(self, mask):
        '''
        umask - Set file creation mode mask

        :param int mask: New mask
        '''
        logger.debug("umask(%o)", mask)
        return os.umask(mask)

    def sys_chdir(self, path):
        '''
        chdir - Change current working directory
        :param int path: Pointer to path
        '''
        path_str = self.current.read_string(path)
        logger.debug("chdir(%s)", path_str)
        try:
            os.chdir(path_str)
            return 0
        except OSError as e:
            return e.errno

    def sys_lseek(self, fd, offset, whence):
        '''
        lseek - reposition read/write file offset

        The lseek() function repositions the file offset of the open file description associated
        with the file descriptor fd to the argument offset according to the directive whence


        :param fd: a valid file descriptor
        :param offset: the offset in bytes
        :param whence: SEEK_SET: The file offset is set to offset bytes.
                       SEEK_CUR: The file offset is set to its current location plus offset bytes.
                       SEEK_END: The file offset is set to the size of the file plus offset bytes.

        :return: 0 (Success), or EBADF (fd is not a valid file descriptor or is not open)

        '''
        if self.current.address_bit_size == 32:
            signed_offset = ctypes.c_int32(offset).value
        else:
            signed_offset = ctypes.c_int64(offset).value

        try:
            self._get_fd(fd).seek(signed_offset, whence)
        except BadFd:
            logger.info(("LSEEK: Not valid file descriptor on lseek."
                        "Fd not seekable. Returning EBADF"))
            return -errno.EBADF

        logger.debug("LSEEK(%d, 0x%08x (%d), %d)", fd, offset, signed_offset, whence)
        return 0

    def sys_read(self, fd, buf, count):
        data = ''
        if count != 0:
            # TODO check count bytes from buf
            if not buf in self.current.memory: # or not  self.current.memory.isValid(buf+count):
                logger.info("READ: buf points to invalid address. Returning EFAULT")
                return -errno.EFAULT

            try:
                # Read the data and put in tin memory
                data = self._get_fd(fd).read(count)
            except BadFd:
                logger.info(("READ: Not valid file descriptor on read."
                             " Returning EBADF"))
                return -errno.EBADF
            self.syscall_trace.append(("_read", fd, data))
            self.current.write_bytes(buf, data)

        logger.debug("READ(%d, 0x%08x, %d, 0x%08x) -> <%s> (size:%d)",
                     fd,
                     buf,
                     count,
                     len(data),
                     repr(data)[:min(count,10)],
                     len(data))
        return len(data)

    def sys_write(self, fd, buf, count):
        ''' write - send bytes through a file descriptor
          The write system call writes up to count bytes from the buffer pointed
          to by buf to the file descriptor fd. If count is zero, write returns 0
          and optionally sets *tx_bytes to zero.

          :param fd            a valid file descriptor
          :param buf           a memory buffer
          :param count         number of bytes to send
          :return: 0          Success
                    EBADF      fd is not a valid file descriptor or is not open.
                    EFAULT     buf or tx_bytes points to an invalid address.
        '''
        data = []
        cpu = self.current
        if count != 0:
            try:
                write_fd = self._get_fd(fd)
            except BadFd:
                logger.error("WRITE: Not valid file descriptor. Returning EBADFD %d", fd)
                return -errno.EBADF

            # TODO check count bytes from buf
            if buf not in cpu.memory or buf + count not in cpu.memory:
                logger.debug("WRITE: buf points to invalid address. Returning EFAULT")
                return -errno.EFAULT

            if fd > 2 and write_fd.is_full():
                cpu.PC -= cpu.instruction.size
                self.wait([], [fd], None)
                raise RestartSyscall()

            data = cpu.read_bytes(buf, count)
            write_fd.write(data)

            for line in ''.join([str(x) for x in data]).split('\n'):
                logger.debug("WRITE(%d, 0x%08x, %d) -> <%.48r>",
                             fd,
                             buf,
                             count,
                             line)
            self.syscall_trace.append(("_write", fd, data))
            self.signal_transmit(fd)

        return len(data)

    def sys_access(self, buf, mode):
        '''
        Checks real user's permissions for a file
        :rtype: int

        :param buf: a buffer containing the pathname to the file to check its permissions.
        :param mode: the access permissions to check.
        :return:
            -  C{0} if the calling process can access the file in the desired mode.
            - C{-1} if the calling process can not access the file in the desired mode.
        '''
        filename = ""
        for i in xrange(0, 255):
            c = Operators.CHR(self.current.read_int(buf + i, 8))
            if c == '\x00':
                break
            filename += c

        logger.debug("access(%s, %x) -> %r",
                     filename,
                     mode,
                     os.access(filename, mode))
        if os.access(filename, mode):
            return 0
        else:
            return -1

    def sys_newuname(self, old_utsname):
        '''
        Writes system information in the variable C{old_utsname}.
        :rtype: int
        :param old_utsname: the buffer to write the system info.
        :return: C{0} on success
        '''
        from datetime import datetime

        def pad(s):
            return s +'\x00'*(65-len(s))

        now = datetime.now().strftime("%a %b %d %H:%M:%S ART %Y")
        info = (('sysname', 'Linux'),
                ('nodename', 'ubuntu'),
                ('release', '4.4.0-77-generic'),
                ('version', '#98 SMP ' + now),
                ('machine', self._uname_machine),
                ('domainname', ''))

        uname_buf = ''.join(pad(pair[1]) for pair in info)
        self.current.write_bytes(old_utsname, uname_buf)
        logger.debug("sys_newuname(...) -> %s", uname_buf)
        return 0

    def sys_brk(self, brk):
        '''
        Changes data segment size (moves the C{elf_brk} to the new address)
        :rtype: int
        :param brk: the new address for C{elf_brk}.
        :return: the value of the new C{elf_brk}.
        :raises error:
                    - "Error in brk!" if there is any error allocating the memory
        '''
        if brk != 0:
            assert brk > self.elf_brk
            mem = self.current.memory
            size = brk-self.elf_brk
            perms = mem.perms(self.elf_brk-1)
            if brk > mem._ceil(self.elf_brk):
                addr = mem.mmap(mem._ceil(self.elf_brk), size, perms)
                assert mem._ceil(self.elf_brk) == addr, "Error in brk!"
            self.elf_brk += size
        logger.debug("sys_brk(0x%08x) -> 0x%08x", brk, self.elf_brk)
        return self.elf_brk

    def sys_arch_prctl(self, code, addr):
        '''
        Sets architecture-specific thread state
        :rtype: int

        :param code: must be C{ARCH_SET_FS}.
        :param addr: the base address of the FS segment.
        :return: C{0} on success
        :raises error:
            - if C{code} is different to C{ARCH_SET_FS}
        '''
        ARCH_SET_GS = 0x1001
        ARCH_SET_FS = 0x1002
        ARCH_GET_FS = 0x1003
        ARCH_GET_GS = 0x1004
        assert code == ARCH_SET_FS
        self.current.FS = 0x63
        self.current.set_descriptor(self.current.FS, addr, 0x4000, 'rw')
        logger.debug("sys_arch_prctl(%04x, %016x) -> 0", code, addr)
        return 0

    def sys_ioctl(self, fd, request, argp):
        if fd > 2:
            return self.files[fd].ioctl(request, argp)
        else:
            return -errno.EINVAL

    def _sys_open_get_file(self, filename, flags, mode):
        f = File(filename, mode) # TODO (theo) modes, flags
        return f

    def sys_open(self, buf, flags, mode):
        '''
        :param buf: address of zero-terminated pathname
        :param flags: file access bits
        :param mode: file permission mode
        '''
        filename = self.current.read_string(buf)
        try:
            if os.path.abspath(filename).startswith('/proc/self'):
                if filename == '/proc/self/exe':
                    filename = os.path.abspath(self.program)
                else:
                    logger.info("FIXME!")
            mode = {os.O_RDWR: 'r+', os.O_RDONLY: 'r', os.O_WRONLY: 'w'}[flags&7]

            f = self._sys_open_get_file(filename, flags, mode)
            logger.debug("Opening file %s for %s real fd %d",
                         filename, mode, f.fileno())
        # FIXME(theo) generic exception
        except Exception as e:
            logger.info("Could not open file %s. Reason %s" % (filename, str(e)))
            return -1

        return self._open(f)

    def sys_rename(self, oldnamep, newnamep):
        '''
        Rename filename `oldnamep` to `newnamep`.

        :param int oldnamep: pointer to oldname
        :param int newnamep: pointer to newname
        '''
        oldname = self.current.read_string(oldnamep)
        newname = self.current.read_string(newnamep)

        ret = 0
        try:
            os.rename(oldname, newname)
        except OSError as e:
            ret = -e.errno

        logger.debug("sys_rename('%s', '%s') -> %s", oldname, newname, ret)

        return ret

    def sys_fsync(self, fd):
        '''
        Synchronize a file's in-core state with that on disk.
        '''

        ret = 0
        try:
            self.files[fd].sync()
        except IndexError:
            ret = -errno.EBADF
        except BadFd:
            ret = -errno.EINVAL

        logger.debug("sys_fsync(%d) -> %d", fd, ret)

        return ret

    def sys_getpid(self, v):
        logger.debug("GETPID, warning pid modeled as concrete 1000")
        return 1000

    def sys_ARM_NR_set_tls(self, val):
        if hasattr(self, '_arm_tls_memory'):
            self.current.write_int(self._arm_tls_memory, val)
            self.current.set_arm_tls(val)
        return 0

    #Signals..
    def sys_kill(self, pid, sig):
        logger.debug("KILL, Ignoring Sending signal %d to pid %d", sig, pid)
        return 0

    def sys_rt_sigaction(self, signum, act, oldact):
        """Wrapper for sys_sigaction"""
        return self.sys_sigaction(signum, act, oldact)

    def sys_sigaction(self, signum, act, oldact):
        logger.debug("SIGACTION, Ignoring changing signal handler for signal %d",
                     signum)
        return 0

    def sys_rt_sigprocmask(self, cpu, how, newset, oldset):
        '''Wrapper for sys_sigprocmask'''
        return self.sys_sigprocmask(cpu, how, newset, oldset)

    def sys_sigprocmask(self, cpu, how, newset, oldset):
        logger.debug("SIGACTION, Ignoring changing signal mask set cmd:%d", how)
        return 0

    def sys_close(self, fd):
        '''
        Closes a file descriptor
        :rtype: int
        :param fd: the file descriptor to close.
        :return: C{0} on success.
        '''
        if fd > 0 :
            self._close(fd)
        logger.debug('sys_close(%d)', fd)
        return 0

    def sys_readlink(self, path, buf, bufsize):
        '''
        Read
        :rtype: int

        :param path: the "link path id"
        :param buf: the buffer where the bytes will be putted.
        :param bufsize: the max size for read the link.
        :todo: Out eax number of bytes actually sent | EAGAIN | EBADF | EFAULT | EINTR | errno.EINVAL | EIO | ENOSPC | EPIPE
        '''
        if bufsize <= 0:
            return -errno.EINVAL
        filename = self.current.read_string(path)
        if filename == '/proc/self/exe':
            data = os.path.abspath(self.program)
        else:
            data = os.readlink(filename)[:bufsize]
        self.current.write_bytes(buf, data)
        logger.debug("READLINK %d %x %d -> %s",path,buf,bufsize,data)
        return len(data)

    def sys_mmap_pgoff(self, address, size, prot, flags, fd, offset):
        '''Wrapper for mmap2'''
        return self.sys_mmap2(address, size, prot, flags, fd, offset)

    def sys_mmap2(self, address, size, prot, flags, fd, offset):
        '''
        Creates a new mapping in the virtual address space of the calling process.
        :rtype: int
        :param address: the starting address for the new mapping. This address is used as hint unless the
                        flag contains C{MAP_FIXED}.
        :param size: the length of the mapping.
        :param prot: the desired memory protection of the mapping.
        :param flags: determines whether updates to the mapping are visible to other
                      processes mapping the same region, and whether updates are carried
                      through to the underlying file.
        :param fd: the contents of a file mapping are initialized using C{size} bytes starting at
                   offset C{offset} in the file referred to by the file descriptor C{fd}.
        :param offset: the contents of a file mapping are initialized using C{size} bytes starting at
                       offset C{offset}*0x1000 in the file referred to by the file descriptor C{fd}.
        :return:
            - C{-1} In case you use C{MAP_FIXED} in the flags and the mapping can not be place at the desired address.
            - the address of the new mapping.
        '''
        return self.sys_mmap(address, size, prot, flags, fd, offset*0x1000)

    def sys_mmap(self, address, size, prot, flags, fd, offset):
        '''
        Creates a new mapping in the virtual address space of the calling process.
        :rtype: int

        :param address: the starting address for the new mapping. This address is used as hint unless the
                        flag contains C{MAP_FIXED}.
        :param size: the length of the mapping.
        :param prot: the desired memory protection of the mapping.
        :param flags: determines whether updates to the mapping are visible to other
                      processes mapping the same region, and whether updates are carried
                      through to the underlying file.
        :param fd: the contents of a file mapping are initialized using C{size} bytes starting at
                   offset C{offset} in the file referred to by the file descriptor C{fd}.
        :param offset: the contents of a file mapping are initialized using C{size} bytes starting at
                       offset C{offset} in the file referred to by the file descriptor C{fd}.
        :return:
                - C{-1} in case you use C{MAP_FIXED} in the flags and the mapping can not be place at the desired address.
                - the address of the new mapping (that must be the same as address in case you included C{MAP_FIXED} in flags).
        :todo: handle exception.
        '''

        if address == 0:
            address = None

        cpu = self.current
        if flags & 0x10 != 0:
            cpu.memory.munmap(address,size)

        perms = perms_from_protflags(prot)

        if flags & 0x20 != 0:
            result = cpu.memory.mmap(address, size, perms)
        elif fd == 0:
            assert offset == 0
            result = cpu.memory.mmap(address, size, perms)
            data = self.files[fd].read(size)
            cpu.write_bytes(result, data)
        else:
            #FIXME Check if file should be symbolic input and do as with fd0
            result = cpu.memory.mmapFile(address, size, perms, self.files[fd].name, offset)

        actually_mapped = '0x{:016x}'.format(result)
        if address is None or result != address:
            address = address or 0
            actually_mapped += ' [requested: 0x{:016x}]'.format(address)

        if flags & 0x10 != 0 and result != address:
            cpu.memory.munmap(result, size)
            result = -1

        logger.debug("sys_mmap(%s, 0x%x, %s, %x, %d) - (0x%x)",
                     actually_mapped,
                     size,
                     perms,
                     flags,
                     fd,
                     result)
        return result

    def sys_mprotect(self, start, size, prot):
        '''
        Sets protection on a region of memory. Changes protection for the calling process's
        memory page(s) containing any part of the address range in the interval [C{start}, C{start}+C{size}-1].
        :rtype: int

        :param start: the starting address to change the permissions.
        :param size: the size of the portion of memory to change the permissions.
        :param prot: the new access permission for the memory.
        :return: C{0} on success.
        '''
        perms = perms_from_protflags(prot)
        ret = self.current.memory.mprotect(start, size, perms)
        logger.debug("sys_mprotect(0x%016x, 0x%x, %s) -> %r (%r)", start, size, perms, ret, prot)
        return 0

    def sys_munmap(self, addr, size):
        '''
        Unmaps a file from memory. It deletes the mappings for the specified address range
        :rtype: int

        :param addr: the starting address to unmap.
        :param size: the size of the portion to unmap.
        :return: C{0} on success.
        '''
        self.current.memory.munmap(addr, size)
        return 0

    def sys_getuid(self):
        '''
        Gets user identity.
        :rtype: int

        :return: this call returns C{1000} for all the users.
        '''
        return 1000

    def sys_getgid(self):
        '''
        Gets group identity.
        :rtype: int

        :return: this call returns C{1000} for all the groups.
        '''
        return 1000

    def sys_geteuid(self):
        '''
        Gets user identity.
        :rtype: int

        :return: This call returns C{1000} for all the users.
        '''
        return 1000

    def sys_getegid(self):
        '''
        Gets group identity.
        :rtype: int

        :return: this call returns C{1000} for all the groups.
        '''
        return 1000

    def sys_readv(self, fd, iov, count):
        '''
        Works just like C{sys_read} except that data is read into multiple buffers.
        :rtype: int

        :param fd: the file descriptor of the file to read.
        :param iov: the buffer where the the bytes to read are stored.
        :param count: amount of C{iov} buffers to read from the file.
        :return: the amount of bytes read in total.
        '''
        cpu = self.current
        ptrsize = cpu.address_bit_size
        sizeof_iovec = 2 * (ptrsize // 8)
        total = 0
        for i in xrange(0, count):
            buf = cpu.read_int(iov + i * sizeof_iovec, ptrsize)
            size = cpu.read_int(iov + i * sizeof_iovec + (sizeof_iovec // 2),
                                ptrsize)

            data = self.files[fd].read(size)
            total += len(data)
            cpu.write_bytes(buf, data)
            self.syscall_trace.append(("_read", fd, data))
            logger.debug("READV(%r, %r, %r) -> <%r> (size:%r)",
                         fd,
                         buf,
                         size,
                         data,
                         len(data))
        return total

    def sys_writev(self, fd, iov, count):
        '''
        Works just like C{sys_write} except that multiple buffers are written out.
        :rtype: int

        :param fd: the file descriptor of the file to write.
        :param iov: the buffer where the the bytes to write are taken.
        :param count: amount of C{iov} buffers to write into the file.
        :return: the amount of bytes written in total.
        '''
        cpu = self.current
        ptrsize = cpu.address_bit_size
        sizeof_iovec = 2 * (ptrsize // 8)
        total = 0
        for i in xrange(0, count):
            buf = cpu.read_int(iov + i * sizeof_iovec, ptrsize)
            size = cpu.read_int(iov + i * sizeof_iovec + (sizeof_iovec // 2), ptrsize)

            data = ""
            for j in xrange(0,size):
                data += Operators.CHR(cpu.read_int(buf + j, 8))
            logger.debug("WRITEV(%r, %r, %r) -> <%r> (size:%r)"%(fd, buf, size, data, len(data)))
            self.files[fd].write(data)
            self.syscall_trace.append(("_write", fd, data))
            total+=size
        return total

    def sys_set_thread_area(self, user_info):
        '''
        Sets a thread local storage (TLS) area. Sets the base address of the GS segment.
        :rtype: int

        :param user_info: the TLS array entry set corresponds to the value of C{u_info->entry_number}.
        :return: C{0} on success.
        '''
        n = self.current.read_int(user_info, 32)
        pointer = self.current.read_int(user_info + 4, 32)
        m = self.current.read_int(user_info + 8, 32)
        flags = self.current.read_int(user_info + 12, 32)
        assert n == 0xffffffff
        assert flags == 0x51  #TODO: fix
        self.current.GS = 0x63
        self.current.set_descriptor(self.current.GS, pointer, 0x4000, 'rw')
        self.current.write_int(user_info, (0x63 - 3) / 8, 32)
        return 0

    def sys_getpriority(self, which, who):
        '''
        System call ignored.
        :rtype: int

        :return: C{0}
        '''
        logger.debug("Ignoring sys_get_priority")
        return 0

    def sys_setpriority(self, which, who, prio):
        '''
        System call ignored.
        :rtype: int

        :return: C{0}
        '''
        logger.debug("Ignoring sys_setpriority")
        return 0

    def sys_acct(self, path):
        '''
        System call not implemented.
        :rtype: int

        :return: C{-1}
        '''
        logger.debug("BSD account not implemented!")
        return -1

    def sys_exit(self, error_code):
        'Wrapper for sys_exit_group'
        return self.sys_exit_group(error_code)

    def sys_exit_group(self, error_code):
        '''
        Exits all threads in a process
        :raises Exception: 'Finished'
        '''
        procid = self.procs.index(self.current)
        self.sched()
        self.running.remove(procid)
        #self.procs[procid] = None
        logger.debug("EXIT_GROUP PROC_%02d %s", procid, error_code)
        if len(self.running) == 0 :
            raise TerminateState("Program finished with exit status: %r" % error_code, testcase=True)
        return error_code

    def sys_ptrace(self, request, pid, addr, data):
        logger.debug("sys_ptrace(%016x, %d, %016x, %016x) -> 0", request, pid, addr, data)
        return 0
    def sys_nanosleep(self, req, rem):
        logger.debug("sys_nanosleep(...)")
        return 0
    def sys_set_tid_address(self, tidptr):
        logger.debug("sys_set_tid_address(%016x) -> 0", tidptr)
        return 1000 #tha pid
    def sys_faccessat(self, dirfd, pathname, mode, flags):
        filename = self.current.read_string(pathname)
        logger.debug("sys_faccessat(%016x, %s, %x, %x) -> 0", dirfd, filename, mode, flags)
        return -1

    def sys_set_robust_list(self, head, length):
        logger.debug("sys_set_robust_list(%016x, %d) -> -1", head, length)
        return -1
    def sys_futex(self, uaddr, op, val, timeout, uaddr2, val3):
        logger.debug("sys_futex(...) -> -1")
        return -1
    def sys_getrlimit(self, resource, rlim):
        logger.debug("sys_getrlimit(%x, %x) -> -1", resource, rlim)
        return -1
    def sys_fadvise64(self, fd, offset, length, advice):
        logger.debug("sys_fadvise64(%x, %x, %x, %x) -> 0", fd, offset, length, advice)
        return 0
    def sys_gettimeofday(self, tv, tz):
        logger.debug("sys_gettimeofday(%x, %x) -> 0", tv, tz)
        return 0

    #Distpatchers...
    def syscall(self):
        '''
        Syscall dispatcher.
        '''

        index = self._syscall_abi.syscall_number()

        try:
            table = getattr(linux_syscalls, self.current.machine)
            name = table.get(index, None)
            implementation = getattr(self, name)
        except (AttributeError, KeyError):
            raise Exception("SyscallNotImplemented %d %d"%(self.current.address_bit_size, index))

        return self._syscall_abi.invoke(implementation)

    def sys_clock_gettime(self, clock_id, timespec):
        logger.info("sys_clock_time not really implemented")
	return 0

    def sys_time(self, tloc):
        import time
        t = time.time()
        if tloc != 0 :
            self.current.write_int(tloc, int(t), self.current.address_bit_size)
        return int(t)


    def sched(self):
        ''' Yield CPU.
            This will choose another process from the running list and change
            current running process. May give the same cpu if only one running
            process.
        '''
        if len(self.procs) > 1:
            logger.debug("SCHED:")
            logger.debug("\tProcess: %r", self.procs)
            logger.debug("\tRunning: %r", self.running)
            logger.debug("\tRWait: %r", self.rwait)
            logger.debug("\tTWait: %r", self.twait)
            logger.debug("\tTimers: %r", self.timers)
            logger.debug("\tCurrent clock: %d", self.clocks)
            logger.debug("\tCurrent cpu: %d", self._current)

        if len(self.running) == 0:
            logger.debug("None running checking if there is some process waiting for a timeout")
            if all([x is None for x in self.timers]):
                raise Deadlock()
            self.clocks = min(filter(lambda x: x is not None, self.timers)) + 1
            self.check_timers()
            assert len(self.running) != 0, "DEADLOCK!"
            self._current = self.running[0]
            return
        next_index = (self.running.index(self._current) + 1) % len(self.running)
        next_running_idx = self.running[next_index]
        if len(self.procs) > 1:
            logger.debug("\tTransfer control from process %d to %d",
                         self._current,
                         next_running_idx)
        self._current = next_running_idx

    def wait(self, readfds, writefds, timeout):
        ''' Wait for file descriptors or timeout.
            Adds the current process in the correspondent waiting list and
            yield the cpu to another running process.
        '''
        logger.debug("WAIT:")
        logger.debug("\tProcess %d is going to wait for [ %r %r %r ]",
                     self._current,
                     readfds,
                     writefds,
                     timeout)
        logger.debug("\tProcess: %r", self.procs)
        logger.debug("\tRunning: %r", self.running)
        logger.debug("\tRWait: %r", self.rwait)
        logger.debug("\tTWait: %r", self.twait)
        logger.debug("\tTimers: %r", self.timers)


        for fd in readfds:
            self.rwait[fd].add(self._current)
        for fd in writefds:
            self.twait[fd].add(self._current)
        if timeout is not None:
            self.timers[self._current] = self.clocks + timeout
        procid = self._current
        #self.sched()
        next_index = (self.running.index(procid) + 1) % len(self.running)
        self._current = self.running[next_index]
        logger.debug("\tTransfer control from process %d to %d", procid, self._current)
        logger.debug( "\tREMOVING %r from %r. Current: %r", procid, self.running, self._current)
        self.running.remove(procid)
        if self._current not in self.running:
            logger.debug("\tCurrent not running. Checking for timers...")
            self._current = None
            self.check_timers()

    def awake(self, procid):
        ''' Remove procid from waitlists and reestablish it in the running list '''
        logger.debug("Remove procid:%d from waitlists and reestablish it in the running list", procid)
        for wait_list in self.rwait:
            if procid in wait_list: wait_list.remove(procid)
        for wait_list in self.twait:
            if procid in wait_list: wait_list.remove(procid)
        self.timers[procid] = None
        self.running.append(procid)
        if self._current is None:
            self._current = procid

    def connections(self, fd):
        """ File descriptors are connected to each other like pipes. Except
        for 0,1,2. If you write to FD(N)  then that comes out from FD(N+1)
        and vice-versa
        """
        if fd in [0, 1, 2]:
            return None
        if fd % 2:
            return fd + 1
        else:
            return fd - 1

    def signal_receive(self, fd):
        ''' Awake one process waiting to receive data on fd '''
        connections = self.connections
        if connections(fd) and self.twait[connections(fd)]:
            procid = random.sample(self.twait[connections(fd)], 1)[0]
            self.awake(procid)

    def signal_transmit(self, fd):
        ''' Awake one process waiting to transmit data on fd '''
        connection = self.connections(fd)
        if connection is None or connection >= len(self.rwait):
            return

        procs = self.rwait[connection]
        if procs:
            procid = random.sample(procs, 1)[0]
            self.awake(procid)

    def check_timers(self):
        ''' Awake process if timer has expired '''
        if self._current is None:
            #Advance the clocks. Go to future!!
            advance = min([self.clocks] + filter(lambda x: x is not None, self.timers)) + 1
            logger.debug("Advancing the clock from %d to %d", self.clocks, advance)
            self.clocks = advance
        for procid in range(len(self.timers)):
            if self.timers[procid] is not None:
                if self.clocks > self.timers[procid]:
                    self.procs[procid].PC += self.procs[procid].instruction.size
                    self.awake(procid)


    def execute(self):
        """
        Execute one cpu instruction in the current thread (only one supported).
        :rtype: bool
        :return: C{True}

        :todo: This is where we could implement a simple schedule.
        """
        try:
            self.current.execute()
            self.clocks += 1
            if self.clocks % 10000 == 0:
                self.check_timers()
                self.sched()
        except (Interruption, Syscall):
            try:
                self.syscall()
            except RestartSyscall:
                pass

        return True


    #64bit syscalls

    def sys_newfstat(self, fd, buf):
        '''
        Determines information about a file based on its file descriptor.
        :rtype: int
        :param fd: the file descriptor of the file that is being inquired.
        :param buf: a buffer where data about the file will be stored.
        :return: C{0} on success, EBADF when called with bad fd
        '''

        try:
            stat = self._get_fd(fd).stat()
        except BadFd:
            logger.info("Calling fstat with invalid fd, returning EBADF")
            return -errno.EBADF

        def add(width, val):
            fformat = {2:'H', 4:'L', 8:'Q'}[width]
            return struct.pack('<'+fformat, val)

        def to_timespec(width, ts):
            'Note: this is a platform-dependent timespec (8 or 16 bytes)'
            return add(width, int(ts)) + add(width, int(ts % 1 * 1e9))

        # From linux/arch/x86/include/uapi/asm/stat.h
        # Numerous fields are native width-wide
        nw = self.current.address_bit_size / 8

        bufstat = add(nw, stat.st_dev)     # long st_dev
        bufstat += add(nw, stat.st_ino)     # long st_ino
        bufstat += add(nw, stat.st_nlink)   # long st_nlink
        bufstat += add(4, stat.st_mode)     # 32 mode
        bufstat += add(4, stat.st_uid)      # 32 uid
        bufstat += add(4, stat.st_gid)      # 32 gid
        bufstat += add(4, 0)                # 32 _pad
        bufstat += add(nw, stat.st_rdev)    # long st_rdev
        bufstat += add(nw, stat.st_size)    # long st_size
        bufstat += add(nw, stat.st_blksize) # long st_blksize
        bufstat += add(nw, stat.st_blocks)  # long st_blocks
        bufstat += to_timespec(nw, stat.st_atime) # long   st_atime, nsec;
        bufstat += to_timespec(nw, stat.st_mtime) # long   st_mtime, nsec;
        bufstat += to_timespec(nw, stat.st_ctime) # long   st_ctime, nsec;

        logger.debug("sys_newfstat(%d, ...) -> %d bytes", fd, len(bufstat))

        self.current.write_bytes(buf, bufstat)
        return 0

    def sys_fstat(self, fd, buf):
        '''
        Determines information about a file based on its file descriptor.
        :rtype: int
        :param fd: the file descriptor of the file that is being inquired.
        :param buf: a buffer where data about the file will be stored.
        :return: C{0} on success, EBADF when called with bad fd
        '''

        try:
            stat = self._get_fd(fd).stat()
        except BadFd:
            logger.info("Calling fstat with invalid fd, returning EBADF")
            return -errno.EBADF

        def add(width, val):
            fformat = {2:'H', 4:'L', 8:'Q'}[width]
            return struct.pack('<'+fformat, val)

        def to_timespec(ts):
            return struct.pack('<LL', int(ts), int(ts % 1 * 1e9))

        logger.debug("sys_fstat %d", fd)

        bufstat = add(8, stat.st_dev)    # dev_t st_dev;
        bufstat += add(4, 0)              # __pad1
        bufstat += add(4, stat.st_ino)    # unsigned long  st_ino;
        bufstat += add(4, stat.st_mode)   # unsigned short st_mode;
        bufstat += add(4, stat.st_nlink)  # unsigned short st_nlink;
        bufstat += add(4, stat.st_uid)    # unsigned short st_uid;
        bufstat += add(4, stat.st_gid)    # unsigned short st_gid;
        bufstat += add(4, stat.st_rdev)   # unsigned long  st_rdev;
        bufstat += add(4, stat.st_size)   # unsigned long  st_size;
        bufstat += add(4, stat.st_blksize)# unsigned long  st_blksize;
        bufstat += add(4, stat.st_blocks) # unsigned long  st_blocks;
        bufstat += to_timespec(stat.st_atime)  # unsigned long  st_atime;
        bufstat += to_timespec(stat.st_mtime)  # unsigned long  st_mtime;
        bufstat += to_timespec(stat.st_ctime)  # unsigned long  st_ctime;
        bufstat += add(4, 0)              # unsigned long  __unused4;
        bufstat += add(4, 0)              # unsigned long  __unused5;

        self.current.write_bytes(buf, bufstat)
        return 0

    def sys_fstat64(self, fd, buf):
        '''
        Determines information about a file based on its file descriptor (for Linux 64 bits).
        :rtype: int
        :param fd: the file descriptor of the file that is being inquired.
        :param buf: a buffer where data about the file will be stored.
        :return: C{0} on success, EBADF when called with bad fd
        :todo: Fix device number.
        '''

        try:
            stat = self._get_fd(fd).stat()
        except BadFd:
            logger.info("Calling fstat with invalid fd, returning EBADF")
            return -errno.EBADF

        def add(width, val):
            fformat = {2:'H', 4:'L', 8:'Q'}[width]
            return struct.pack('<'+fformat, val)

        def to_timespec(ts):
            return struct.pack('<LL', int(ts), int(ts % 1 * 1e9))

        logger.debug("sys_fstat64 %d", fd)

        bufstat = add(8, stat.st_dev)        # unsigned long long      st_dev;
        bufstat += add(4, 0)                  # unsigned char   __pad0[4];
        bufstat += add(4, stat.st_ino)        # unsigned long   __st_ino;
        bufstat += add(4, stat.st_mode)       # unsigned int    st_mode;
        bufstat += add(4, stat.st_nlink)      # unsigned int    st_nlink;
        bufstat += add(4, stat.st_uid)        # unsigned long   st_uid;
        bufstat += add(4, stat.st_gid)        # unsigned long   st_gid;
        bufstat += add(8, stat.st_rdev)       # unsigned long long st_rdev;
        bufstat += add(4, 0)                  # unsigned char   __pad3[4];
        bufstat += add(4, 0)                  # unsigned char   __pad3[4];
        bufstat += add(8, stat.st_size)       # long long       st_size;
        bufstat += add(8, stat.st_blksize)    # unsigned long   st_blksize;
        bufstat += add(8, stat.st_blocks)     # unsigned long long st_blocks;
        bufstat += to_timespec(stat.st_atime) # unsigned long   st_atime;
        bufstat += to_timespec(stat.st_mtime) # unsigned long   st_mtime;
        bufstat += to_timespec(stat.st_ctime) # unsigned long   st_ctime;
        bufstat += add(8, stat.st_ino)        # unsigned long long      st_ino;

        self.current.write_bytes(buf, bufstat)
        return 0

    def sys_newstat(self, fd, buf):
        '''
        Wrapper for stat64()
        '''
        return self.sys_stat64(fd, buf)

    def sys_stat64(self, path, buf):
        '''
        Determines information about a file based on its filename (for Linux 64 bits).
        :rtype: int
        :param path: the pathname of the file that is being inquired.
        :param buf: a buffer where data about the file will be stored.
        :return: C{0} on success.
        '''
        return self._stat(path, buf, True)

    def sys_stat32(self, path, buf):
        return self._stat(path, buf, False)

    def _stat(self, path, buf, is64bit):
        fd = self.sys_open(path, 0, 'r')
        if is64bit:
            ret = self.sys_fstat64(fd, buf)
        else:
            ret = self.sys_fstat(fd, buf)
        self.sys_close(fd)
        return ret

    def _arch_specific_init(self):
        assert self.arch in {'i386', 'amd64', 'armv7'}

        if self.arch == 'i386':
            self._uname_machine = 'i386'
        elif self.arch == 'amd64':
            self._uname_machine = 'x86_64'
        elif self.arch == 'armv7':
            self._uname_machine = 'armv71'
            self._init_arm_kernel_helpers()

        # Establish segment registers for x86 architectures
        if self.arch in {'i386', 'amd64'}:
            if is_binja_disassembler(self.disasm):
                x86_defaults = {'cs': 0x23, 'ss': 0x2b, 'ds': 0x2b, 'es': 0x2b}
            else:
                x86_defaults = {'CS': 0x23, 'SS': 0x2b, 'DS': 0x2b, 'ES': 0x2b}
            for reg, val in x86_defaults.iteritems():
                self.current.regfile.write(reg, val)

    @staticmethod
    def _interp_total_size(interp):
        '''
        Compute total load size of interpreter.

        :param ELFFile interp: interpreter ELF .so
        :return: total load size of interpreter, not aligned
        :rtype: int
        '''
        load_segs = filter(lambda x: x.header.p_type == 'PT_LOAD', interp.iter_segments())
        last = load_segs[-1]
        return last.header.p_vaddr + last.header.p_memsz


############################################################################
# Symbolic versions follows

class SLinux(Linux):
    """
    Builds a symbolic extension of a Linux OS

    :param str programs: path to ELF binary
    :param str disasm: disassembler to be used
    :param list argv: argv not including binary
    :param list envp: environment variables
    :param tuple[str] symbolic_files: files to consider symbolic
    """
    def __init__(self, programs, argv=None, envp=None, symbolic_files=None,
                 disasm='capstone'):
        argv = [] if argv is None else argv
        envp = [] if envp is None else envp
        symbolic_files = [] if symbolic_files is None else symbolic_files

        self._constraints = ConstraintSet()
        self.random = 0
        self.symbolic_files = symbolic_files
        super(SLinux, self).__init__(programs,
                                     argv=argv,
                                     envp=envp,
                                     disasm=disasm)


    def _mk_proc(self, arch):
        if arch in {'i386', 'armv7'}:
            mem = SMemory32(self.constraints)
        else:
            mem = SMemory64(self.constraints)

        if is_binja_disassembler(self.disasm):
            return self._init_binja_cpu(mem)

        cpu = CpuFactory.get_cpu(mem, arch)

        # FIXME
        arch_map = {
            'i386': (cs.CS_ARCH_X86, cs.CS_MODE_32),
            'amd64': (cs.CS_ARCH_X86, cs.CS_MODE_64),
            'armv7': (cs.CS_ARCH_ARM, cs.CS_MODE_ARM)
        }
        arch, mode = arch_map[arch]
        cpu.__class__.disasm = init_disassembler(self.disasm,
                                                 arch,
                                                 mode,
                                                 self.programs)
        return cpu

    def _init_binja_cpu(self, memory):
        from ..core.cpu.binja import BinjaCpu

        #  FIXME (theo) this will be replaced by a function that simply
        #  loads the IL from a file
        def init_bv():
            """
            Reads a binary and returns a binary vieww
            """
            import binaryninja as bn
            from binaryninja import BinaryView as bview

            # see if we have cached the db
            db_name = "." + os.path.basename(self.program) + ".bnfm"
            dbpath = os.path.join(os.path.dirname(self.program), db_name)
            if not os.path.isfile(dbpath):
                bv = bn.binaryview.BinaryViewType.get_view_of_file(self.program)
                bv.update_analysis_and_wait()
                # cache for later
                bv.create_database(dbpath)
                return bv
            else:
                fm = bn.FileMetadata()
                db = fm.open_existing_database(dbpath)
                vtypes = filter(lambda x: x.name != "Raw",
                                bview.open(self.program).available_view_types)
                bv = db.get_view_of_type(vtypes[0].name)
                bv.update_analysis_and_wait()
                return bv

        bv = init_bv()
        cpu = BinjaCpu(bv, memory)
        return cpu


    @property
    def constraints(self):
        return self._constraints

    @constraints.setter
    def constraints(self, constraints):
        self._constraints = constraints
        for proc in self.procs:
            proc.memory.constraints = constraints


    #marshaling/pickle
    def __getstate__(self):
        state = super(SLinux, self).__getstate__()
        state['constraints'] = self.constraints
        state['random'] = self.random
        state['symbolic_files'] = self.symbolic_files
        return state

    def __setstate__(self, state):
        self._constraints = state['constraints']
        self.random = state['random']
        self.symbolic_files = state['symbolic_files']
        super(SLinux, self).__setstate__(state)

    def _sys_open_get_file(self, filename, flags, mode):
        if filename in self.symbolic_files:
            logger.debug("%s file is considered symbolic", filename)
            assert flags & 7 == os.O_RDWR or flags & 7 == os.O_RDONLY, (
                "Symbolic files should be readable?")
            f = SymbolicFile(self.constraints, filename, mode)
        else:
            f = super(SLinux, self)._sys_open_get_file(filename, flags, mode)

        return f

    #Dispatchers...

    def sys_read(self, fd, buf, count):
        if issymbolic(fd):
            logger.debug("Ask to read from a symbolic file descriptor!!")
            raise ConcretizeArgument(self, 0)

        if issymbolic(buf):
            logger.debug("Ask to read to a symbolic buffer")
            raise ConcretizeArgument(self, 1)

        if issymbolic(count):
            logger.debug("Ask to read a symbolic number of bytes ")
            raise ConcretizeArgument(self, 2)

        return super(SLinux, self).sys_read(fd, buf, count)

    def sys_write(self, fd, buf, count):
        if issymbolic(fd):
            logger.debug("Ask to write to a symbolic file descriptor!!")
            raise ConcretizeArgument(self, 0)

        if issymbolic(buf):
            logger.debug("Ask to write to a symbolic buffer")
            raise ConcretizeArgument(self, 1)

        if issymbolic(count):
            logger.debug("Ask to write a symbolic number of bytes ")
            raise ConcretizeArgument(self, 2)

        return super(SLinux, self).sys_write(fd, buf, count)<|MERGE_RESOLUTION|>--- conflicted
+++ resolved
@@ -8,22 +8,17 @@
 
 #Remove in favor of binary.py
 from elftools.elf.elffile import ELFFile
-<<<<<<< HEAD
-
-from ..utils.helpers import is_binja_disassembler
-from ..utils.event import Signal, forward_signals
-=======
->>>>>>> 76357216
-from ..utils.helpers import issymbolic
+
 from ..core.cpu.abstractcpu import Interruption, Syscall, ConcretizeArgument
 from ..core.cpu.cpufactory import CpuFactory
 from ..core.cpu.binja import BinjaCpu
 from ..core.cpu.disasm import init_disassembler
 from ..core.memory import SMemory32, SMemory64, Memory32, Memory64
 from ..core.smtlib import Operators, ConstraintSet
-from ..platforms.platform import Platform
 from ..core.cpu.arm import *
 from ..core.executor import TerminateState
+from ..platforms.platform import Platform
+from ..utils.helpers import issymbolic, is_binja_disassembler
 from . import linux_syscalls
 
 logger = logging.getLogger("PLATFORM")
@@ -290,11 +285,7 @@
     This class emulates the most common Linux system calls
     '''
 
-<<<<<<< HEAD
     def __init__(self, program, argv=None, envp=None, disasm='capstone'):
-=======
-    def __init__(self, program, argv=None, envp=None, **kwargs):
->>>>>>> 76357216
         '''
         Builds a Linux OS platform
         :param string program: The path to ELF binary
