--- conflicted
+++ resolved
@@ -392,6 +392,7 @@
         state['program'] = self.program
         state['functionabi'] = self._function_abi
         state['syscallabi'] = self._syscall_abi
+        state['uname_machine'] = self._uname_machine
         if hasattr(self, '_arm_tls_memory'):
             state['_arm_tls_memory'] = self._arm_tls_memory
         return state
@@ -441,6 +442,7 @@
         self.program = state['program']
         self._function_abi = state['functionabi']
         self._syscall_abi = state['syscallabi']
+        self._uname_machine = state['uname_machine']
         if '_arm_tls_memory' in state:
             self._arm_tls_memory = state['_arm_tls_memory'] 
 
@@ -1727,37 +1729,19 @@
     def _arch_specific_init(self):
         assert self.arch in {'i386', 'amd64', 'armv7'}
 
-<<<<<<< HEAD
-        if arch == 'i386':
+        if self.arch == 'i386':
             self._uname_machine = 'i386'
-            self.syscall_arg_regs = ['EBX', 'ECX', 'EDX', 'ESI', 'EDI', 'EBP']
-        elif arch == 'amd64':
+        elif self.arch == 'amd64':
             self._uname_machine = 'x86_64'
-            self.syscall_arg_regs = ['RDI', 'RSI', 'RDX', 'R10', 'R8', 'R9']
-        elif arch == 'armv7':
+        elif self.arch == 'armv7':
             self._uname_machine = 'armv71'
-            self.syscall_arg_regs = ['R0', 'R1', 'R2', 'R3', 'R4', 'R5', 'R6']
             self._init_arm_kernel_helpers()
 
-
-    def _arch_reg_init(self, arch):
-        if arch in {'i386', 'amd64'}:
-            x86_defaults = {
-                'CS': 0x23,
-                'SS': 0x2b,
-                'DS': 0x2b,
-                'ES': 0x2b,
-            }
-=======
-        # Establish segment registers for x86 arches
+        # Establish segment registers for x86 architectures
         if self.arch in {'i386', 'amd64'}:
             x86_defaults = { 'CS': 0x23, 'SS': 0x2b, 'DS': 0x2b, 'ES': 0x2b, }
->>>>>>> 3c977719
             for reg, val in x86_defaults.iteritems():
                 self.current.regfile.write(reg, val)
-
-        if self.arch == 'armv7':
-            self._init_arm_kernel_helpers()
 
     @staticmethod
     def _interp_total_size(interp):
