import binascii
import ctypes
import errno
import fcntl
import itertools
import logging
import socket
import struct
import time
import resource
import tempfile
<<<<<<< HEAD

from abc import ABC, abstractmethod
from dataclasses import dataclass
from itertools import chain
=======
>>>>>>> 4c51644a

import io
import os
import random

from elftools.elf.descriptions import describe_symbol_type

# Remove in favor of binary.py
from elftools.elf.elffile import ELFFile
from elftools.elf.sections import SymbolTableSection

from . import linux_syscalls
from .linux_syscall_stubs import SyscallStubs
from ..core.state import TerminateState
from ..core.smtlib import ConstraintSet, Operators, Expression, issymbolic, ArrayProxy
from ..core.smtlib.solver import Z3Solver
from ..exceptions import SolverError
from ..native.cpu.abstractcpu import Cpu, Syscall, ConcretizeArgument, Interruption
from ..native.cpu.cpufactory import CpuFactory
from ..native.memory import SMemory32, SMemory64, Memory32, Memory64, LazySMemory32, LazySMemory64
from ..native.state import State
from ..platforms.platform import Platform, SyscallNotImplemented, unimplemented

<<<<<<< HEAD
from typing import cast, Any, Deque, Dict, IO, Iterable, List, Optional, Set, Tuple, Union
=======
from typing import Any, cast, Deque, Dict, IO, List, Optional, Set, Tuple, Union

>>>>>>> 4c51644a

logger = logging.getLogger(__name__)


MixedSymbolicBuffer = Union[List[Union[bytes, Expression]], bytes]


def errorcode(code: int) -> str:
    return f"errno.{errno.errorcode[code]}"


class RestartSyscall(Exception):
    pass


class Deadlock(Exception):
    pass


class EnvironmentError(RuntimeError):
    pass


class FdError(Exception):
    def __init__(self, message="", err=errno.EBADF):
        self.err = err
        super().__init__(message)


def perms_from_elf(elf_flags: int) -> str:
    return ["   ", "  x", " w ", " wx", "r  ", "r x", "rw ", "rwx"][elf_flags & 7]


def perms_from_protflags(prot_flags: int) -> str:
    return ["   ", "r  ", " w ", "rw ", "  x", "r x", " wx", "rwx"][prot_flags & 7]


def mode_from_flags(file_flags: int) -> str:
    return {os.O_RDWR: "rb+", os.O_RDONLY: "rb", os.O_WRONLY: "wb"}[file_flags & 7]


class FdLike(ABC):
    """
    An abstract class for different kinds of file descriptors.
    """

    @abstractmethod
    def read(self, size: int):
        ...

    @abstractmethod
    def write(self, buf) -> int:
        ...

    @abstractmethod
    def sync(self) -> None:
        ...

    @abstractmethod
    def close(self) -> None:
        ...

    @abstractmethod
    def seek(self, offset: int, whence: int) -> int:
        ...

    @abstractmethod
    def is_full(self) -> bool:
        ...

    @abstractmethod
    def ioctl(self, request, argp) -> int:
        ...

    @abstractmethod
    def tell(self) -> int:
        ...


@dataclass
class FdTableEntry:
    fdlike: FdLike
    rwaiters: Set[int]
    twaiters: Set[int]


class FdTable:
    """
    This represents Linux's file descriptor table.

    Each file descriptor maps to an C{FdLike} object.  Additionally, each file
    descriptor maps to a set of PIDs of processes that are waiting on that
    descriptor.
    """

    __slots__ = ["_mapping"]

    def __init__(self):
        self._mapping: Dict[int, FdTableEntry] = {}

    def max_fd(self) -> Optional[int]:
        """
        Return the maximum file descriptor with an entry in this table.
        """
        return max(self._mapping)

    def _lookup(self, fd: int):
        try:
            return self._mapping[fd]
        except LookupError:
            raise FdError(f"{fd} is not a valid file descriptor", errno.EBADF)

    def _get_available_fd(self) -> int:
        # use the next available closed fd, if any
        m = self._mapping
        num_fds = len(m)
        next_fd = num_fds
        for fd in range(num_fds):
            if fd not in m:
                next_fd = fd
                break
        return next_fd

    def entries(self) -> Iterable[FdTableEntry]:
        return self._mapping.values()

    def has_entry(self, fd: int) -> bool:
        return fd in self._mapping

    def add_entry(self, f: FdLike) -> int:
        """
        Adds an entry for the given C{FdLike} to the file descriptor table,
        returning the file descriptor for it.
        """
        fd = self._get_available_fd()
        self.add_entry_at(f, fd)
        return fd

    def add_entry_at(self, f: FdLike, fd: int) -> None:
        """
        Adds an entry for the given C{FdLike} to the file descriptor table at
        the given file descriptor, which must not already have an entry.
        """
        assert fd not in self._mapping, f"{fd} already has an entry"
        self._mapping[fd] = FdTableEntry(fdlike=f, rwaiters=set(), twaiters=set())

    def remove_entry(self, fd: int) -> None:
        if fd not in self._mapping:
            raise FdError(f"{fd} is not a valid file descriptor", errno.EBADF)
        del self._mapping[fd]

    def get_fdlike(self, fd: int) -> FdLike:
        """
        Returns the C{FdLike} associated with the given file descriptor.
        Raises C{FdError} if the file descriptor is invalid.
        """
        return self._lookup(fd).fdlike

    def get_rwaiters(self, fd: int) -> Set[int]:
        return self._lookup(fd).rwaiters

    def get_twaiters(self, fd: int) -> Set[int]:
        return self._lookup(fd).twaiters


class File(FdLike):
    def __init__(self, path: str, flags: int):
        # TODO: assert file is seekable; otherwise we should save what was
        # read from/written to the state
        mode = mode_from_flags(flags)
        if mode == "rb+" and not os.path.exists(path):
            mode = "wb+"
        self.file: IO[Any] = open(path, mode)

    def __getstate__(self):
        state = {"name": self.name, "mode": self.mode, "closed": self.closed}
        try:
            state["pos"] = None if self.closed else self.tell()
        except IOError:
            # This is to handle special files like /dev/tty
            state["pos"] = None
        return state

    def __setstate__(self, state):
        name = state["name"]
        mode = state["mode"]
        closed = state["closed"]
        pos = state["pos"]
        try:
            self.file = open(name, mode)
            if closed:
                self.file.close()
        except IOError:
            # If the file can't be opened anymore (should not typically happen)
            self.file = None
        if pos is not None:
            self.seek(pos)

    @property
    def name(self) -> str:
        return self.file.name

    @property
    def mode(self) -> str:
        return self.file.mode

    @property
    def closed(self) -> bool:
        return self.file.closed

    def stat(self):
        try:
            return os.fstat(self.fileno())
        except OSError as e:
            return -e.errno

    def ioctl(self, request, argp):
        try:
            return fcntl.fcntl(self, request, argp)
        except OSError as e:
            logger.error(f"Invalid Fcntl request: {request}")
            return -e.errno

    def tell(self) -> int:
        return self.file.tell()

    def seek(self, offset: int, whence: int = os.SEEK_SET) -> int:
        return self.file.seek(offset, whence)

    def write(self, buf):
        return self.file.write(buf)

    def read(self, size):
        return self.file.read(size)

    def close(self) -> None:
        self.file.close()

    def fileno(self) -> int:
        return self.file.fileno()

    def is_full(self) -> bool:
        return False

    def sync(self) -> None:
        pass


# TODO - we should consider refactoring File so that we don't have to mute these errors
class ProcSelfMaps(File):  # lgtm [py/missing-call-to-init]
    def __init__(self, flags: int, linux):
        # WARN: Does not call File.__init__. Should have the File API, but we manually
        # manage the underlying file and mode
        self.file = tempfile.NamedTemporaryFile(mode="w", delete=False)
        self.file.write(linux.current.memory.__proc_self__)
        self.file.close()
        mode = mode_from_flags(flags)
        if mode != "rb":
            raise EnvironmentError("/proc/self/maps is only supported in read only mode")
        self.file = open(self.file.name, mode)


class Directory(FdLike):
    def __init__(self, path: str, flags: int):
        # WARN: Does not call File.__init__ because we don't want to open the directory,
        # even though we still want it to present the same API as File
        assert os.path.isdir(path)
        self.fd = os.open(path, flags)
        self.path = path
        self.flags = flags

    def __getstate__(self):
        state = {}
        state["path"] = self.path
        state["flags"] = self.flags
        return state

    def __setstate__(self, state):
        self.path = state["path"]
        self.flags = state["flags"]
        self.fd = os.open(self.path, self.flags)

    @property
    def name(self) -> str:
        return self.path

    @property
    def mode(self) -> str:
        return mode_from_flags(self.flags)

    def tell(self) -> int:
        return 0

    def seek(self, offset: int, whence: int = os.SEEK_SET) -> int:
        return 0

    def write(self, buf):
        raise FdError("Is a directory", errno.EBADF)

    def read(self, size):
        raise FdError("Is a directory", errno.EISDIR)

    def close(self):
        try:
            return os.close(self.fd)
        except OSError as e:
            return -e.errno

    def fileno(self):
        return self.fd

    def sync(self) -> None:
        pass

    def is_full(self) -> bool:
        return False

    def ioctl(self, request, argp):
        raise FdError("Invalid ioctl() operation on Directory", errno.ENOTTY)


class SymbolicFile(File):
    """
    Represents a symbolic file.
    """

    def __init__(
        self,
        constraints,
        path: str = "sfile",
        flags: int = os.O_RDWR,
        max_size: int = 100,
        wildcard: str = "+",
    ):
        """
        Builds a symbolic file

        :param constraints: the SMT constraints
        :param path: the pathname of the symbolic file
        :param mode: the access permissions of the symbolic file
        :param max_size: Maximum amount of bytes of the symbolic file
        :param wildcard: Wildcard to be used in symbolic file
        """
        super().__init__(path, flags)

        # read the concrete data using the parent the read() form the File class
        data = self.file.read()

        self._constraints = constraints
        self.pos = 0
        self.max_size = min(len(data), max_size)

        # build the constraints array
        size = len(data)
        self.array = constraints.new_array(name=self.name, index_max=size)

        symbols_cnt = 0
        for i in range(size):
            if data[i] != wildcard:
                self.array[i] = data[i]
            else:
                symbols_cnt += 1

        if symbols_cnt > max_size:
            logger.warning(
                "Found more wildcards in the file than free symbolic values allowed (%d > %d)",
                symbols_cnt,
                max_size,
            )
        else:
            logger.debug("Found %d free symbolic values on file %s", symbols_cnt, self.name)

    def __getstate__(self):
        state = super().__getstate__()
        state["array"] = self.array
        state["pos"] = self.pos
        state["max_size"] = self.max_size
        return state

    def __setstate__(self, state):
        self.pos = state["pos"]
        self.max_size = state["max_size"]
        self.array = state["array"]
        super().__setstate__(state)

    def tell(self) -> int:
        """
        Returns the read/write file offset
        """
        return self.pos

    def seek(self, offset: int, whence: int = os.SEEK_SET) -> int:
        """
        Repositions the file C{offset} according to C{whence}.
        Returns the resulting offset or -1 in case of error.
        :return: the file offset.
        """
        assert isinstance(offset, int)
        assert whence in (os.SEEK_SET, os.SEEK_CUR, os.SEEK_END)

        new_position = 0
        if whence == os.SEEK_SET:
            new_position = offset
        elif whence == os.SEEK_CUR:
            new_position = self.pos + offset
        elif whence == os.SEEK_END:
            new_position = self.max_size + offset

        if new_position < 0:
            return -1

        self.pos = new_position

        return self.pos

    def read(self, count):
        """
        Reads up to C{count} bytes from the file.
        :rtype: list
        :return: the list of symbolic bytes read
        """
        if self.pos > self.max_size:
            return []
        else:
            size = min(count, self.max_size - self.pos)
            ret = [self.array[i] for i in range(self.pos, self.pos + size)]
            self.pos += size
            return ret

    def write(self, data):
        """
        Writes the symbolic bytes in C{data} onto the file.
        """
        size = min(len(data), self.max_size - self.pos)
        for i in range(self.pos, self.pos + size):
            self.array[i] = data[i - self.pos]


class SocketDesc(FdLike):
    """
    Represents a socket descriptor that is not yet connected (i.e. a value returned by socket(2))
    """

    def __init__(self, domain=None, socket_type=None, protocol=None):
        self.domain = domain
        self.socket_type = socket_type
        self.protocol = protocol

    def close(self):
        pass

    def seek(self, offset: int, whence: int = os.SEEK_SET):
        raise FdError("Invalid write() operation on SocketDesc", errno.ESPIPE)  # EINVAL?  EBADF?

    def is_full(self):
        raise IsSocketDescErr()

    def read(self, count):
        raise FdError("Invalid write() operation on SocketDesc", errno.EBADF)  # EINVAL?

    def write(self, data):
        raise FdError("Invalid write() operation on SocketDesc", errno.EBADF)  # EPIPE?

    def sync(self):
        raise FdError("Invalid sync() operation on SocketDesc", errno.EINVAL)

    def ioctl(self, request, argp):
        raise FdError("Invalid ioctl() operation on SocketDesc", errno.ENOTTY)


class Socket(FdLike):
    def stat(self):
        from collections import namedtuple

        stat_result = namedtuple(
            "stat_result",
            [
                "st_mode",
                "st_ino",
                "st_dev",
                "st_nlink",
                "st_uid",
                "st_gid",
                "st_size",
                "st_atime",
                "st_mtime",
                "st_ctime",
                "st_blksize",
                "st_blocks",
                "st_rdev",
            ],
        )
        return stat_result(
            8592, 11, 9, 1, 1000, 5, 0, 1378673920, 1378673920, 1378653796, 0x400, 0x8808, 0
        )

    @staticmethod
    def pair():
        a = Socket()
        b = Socket()
        a.connect(b)
        return a, b

    def __init__(self, net: bool = False):
        """
        Builds a normal socket that does not introduce symbolic bytes.

        :param net: Whether this is a network socket
        """
        from collections import deque

        self.buffer: Deque[
            Union[bytes, Expression]
        ] = deque()  # current bytes received but not read
        self.peer: Optional[Socket] = None
        self.net: bool = net

    def __getstate__(self):
        state = {"buffer": self.buffer, "net": self.net}
        return state

    def __setstate__(self, state):
        self.buffer = state["buffer"]
        self.net = state["net"]

    def __repr__(self):
        return f"SOCKET({hash(self):x}, buffer={self.buffer!r}, net={self.net}, peer={hash(self.peer):x})"

    def is_connected(self) -> bool:
        return self.peer is not None

    def is_empty(self) -> bool:
        return not self.buffer

    def is_full(self) -> bool:
        return len(self.buffer) > 2 * 1024

    def connect(self, peer):
        assert not self.is_connected()
        assert not peer.is_connected()
        self.peer = peer
        if peer.peer is None:
            peer.peer = self

    def read(self, size: int = -1):
        return self.receive(size)

    def receive(self, size: int):
        rx_bytes = min(size, len(self.buffer))
        ret = []
        for i in range(rx_bytes):
            ret.append(self.buffer.popleft())
        return ret

    def write(self, buf):
        if self.net:
            # Just return like we were able to send all data
            # TODO: We should put this data somewhere to let the user know what is being sent.
            #   I don't think stdout is correct. It would be nice to know what is being sent
            #   over each network connection
            return len(buf)
        # If not a network Socket, it should be connected
        assert self.is_connected(), f"Non-network socket is not connected: {self.__repr__()}"
        return self.peer._transmit(buf)

    def _transmit(self, buf) -> int:
        for c in buf:
            self.buffer.append(c)
        return len(buf)

    def sync(self):
        raise FdError("Invalid sync() operation on Socket", errno.EINVAL)

    def seek(self, offset: int, whence: int = os.SEEK_SET) -> int:
        raise FdError("Invalid lseek() operation on Socket", errno.ESPIPE)

    def tell(self) -> int:
        raise FdError("Invalid tell() operation on Socket", errno.EBADF)

    def close(self):
        """
        Doesn't need to do anything; fixes "no attribute 'close'" error.
        """
        pass

    def ioctl(self, request, argp):
        raise FdError("Invalid ioctl() operation on Socket", errno.ENOTTY)


class SymbolicSocket(Socket):
    """
    Symbolic sockets are generally used for network communications that contain user-controlled input.
    """

    def __init__(
        self,
        constraints: ConstraintSet,
        name: str,
        max_recv_symbolic: int = 80,
        net: bool = True,
        wildcard: str = "+",
    ):
        """
        Builds a symbolic socket.

        :param constraints: the SMT constraints
        :param name: The name of the SymbolicSocket, which is propagated to the symbolic variables introduced
        :param max_recv_symbolic: Maximum number of bytes allowed to be read from this socket. 0 for unlimited
        :param net: Whether this is a network connection socket
        :param wildcard: Wildcard to be used for symbolic bytes in socket. Not supported, yet
        """
        super().__init__(net=net)
        self._constraints = constraints
        self.symb_name = name
        self.max_recv_symbolic = max_recv_symbolic  # 0 for unlimited. Unlimited is not tested
        # Keep track of the symbolic inputs we create
        self.inputs_recvd: List[ArrayProxy] = []
        self.recv_pos = 0

    def __getstate__(self):
        state = super().__getstate__()
        state["inputs_recvd"] = self.inputs_recvd
        state["symb_name"] = self.symb_name
        state["recv_pos"] = self.recv_pos
        state["max_recv_symbolic"] = self.max_recv_symbolic
        state["constraints"] = self._constraints
        return state

    def __setstate__(self, state):
        super().__setstate__(state)
        self.inputs_recvd = state["inputs_recvd"]
        self.symb_name = state["symb_name"]
        self.recv_pos = state["recv_pos"]
        self.max_recv_symbolic = state["max_recv_symbolic"]
        self._constraints = state["constraints"]

    def __repr__(self):
        return f"SymbolicSocket({hash(self):x}, inputs_recvd={self.inputs_recvd}, buffer={self.buffer}, net={self.net}"

    def _next_symb_name(self) -> str:
        """
        Return the next name for a symbolic array, based on previous number of other receives
        """
        return f"{self.symb_name}-{len(self.inputs_recvd)}"

    def receive(self, size: int) -> Union[ArrayProxy, List[bytes]]:
        """
        Return a symbolic array of either `size` or rest of remaining symbolic bytes
        :param size: Size of receive
        :return: Symbolic array or list of concrete bytes
        """
        # NOTE: self.buffer isn't used at all for SymbolicSocket. Not sure if there is a better
        #   way to use it for on-demand generation of symbolic data or not.
        rx_bytes = (
            size
            if self.max_recv_symbolic == 0
            else min(size, self.max_recv_symbolic - self.recv_pos)
        )
        if rx_bytes == 0:
            # If no symbolic bytes left, return empty list
            return []
        ret = self._constraints.new_array(name=self._next_symb_name(), index_max=rx_bytes)
        self.recv_pos += rx_bytes
        self.inputs_recvd.append(ret)
        return ret


class Linux(Platform):
    """
    A simple Linux Operating System Platform.
    This class emulates the most common Linux system calls
    """

    # from /usr/include/asm-generic/resource.h
    FCNTL_FDCWD = -100  # /* Special value used to indicate openat should use the cwd */

    # Hard-coded base load address for dynamic elf binaries (ET_DYN in pyelftools)
    BASE_DYN_ADDR_32 = 0x56555000
    BASE_DYN_ADDR = 0x555555554000

    def __init__(
        self,
        program: Optional[str],
        argv: List[str] = [],
        envp: List[str] = [],
        disasm: str = "capstone",
        **kwargs,
    ):
        """
        Builds a Linux OS platform
        :param string program: The path to ELF binary
        :param string disasm: Disassembler to be used
        :param list argv: The argv array; not including binary.
        :param list envp: The ENV variables.
        """
        super().__init__(path=program, **kwargs)

        self.program = program
        self.clocks: int = 0
        self.fd_table: FdTable = FdTable()
        # A cache for keeping state when reading directories { fd: dent_iter }
        self._getdents_c: Dict[int, Any] = {}
        self._closed_files: List[FdLike] = []
        self.syscall_trace: List[Tuple[str, int, bytes]] = []
        # Many programs to support SLinux
        self.programs = program
        self.disasm = disasm
        self.envp = envp
        self.argv = argv
        self.stubs = SyscallStubs(parent=self)

        # dict of [int -> (int, int)] where tuple is (soft, hard) limits
        self._rlimits = {
            resource.RLIMIT_NOFILE: (256, 1024),
            resource.RLIMIT_STACK: (8192 * 1024, 0),
        }

        if program is not None:
            self.elf = ELFFile(open(program, "rb"))
            # FIXME (theo) self.arch is actually mode as initialized in the CPUs,
            # make things consistent and perhaps utilize a global mapping for this
            self.arch = {"x86": "i386", "x64": "amd64", "ARM": "armv7", "AArch64": "aarch64"}[
                self.elf.get_machine_arch()
            ]

            self._init_cpu(self.arch)
            self._init_std_fds()
            self._execve(program, argv, envp)

    def __del__(self):
        elf = getattr(self, "elf", None)
        if elf is not None:
            try:
                # Prevents a ResourceWarning
                elf.stream.close()
            except IOError as e:
                logger.error(str(e))

    @property
    def PC(self):
        return (self._current, self.procs[self._current].PC)

    def __deepcopy__(self, memo):
        return self

    @classmethod
    def empty_platform(cls, arch):
        """
        Create a platform without an ELF loaded.

        :param str arch: The architecture of the new platform
        :rtype: Linux
        """
        platform = cls(None)
        platform._init_cpu(arch)
        platform._init_std_fds()
        return platform

    def _init_std_fds(self) -> None:
        # open standard files stdin, stdout, stderr
        logger.debug("Opening file descriptors (0,1,2) (STDIN, STDOUT, STDERR)")
        self.input = Socket()
        self.output = Socket()
        self.stderr = Socket()

        stdin = Socket()
        stdout = Socket()
        stderr = Socket()
        # A transmit to stdin,stdout or stderr will be directed to out
        stdin.peer = self.output
        stdout.peer = self.output
        stderr.peer = self.stderr
        # A receive from stdin will get data from input
        self.input.peer = stdin
        # A receive on stdout or stderr will return no data (rx_bytes: 0)

        in_fd = self._open(stdin)
        out_fd = self._open(stdout)
        err_fd = self._open(stderr)

        assert (in_fd, out_fd, err_fd) == (0, 1, 2)

    def _init_cpu(self, arch: str) -> None:
        # create memory and CPU
        cpu = self._mk_proc(arch)
        self.procs: List[Cpu] = [cpu]
        self._current: Optional[int] = 0
        self._function_abi = CpuFactory.get_function_abi(cpu, "linux", arch)
        self._syscall_abi = CpuFactory.get_syscall_abi(cpu, "linux", arch)

    def _find_symbol(self, name: str):
        symbol_tables = (s for s in self.elf.iter_sections() if isinstance(s, SymbolTableSection))

        for section in symbol_tables:
            if section["sh_entsize"] == 0:
                continue

            for symbol in section.iter_symbols():
                if describe_symbol_type(symbol["st_info"]["type"]) == "FUNC":
                    if symbol.name == name:
                        return symbol["st_value"]

        return None

    def _execve(self, program: str, argv: List[str], envp: List[str]) -> None:
        """
        Load `program` and establish program state, such as stack and arguments.

        :param program str: The ELF binary to load
        :param argv list: argv array
        :param envp list: envp array
        """
        logger.debug(f"Loading {program} as a {self.arch} elf")

        self.load(program, envp)
        self._arch_specific_init()

        self._stack_top = self.current.STACK
        self.setup_stack([program] + argv, envp)

        nprocs = len(self.procs)
        assert nprocs > 0
        self.running = list(range(nprocs))

        # Each process can wait for one timeout
        self.timers: List[Optional[int]] = [None] * nprocs

        # Install event forwarders
        for proc in self.procs:
            self.forward_events_from(proc)

    def _mk_proc(self, arch: str) -> Cpu:
        mem = Memory32() if arch in {"i386", "armv7"} else Memory64()
        cpu = CpuFactory.get_cpu(mem, arch)
        return cpu

    @property
    def current(self) -> Cpu:
        assert self._current is not None
        return self.procs[self._current]

    def __getstate__(self):
        state = super().__getstate__()
        state["clocks"] = self.clocks
        state["input"] = self.input.buffer
        state["output"] = self.output.buffer

        state["fd_table"] = self.fd_table
        state["_getdents_c"] = self._getdents_c
        state["_closed_files"] = self._closed_files
        state["_rlimits"] = self._rlimits

        state["procs"] = self.procs
        state["_current"] = self._current
        state["running"] = self.running
        state["timers"] = self.timers
        state["syscall_trace"] = self.syscall_trace
        state["argv"] = self.argv
        state["envp"] = self.envp
        state["base"] = self.base
        state["elf_bss"] = self.elf_bss
        state["end_code"] = self.end_code
        state["end_data"] = self.end_data
        state["elf_brk"] = self.elf_brk
        state["brk"] = self.brk
        state["auxv"] = self.auxv
        state["program"] = self.program
        state["_function_abi"] = self._function_abi
        state["_syscall_abi"] = self._syscall_abi
        state["_uname_machine"] = self._uname_machine

        _arm_tls_memory = getattr(self, "_arm_tls_memory", None)
        if _arm_tls_memory is not None:
            state["_arm_tls_memory"] = _arm_tls_memory

        return state

    def __setstate__(self, state: Dict) -> None:
        """
        :todo: some asserts
        """
        super().__setstate__(state)

        self.input = Socket()
        self.input.buffer = state["input"]
        self.output = Socket()
        self.output.buffer = state["output"]

        # fetch each file descriptor (Socket or File())
        self.fd_table = state["fd_table"]

        # If file descriptors for stdin/stdout/stderr aren't closed, connect them
        try:
            stdin = self.fd_table.get_fdlike(0)
            if isinstance(stdin, Socket):
                stdin.peer = self.output
                self.input.peer = stdin
        except FdError:
            pass

        for fd in [1, 2]:
            try:
                f = self.fd_table.get_fdlike(fd)
                if isinstance(f, Socket):
                    f.peer = self.output
            except FdError:
                pass

        self._getdents_c = state["_getdents_c"]
        self._closed_files = state["_closed_files"]
        self._rlimits = state["_rlimits"]

        self.procs = state["procs"]
        self._current = state["_current"]
        self.running = state["running"]
        self.timers = state["timers"]
        self.clocks = state["clocks"]

        self.syscall_trace = state["syscall_trace"]
        self.argv = state["argv"]
        self.envp = state["envp"]
        self.base = state["base"]
        self.elf_bss = state["elf_bss"]
        self.end_code = state["end_code"]
        self.end_data = state["end_data"]
        self.elf_brk = state["elf_brk"]
        self.brk = state["brk"]
        self.auxv = state["auxv"]
        self.program = state["program"]
        self._function_abi = state["_function_abi"]
        self._syscall_abi = state["_syscall_abi"]
        self._uname_machine = state["_uname_machine"]
        self.stubs = SyscallStubs(parent=self)
        if "_arm_tls_memory" in state:
            self._arm_tls_memory = state["_arm_tls_memory"]

        # Install event forwarders
        for proc in self.procs:
            self.forward_events_from(proc)

    def _init_arm_kernel_helpers(self) -> None:
        """
        ARM kernel helpers

        https://www.kernel.org/doc/Documentation/arm/kernel_user_helpers.txt
        """

        page_data = bytearray(b"\xf1\xde\xfd\xe7" * 1024)

        # Extracted from a RPi2
        preamble = binascii.unhexlify(
            "ff0300ea"
            + "650400ea"
            + "f0ff9fe5"
            + "430400ea"
            + "220400ea"
            + "810400ea"
            + "000400ea"
            + "870400ea"
        )

        # XXX(yan): The following implementations of cmpxchg and cmpxchg64 were
        # handwritten to not use any exclusive instructions (e.g. ldrexd) or
        # locking. For actual implementations, refer to
        # arch/arm64/kernel/kuser32.S in the Linux source code.
        __kuser_cmpxchg64 = binascii.unhexlify(
            "30002de9"
            + "08c09de5"  # push    {r4, r5}
            + "30009ce8"  # ldr     ip, [sp, #8]
            + "010055e1"  # ldm     ip, {r4, r5}
            + "00005401"  # cmp     r5, r1
            + "0100a013"  # cmpeq   r4, r0
            + "0000a003"  # movne   r0, #1
            + "0c008c08"  # moveq   r0, #0
            + "3000bde8"  # stmeq   ip, {r2, r3}
            + "1eff2fe1"  # pop     {r4, r5}  # bx      lr
        )

        __kuser_dmb = binascii.unhexlify("5bf07ff5" + "1eff2fe1")  # dmb ish  # bx lr

        __kuser_cmpxchg = binascii.unhexlify(
            "003092e5"
            + "000053e1"  # ldr     r3, [r2]
            + "0000a003"  # cmp     r3, r0
            + "00108205"  # moveq   r0, #0
            + "0100a013"  # streq   r1, [r2]
            + "1eff2fe1"  # movne   r0, #1  # bx      lr
        )

        # Map a TLS segment
        self._arm_tls_memory = self.current.memory.mmap(None, 4, "rw ")

        __kuser_get_tls = binascii.unhexlify(
            "04009FE5" + "010090e8" + "1eff2fe1"  # ldr r0, [pc, #4]  # ldm r0, {r0}  # bx lr
        ) + struct.pack("<I", self._arm_tls_memory)

        tls_area = b"\x00" * 12

        version = struct.pack("<I", 5)

        def update(address, code):
            page_data[address : address + len(code)] = code

        # Offsets from Documentation/arm/kernel_user_helpers.txt in Linux
        update(0x000, preamble)
        update(0xF60, __kuser_cmpxchg64)
        update(0xFA0, __kuser_dmb)
        update(0xFC0, __kuser_cmpxchg)
        update(0xFE0, __kuser_get_tls)
        update(0xFF0, tls_area)
        update(0xFFC, version)

        self.current.memory.mmap(0xFFFF0000, len(page_data), "r x", page_data)

    def setup_stack(self, argv: List, envp: List) -> None:
        """
        :param Cpu cpu: The cpu instance
        :param argv: list of parameters for the program to execute.
        :param envp: list of environment variables for the program to execute.

        http://www.phrack.org/issues.html?issue=58&id=5#article
         position            content                     size (bytes) + comment
         ----------------------------------------------------------------------
         stack pointer ->  [ argc = number of args ]     4
                         [ argv[0] (pointer) ]         4   (program name)
                         [ argv[1] (pointer) ]         4
                         [ argv[..] (pointer) ]        4 * x
                         [ argv[n - 1] (pointer) ]     4
                         [ argv[n] (pointer) ]         4   (= NULL)

                         [ envp[0] (pointer) ]         4
                         [ envp[1] (pointer) ]         4
                         [ envp[..] (pointer) ]        4
                         [ envp[term] (pointer) ]      4   (= NULL)

                         [ auxv[0] (Elf32_auxv_t) ]    8
                         [ auxv[1] (Elf32_auxv_t) ]    8
                         [ auxv[..] (Elf32_auxv_t) ]   8
                         [ auxv[term] (Elf32_auxv_t) ] 8   (= AT_NULL vector)

                         [ padding ]                   0 - 16

                         [ argument ASCIIZ strings ]   >= 0
                         [ environment ASCIIZ str. ]   >= 0

         (0xbffffffc)      [ end marker ]                4   (= NULL)

         (0xc0000000)      < top of stack >              0   (virtual)
         ----------------------------------------------------------------------
        """
        cpu = self.current

        # In case setup_stack() is called again, we make sure we're growing the
        # stack from the original top
        cpu.STACK = self._stack_top

        auxv = self.auxv
        logger.debug("Setting argv, envp and auxv.")
        logger.debug(f"\tArguments: {argv!r}")
        if envp:
            logger.debug("\tEnvironment:")
            for e in envp:
                logger.debug(f"\t\t{e!r}")

        logger.debug("\tAuxv:")
        for name, val in auxv.items():
            logger.debug(f"\t\t{name}: 0x{val:x}")

        # We save the argument and environment pointers
        argvlst = []
        envplst = []

        # end envp marker empty string
        for evar in envp:
            cpu.push_bytes("\x00")
            envplst.append(cpu.push_bytes(evar))

        for arg in argv:
            cpu.push_bytes("\x00")
            argvlst.append(cpu.push_bytes(arg))

        # Put all auxv strings into the string stack area.
        # And replace the value be its pointer

        for name, value in auxv.items():
            if hasattr(value, "__len__"):
                cpu.push_bytes(value)
                auxv[name] = cpu.STACK

        # The "secure execution" mode of secure_getenv() is controlled by the
        # AT_SECURE flag contained in the auxiliary vector passed from the
        # kernel to user space.
        auxvnames = {
            "AT_IGNORE": 1,  # Entry should be ignored
            "AT_EXECFD": 2,  # File descriptor of program
            "AT_PHDR": 3,  # Program headers for program
            "AT_PHENT": 4,  # Size of program header entry
            "AT_PHNUM": 5,  # Number of program headers
            "AT_PAGESZ": 6,  # System page size
            "AT_BASE": 7,  # Base address of interpreter
            "AT_FLAGS": 8,  # Flags
            "AT_ENTRY": 9,  # Entry point of program
            "AT_NOTELF": 10,  # Program is not ELF
            "AT_UID": 11,  # Real uid
            "AT_EUID": 12,  # Effective uid
            "AT_GID": 13,  # Real gid
            "AT_EGID": 14,  # Effective gid
            "AT_CLKTCK": 17,  # Frequency of times()
            "AT_PLATFORM": 15,  # String identifying platform.
            "AT_HWCAP": 16,  # Machine-dependent hints about processor capabilities.
            "AT_FPUCW": 18,  # Used FPU control word.
            "AT_SECURE": 23,  # Boolean, was exec setuid-like?
            "AT_BASE_PLATFORM": 24,  # String identifying real platforms.
            "AT_RANDOM": 25,  # Address of 16 random bytes.
            "AT_EXECFN": 31,  # Filename of executable.
            "AT_SYSINFO": 32,  # Pointer to the global system page used for system calls and other nice things.
            "AT_SYSINFO_EHDR": 33,  # Pointer to the global system page used for system calls and other nice things.
        }
        # AT_NULL
        cpu.push_int(0)
        cpu.push_int(0)
        for name, val in auxv.items():
            cpu.push_int(val)
            cpu.push_int(auxvnames[name])

        # NULL ENVP
        cpu.push_int(0)
        for var in reversed(envplst):  # ENVP n
            cpu.push_int(var)
        envp = cpu.STACK

        # NULL ARGV
        cpu.push_int(0)
        for arg in reversed(argvlst):  # Argv n
            cpu.push_int(arg)
        argv = cpu.STACK

        # ARGC
        cpu.push_int(len(argvlst))

    def set_entry(self, entryPC):
        elf_entry = entryPC
        if self.elf.header.e_type == "ET_DYN":
            elf_entry += self.load_addr
        self.current.PC = elf_entry
        logger.debug(f"Entry point updated: {elf_entry:016x}")

    def load(self, filename: str, env_list: List) -> None:
        """
        Loads and an ELF program in memory and prepares the initial CPU state.
        Creates the stack and loads the environment variables and the arguments in it.

        :param filename: pathname of the file to be executed. (used for auxv)
        :param env_list: A list of env variables. (used for extracting vars that control ld behavior)
        :raises error:
            - 'Not matching cpu': if the program is compiled for a different architecture
            - 'Not matching memory': if the program is compiled for a different address size
        :todo: define va_randomize and read_implies_exec personality
        """
        # load elf See binfmt_elf.c
        # read the ELF object file
        cpu = self.current
        elf = self.elf
        arch = self.arch
        env = dict(var.split("=", 1) for var in env_list if "=" in var)
        addressbitsize = {"x86": 32, "x64": 64, "ARM": 32, "AArch64": 64}[elf.get_machine_arch()]
        logger.debug("Loading %s as a %s elf", filename, arch)

        assert elf.header.e_type in ["ET_DYN", "ET_EXEC", "ET_CORE"]

        # Get interpreter elf
        interpreter = None

        # Need to clean up when we are done
        def _clean_interp_stream() -> None:
            if interpreter is not None:
                try:
                    interpreter.stream.close()
                except IOError as e:
                    logger.error(str(e))

        for elf_segment in elf.iter_segments():
            if elf_segment.header.p_type != "PT_INTERP":
                continue
            interpreter_filename = elf_segment.data()[:-1]
            logger.info(f"Interpreter filename: {interpreter_filename}")
            if os.path.exists(interpreter_filename.decode("utf-8")):
                _clean_interp_stream()
                interpreter = ELFFile(open(interpreter_filename, "rb"))
            elif "LD_LIBRARY_PATH" in env:
                for mpath in env["LD_LIBRARY_PATH"].split(":"):
                    interpreter_path_filename = os.path.join(
                        mpath, os.path.basename(interpreter_filename)
                    )
                    logger.info(f"looking for interpreter {interpreter_path_filename}")
                    if os.path.exists(interpreter_path_filename):
                        _clean_interp_stream()
                        interpreter = ELFFile(open(interpreter_path_filename, "rb"))
                        break
            break

        if interpreter is not None:
            assert interpreter.get_machine_arch() == elf.get_machine_arch()
            assert interpreter.header.e_type in ["ET_DYN", "ET_EXEC"]

        # Stack Executability
        executable_stack = False
        for elf_segment in elf.iter_segments():
            if elf_segment.header.p_type != "PT_GNU_STACK":
                continue
            if elf_segment.header.p_flags & 0x01:
                executable_stack = True
            else:
                executable_stack = False
            break

        base = 0
        elf_bss = 0
        end_code = 0
        end_data = 0
        elf_brk = 0
        self.load_addr = 0

        for elf_segment in elf.iter_segments():
            if elf_segment.header.p_type != "PT_LOAD":
                continue

            align = 0x1000  # elf_segment.header.p_align

            ELF_PAGEOFFSET = elf_segment.header.p_vaddr & (align - 1)

            flags = elf_segment.header.p_flags
            memsz = elf_segment.header.p_memsz + ELF_PAGEOFFSET
            offset = elf_segment.header.p_offset - ELF_PAGEOFFSET
            filesz = elf_segment.header.p_filesz + ELF_PAGEOFFSET
            vaddr = elf_segment.header.p_vaddr - ELF_PAGEOFFSET
            memsz = cpu.memory._ceil(memsz)
            if base == 0 and elf.header.e_type == "ET_DYN":
                assert vaddr == 0
                if addressbitsize == 32:
                    base = self.BASE_DYN_ADDR_32
                else:
                    base = self.BASE_DYN_ADDR

            perms = perms_from_elf(flags)
            hint = base + vaddr
            if hint == 0:
                hint = None

            logger.debug(
                f"Loading elf offset: {offset:08x} addr:{base + vaddr:08x} {base + vaddr + memsz:08x} {perms}"
            )
            base = cpu.memory.mmapFile(hint, memsz, perms, elf_segment.stream.name, offset) - vaddr

            if self.load_addr == 0:
                self.load_addr = base + vaddr

            k = base + vaddr + filesz
            if k > elf_bss:
                elf_bss = k
            if (flags & 4) and end_code < k:  # PF_X
                end_code = k
            if end_data < k:
                end_data = k
            k = base + vaddr + memsz
            if k > elf_brk:
                elf_brk = k

        elf_entry = elf.header.e_entry
        if elf.header.e_type == "ET_DYN":
            elf_entry += self.load_addr
        entry = elf_entry
        real_elf_brk = elf_brk

        # We need to explicitly clear bss, as fractional pages will have data from the file
        bytes_to_clear = elf_brk - elf_bss
        if bytes_to_clear > 0:
            logger.debug(
                f"Zeroing main elf fractional pages. From bss({elf_bss:x}) to brk({elf_brk:x}), {bytes_to_clear} bytes."
            )
            cpu.write_bytes(elf_bss, "\x00" * bytes_to_clear, force=True)

        stack_size = 0x21000

        if addressbitsize == 32:
            stack_top = 0xC0000000
        else:
            stack_top = 0x800000000000
        stack_base = stack_top - stack_size
        stack = cpu.memory.mmap(stack_base, stack_size, "rwx", name="stack") + stack_size
        assert stack_top == stack

        reserved = cpu.memory.mmap(base + vaddr + memsz, 0x1000000, "   ")
        interpreter_base = 0
        if interpreter is not None:
            base = 0
            elf_bss = 0
            end_code = 0
            end_data = 0
            elf_brk = 0
            entry = interpreter.header.e_entry
            for elf_segment in interpreter.iter_segments():
                if elf_segment.header.p_type != "PT_LOAD":
                    continue
                align = 0x1000  # elf_segment.header.p_align
                vaddr = elf_segment.header.p_vaddr
                filesz = elf_segment.header.p_filesz
                flags = elf_segment.header.p_flags
                offset = elf_segment.header.p_offset
                memsz = elf_segment.header.p_memsz

                ELF_PAGEOFFSET = vaddr & (align - 1)
                memsz = memsz + ELF_PAGEOFFSET
                offset = offset - ELF_PAGEOFFSET
                filesz = filesz + ELF_PAGEOFFSET
                vaddr = vaddr - ELF_PAGEOFFSET
                memsz = cpu.memory._ceil(memsz)

                if base == 0 and interpreter.header.e_type == "ET_DYN":
                    assert vaddr == 0
                    total_size = self._interp_total_size(interpreter)
                    base = stack_base - total_size

                if base == 0:
                    assert vaddr == 0
                perms = perms_from_elf(flags)
                hint = base + vaddr
                if hint == 0:
                    hint = None

                base = cpu.memory.mmapFile(
                    hint, memsz, perms, elf_segment.stream.name.decode("utf-8"), offset
                )
                base -= vaddr
                logger.debug(
                    f"Loading interpreter offset: {offset:08x} "
                    f"addr:{base + vaddr:08x} "
                    f"{base + vaddr + memsz:08x} "
                    f"{(flags & 1 and 'r' or ' ')}"
                    f"{(flags & 2 and 'w' or ' ')}"
                    f"{(flags & 4 and 'x' or ' ')}"
                )

                k = base + vaddr + filesz
                if k > elf_bss:
                    elf_bss = k
                if (flags & 4) and end_code < k:  # PF_X
                    end_code = k
                if end_data < k:
                    end_data = k
                k = base + vaddr + memsz
                if k > elf_brk:
                    elf_brk = k

            if interpreter.header.e_type == "ET_DYN":
                entry += base
            interpreter_base = base

            bytes_to_clear = elf_brk - elf_bss
            if bytes_to_clear > 0:
                logger.debug(
                    f"Zeroing interpreter elf fractional pages. From bss({elf_bss:x}) to brk({elf_brk:x}), {bytes_to_clear} bytes."
                )
                cpu.write_bytes(elf_bss, "\x00" * bytes_to_clear, force=True)

        # free reserved brk space
        cpu.memory.munmap(reserved, 0x1000000)

        cpu.STACK = stack
        cpu.PC = entry

        logger.debug(f"Entry point: {entry:016x}")
        logger.debug(f"Stack start: {stack:016x}")
        logger.debug(f"Brk: {real_elf_brk:016x}")
        logger.debug(f"Mappings:")
        for m in str(cpu.memory).split("\n"):
            logger.debug(f"  {m}")
        self.base = base
        self.elf_bss = elf_bss
        self.end_code = end_code
        self.end_data = end_data
        self.elf_brk = real_elf_brk
        self.brk = real_elf_brk

        at_random = cpu.push_bytes("A" * 16)
        at_execfn = cpu.push_bytes(f"{filename}\x00")

        self.auxv = {
            "AT_PHDR": self.load_addr + elf.header.e_phoff,  # Program headers for program
            "AT_PHENT": elf.header.e_phentsize,  # Size of program header entry
            "AT_PHNUM": elf.header.e_phnum,  # Number of program headers
            "AT_PAGESZ": cpu.memory.page_size,  # System page size
            "AT_BASE": interpreter_base,  # Base address of interpreter
            "AT_FLAGS": elf.header.e_flags,  # Flags
            "AT_ENTRY": elf_entry,  # Entry point of program
            "AT_UID": 1000,  # Real uid
            "AT_EUID": 1000,  # Effective uid
            "AT_GID": 1000,  # Real gid
            "AT_EGID": 1000,  # Effective gid
            "AT_CLKTCK": 100,  # Frequency of times()
            "AT_HWCAP": 0,  # Machine-dependent hints about processor capabilities.
            "AT_RANDOM": at_random,  # Address of 16 random bytes.
            "AT_EXECFN": at_execfn,  # Filename of executable.
        }

        # Clean up interpreter ELFFile
        _clean_interp_stream()

    def _to_signed_dword(self, dword: int):
        arch_width = self.current.address_bit_size
        if arch_width == 32:
            sdword = ctypes.c_int32(dword).value
        elif arch_width == 64:
            sdword = ctypes.c_int64(dword).value
        else:
            raise EnvironmentError(f"Corrupted internal CPU state (arch width is {arch_width})")
        return sdword

    def _open(self, f: FdLike) -> int:
        """
        Adds a file descriptor to the current file descriptor list

        :param f: the file descriptor to add.
        :return: the index of the file descriptor in the file descr. list
        """
        return self.fd_table.add_entry(f)

    def _close(self, fd: int) -> None:
        """
        Removes a file descriptor from the file descriptor list
        :param fd: the file descriptor to close.
        """
        f = self.fd_table.get_fdlike(fd)
        f.close()
        self.fd_table.remove_entry(fd)
        self._closed_files.append(f)  # Keep track for SymbolicFile testcase generation

    def _is_fd_open(self, fd: int) -> bool:
        """
        Determines if the fd is within range and in the file descr. list
        :param fd: the file descriptor to check.
        """
        return self.fd_table.has_entry(fd)

    def _get_fdlike(self, fd: int) -> FdLike:
        """
        Returns the File or Socket corresponding to the given file descriptor.
        """
        return self.fd_table.get_fdlike(fd)

    def _transform_write_data(self, data) -> bytes:
        """
        Implement in subclass to transform data written by write(2)/writev(2)
        Nop by default.
        """
        return data

    def _exit(self, message) -> None:
        procid = self.procs.index(self.current)
        self.sched()
        self.running.remove(procid)
        if len(self.running) == 0:
            raise TerminateState(message, testcase=True)

    def sys_umask(self, mask: int) -> int:
        """
        umask - Set file creation mode mask
        :param int mask: New mask
        """
        logger.debug(f"umask({mask:o})")
        try:
            return os.umask(mask)
        except OSError as e:
            return -e.errno

    def sys_chdir(self, path) -> int:
        """
        chdir - Change current working directory
        :param int path: Pointer to path
        """
        path_str = self.current.read_string(path)
        logger.debug(f"chdir({path_str})")
        try:
            os.chdir(path_str)
            return 0
        except OSError as e:
            return -e.errno

    def sys_getcwd(self, buf, size) -> int:
        """
        getcwd - Get the current working directory
        :param int buf: Pointer to dest array
        :param size: size in bytes of the array pointed to by the buf
        :return: buf (Success), or 0
        """

        try:
            current_dir = os.getcwd()
            length = len(current_dir) + 1

            if size > 0 and size < length:
                logger.info(
                    "GETCWD: size is greater than 0, but is smaller than the length "
                    "of the path + 1. Returning -errno.ERANGE"
                )
                return -errno.ERANGE

            if not self.current.memory.access_ok(slice(buf, buf + length), "w"):
                logger.info("GETCWD: buf within invalid memory. Returning -errno.EFAULT")
                return -errno.EFAULT

            self.current.write_string(buf, current_dir)
            logger.debug(f"getcwd(0x{buf:08x}, {size}) -> <{current_dir}> (Size {length})")
            return length

        except OSError as e:
            return -e.errno

    def sys_lseek(self, fd: int, offset: int, whence: int) -> int:
        """
        lseek - reposition read/write file offset

        The lseek() function repositions the file offset of the open file description associated
        with the file descriptor fd to the argument offset according to the directive whence


        :param fd: a valid file descriptor
        :param offset: the offset in bytes
        :param whence: os.SEEK_SET: The file offset is set to offset bytes.
                       os.SEEK_CUR: The file offset is set to its current location plus offset bytes.
                       os.SEEK_END: The file offset is set to the size of the file plus offset bytes.

        :return: offset from file beginning, or EBADF (fd is not a valid file descriptor or is not open)
        """
        signed_offset = self._to_signed_dword(offset)
        try:
            return self._get_fdlike(fd).seek(signed_offset, whence)
        except FdError as e:
            logger.info(
                f"sys_lseek: Not valid file descriptor on lseek. Fd not seekable. Returning -{errorcode(e.err)}"
            )
            return -e.err

    def sys_llseek(
        self, fd: int, offset_high: int, offset_low: int, resultp: int, whence: int
    ) -> int:
        """
        _llseek - reposition read/write file offset

        The  _llseek()  system  call  repositions  the  offset  of  the open
        file description associated with the file descriptor fd to
        (offset_high<<32) | offset_low bytes relative to the beginning of the
        file, the current  file offset,  or the end of the file, depending on
        whether whence is os.SEEK_SET, os.SEEK_CUR, or os.SEEK_END,
        respectively.  It returns the resulting file position in the argument
        result.

        This system call exists on various 32-bit platforms to support seeking
        to large file offsets.

        :param fd: a valid file descriptor
        :param offset_high: the high 32 bits of the byte offset
        :param offset_low: the low 32 bits of the byte offset
        :param resultp: a pointer to write the position into on success
        :param whence: os.SEEK_SET: The file offset is set to offset bytes.
                       os.SEEK_CUR: The file offset is set to its current location plus offset bytes.
                       os.SEEK_END: The file offset is set to the size of the file plus offset bytes.

        :return: 0 on success, negative on error
        """
        signed_offset_high = self._to_signed_dword(offset_high)
        signed_offset_low = self._to_signed_dword(offset_low)
        signed_offset = (signed_offset_high << 32) | signed_offset_low
        try:
            pos = self._get_fdlike(fd).seek(signed_offset, whence)
            posbuf = struct.pack("q", pos)  # `loff_t * resultp` in linux, which is `long long`
            self.current.write_bytes(resultp, posbuf)
            return 0
        except FdError as e:
            logger.info(
                f"sys_llseek: Not valid file descriptor on llseek. Fd not seekable. Returning -{errorcode(e.err)}"
            )
            return -e.err

    def sys_read(self, fd: int, buf: int, count: int) -> int:
        data: bytes = bytes()
        if count != 0:
            # TODO check count bytes from buf
            if buf not in self.current.memory:  # or not  self.current.memory.isValid(buf+count):
                logger.info("sys_read: buf points to invalid address. Returning -errno.EFAULT")
                return -errno.EFAULT

            try:
                # Read the data and put it in memory
                data = self._get_fdlike(fd).read(count)
            except FdError as e:
                logger.info(
                    f"sys_read: Not valid file descriptor ({fd}). Returning -{errorcode(e.err)}"
                )
                return -e.err
            self.syscall_trace.append(("_read", fd, data))
            self.current.write_bytes(buf, data)

        return len(data)

    def sys_write(self, fd: int, buf, count) -> int:
        """ write - send bytes through a file descriptor
          The write system call writes up to count bytes from the buffer pointed
          to by buf to the file descriptor fd. If count is zero, write returns 0
          and optionally sets *tx_bytes to zero.

          :param fd            a valid file descriptor
          :param buf           a memory buffer
          :param count         number of bytes to send
          :return: 0          Success
                    EBADF      fd is not a valid file descriptor or is not open.
                    EFAULT     buf or tx_bytes points to an invalid address.
        """
        data: bytes = bytes()
        cpu = self.current
        if count != 0:
            try:
                write_fd = self._get_fdlike(fd)
            except FdError as e:
                logger.error(
                    f"sys_write: Not valid file descriptor ({fd}). Returning -{errorcode(e.err)}"
                )
                return -e.err

            # TODO check count bytes from buf
            if buf not in cpu.memory or buf + count not in cpu.memory:
                logger.debug("sys_write: buf points to invalid address. Returning -errno.EFAULT")
                return -errno.EFAULT

            if fd > 2 and write_fd.is_full():
                cpu.PC -= cpu.instruction.size
                self.wait([], [fd], None)
                raise RestartSyscall()

            data_sym: MixedSymbolicBuffer = cpu.read_bytes(buf, count)
            data = self._transform_write_data(data_sym)
            write_fd.write(data)

            for line in data.split(b"\n"):
                line_str = line.decode(
                    "latin-1"
                )  # latin-1 encoding will happily decode any byte (0x00-0xff)
                logger.debug(f"sys_write({fd}, 0x{buf:08x}, {count}) -> <{repr(line_str):48s}>")
            self.syscall_trace.append(("_write", fd, data))
            self.signal_transmit(fd)

        return len(data)

    def sys_fork(self) -> int:
        """
        We don't support forking, but do return a valid error code to client binary.
        """
        return -errno.ENOSYS

    def sys_access(self, buf: int, mode: int) -> int:
        """
        Checks real user's permissions for a file

        :param buf: a buffer containing the pathname to the file to check its permissions.
        :param mode: the access permissions to check.
        :return:
            -  C{0} if the calling process can access the file in the desired mode.
            - C{-1} if the calling process can not access the file in the desired mode.
        """
        filename = b""
        for i in range(0, 255):
            c = Operators.CHR(self.current.read_int(buf + i, 8))
            if c == b"\x00":
                break
            filename += c

        if os.access(filename, mode):
            return 0
        else:
            if not os.path.exists(filename):
                return -errno.ENOENT
            return -1

    def sys_newuname(self, old_utsname):
        """
        Writes system information in the variable C{old_utsname}.
        :rtype: int
        :param old_utsname: the buffer to write the system info.
        :return: C{0} on success
        """
        from datetime import datetime

        def pad(s):
            return s + "\x00" * (65 - len(s))

        now = datetime(2017, 8, 0o1).strftime("%a %b %d %H:%M:%S ART %Y")
        info = (
            ("sysname", "Linux"),
            ("nodename", "ubuntu"),
            ("release", "4.4.0-77-generic"),
            ("version", "#98 SMP " + now),
            ("machine", self._uname_machine),
            ("domainname", ""),
        )

        uname_buf = "".join(pad(pair[1]) for pair in info)
        self.current.write_bytes(old_utsname, uname_buf)
        return 0

    def sys_brk(self, brk):
        """
        Changes data segment size (moves the C{brk} to the new address)
        :rtype: int
        :param brk: the new address for C{brk}.
        :return: the value of the new C{brk}.
        :raises error:
                    - "Error in brk!" if there is any error allocating the memory
        """
        if brk != 0 and brk > self.elf_brk:
            mem = self.current.memory
            size = brk - self.brk
            if brk > mem._ceil(self.brk):
                perms = mem.perms(self.brk - 1)
                addr = mem.mmap(mem._ceil(self.brk), size, perms)
                if not mem._ceil(self.brk) == addr:
                    logger.error(
                        f"Error in brk: ceil: {hex(mem._ceil(self.brk))} brk: {hex(brk)} self.brk: {hex(self.brk)} addr: {hex(addr)}"
                    )
                    return self.brk
            self.brk += size
        return self.brk

    def sys_arch_prctl(self, code, addr):
        """
        Sets architecture-specific thread state
        :rtype: int

        :param code: must be C{ARCH_SET_FS}.
        :param addr: the base address of the FS segment.
        :return: C{0} on success
        :raises error:
            - if C{code} is different to C{ARCH_SET_FS}
        """
        ARCH_SET_GS = 0x1001
        ARCH_SET_FS = 0x1002
        ARCH_GET_FS = 0x1003
        ARCH_GET_GS = 0x1004
        if code not in {ARCH_SET_GS, ARCH_SET_FS, ARCH_GET_FS, ARCH_GET_GS}:
            logger.debug("code not in expected options ARCH_GET/SET_FS/GS")
            return -errno.EINVAL
        if code != ARCH_SET_FS:
            raise NotImplementedError(
                "Manticore supports only arch_prctl with code=ARCH_SET_FS (0x1002) for now"
            )
        self.current.FS = 0x63
        self.current.set_descriptor(self.current.FS, addr, 0x4000, "rw")
        return 0

    def sys_ioctl(self, fd, request, argp) -> int:
        if fd > 2:
            try:
                return self.fd_table.get_fdlike(fd).ioctl(request, argp)
            except FdError as e:
                return -e.err
        else:
            return -errno.EINVAL

    def _sys_open_get_file(self, filename: str, flags: int) -> FdLike:
        # TODO(yan): Remove this special case
        if os.path.abspath(filename).startswith("/proc/self"):
            if filename == "/proc/self/exe":
                assert self.program is not None
                filename = os.path.abspath(self.program)
            elif filename == "/proc/self/maps":
                return ProcSelfMaps(flags, self)
            else:
                raise EnvironmentError("/proc/self is largely unsupported")

        if os.path.isdir(filename):
            return Directory(filename, flags)
        else:
            return File(filename, flags)

    def sys_open(self, buf: int, flags: int, mode: Optional[int]) -> int:
        """
        :param buf: address of zero-terminated pathname
        :param flags: file access bits
        :param mode: file permission mode (ignored)
        """
        filename = self.current.read_string(buf)
        try:
            f = self._sys_open_get_file(filename, flags)
            logger.debug(f"sys_open: Opening file {filename} for real file {f!r}")
        except IOError as e:
            logger.warning(f"sys_open: Could not open file {filename}. Reason: {e!s}")
            return -e.errno if e.errno is not None else -errno.EINVAL

        return self._open(f)

    def sys_openat(self, dirfd: int, buf: int, flags: int, mode) -> int:
        """
        Openat SystemCall - Similar to open system call except dirfd argument
        when path contained in buf is relative, dirfd is referred to set the relative path
        Special value AT_FDCWD set for dirfd to set path relative to current directory

        :param dirfd: directory file descriptor to refer in case of relative path at buf
        :param buf: address of zero-terminated pathname
        :param flags: file access bits
        :param mode: file permission mode
        """

        filename = self.current.read_string(buf)
        dirfd = ctypes.c_int32(dirfd).value

        if os.path.isabs(filename) or dirfd == self.FCNTL_FDCWD:
            return self.sys_open(buf, flags, mode)

        try:
            dir_entry = self._get_fdlike(dirfd)
        except FdError as e:
            logger.info(f"sys_openat: Not valid file descriptor. Returning -{errorcode(e.err)}")
            return -e.err

        if not isinstance(dir_entry, Directory):
            logger.info("sys_openat: Not directory descriptor. Returning -errno.ENOTDIR")
            return -errno.ENOTDIR

        dir_path = dir_entry.name

        filename = os.path.join(dir_path, filename)
        try:
            f = self._sys_open_get_file(filename, flags)
            logger.debug(f"sys_openat: Opening file {filename} for real file {f!r}")
        except IOError as e:
            logger.info(f"sys_openat: Could not open file {filename}. Reason: {e!s}")
            return -e.errno if e.errno is not None else -errno.EINVAL

        return self._open(f)

    def sys_rename(self, oldnamep: int, newnamep: int) -> int:
        """
        Rename filename `oldnamep` to `newnamep`.

        :param int oldnamep: pointer to oldname
        :param int newnamep: pointer to newname
        """
        oldname = self.current.read_string(oldnamep)
        newname = self.current.read_string(newnamep)

        try:
            os.rename(oldname, newname)
        except OSError as e:
            return -e.errno
        return 0

    def sys_fsync(self, fd: int) -> int:
        """
        Synchronize a file's in-core state with that on disk.
        """

        try:
            self._get_fdlike(fd).sync()
            return 0
        except FdError as e:
            return -e.err

    def sys_getpid(self):
        logger.debug("GETPID, warning pid modeled as concrete 1000")
        return 1000

    def sys_gettid(self):
        logger.debug("GETTID, warning tid modeled as concrete 1000")
        return 1000

    def sys_ARM_NR_set_tls(self, val):
        if hasattr(self, "_arm_tls_memory"):
            self.current.write_int(self._arm_tls_memory, val)
            self.current.set_arm_tls(val)
        return 0

    # Signals..
    def sys_kill(self, pid, sig):
        logger.warning(f"KILL, Ignoring Sending signal {sig} to pid {pid}")
        return 0

    def sys_rt_sigaction(self, signum, act, oldact, _sigsetsize):
        """Wrapper for sys_sigaction"""
        return self.sys_sigaction(signum, act, oldact)

    def sys_sigaction(self, signum, act, oldact):
        logger.warning(f"SIGACTION, Ignoring changing signal handler for signal {signum}")
        return 0

    def sys_rt_sigprocmask(self, cpu, how, newset, oldset):
        """Wrapper for sys_sigprocmask"""
        return self.sys_sigprocmask(cpu, how, newset, oldset)

    def sys_sigprocmask(self, cpu, how, newset, oldset):
        logger.warning(f"SIGACTION, Ignoring changing signal mask set cmd:%s", how)
        return 0

    def sys_dup(self, fd: int) -> int:
        """
        Duplicates an open file descriptor
        :rtype: int
        :param fd: the open file descriptor to duplicate.
        :return: the new file descriptor.
        """

        try:
            f = self._get_fdlike(fd)
        except FdError as e:
            logger.info(f"sys_dup: fd ({fd}) is not open. Returning -{errorcode(e.err)}")
            return -e.err
        return self._open(f)

    def sys_dup2(self, fd: int, newfd: int) -> int:
        """
        Duplicates an open fd to newfd. If newfd is open, it is first closed
        :param fd: the open file descriptor to duplicate.
        :param newfd: the file descriptor to alias the file described by fd.
        :return: newfd.
        """
        try:
            f = self._get_fdlike(fd)
        except FdError as e:
            logger.info("sys_dup2: fd ({fd}) is not open. Returning -{errorcode(e.err)}")
            return -e.err

        soft_max, hard_max = self._rlimits[resource.RLIMIT_NOFILE]
        if newfd >= soft_max:
            logger.info(
                f"sys_dup2: newfd ({newfd}) is above max descriptor table size ({soft_max})"
            )
            return -errno.EBADF

        if self._is_fd_open(newfd):
            self._close(newfd)

        self.fd_table.add_entry_at(f, fd)

        logger.debug("sys_dup2(%d,%d) -> %d", fd, newfd, newfd)
        return newfd

    def sys_chroot(self, path):
        """
        An implementation of chroot that does perform some basic error checking,
        but does not actually chroot.

        :param path: Path to chroot
        """
        if path not in self.current.memory:
            return -errno.EFAULT

        path_s = self.current.read_string(path)
        if not os.path.exists(path_s):
            return -errno.ENOENT

        if not os.path.isdir(path_s):
            return -errno.ENOTDIR

        return -errno.EPERM

    def sys_close(self, fd: int) -> int:
        """
        Closes a file descriptor
        :rtype: int
        :param fd: the file descriptor to close.
        :return: C{0} on success.
        """
        if not self._is_fd_open(fd):
            return -errno.EBADF
        self._close(fd)
        logger.debug(f"sys_close({fd})")
        return 0

    def sys_readlink(self, path, buf, bufsize):
        """
        Read the value of a symbolic link.
        :rtype: int

        :param path: symbolic link.
        :param buf: destination buffer.
        :param bufsize: size to read.
        :return: number of bytes placed in buffer on success, -errno on error.

        :todo: return -errno on error.
        """
        if bufsize <= 0:
            return -errno.EINVAL
        filename = self.current.read_string(path)
        if filename == "/proc/self/exe":
            data = os.path.abspath(self.program)
        else:
            data = os.readlink(filename)[:bufsize]
        self.current.write_bytes(buf, data)
        # XXX: Return an appropriate value on error.
        return len(data)

    def sys_readlinkat(self, dir_fd, path, buf, bufsize):
        """
        Read the value of a symbolic link relative to a directory file descriptor.
        :rtype: int

        :param dir_fd: directory file descriptor.
        :param path: symbolic link.
        :param buf: destination buffer.
        :param bufsize: size to read.
        :return: number of bytes placed in buffer on success, -errno on error.

        :todo: return -errno on error, full 'dir_fd' support.
        """
        _path = self.current.read_string(path)
        _dir_fd = ctypes.c_int32(dir_fd).value

        if not (os.path.isabs(_path) or _dir_fd == self.FCNTL_FDCWD):
            raise NotImplementedError("Only absolute paths or paths relative to CWD are supported")

        # XXX: Use 'dir_fd'.
        # XXX: Return an appropriate value on error.
        return self.sys_readlink(path, buf, bufsize)

    def sys_mmap_pgoff(self, address, size, prot, flags, fd, offset):
        """Wrapper for mmap2"""
        return self.sys_mmap2(address, size, prot, flags, fd, offset)

    def sys_mmap2(self, address, size, prot, flags, fd, offset):
        """
        Creates a new mapping in the virtual address space of the calling process.
        :rtype: int
        :param address: the starting address for the new mapping. This address is used as hint unless the
                        flag contains C{MAP_FIXED}.
        :param size: the length of the mapping.
        :param prot: the desired memory protection of the mapping.
        :param flags: determines whether updates to the mapping are visible to other
                      processes mapping the same region, and whether updates are carried
                      through to the underlying file.
        :param fd: the contents of a file mapping are initialized using C{size} bytes starting at
                   offset C{offset} in the file referred to by the file descriptor C{fd}.
        :param offset: the contents of a file mapping are initialized using C{size} bytes starting at
                       offset C{offset}*0x1000 in the file referred to by the file descriptor C{fd}.
        :return:
            - C{-1} In case you use C{MAP_FIXED} in the flags and the mapping can not be place at the desired address.
            - the address of the new mapping.
        """
        return self.sys_mmap(address, size, prot, flags, fd, offset * 0x1000)

    def sys_mmap(self, address, size, prot, flags, fd, offset):
        """
        Creates a new mapping in the virtual address space of the calling process.
        :rtype: int

        :param address: the starting address for the new mapping. This address is used as hint unless the
                        flag contains C{MAP_FIXED}.
        :param size: the length of the mapping.
        :param prot: the desired memory protection of the mapping.
        :param flags: determines whether updates to the mapping are visible to other
                      processes mapping the same region, and whether updates are carried
                      through to the underlying file.
        :param fd: the contents of a file mapping are initialized using C{size} bytes starting at
                   offset C{offset} in the file referred to by the file descriptor C{fd}.
        :param offset: the contents of a file mapping are initialized using C{size} bytes starting at
                       offset C{offset} in the file referred to by the file descriptor C{fd}.
        :return:
                - C{-1} in case you use C{MAP_FIXED} in the flags and the mapping can not be place at the desired address.
                - the address of the new mapping (that must be the same as address in case you included C{MAP_FIXED} in flags).
        :todo: handle exception.
        """

        if address == 0:
            address = None

        cpu = self.current
        if flags & 0x10:
            cpu.memory.munmap(address, size)

        perms = perms_from_protflags(prot)

        if flags & 0x20:
            result = cpu.memory.mmap(address, size, perms)
        elif fd == 0:
            assert offset == 0
            result = cpu.memory.mmap(address, size, perms)
            try:
                data = self.fd_table.get_fdlike(fd).read(size)
            except FdError as e:
                return -1
            cpu.write_bytes(result, data)
        else:
            # FIXME Check if file should be symbolic input and do as with fd0
            f = self.fd_table.get_fdlike(fd)
            result = cpu.memory.mmapFile(address, size, perms, f.name, offset)

        actually_mapped = f"0x{result:016x}"
        if address is None or result != address:
            address = address or 0
            actually_mapped += f" [requested: 0x{address:016x}]"

        if flags & 0x10 != 0 and result != address:
            cpu.memory.munmap(result, size)
            result = -1

        return result

    def sys_mprotect(self, start, size, prot):
        """
        Sets protection on a region of memory. Changes protection for the calling process's
        memory page(s) containing any part of the address range in the interval [C{start}, C{start}+C{size}-1].
        :rtype: int

        :param start: the starting address to change the permissions.
        :param size: the size of the portion of memory to change the permissions.
        :param prot: the new access permission for the memory.
        :return: C{0} on success.
        """
        perms = perms_from_protflags(prot)
        ret = self.current.memory.mprotect(start, size, perms)
        return 0

    def sys_munmap(self, addr, size):
        """
        Unmaps a file from memory. It deletes the mappings for the specified address range
        :rtype: int

        :param addr: the starting address to unmap.
        :param size: the size of the portion to unmap.
        :return: C{0} on success.
        """
        if issymbolic(addr):
            raise ConcretizeArgument(self, 0)
        if issymbolic(size):
            raise ConcretizeArgument(self, 1)
        self.current.memory.munmap(addr, size)
        return 0

    def sys_getuid(self):
        """
        Gets user identity.
        :rtype: int

        :return: this call returns C{1000} for all the users.
        """
        return 1000

    def sys_getgid(self):
        """
        Gets group identity.
        :rtype: int

        :return: this call returns C{1000} for all the groups.
        """
        return 1000

    def sys_geteuid(self):
        """
        Gets user identity.
        :rtype: int

        :return: This call returns C{1000} for all the users.
        """
        return 1000

    def sys_getegid(self):
        """
        Gets group identity.
        :rtype: int

        :return: this call returns C{1000} for all the groups.
        """
        return 1000

    def sys_readv(self, fd, iov, count) -> int:
        """
        Works just like C{sys_read} except that data is read into multiple buffers.
        :rtype: int

        :param fd: the file descriptor of the file to read.
        :param iov: the buffer where the the bytes to read are stored.
        :param count: amount of C{iov} buffers to read from the file.
        :return: the amount of bytes read in total.
        """
        cpu = self.current
        ptrsize = cpu.address_bit_size
        sizeof_iovec = 2 * (ptrsize // 8)
        total = 0
        for i in range(0, count):
            buf = cpu.read_int(iov + i * sizeof_iovec, ptrsize)
            size = cpu.read_int(iov + i * sizeof_iovec + (sizeof_iovec // 2), ptrsize)

            try:
                data = self.fd_table.get_fdlike(fd).read(size)
            except FdError as e:
                return -e.err
            total += len(data)
            cpu.write_bytes(buf, data)
            self.syscall_trace.append(("_read", fd, data))
        return total

    def sys_writev(self, fd, iov, count):
        """
        Works just like C{sys_write} except that multiple buffers are written out.
        :rtype: int

        :param fd: the file descriptor of the file to write.
        :param iov: the buffer where the the bytes to write are taken.
        :param count: amount of C{iov} buffers to write into the file.
        :return: the amount of bytes written in total.
        """
        cpu = self.current
        ptrsize = cpu.address_bit_size
        sizeof_iovec = 2 * (ptrsize // 8)
        total = 0
        try:
            write_fd = self._get_fdlike(fd)
        except FdError as e:
            logger.error(f"writev: Not a valid file descriptor ({fd})")
            return -e.err

        for i in range(0, count):
            buf = cpu.read_int(iov + i * sizeof_iovec, ptrsize)
            size = cpu.read_int(iov + i * sizeof_iovec + (sizeof_iovec // 2), ptrsize)

            if issymbolic(size):
                size = Z3Solver.instance().get_value(self.constraints, size)

            data = [Operators.CHR(cpu.read_int(buf + i, 8)) for i in range(size)]
            data = self._transform_write_data(data)
            write_fd.write(data)
            self.syscall_trace.append(("_write", fd, data))
            total += size
        return total

    def sys_set_thread_area(self, user_info):
        """
        Sets a thread local storage (TLS) area. Sets the base address of the GS segment.
        :rtype: int

        :param user_info: the TLS array entry set corresponds to the value of C{u_info->entry_number}.
        :return: C{0} on success.
        """
        n = self.current.read_int(user_info, 32)
        pointer = self.current.read_int(user_info + 4, 32)
        m = self.current.read_int(user_info + 8, 32)
        flags = self.current.read_int(user_info + 12, 32)
        assert n == 0xFFFFFFFF
        assert flags == 0x51  # TODO: fix
        self.current.GS = 0x63
        self.current.set_descriptor(self.current.GS, pointer, 0x4000, "rw")
        self.current.write_int(user_info, (0x63 - 3) // 8, 32)
        return 0

    def sys_getpriority(self, which, who):
        """
        System call ignored.
        :rtype: int

        :return: C{0}
        """
        logger.warning("Unimplemented system call: sys_get_priority")
        return 0

    def sys_setpriority(self, which, who, prio):
        """
        System call ignored.
        :rtype: int

        :return: C{0}
        """
        logger.warning("Unimplemented system call: sys_setpriority")
        return 0

    def sys_tgkill(self, tgid, pid, sig):
        logger.warning("Unimplemented system call: sys_tgkill")
        return 0

    def sys_acct(self, path):
        """
        System call not implemented.
        :rtype: int

        :return: C{-1}
        """
        logger.debug("BSD account not implemented!")
        return -1

    def sys_exit(self, error_code):
        """Wrapper for sys_exit_group"""
        return self.sys_exit_group(error_code)

    def sys_exit_group(self, error_code):
        """
        Exits all threads in a process
        :raises Exception: 'Finished'
        """
        return self._exit(f"Program finished with exit status: {ctypes.c_int32(error_code).value}")

    def sys_set_tid_address(self, tidptr):
        return 1000  # tha pid

    def sys_getrlimit(self, resource, rlim):
        ret = -1
        if resource in self._rlimits:
            rlimit_tup = self._rlimits[resource]
            # 32 bit values on both 32 and 64 bit platforms. For more info,
            # see the BUGS section in getrlimit(2) man page.
            self.current.write_bytes(rlim, struct.pack("<LL", *rlimit_tup))
            ret = 0
        return ret

    def sys_prlimit64(self, pid, resource, new_lim, old_lim):
        ret = -1
        if pid == 0:
            if old_lim:
                ret = self.sys_getrlimit(resource, old_lim)
            elif new_lim:
                ret = self.sys_setrlimit(resource, new_lim)
        else:
            logger.warning("Cowardly refusing to set resource limits for process %d", pid)
        return ret

    def sys_madvise(self, infop):
        logger.info("Ignoring sys_madvise")
        return 0

    def sys_fadvise64(self, fd: int, offset: int, length: int, advice: int) -> int:
        logger.info("Ignoring sys_fadvise64")
        return 0

    def sys_arm_fadvise64_64(self, fd: int, offset: int, length: int, advice: int) -> int:
        logger.info("Ignoring sys_arm_fadvise64_64")
        return 0

    def sys_socket(self, domain, socket_type, protocol):
        if domain != socket.AF_INET:
            return -errno.EINVAL

        if socket_type != socket.SOCK_STREAM:
            return -errno.EINVAL

        if protocol != 0:
            return -errno.EINVAL

        f = SocketDesc(domain, socket_type, protocol)
        fd = self._open(f)
        return fd

    def _is_sockfd(self, sockfd: int) -> int:
        try:
            fd = self._get_fdlike(sockfd)
            if not isinstance(fd, SocketDesc):
                return -errno.ENOTSOCK
            return 0
        except IndexError:
            return -errno.EBADF

    def sys_bind(self, sockfd: int, address, address_len) -> int:
        return self._is_sockfd(sockfd)

    def sys_listen(self, sockfd: int, backlog) -> int:
        return self._is_sockfd(sockfd)

    def sys_accept(self, sockfd: int, addr, addrlen) -> int:
        """
        https://github.com/torvalds/linux/blob/63bdf4284c38a48af21745ceb148a087b190cd21/net/socket.c#L1649-L1653
        """
        return self.sys_accept4(sockfd, addr, addrlen, 0)

    def sys_accept4(self, sockfd: int, addr, addrlen, flags) -> int:
        # TODO: ehennenfent - Only handles the flags=0 (sys_accept) case
        ret = self._is_sockfd(sockfd)
        if ret != 0:
            return ret

        sock = Socket(net=True)
        fd = self._open(sock)
        return fd

    def sys_recv(self, sockfd: int, buf: int, count: int, flags: int, trace_str="_recv") -> int:
        if not self.current.memory.access_ok(slice(buf, buf + count), "w"):
            logger.info("RECV: buf within invalid memory. Returning -errno.EFAULT")
            return -errno.EFAULT

        try:
            sock = self._get_fdlike(sockfd)
        except FdError:
            return -errno.EBADF

        if not isinstance(sock, Socket):
            return -errno.ENOTSOCK

        data = sock.read(count)
        if len(data) == 0:
            return 0
        self.syscall_trace.append((trace_str, sockfd, data))
        self.current.write_bytes(buf, data)

        return len(data)

    def sys_recvfrom(
        self, sockfd: int, buf: int, count: int, flags: int, src_addr: int, addrlen: int
    ) -> int:
        if src_addr != 0:
            logger.warning("sys_recvfrom: Unimplemented non-NULL src_addr")

        if addrlen != 0:
            logger.warning("sys_recvfrom: Unimplemented non-NULL addrlen")

        # TODO Unimplemented src_addr and addrlen, so act like sys_recv
        return self.sys_recv(sockfd, buf, count, flags, trace_str="_recvfrom")

    def sys_send(self, sockfd, buf, count, flags) -> int:
        try:
            sock = self.fd_table.get_fdlike(sockfd)
        except FdError as e:
            return -e.err

        if not isinstance(sock, Socket):
            return -errno.ENOTSOCK

        data = self.current.read_bytes(buf, count)
        # XXX(yan): send(2) is currently a nop; we don't communicate yet
        self.syscall_trace.append(("_send", sockfd, data))

        return count

    def sys_sendfile(self, out_fd, in_fd, offset_p, count) -> int:
        if offset_p != 0:
            offset = self.current.read_int(offset_p, self.current.address_bit_size)
        else:
            offset = 0

        try:
            out_sock = self.fd_table.get_fdlike(out_fd)
            in_sock = self.fd_table.get_fdlike(in_fd)
        except FdError as e:
            return -e.err

        # XXX(yan): sendfile(2) is currently a nop; we don't communicate yet

        return count

    def sys_getrandom(self, buf, size, flags):
        """
        The getrandom system call fills the buffer with random bytes of buflen.
        The source of random (/dev/random or /dev/urandom) is decided based on
        the flags value.

        Manticore's implementation simply fills a buffer with zeroes -- choosing
        determinism over true randomness.

        :param buf: address of buffer to be filled with random bytes
        :param size: number of random bytes
        :param flags: source of random (/dev/random or /dev/urandom)
        :return: number of bytes copied to buf
        """

        GRND_NONBLOCK = 0x0001
        GRND_RANDOM = 0x0002

        if size == 0:
            return 0

        if buf not in self.current.memory:
            logger.info("getrandom: Provided an invalid address. Returning -errno.EFAULT")
            return -errno.EFAULT

        if flags & ~(GRND_NONBLOCK | GRND_RANDOM):
            return -errno.EINVAL

        self.current.write_bytes(buf, "\x00" * size)

        return size

    @unimplemented
    def sys_futex(self, uaddr, op, val, utime, uaddr2, val3) -> int:
        """
        Fast user-space locking
        success: Depends on the operation, but often 0
        error: Returns -1
        """
        return 0

    @unimplemented
    def sys_clone_ptregs(self, flags, child_stack, ptid, ctid, regs):
        """
        Create a child process
        :param flags:
        :param child_stack:
        :param ptid:
        :param ctid:
        :param regs:
        :return: The PID of the child process
        """
        return self.sys_getpid()

    # Dispatchers...
    def syscall(self):
        """
        Syscall dispatcher.
        """

        index = self._syscall_abi.syscall_number()

        try:
            table = getattr(linux_syscalls, self.current.machine)
            name = table.get(index, None)
            if hasattr(self, name):
                implementation = getattr(self, name)
            else:
                implementation = getattr(self.stubs, name)
        except (AttributeError, KeyError):
            if name is not None:
                raise SyscallNotImplemented(index, name)
            else:
                raise EnvironmentError(f"Bad syscall index, {index}")

        return self._syscall_abi.invoke(implementation)

    def sys_clock_gettime(self, clock_id, timespec):
        logger.warning("sys_clock_time not really implemented")
        if clock_id == 1:
            t = int(time.monotonic() * 1000000000)  # switch to monotonic_ns in py3.7
            self.current.write_bytes(
                timespec, struct.pack("L", t // 1000000000) + struct.pack("L", t)
            )
        return 0

    def sys_time(self, tloc):
        import time

        t = time.time()
        if tloc != 0:
            self.current.write_int(tloc, int(t), self.current.address_bit_size)
        return int(t)

    def sys_gettimeofday(self, tv, tz) -> int:
        """
        Get time
        success: Returns 0
        error: Returns -1
        """
        if tv != 0:
            microseconds = int(time.time() * 10 ** 6)
            self.current.write_bytes(
                tv, struct.pack("L", microseconds // (10 ** 6)) + struct.pack("L", microseconds)
            )
        if tz != 0:
            logger.warning("No support for time zones in sys_gettimeofday")
        return 0

    def sched(self) -> None:
        """ Yield CPU.
            This will choose another process from the running list and change
            current running process. May give the same cpu if only one running
            process.
        """
        if len(self.procs) > 1:
            logger.debug("SCHED:")
            logger.debug(f"\tProcess: {self.procs!r}")
            logger.debug(f"\tRunning: {self.running!r}")
            # logger.debug(f"\tRWait: {self.rwait!r}")
            # logger.debug(f"\tTWait: {self.twait!r}")
            logger.debug(f"\tTimers: {self.timers!r}")
            logger.debug(f"\tCurrent clock: {self.clocks}")
            logger.debug(f"\tCurrent cpu: {self._current}")

        if len(self.running) == 0:
            logger.debug("None running checking if there is some process waiting for a timeout")
            if all([x is None for x in self.timers]):
                raise Deadlock()
            self.clocks = min(x for x in self.timers if x is not None) + 1
            self.check_timers()
            assert len(self.running) != 0, "DEADLOCK!"
            self._current = self.running[0]
            return
        assert self._current is not None
        next_index = (self.running.index(self._current) + 1) % len(self.running)
        next_running_idx = self.running[next_index]
        if len(self.procs) > 1:
            logger.debug(f"\tTransfer control from process {self._current} to {next_running_idx}")
        self._current = next_running_idx

    def wait(self, readfds, writefds, timeout) -> None:
        """ Wait for file descriptors or timeout.
            Adds the current process in the correspondent waiting list and
            yield the cpu to another running process.
        """
        logger.debug("WAIT:")
        logger.debug(
            f"\tProcess {self._current} is going to wait for [ {readfds!r} {writefds!r} {timeout!r} ]"
        )
        logger.debug(f"\tProcess: {self.procs!r}")
        logger.debug(f"\tRunning: {self.running!r}")
        # logger.debug(f"\tRWait: {self.rwait!r}")
        # logger.debug(f"\tTWait: {self.twait!r}")
        logger.debug(f"\tTimers: {self.timers!r}")

        assert self._current is not None

        for fd in readfds:
            self.fd_table.get_rwaiters(fd).add(self._current)
        for fd in writefds:
            self.fd_table.get_twaiters(fd).add(self._current)
        if timeout is not None:
            self.timers[self._current] = self.clocks + timeout
        procid = self._current
        # self.sched()
        next_index = (self.running.index(procid) + 1) % len(self.running)
        self._current = self.running[next_index]
        logger.debug(f"\tTransfer control from process {procid} to {self._current}")
        logger.debug(f"\tREMOVING {procid!r} from {self.running!r}. Current: {self._current!r}")
        self.running.remove(procid)
        if self._current not in self.running:
            logger.debug("\tCurrent not running. Checking for timers...")
            self._current = None
            self.check_timers()

    def awake(self, procid) -> None:
        """ Remove procid from waitlists and reestablish it in the running list """
        logger.debug(
            f"Remove procid:{procid} from waitlists and reestablish it in the running list"
        )
        for entry in self.fd_table.entries():
            entry.rwaiters.discard(procid)
            entry.twaiters.discard(procid)
        self.timers[procid] = None
        self.running.append(procid)
        if self._current is None:
            self._current = procid

    def connections(self, fd: int) -> Optional[int]:
        """ File descriptors are connected to each other like pipes, except
        for 0, 1, and 2. If you write to FD(N) for N >=3, then that comes
        out from FD(N+1) and vice-versa
        """
        if fd in [0, 1, 2]:
            return None
        if fd % 2:
            return fd + 1
        else:
            return fd - 1

    def signal_receive(self, fd: int) -> None:
        """ Awake one process waiting to receive data on fd """
        connections = self.connections
        connection = connections(fd)
        if connection:
            procs = self.fd_table.get_twaiters(connection)
            if procs:
                procid = random.sample(procs, 1)[0]
                self.awake(procid)

    def signal_transmit(self, fd: int) -> None:
        """ Awake one process waiting to transmit data on fd """
        connection = self.connections(fd)
        if connection is None or not self.fd_table.has_entry(connection):
            return

        procs = self.fd_table.get_rwaiters(connection)
        if procs:
            procid = random.sample(procs, 1)[0]
            self.awake(procid)

    def check_timers(self) -> None:
        """ Awake process if timer has expired """
        if self._current is None:
            # Advance the clocks. Go to future!!
            advance = min([self.clocks] + [x for x in self.timers if x is not None]) + 1
            logger.debug(f"Advancing the clock from {self.clocks} to {advance}")
            self.clocks = advance
        for procid, timer in enumerate(self.timers):
            if timer is not None:
                if self.clocks > timer:
                    self.procs[procid].PC += self.procs[procid].instruction.size
                    self.awake(procid)

    def execute(self):
        """
        Execute one cpu instruction in the current thread (only one supported).
        :rtype: bool
        :return: C{True}

        :todo: This is where we could implement a simple schedule.
        """
        try:
            self.current.execute()
            self.clocks += 1
            if self.clocks % 10000 == 0:
                self.check_timers()
                self.sched()
        except (Interruption, Syscall) as e:
            try:
                self.syscall()
                if hasattr(e, "on_handled"):
                    e.on_handled()
            except RestartSyscall:
                pass

        return True

    # 64bit syscalls

    def sys_newfstat(self, fd, buf):
        """
        Determines information about a file based on its file descriptor.
        :rtype: int
        :param fd: the file descriptor of the file that is being inquired.
        :param buf: a buffer where data about the file will be stored.
        :return: C{0} on success, EBADF when called with bad fd
        """

        try:
            stat = self._get_fdlike(fd).stat()
        except FdError as e:
            logger.info(f"sys_newfstat: invalid fd ({fd}), returning -{errorcode(e.err)}")
            return -e.err

        def add(width, val):
            fformat = {2: "H", 4: "L", 8: "Q"}[width]
            return struct.pack("<" + fformat, val)

        def to_timespec(width, ts):
            "Note: this is a platform-dependent timespec (8 or 16 bytes)"
            return add(width, int(ts)) + add(width, int(ts % 1 * 1e9))

        # From linux/arch/x86/include/uapi/asm/stat.h
        # Numerous fields are native width-wide
        nw = self.current.address_bit_size // 8

        bufstat = add(nw, stat.st_dev)  # long st_dev
        bufstat += add(nw, stat.st_ino)  # long st_ino
        bufstat += add(nw, stat.st_nlink)  # long st_nlink
        bufstat += add(4, stat.st_mode)  # 32 mode
        bufstat += add(4, stat.st_uid)  # 32 uid
        bufstat += add(4, stat.st_gid)  # 32 gid
        bufstat += add(4, 0)  # 32 _pad
        bufstat += add(nw, stat.st_rdev)  # long st_rdev
        bufstat += add(nw, stat.st_size)  # long st_size
        bufstat += add(nw, stat.st_blksize)  # long st_blksize
        bufstat += add(nw, stat.st_blocks)  # long st_blocks
        bufstat += to_timespec(nw, stat.st_atime)  # long   st_atime, nsec;
        bufstat += to_timespec(nw, stat.st_mtime)  # long   st_mtime, nsec;
        bufstat += to_timespec(nw, stat.st_ctime)  # long   st_ctime, nsec;

        self.current.write_bytes(buf, bufstat)
        return 0

    def sys_fstat(self, fd, buf):
        """
        Determines information about a file based on its file descriptor.
        :rtype: int
        :param fd: the file descriptor of the file that is being inquired.
        :param buf: a buffer where data about the file will be stored.
        :return: C{0} on success, EBADF when called with bad fd
        """

        try:
            stat = self._get_fdlike(fd).stat()
        except FdError as e:
            logger.info(f"sys_fstat: invalid fd ({fd}), returning -{errorcode(e.err)}")
            return -e.err

        def add(width, val):
            fformat = {2: "H", 4: "L", 8: "Q"}[width]
            return struct.pack("<" + fformat, val)

        def to_timespec(ts):
            return struct.pack("<LL", int(ts), int(ts % 1 * 1e9))

        bufstat = add(8, stat.st_dev)  # dev_t st_dev;
        bufstat += add(4, 0)  # __pad1
        bufstat += add(4, stat.st_ino)  # unsigned long  st_ino;
        bufstat += add(4, stat.st_mode)  # unsigned short st_mode;
        bufstat += add(4, stat.st_nlink)  # unsigned short st_nlink;
        bufstat += add(4, stat.st_uid)  # unsigned short st_uid;
        bufstat += add(4, stat.st_gid)  # unsigned short st_gid;
        bufstat += add(4, stat.st_rdev)  # unsigned long  st_rdev;
        bufstat += add(4, stat.st_size)  # unsigned long  st_size;
        bufstat += add(4, stat.st_blksize)  # unsigned long  st_blksize;
        bufstat += add(4, stat.st_blocks)  # unsigned long  st_blocks;
        bufstat += to_timespec(stat.st_atime)  # unsigned long  st_atime;
        bufstat += to_timespec(stat.st_mtime)  # unsigned long  st_mtime;
        bufstat += to_timespec(stat.st_ctime)  # unsigned long  st_ctime;
        bufstat += add(4, 0)  # unsigned long  __unused4;
        bufstat += add(4, 0)  # unsigned long  __unused5;

        self.current.write_bytes(buf, bufstat)
        return 0

    def sys_fstat64(self, fd, buf):
        """
        Determines information about a file based on its file descriptor (for Linux 64 bits).
        :rtype: int
        :param fd: the file descriptor of the file that is being inquired.
        :param buf: a buffer where data about the file will be stored.
        :return: C{0} on success, EBADF when called with bad fd
        :todo: Fix device number.
        """

        try:
            stat = self._get_fdlike(fd).stat()
        except FdError as e:
            logger.info(f"sys_fstat64: invalid fd ({fd}), returning -{errorcode(e.err)}")
            return -e.err

        def add(width, val):
            fformat = {2: "H", 4: "L", 8: "Q"}[width]
            return struct.pack("<" + fformat, val)

        def to_timespec(ts):
            return struct.pack("<LL", int(ts), int(ts % 1 * 1e9))

        bufstat = add(8, stat.st_dev)  # unsigned long long      st_dev;
        bufstat += add(8, stat.st_ino)  # unsigned long long   __st_ino;
        bufstat += add(4, stat.st_mode)  # unsigned int    st_mode;
        bufstat += add(4, stat.st_nlink)  # unsigned int    st_nlink;
        bufstat += add(4, stat.st_uid)  # unsigned long   st_uid;
        bufstat += add(4, stat.st_gid)  # unsigned long   st_gid;
        bufstat += add(8, stat.st_rdev)  # unsigned long long st_rdev;
        bufstat += add(4, 0)  # unsigned long long __pad1;
        bufstat += add(8, stat.st_size)  # long long       st_size;
        bufstat += add(4, stat.st_blksize)  # int   st_blksize;
        # bufstat += add(4, 0)  # int   __pad2;
        bufstat += add(8, stat.st_blocks)  # unsigned long long st_blocks;
        bufstat += to_timespec(stat.st_atime)  # unsigned long   st_atime;
        bufstat += to_timespec(stat.st_mtime)  # unsigned long   st_mtime;
        bufstat += to_timespec(stat.st_ctime)  # unsigned long   st_ctime;
        bufstat += add(4, 0)  # unsigned int __unused4;
        bufstat += add(4, 0)  # unsigned int __unused5;

        self.current.write_bytes(buf, bufstat)
        return 0

    def sys_newstat(self, fd, buf):
        """
        Wrapper for stat64()
        """
        return self.sys_stat64(fd, buf)

    def sys_stat64(self, path, buf):
        """
        Determines information about a file based on its filename (for Linux 64 bits).
        :rtype: int
        :param path: the pathname of the file that is being inquired.
        :param buf: a buffer where data about the file will be stored.
        :return: C{0} on success.
        """
        return self._stat(path, buf, True)

    def sys_stat32(self, path, buf):
        return self._stat(path, buf, False)

    def _stat(self, path, buf, is64bit):
        fd = self.sys_open(path, 0, "r")
        if is64bit:
            ret = self.sys_fstat64(fd, buf)
        else:
            ret = self.sys_fstat(fd, buf)
        self.sys_close(fd)
        return ret

    def sys_mkdir(self, pathname, mode) -> int:
        """
        Creates a directory
        :return 0 on success
        """
        name = self.current.read_string(pathname)
        try:
            os.mkdir(name, mode=mode)
        except OSError as e:
            return -e.errno

        return 0

    def sys_rmdir(self, pathname) -> int:
        """
        Deletes a directory
        :return 0 on success
        """
        name = self.current.read_string(pathname)
        try:
            os.rmdir(name)
        except OSError as e:
            return -e.errno

        return -1

    def sys_pipe(self, filedes) -> int:
        """
        Wrapper for pipe2(filedes, 0)
        """
        return self.sys_pipe2(filedes, 0)

    def sys_pipe2(self, filedes, flags) -> int:
        """
        # TODO (ehennenfent) create a native pipe type instead of cheating with sockets
        Create pipe
        :return 0 on success
        """
        if flags == 0:
            l, r = Socket.pair()
            self.current.write_int(filedes, self._open(l))
            self.current.write_int(filedes + 4, self._open(r))
            return 0
        else:
            logger.warning("sys_pipe2 doesn't handle flags")
            return -1

    def sys_ftruncate(self, fd, length) -> int:
        """
        Truncate a file to <length>
        :return 0 on success
        """
        try:
            f = self._get_fdlike(fd)
        except FdError as e:
            return -e.err
        except OSError as e:
            return -e.errno
        if isinstance(f, Directory):
            return -errno.EISDIR
        if not isinstance(f, File):
            return -errno.EINVAL
        f.file.truncate(length)
        return 0

    def sys_link(self, oldname, newname) -> int:
        """
        Create a symlink from oldname to newname.
        :return 0 on success
        """
        oldname = self.current.read_string(oldname)
        newname = self.current.read_string(newname)
        try:
            os.link(oldname, newname)
        except OSError as e:
            return -e.errno
        return 0

    def sys_unlink(self, pathname) -> int:
        """
        Delete a symlink.
        :return 0 on success
        """
        pathname = self.current.read_string(pathname)
        try:
            os.unlink(pathname)
        except OSError as e:
            return -e.errno
        return 0

    def sys_getdents(self, fd, dirent, count) -> int:
        """
        Fill memory with directory entry structs
        return: The number of bytes read or 0 at the end of the directory
        """
        buf = b""
        try:
            file = self._get_fdlike(fd)
        except FdError as e:
            return -e.err
        if not isinstance(file, Directory):
            logger.info("Can't get directory entries for a file")
            return -1

        if fd not in self._getdents_c:
            # First call on this file descriptor
            self._getdents_c[fd] = os.scandir(file.path)

        dent_iter = self._getdents_c[fd]

        item = next(dent_iter, None)
        while item is not None:
            fmt = f"LLH{len(item.name) + 1}sB"
            size = struct.calcsize(fmt)
            if len(buf) + size > count:
                # Don't overflow buffer
                break

            stat = item.stat()
            print(f"FILE MODE: {item.name} :: {stat.st_mode:o}")

            # https://elixir.bootlin.com/linux/v5.1.15/source/include/linux/fs_types.h#L27
            d_type = (stat.st_mode >> 12) & 15

            packed = struct.pack(
                fmt, item.inode(), size, size, bytes(item.name, "utf-8") + b"\x00", d_type
            )
            buf += packed
            item = next(dent_iter, None)

        if item:
            # Prepend the last valid item that didn't fit to the list for next time
            self._getdents_c[fd] = itertools.chain([item], dent_iter)
        else:
            # If everything fit, then save just the dent_iter
            self._getdents_c[fd] = dent_iter

        if len(buf) > 0:
            # Write out to buffer if we have something to write
            self.current.write_bytes(dirent, buf)
        else:  # len(buf) == 0
            # When the buffer is 0, that means we've read all directory entries
            # Delete the state and don't write a zero buffer back to dirent
            del self._getdents_c[fd]

        return len(buf)

    def sys_nanosleep(self, rqtp, rmtp) -> int:
        """
        Ignored
        """
        logger.info("Ignoring call to sys_nanosleep")
        return 0

    def sys_chmod(self, filename, mode) -> int:
        """
        Modify file permissions
        :return 0 on success
        """
        filename = self.current.read_string(filename)
        try:
            os.chmod(filename, mode)
        except OSError as e:
            return -e.errno

        return 0

    def sys_chown(self, filename, user, group) -> int:
        """
        Modify file ownership
        :return 0 on success
        """
        filename = self.current.read_string(filename)
        try:
            os.chown(filename, user, group)
        except OSError as e:
            return -e.errno

        return 0

    def _arch_specific_init(self):
        assert self.arch in {"i386", "amd64", "armv7", "aarch64"}

        if self.arch == "i386":
            self._uname_machine = "i386"
        elif self.arch == "amd64":
            self._uname_machine = "x86_64"
        elif self.arch == "armv7":
            self._uname_machine = "armv71"
            self._init_arm_kernel_helpers()
            self.current._set_mode_by_val(self.current.PC)
            self.current.PC &= ~1
        elif self.arch == "aarch64":
            # XXX: Possible values: 'aarch64_be', 'aarch64', 'armv8b', 'armv8l'.
            # See 'UTS_MACHINE' and 'COMPAT_UTS_MACHINE' in the Linux kernel source.
            # https://stackoverflow.com/a/45125525
            self._uname_machine = "aarch64"

        # Establish segment registers for x86 architectures
        if self.arch in {"i386", "amd64"}:
            x86_defaults = {"CS": 0x23, "SS": 0x2B, "DS": 0x2B, "ES": 0x2B}
            for reg, val in x86_defaults.items():
                self.current.regfile.write(reg, val)

    @staticmethod
    def _interp_total_size(interp):
        """
        Compute total load size of interpreter.

        :param ELFFile interp: interpreter ELF .so
        :return: total load size of interpreter, not aligned
        :rtype: int
        """
        load_segs = [x for x in interp.iter_segments() if x.header.p_type == "PT_LOAD"]
        last = load_segs[-1]
        return last.header.p_vaddr + last.header.p_memsz


############################################################################
# Symbolic versions follows


class SLinux(Linux):
    """
    Builds a symbolic extension of a Linux OS

    :param str programs: path to ELF binary
    :param str disasm: disassembler to be used
    :param list argv: argv not including binary
    :param list envp: environment variables
    :param tuple[str] symbolic_files: files to consider symbolic
    """

    def __init__(
        self,
        programs,
        argv=None,
        envp=None,
        symbolic_files=None,
        disasm="capstone",
        pure_symbolic=False,
    ):
        argv = [] if argv is None else argv
        envp = [] if envp is None else envp
        symbolic_files = [] if symbolic_files is None else symbolic_files

        self._constraints = ConstraintSet()
        self._pure_symbolic = pure_symbolic
        self.random = 0
        self.symbolic_files = symbolic_files
        super().__init__(programs, argv=argv, envp=envp, disasm=disasm)

    def _mk_proc(self, arch):
        if arch in {"i386", "armv7"}:
            if self._pure_symbolic:
                mem = LazySMemory32(self.constraints)
            else:
                mem = SMemory32(self.constraints)
        else:
            if self._pure_symbolic:
                mem = LazySMemory64(self.constraints)
            else:
                mem = SMemory64(self.constraints)

        cpu = CpuFactory.get_cpu(mem, arch)
        return cpu

    def add_symbolic_file(self, symbolic_file):
        """
        Add a symbolic file. Each '+' in the file will be considered
        as symbolic; other chars are concretized.
        Symbolic files must have been defined before the call to `run()`.

        :param str symbolic_file: the name of the symbolic file
        """
        self.symbolic_files.append(symbolic_file)

    @property
    def constraints(self):
        return self._constraints

    @constraints.setter
    def constraints(self, constraints):
        self._constraints = constraints
        for proc in self.procs:
            proc.memory.constraints = constraints

    # marshaling/pickle
    def __getstate__(self):
        state = super().__getstate__()
        state["constraints"] = self.constraints
        state["random"] = self.random
        state["symbolic_files"] = self.symbolic_files
        return state

    def __setstate__(self, state):
        self._constraints = state["constraints"]
        self.random = state["random"]
        self.symbolic_files = state["symbolic_files"]
        super().__setstate__(state)

    def _sys_open_get_file(self, filename: str, flags: int) -> FdLike:
        if filename in self.symbolic_files:
            logger.debug(f"{filename} file is considered symbolic")
            return SymbolicFile(self.constraints, filename, flags)
        else:
            return super()._sys_open_get_file(filename, flags)

    def _transform_write_data(self, data: MixedSymbolicBuffer) -> bytes:
        bytes_concretized: int = 0
        concrete_data: bytes = bytes()
        for c in data:
            if issymbolic(c):
                bytes_concretized += 1
                c = bytes([Z3Solver.instance().get_value(self.constraints, c)])
            concrete_data += cast(bytes, c)

        if bytes_concretized > 0:
            logger.debug(f"Concretized {bytes_concretized} written bytes.")

        return super()._transform_write_data(concrete_data)

    # Dispatchers...

    def sys_exit_group(self, error_code):
        if issymbolic(error_code):
            error_code = Z3Solver.instance().get_value(self.constraints, error_code)
            return self._exit(
                f"Program finished with exit status: {ctypes.c_int32(error_code).value} (*)"
            )
        else:
            return super().sys_exit_group(error_code)

    def sys_read(self, fd, buf, count):
        if issymbolic(fd):
            logger.debug("Ask to read from a symbolic file descriptor!!")
            raise ConcretizeArgument(self, 0)

        if issymbolic(buf):
            logger.debug("Ask to read to a symbolic buffer")
            raise ConcretizeArgument(self, 1)

        if issymbolic(count):
            logger.debug("Ask to read a symbolic number of bytes ")
            raise ConcretizeArgument(self, 2)

        assert not issymbolic(fd)
        assert not issymbolic(buf)
        assert not issymbolic(count)
        return super().sys_read(fd, buf, count)

    def sys_write(self, fd, buf, count):
        if issymbolic(fd):
            logger.debug("Ask to write to a symbolic file descriptor!!")
            raise ConcretizeArgument(self, 0)

        if issymbolic(buf):
            logger.debug("Ask to write to a symbolic buffer")
            raise ConcretizeArgument(self, 1)

        if issymbolic(count):
            logger.debug("Ask to write a symbolic number of bytes ")
            raise ConcretizeArgument(self, 2)

        return super().sys_write(fd, buf, count)

    def sys_recv(self, sockfd, buf, count, flags, trace_str="_recv"):
        if issymbolic(sockfd):
            logger.debug("Ask to read from a symbolic file descriptor!!")
            raise ConcretizeArgument(self, 0)

        if issymbolic(buf):
            logger.debug("Ask to read to a symbolic buffer")
            raise ConcretizeArgument(self, 1)

        if issymbolic(count):
            logger.debug("Ask to read a symbolic number of bytes ")
            raise ConcretizeArgument(self, 2)

        if issymbolic(flags):
            logger.debug("Submitted a symbolic flags")
            raise ConcretizeArgument(self, 3)

        return super().sys_recv(sockfd, buf, count, flags)

    def sys_recvfrom(self, sockfd, buf, count, flags, src_addr, addrlen):
        if issymbolic(sockfd):
            logger.debug("Ask to read from a symbolic file descriptor!!")
            raise ConcretizeArgument(self, 0)

        if issymbolic(buf):
            logger.debug("Ask to read to a symbolic buffer")
            raise ConcretizeArgument(self, 1)

        if issymbolic(count):
            logger.debug("Ask to read a symbolic number of bytes ")
            raise ConcretizeArgument(self, 2)

        if issymbolic(flags):
            logger.debug("Submitted a symbolic flags")
            raise ConcretizeArgument(self, 3)

        if issymbolic(src_addr):
            logger.debug("Submitted a symbolic source address")
            raise ConcretizeArgument(self, 4)

        if issymbolic(addrlen):
            logger.debug("Submitted a symbolic address length")
            raise ConcretizeArgument(self, 5)

        return super().sys_recvfrom(sockfd, buf, count, flags, src_addr, addrlen)

    def sys_accept(self, sockfd, addr, addrlen):
        if issymbolic(sockfd):
            logger.debug("Symbolic sockfd")
            raise ConcretizeArgument(self, 0)

        if issymbolic(addr):
            logger.debug("Symbolic address")
            raise ConcretizeArgument(self, 1)

        if issymbolic(addrlen):
            logger.debug("Symbolic address length")
            raise ConcretizeArgument(self, 2)

        ret = self._is_sockfd(sockfd)
        if ret != 0:
            return ret

        # TODO: maybe combine name with addr?
        sock = SymbolicSocket(self.constraints, "SymbSocket", net=True)
        fd = self._open(sock)
        return fd
        # TODO: Make a concrete connection actually an option
        # return super().sys_accept(sockfd, addr, addrlen)

    def sys_open(self, buf: int, flags: int, mode: Optional[int]) -> int:
        """
        A version of open(2) that includes a special case for a symbolic path.
        When given a symbolic path, it will create a temporary file with
        64 bytes of symbolic bytes as contents and return that instead.

        :param buf: address of zero-terminated pathname
        :param flags: file access bits
        :param mode: file permission mode
        """
        offset = 0
        symbolic_path = issymbolic(self.current.read_int(buf, 8))
        if symbolic_path:
            fd, path = tempfile.mkstemp()
            with open(path, "wb+") as f:
                f.write(b"+" * 64)
            self.symbolic_files.append(path)
            buf = self.current.memory.mmap(None, 1024, "rw ", data_init=path)

        rv = super().sys_open(buf, flags, mode)

        if symbolic_path:
            self.current.memory.munmap(buf, 1024)

        return rv

    def sys_openat(self, dirfd, buf, flags: int, mode: int) -> int:
        """
        A version of openat that includes a symbolic path and symbolic directory file descriptor

        :param dirfd: directory file descriptor
        :param buf: address of zero-terminated pathname
        :param flags: file access bits
        :param mode: file permission mode
        """

        if issymbolic(dirfd):
            logger.debug("Ask to read from a symbolic directory file descriptor!!")
            # Constrain to a valid fd and one past the end of fds
            self.constraints.add(dirfd >= 0)
            self.constraints.add(dirfd <= (self.fd_table.max_fd() or 0) + 1)
            raise ConcretizeArgument(self, 0)

        if issymbolic(buf):
            logger.debug("Ask to read to a symbolic buffer")
            raise ConcretizeArgument(self, 1)

        return super().sys_openat(dirfd, buf, flags, mode)

    def sys_getrandom(self, buf, size, flags):
        """
        The getrandom system call fills the buffer with random bytes of buflen.
        The source of random (/dev/random or /dev/urandom) is decided based on the flags value.

        :param buf: address of buffer to be filled with random bytes
        :param size: number of random bytes
        :param flags: source of random (/dev/random or /dev/urandom)
        :return: number of bytes copied to buf
        """

        if issymbolic(buf):
            logger.debug("sys_getrandom: Asked to generate random to a symbolic buffer address")
            raise ConcretizeArgument(self, 0)

        if issymbolic(size):
            logger.debug("sys_getrandom: Asked to generate random of symbolic number of bytes")
            raise ConcretizeArgument(self, 1)

        if issymbolic(flags):
            logger.debug("sys_getrandom: Passed symbolic flags")
            raise ConcretizeArgument(self, 2)

        return super().sys_getrandom(buf, size, flags)

    def generate_workspace_files(self) -> Dict[str, Any]:
        def solve_to_fd(data, fd):
            def make_chr(c):
                if isinstance(c, int):
                    return bytes([c])
                elif isinstance(c, str):
                    return c.encode()
                return c

            try:
                for c in data:
                    if issymbolic(c):
                        c = Z3Solver.instance().get_value(self.constraints, c)
                    fd.write(make_chr(c))
            except SolverError:
                fd.write("{SolverError}")

        out = io.BytesIO()
        inn = io.BytesIO()
        err = io.BytesIO()
        net = io.BytesIO()
        argIO = io.BytesIO()
        envIO = io.BytesIO()

        for name, fd, data in self.syscall_trace:
            if name in ("_transmit", "_write"):
                if fd == 1:
                    solve_to_fd(data, out)
                elif fd == 2:
                    solve_to_fd(data, err)
            if name in ("_recv", "_recvfrom"):
                solve_to_fd(data, net)
            if name in ("_receive", "_read") and fd == 0:
                solve_to_fd(data, inn)

        for a in self.argv:
            solve_to_fd(a, argIO)
            argIO.write(b"\n")

        for e in self.envp:
            solve_to_fd(e, envIO)
            envIO.write(b"\n")

        ret = {
            "syscalls": repr(self.syscall_trace),
            "argv": argIO.getvalue(),
            "env": envIO.getvalue(),
            "stdout": out.getvalue(),
            "stdin": inn.getvalue(),
            "stderr": err.getvalue(),
            "net": net.getvalue(),
        }
        for f in chain((e.fdlike for e in self.fd_table.entries()), self._closed_files):
            if not isinstance(f, SymbolicFile):
                continue
            fdata = io.BytesIO()
            solve_to_fd(f.array, fdata)
            ret[f.name] = fdata.getvalue()

        return ret<|MERGE_RESOLUTION|>--- conflicted
+++ resolved
@@ -2,20 +2,16 @@
 import ctypes
 import errno
 import fcntl
-import itertools
 import logging
 import socket
 import struct
 import time
 import resource
 import tempfile
-<<<<<<< HEAD
 
 from abc import ABC, abstractmethod
 from dataclasses import dataclass
 from itertools import chain
-=======
->>>>>>> 4c51644a
 
 import io
 import os
@@ -39,12 +35,8 @@
 from ..native.state import State
 from ..platforms.platform import Platform, SyscallNotImplemented, unimplemented
 
-<<<<<<< HEAD
 from typing import cast, Any, Deque, Dict, IO, Iterable, List, Optional, Set, Tuple, Union
-=======
-from typing import Any, cast, Deque, Dict, IO, List, Optional, Set, Tuple, Union
-
->>>>>>> 4c51644a
+
 
 logger = logging.getLogger(__name__)
 
@@ -3038,7 +3030,7 @@
 
         if item:
             # Prepend the last valid item that didn't fit to the list for next time
-            self._getdents_c[fd] = itertools.chain([item], dent_iter)
+            self._getdents_c[fd] = chain([item], dent_iter)
         else:
             # If everything fit, then save just the dent_iter
             self._getdents_c[fd] = dent_iter
