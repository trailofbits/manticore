import errno
import fcntl
import logging
import os
import random
import struct

#Remove in favor of binary.py
from elftools.elf.elffile import ELFFile

from ..utils.event import Signal, forward_signals
from ..utils.helpers import issymbolic
from ..core.cpu.abstractcpu import Interruption, Syscall, ConcretizeArgument
from ..core.cpu.cpufactory import CpuFactory
from ..core.memory import SMemory32, SMemory64, Memory32, Memory64
from ..core.smtlib import Operators, ConstraintSet
from ..platforms.platform import Platform
from ..core.cpu.arm import *
from ..core.executor import TerminateState
from . import linux_syscalls

logger = logging.getLogger("PLATFORM")

class RestartSyscall(Exception):
    pass

class Deadlock(Exception):
    pass

class BadFd(Exception):
    pass

def perms_from_elf(elf_flags):
    return ['   ', '  x', ' w ', ' wx', 'r  ', 'r x', 'rw ', 'rwx'][elf_flags&7]

def perms_from_protflags(prot_flags):
    return ['   ', 'r  ', ' w ', 'rw ', '  x', 'r x', ' wx', 'rwx'][prot_flags&7]


class File(object):
    def __init__(self, *args, **kwargs):
        # TODO: assert file is seekable otherwise we should save what was
        # read/write to the state
        self.file = file(*args,**kwargs)

    def __getstate__(self):
        state = {}
        state['name'] = self.name
        state['mode'] = self.mode
        state['pos'] = self.tell()
        return state

    def __setstate__(self, state):
        name = state['name']
        mode = state['mode']
        pos = state['pos']
        self.file = file(name, mode)
        self.seek(pos)

    @property
    def name(self):
        return self.file.name

    @property
    def mode(self):
        return self.file.mode

    def stat(self):
        return os.fstat(self.fileno())

    def ioctl(self, request, argp):
        #argp ignored..
        return fcntl.fcntl(self, request)

    def tell(self, *args):
        return self.file.tell(*args)

    def seek(self, *args):
        return self.file.seek(*args)

    def write(self, buf):
        for c in buf:
            self.file.write(c)

    def read(self, *args):
        return self.file.read(*args)

    def close(self, *args):
        return self.file.close(*args)

    def fileno(self, *args):
        return self.file.fileno(*args)

    def is_full(self):
        return False

    def sync(self):
        '''
        Flush buffered data. Currently not implemented.
        '''
        return

class SymbolicFile(File):
    '''
    Represents a symbolic file.
    '''
    def __init__(self, constraints, path="sfile", mode='rw', max_size=100,
                 wildcard='+'):
        '''
        Builds a symbolic file

        :param constraints: the SMT constraints
        :param str path: the pathname of the symbolic file
        :param str mode: the access permissions of the symbolic file
        :param max_size: Maximun amount of bytes of the symbolic file
        :param str wildcard: Wildcard to be used in symbolic file
        '''
        super(SymbolicFile, self).__init__(path, mode)

        # read the concrete data using the parent the read() form the File class
        data = self.file.read()

        self._constraints = constraints
        self.pos = 0
        self.max_size = min(len(data), max_size)

        # build the constraints array
        size = len(data)
        self.array = constraints.new_array(name=self.name, index_max=size)

        symbols_cnt = 0
        for i in range(size):
            if data[i] != wildcard:
                self.array[i] = data[i]
            else:
                symbols_cnt += 1

<<<<<<< HEAD
        #self._constraints = constraints
        self.pos = 0
        self.max_size=min(len(data), max_size)
=======
>>>>>>> a3f0d923
        if symbols_cnt > max_size:
            logger.warning(("Found more wilcards in the file than free ",
                            "symbolic values allowed (%d > %d)"),
                           symbols_cnt,
                           max_size)
        else:
            logger.debug("Found %d free symbolic values on file %s",
                         symbols_cnt,
                         self.name)

    def __getstate__(self):
        state = {}
        state['array'] = self.array
        state['pos'] = self.pos
        state['max_size'] = self.max_size
        return state

    def __setstate__(self, state):
        self.pos = state['pos']
        self.max_size = state['max_size']
        self.array = state['array']

    #@property
    #def constraints(self):
    #    return self._constraints

    def tell(self):
        '''
        Returns the read/write file offset
        :rtype: int
        :return: the read/write file offset.
        '''
        return self.pos

    def seek(self, pos):
        '''
        Returns the read/write file offset
        :rtype: int
        :return: the read/write file offset.
        '''
        assert isinstance(pos, (int, long))
        self.pos = pos

    def read(self, count):
        '''
        Reads up to C{count} bytes from the file.
        :rtype: list
        :return: the list of symbolic bytes read
        '''
        if self.pos > self.max_size:
            return []
        else:
            size = min(count, self.max_size - self.pos)
            ret = [self.array[i] for i in xrange(self.pos, self.pos + size)]
            self.pos += size
            return ret

    def write(self, data):
        '''
        Writes the symbolic bytes in C{data} onto the file.
        '''
        size = min(len(data), self.max_size - self.pos)
        for i in xrange(self.pos, self.pos + size):
            self.array[i] = data[i - self.pos]

class Socket(object):
    def stat(self):
        from collections import namedtuple
        stat_result = namedtuple('stat_result', ['st_mode','st_ino','st_dev','st_nlink','st_uid','st_gid','st_size','st_atime','st_mtime','st_ctime', 'st_blksize','st_blocks','st_rdev'])
        return stat_result(8592,11,9,1,1000,5,0,1378673920,1378673920,1378653796,0x400,0x8808,0)

    @staticmethod
    def pair():
        a = Socket()
        b = Socket()
        a.connect(b)
        return a, b

    def __init__(self):
        self.buffer = [] #queue os bytes
        self.peer = None

    def __repr__(self):
        return "SOCKET(%x, %r, %x)" % (hash(self), self.buffer, hash(self.peer))

    def is_connected(self):
        return self.peer is not None

    def is_empty(self):
        return not self.buffer

    def is_full(self):
        return len(self.buffer) > 2 * 1024

    def connect(self, peer):
        assert not self.is_connected()
        assert not peer.is_connected()
        self.peer = peer
        if peer.peer is None:
            peer.peer = self

    def read(self, size):
        return self.receive(size)

    def receive(self, size):
        rx_bytes = min(size, len(self.buffer))
        ret = []
        for i in xrange(rx_bytes):
            ret.append(self.buffer.pop())
        return ret

    def write(self, buf):
        assert self.is_connected()
        return self.peer._transmit(buf)

    def _transmit(self, buf):
        for c in buf:
            self.buffer.insert(0, c)
        return len(buf)

    def sync(self):
        raise BadFd("Invalid sync() operation on Socket")

    def seek(self, *args):
        raise BadFd("Invalid lseek() operation on Socket")

class Linux(Platform):
    '''
    A simple Linux Operating System Platform.
    This class emulates the most common Linux system calls
    '''

    def __init__(self, program, argv=None, envp=None):
        '''
        Builds a Linux OS platform
        :param string program: The path to ELF binary
        :param list argv: The argv array; not including binary.
        :param list envp: The ENV variables.
        :ivar files: List of active file descriptors
        :type files: list[Socket] or list[File]
        '''
        super(Linux, self).__init__(program)

        self.program = program
        self.clocks = 0
        self.files = []
        self.syscall_trace = []

        if program != None:
            self.elf = ELFFile(file(program))
            self.arch = {'x86': 'i386', 'x64': 'amd64', 'ARM': 'armv7'}[self.elf.get_machine_arch()]

            self._init_cpu(self.arch)
            self._init_std_fds()
            self._execve(program, argv, envp)

    @classmethod
    def empty_platform(cls, arch):
        '''
        Create a platform without an ELF loaded.

        :param str arch: The architecture of the new platform
        :rtype: Linux
        '''
        platform = cls(None)
        platform._init_cpu(arch)
        platform._init_std_fds()
        return platform

    def _init_std_fds(self):
        # open standard files stdin, stdout, stderr
        logger.debug("Opening file descriptors (0,1,2) (STDIN, STDOUT, STDERR)")
        self.input = Socket()
        self.output = Socket()
        self.stderr = Socket()

        stdin = Socket()
        stdout = Socket()
        stderr = Socket()
        #A transmit to stdin,stdout or stderr will be directed to out
        stdin.peer = self.output
        stdout.peer = self.output
        stderr.peer = self.stderr
        #A receive from stdin will get data from input
        self.input.peer = stdin
        #A receive on stdout or stderr will return no data (rx_bytes: 0)

        assert self._open(stdin) == 0
        assert self._open(stdout) == 1
        assert self._open(stderr) == 2

    def _init_cpu(self, arch):
        cpu = self._mk_proc(arch)
        self.procs = [cpu]
        self._current = 0
        self._function_abi = CpuFactory.get_function_abi(cpu, 'linux', arch)
        self._syscall_abi = CpuFactory.get_syscall_abi(cpu, 'linux', arch)

    def _execve(self, program, argv, envp):
        '''
        Load `program` and establish program state, such as stack and arguments.

        :param program str: The ELF binary to load
        :param argv list: argv array
        :param envp list: envp array
        '''
        argv = [] if argv is None else argv
        envp = [] if envp is None else envp

        logger.debug("Loading {} as a {} elf".format(program,self.arch))

        self.load(program)
        self._arch_specific_init()

        self._stack_top = self.current.STACK
        self.setup_stack([program]+argv, envp)

        nprocs = len(self.procs)
        nfiles = len(self.files)
        assert nprocs > 0
        self.running = range(nprocs)

        #Each process can wait for one timeout
        self.timers = [ None ] * nprocs
        #each fd has a waitlist
        self.rwait = [set() for _ in xrange(nfiles)]
        self.twait = [set() for _ in xrange(nfiles)]

        #Install event forwarders
        for proc in self.procs:
            forward_signals(self, proc)

    def _mk_proc(self, arch):
        if arch in {'i386', 'armv7'}:
            mem = Memory32()
        else:
            mem = Memory64()
        return CpuFactory.get_cpu(mem, arch)

    @property
    def current(self):
        return self.procs[self._current]

    def __getstate__(self):
        state = {}
        state['clocks'] = self.clocks
        state['input'] = self.input.buffer
        state['output'] = self.output.buffer

        # Store the type of file descriptor and the respective contents
        state_files = []
        for fd in self.files:
            if isinstance(fd, Socket):
                state_files.append(('Socket', fd.buffer))
            else:
<<<<<<< HEAD
                files.append(('File', fd))
        state['files'] = files
=======
                state_files.append(('File', fd))
        state['files'] = state_files
>>>>>>> a3f0d923

        state['procs'] = self.procs
        state['current'] = self._current
        state['running'] = self.running
        state['rwait'] = self.rwait
        state['twait'] = self.twait
        state['timers'] = self.timers
        state['syscall_trace'] = self.syscall_trace
        state['base'] = self.base
        state['elf_bss'] = self.elf_bss
        state['end_code'] = self.end_code
        state['end_data'] = self.end_data
        state['elf_brk'] = self.elf_brk
        state['auxv'] = self.auxv
        state['program'] = self.program
        state['functionabi'] = self._function_abi
        state['syscallabi'] = self._syscall_abi
        state['uname_machine'] = self._uname_machine

        if hasattr(self, '_arm_tls_memory'):
            state['_arm_tls_memory'] = self._arm_tls_memory
        return state

    def __setstate__(self, state):
        """
        :todo: some asserts
        :todo: fix deps? (last line)
        """
        self.input = Socket()
        self.input.buffer = state['input']
        self.output = Socket()
        self.output.buffer = state['output']

        # fetch each file descriptor (Socket or File())
        self.files = []
        for ty, buf in state['files']:
            if ty == 'Socket':
                f = Socket()
                f.buffer = buf
                self.files.append(f)
            else:
                self.files.append(buf)

        self.files[0].peer = self.output
        self.files[1].peer = self.output
        self.files[2].peer = self.output
        self.input.peer = self.files[0]

        self.procs = state['procs']
        self._current = state['current']
        self.running = state['running']
        self.rwait = state['rwait']
        self.twait = state['twait']
        self.timers = state['timers']
        self.clocks = state['clocks']

        self.syscall_trace = state['syscall_trace']
        self.base = state['base']
        self.elf_bss = state['elf_bss']
        self.end_code = state['end_code']
        self.end_data = state['end_data']
        self.elf_brk = state['elf_brk']
        self.auxv = state['auxv']
        self.program = state['program']
        self._function_abi = state['functionabi']
        self._syscall_abi = state['syscallabi']
        self._uname_machine = state['uname_machine']
        if '_arm_tls_memory' in state:
            self._arm_tls_memory = state['_arm_tls_memory']
            
        #Install event forwarders
        for proc in self.procs:
            forward_signals(self, proc)

    def _init_arm_kernel_helpers(self):
        '''
        ARM kernel helpers

        https://www.kernel.org/doc/Documentation/arm/kernel_user_helpers.txt
        '''

        page_data = bytearray('\xf1\xde\xfd\xe7' * 1024)

        # Extracted from a RPi2
        preamble = (
            'ff0300ea' +
            '650400ea' +
            'f0ff9fe5' +
            '430400ea' +
            '220400ea' +
            '810400ea' +
            '000400ea' +
            '870400ea'
        ).decode('hex')

        # XXX(yan): The following implementations of cmpxchg and cmpxchg64 were
        # handwritten to not use any exclusive instructions (e.g. ldrexd) or
        # locking. For actual implementations, refer to
        # arch/arm64/kernel/kuser32.S in the Linux source code.
        __kuser_cmpxchg64 = (
            '30002de9' + # push    {r4, r5}
            '08c09de5' + # ldr     ip, [sp, #8]
            '30009ce8' + # ldm     ip, {r4, r5}
            '010055e1' + # cmp     r5, r1
            '00005401' + # cmpeq   r4, r0
            '0100a013' + # movne   r0, #1
            '0000a003' + # moveq   r0, #0
            '0c008c08' + # stmeq   ip, {r2, r3}
            '3000bde8' + # pop     {r4, r5}
            '1eff2fe1'   # bx      lr
        ).decode('hex')

        __kuser_dmb = (
            '5bf07ff5' + # dmb ish
            '1eff2fe1'   # bx lr
        ).decode('hex')

        __kuser_cmpxchg = (
            '003092e5' + # ldr     r3, [r2]
            '000053e1' + # cmp     r3, r0
            '0000a003' + # moveq   r0, #0
            '00108205' + # streq   r1, [r2]
            '0100a013' + # movne   r0, #1
            '1eff2fe1'   # bx      lr
        ).decode('hex')

        # Map a TLS segment
        self._arm_tls_memory = self.current.memory.mmap(None, 4, 'rw ')

        __kuser_get_tls = (
            '04009FE5' + # ldr r0, [pc, #4]
            '010090e8' + # ldm r0, {r0}
            '1eff2fe1'   # bx lr
        ).decode('hex') + struct.pack('<I', self._arm_tls_memory)

        tls_area = '\x00'*12

        version = struct.pack('<I', 5)

        def update(address, code):
            page_data[address:address+len(code)] = code

        # Offsets from Documentation/arm/kernel_user_helpers.txt in Linux
        update(0x000, preamble)
        update(0xf60, __kuser_cmpxchg64)
        update(0xfa0, __kuser_dmb)
        update(0xfc0, __kuser_cmpxchg)
        update(0xfe0, __kuser_get_tls)
        update(0xff0, tls_area)
        update(0xffc, version)

        self.current.memory.mmap(0xffff0000, len(page_data), 'r x', page_data)

    def load_vdso(self, bits):
        #load vdso #TODO or #IGNORE
        vdso_top = {32: 0x7fff0000, 64: 0x7fff00007fff0000}[bits]
        vdso_size = len(file('vdso%2d.dump'%bits).read())
        vdso_addr = self.memory.mmapFile(self.memory._floor(vdso_top - vdso_size),
                                         vdso_size,
                                         'r x',
                                         {32: 'vdso32.dump', 64: 'vdso64.dump'}[bits],
                                         0)
        return vdso_addr


    def setup_stack(self, argv, envp):
        '''
        :param Cpu cpu: The cpu instance
        :param argv: list of parameters for the program to execute.
        :param envp: list of environment variables for the program to execute.

        http://www.phrack.org/issues.html?issue=58&id=5#article
         position            content                     size (bytes) + comment
         ----------------------------------------------------------------------
         stack pointer ->  [ argc = number of args ]     4
                         [ argv[0] (pointer) ]         4   (program name)
                         [ argv[1] (pointer) ]         4
                         [ argv[..] (pointer) ]        4 * x
                         [ argv[n - 1] (pointer) ]     4
                         [ argv[n] (pointer) ]         4   (= NULL)

                         [ envp[0] (pointer) ]         4
                         [ envp[1] (pointer) ]         4
                         [ envp[..] (pointer) ]        4
                         [ envp[term] (pointer) ]      4   (= NULL)

                         [ auxv[0] (Elf32_auxv_t) ]    8
                         [ auxv[1] (Elf32_auxv_t) ]    8
                         [ auxv[..] (Elf32_auxv_t) ]   8
                         [ auxv[term] (Elf32_auxv_t) ] 8   (= AT_NULL vector)

                         [ padding ]                   0 - 16

                         [ argument ASCIIZ strings ]   >= 0
                         [ environment ASCIIZ str. ]   >= 0

         (0xbffffffc)      [ end marker ]                4   (= NULL)

         (0xc0000000)      < top of stack >              0   (virtual)
         ----------------------------------------------------------------------
        '''
        cpu = self.current

        # In case setup_stack() is called again, we make sure we're growing the
        # stack from the original top
        cpu.STACK = self._stack_top

        auxv = self.auxv
        logger.debug("Setting argv, envp and auxv.")
        logger.debug("\tArguments: %s", repr(argv))
        if envp:
            logger.debug("\tEnvironment:")
            for e in envp:
                logger.debug("\t\t%s", repr(e))

        logger.debug("\tAuxv:")
        for name, val in auxv.items():
            logger.debug("\t\t%s: %s", name, hex(val))

        #We save the argument and environment pointers
        argvlst = []
        envplst = []

        #end envp marker empty string
        for evar in envp:
            cpu.push_bytes('\x00')
            envplst.append(cpu.push_bytes(evar))

        for arg in argv:
            cpu.push_bytes('\x00')
            argvlst.append(cpu.push_bytes(arg))


        #Put all auxv strings into the string stack area.
        #And replace the value be its pointer

        for name, value in auxv.items():
            if hasattr(value, '__len__'):
                cpu.push_bytes(value)
                auxv[name] = cpu.STACK

        #The "secure execution" mode of secure_getenv() is controlled by the
        #AT_SECURE flag contained in the auxiliary vector passed from the
        #kernel to user space.
        auxvnames = {
            'AT_IGNORE': 1, # Entry should be ignored
            'AT_EXECFD': 2, # File descriptor of program
            'AT_PHDR': 3, # Program headers for program
            'AT_PHENT':4, # Size of program header entry
            'AT_PHNUM':5, # Number of program headers
            'AT_PAGESZ': 6, # System page size
            'AT_BASE': 7, # Base address of interpreter
            'AT_FLAGS':8, # Flags
            'AT_ENTRY':9, # Entry point of program
            'AT_NOTELF': 10, # Program is not ELF
            'AT_UID':11, # Real uid
            'AT_EUID': 12, # Effective uid
            'AT_GID':13, # Real gid
            'AT_EGID': 14, # Effective gid
            'AT_CLKTCK': 17, # Frequency of times()
            'AT_PLATFORM': 15, # String identifying platform.
            'AT_HWCAP':16, # Machine-dependent hints about processor capabilities.
            'AT_FPUCW':18, # Used FPU control word.
            'AT_SECURE': 23, # Boolean, was exec setuid-like?
            'AT_BASE_PLATFORM': 24, # String identifying real platforms.
            'AT_RANDOM': 25, # Address of 16 random bytes.
            'AT_EXECFN': 31, # Filename of executable.
            'AT_SYSINFO':32, #Pointer to the global system page used for system calls and other nice things.
            'AT_SYSINFO_EHDR': 33, #Pointer to the global system page used for system calls and other nice things.
        }
        #AT_NULL
        cpu.push_int(0)
        cpu.push_int(0)
        for name, val in auxv.items():
            cpu.push_int(val)
            cpu.push_int(auxvnames[name])


        # NULL ENVP
        cpu.push_int(0)
        for var in reversed(envplst):              # ENVP n
            cpu.push_int(var)
        envp = cpu.STACK

        # NULL ARGV
        cpu.push_int(0)
        for arg in reversed(argvlst):              # Argv n
            cpu.push_int(arg)
        argv = cpu.STACK

        #ARGC
        cpu.push_int(len(argvlst))


    def load(self, filename):
        '''
        Loads and an ELF program in memory and prepares the initial CPU state.
        Creates the stack and loads the environment variables and the arguments in it.

        :param filename: pathname of the file to be executed. (used for auxv)
        :raises error:
            - 'Not matching cpu': if the program is compiled for a different architecture
            - 'Not matching memory': if the program is compiled for a different address size
        :todo: define va_randomize and read_implies_exec personality
        '''
        #load elf See binfmt_elf.c
        #read the ELF object file
        cpu = self.current
        elf = self.elf
        arch = self.arch
        addressbitsize = {'x86':32, 'x64':64, 'ARM': 32}[elf.get_machine_arch()]
        logger.debug("Loading %s as a %s elf"%(filename, arch))

        assert elf.header.e_type in ['ET_DYN', 'ET_EXEC', 'ET_CORE']

        #Get interpreter elf
        interpreter = None
        for elf_segment in elf.iter_segments():
            if elf_segment.header.p_type != 'PT_INTERP':
                continue
            interpreter_filename = elf_segment.data()[:-1]
            logger.info('Interpreter filename: %s', interpreter_filename)
            interpreter = ELFFile(file(interpreter_filename))
            break
        if not interpreter is None:
            assert interpreter.get_machine_arch() == elf.get_machine_arch()
            assert interpreter.header.e_type in ['ET_DYN', 'ET_EXEC']

        #Stack Executability
        executable_stack = False
        for elf_segment in elf.iter_segments():
            if elf_segment.header.p_type != 'PT_GNU_STACK':
                continue
            if elf_segment.header.p_flags & 0x01:
                executable_stack = True
            else:
                executable_stack = False
            break

        base = 0
        elf_bss = 0
        end_code = 0
        end_data = 0
        elf_brk = 0
        load_addr = 0

        for elf_segment in elf.iter_segments():
            if elf_segment.header.p_type != 'PT_LOAD':
                continue

            align = 0x1000 #elf_segment.header.p_align

            ELF_PAGEOFFSET = elf_segment.header.p_vaddr & (align-1)

            flags = elf_segment.header.p_flags
            memsz = elf_segment.header.p_memsz + ELF_PAGEOFFSET
            offset = elf_segment.header.p_offset - ELF_PAGEOFFSET
            filesz = elf_segment.header.p_filesz + ELF_PAGEOFFSET
            vaddr = elf_segment.header.p_vaddr - ELF_PAGEOFFSET
            memsz = cpu.memory._ceil(memsz)
            if base == 0 and elf.header.e_type == 'ET_DYN':
                assert vaddr == 0
                if addressbitsize == 32:
                    base = 0x56555000
                else:
                    base = 0x555555554000

            perms = perms_from_elf(flags)
            hint = base+vaddr
            if hint == 0:
                hint = None

            logger.debug("Loading elf offset: %08x addr:%08x %08x %s" %(offset, base+vaddr, base+vaddr+memsz, perms))
            base = cpu.memory.mmapFile(hint, memsz, perms, elf_segment.stream.name, offset) - vaddr

            if load_addr == 0 :
                load_addr = base + vaddr

            k = base + vaddr + filesz;
            if k > elf_bss :
                elf_bss = k;
            if (flags & 4) and end_code < k: #PF_X
                end_code = k
            if end_data < k:
                end_data = k
            k = base + vaddr + memsz
            if k > elf_brk:
                elf_brk = k

        elf_entry = elf.header.e_entry
        if elf.header.e_type == 'ET_DYN':
            elf_entry += load_addr
        entry = elf_entry
        real_elf_brk = elf_brk

        # We need to explicitly zero any fractional pages
        # after the data section (i.e. bss).  This would
        # contain the junk from the file that should not
        # be in memory
        #TODO:
        #cpu.write_bytes(elf_bss, '\x00'*((elf_bss | (align-1))-elf_bss))

        logger.debug("Zeroing main elf fractional pages. From %x to %x.", elf_bss, elf_brk)
        logger.debug("Main elf bss:%x"%elf_bss)
        logger.debug("Main elf brk %x:"%elf_brk)

	#FIXME Need a way to inspect maps and perms so
	#we can rollback all to the initial state after zeroing
        #if elf_brk-elf_bss > 0:
        #    saved_perms = cpu.mem.perms(elf_bss)
        #    cpu.memory.mprotect(cpu.mem._ceil(elf_bss), elf_brk-elf_bss, 'rw ')
        #    logger.debug("Zeroing main elf fractional pages (%d bytes)", elf_brk-elf_bss)
        #    cpu.write_bytes(elf_bss, ['\x00'] * (elf_brk-elf_bss))
        #    cpu.memory.mprotect(cpu.memory._ceil(elf_bss), elf_brk-elf_bss, saved_perms)


        if cpu.memory.access_ok(slice(elf_bss, elf_brk), 'w'):
            cpu.memory[elf_bss:elf_brk] = '\x00'*(elf_brk-elf_bss)
        else:
            logger.warning("Failing to zerify the trailing: elf_brk-elf_bss")

        stack_size = 0x21000

        if addressbitsize == 32:
            stack_top = 0xc0000000
        else:
            stack_top = 0x800000000000
        stack_base = stack_top - stack_size
        stack = cpu.memory.mmap(stack_base, stack_size, 'rwx', name='stack') + stack_size
        assert stack_top == stack

        reserved = cpu.memory.mmap(base+vaddr+memsz,0x1000000, '   ')
        interpreter_base = 0
        if interpreter is not None:
            base = 0
            elf_bss = 0
            end_code = 0
            end_data = 0
            elf_brk = 0
            entry = interpreter.header.e_entry
            for elf_segment in interpreter.iter_segments():
                if elf_segment.header.p_type != 'PT_LOAD':
                    continue
                align = 0x1000#elf_segment.header.p_align
                vaddr = elf_segment.header.p_vaddr
                filesz = elf_segment.header.p_filesz
                flags = elf_segment.header.p_flags
                offset = elf_segment.header.p_offset
                memsz = elf_segment.header.p_memsz

                ELF_PAGEOFFSET = (vaddr & (align-1))
                memsz = memsz + ELF_PAGEOFFSET
                offset = offset - ELF_PAGEOFFSET
                filesz = filesz + ELF_PAGEOFFSET
                vaddr = vaddr - ELF_PAGEOFFSET
                memsz = cpu.memory._ceil(memsz)

                if base == 0 and interpreter.header.e_type == 'ET_DYN':
                    assert vaddr == 0
                    total_size = self._interp_total_size(interpreter)
                    base = stack_base - total_size

                if base == 0:
                    assert vaddr == 0
                perms = perms_from_elf(flags)
                hint = base+vaddr
                if hint == 0:
                    hint = None

                base = cpu.memory.mmapFile(hint, memsz, perms, elf_segment.stream.name, offset)
                base -= vaddr
                logger.debug("Loading interpreter offset: %08x addr:%08x %08x %s%s%s" %(offset, base+vaddr, base+vaddr+memsz, (flags&1 and 'r' or ' '), (flags&2 and 'w' or ' '), (flags&4 and 'x' or ' ')))

                k = base + vaddr + filesz;
                if k > elf_bss:
                    elf_bss = k
                if (flags & 4) and end_code < k: #PF_X
                    end_code = k
                if end_data < k:
                    end_data = k
                k = base + vaddr+ memsz
                if k > elf_brk:
                    elf_brk = k

            if interpreter.header.e_type == 'ET_DYN':
                entry += base
            interpreter_base = base

            logger.debug("Zeroing interpreter elf fractional pages. From %x to %x.", elf_bss, elf_brk)
            logger.debug("Interpreter bss:%x", elf_bss)
            logger.debug("Interpreter brk %x:", elf_brk)

            cpu.memory.mprotect(cpu.memory._floor(elf_bss), elf_brk-elf_bss, 'rw ')
	    try:
	        cpu.memory[elf_bss:elf_brk] = '\x00'*(elf_brk-elf_bss)
	    except Exception, e:
	        logger.debug("Exception zeroing Interpreter fractional pages: %s"%str(e))
            #TODO #FIXME mprotect as it was before zeroing?


        #free reserved brk space
        cpu.memory.munmap(reserved, 0x1000000)

        #load vdso
        #vdso_addr = load_vdso(addressbitsize)

        cpu.STACK = stack
        cpu.PC = entry

        logger.debug("Entry point: %016x", entry)
        logger.debug("Stack start: %016x", stack)
        logger.debug("Brk: %016x", real_elf_brk)
        logger.debug("Mappings:")
        for m in str(cpu.memory).split('\n'):
            logger.debug("  %s", m)
        self.base = base
        self.elf_bss = elf_bss
        self.end_code = end_code
        self.end_data = end_data
        self.elf_brk = real_elf_brk

        at_random = cpu.push_bytes('A'*16)
        at_execfn = cpu.push_bytes(filename+'\x00')

        self.auxv = {
            'AT_PHDR'   : load_addr+elf.header.e_phoff, # Program headers for program
            'AT_PHENT'  : elf.header.e_phentsize,       # Size of program header entry
            'AT_PHNUM'  : elf.header.e_phnum,           # Number of program headers
            'AT_PAGESZ' : cpu.memory.page_size,         # System page size
            'AT_BASE'   : interpreter_base,             # Base address of interpreter
            'AT_FLAGS'  : elf.header.e_flags,           # Flags
            'AT_ENTRY'  : elf_entry,                    # Entry point of program
            'AT_UID'    : 1000,                         # Real uid
            'AT_EUID'   : 1000,                         # Effective uid
            'AT_GID'    : 1000,                         # Real gid
            'AT_EGID'   : 1000,                         # Effective gid
            'AT_CLKTCK' : 100,                          # Frequency of times()
            'AT_HWCAP'  : 0,                            # Machine-dependent hints about processor capabilities.
            'AT_RANDOM' : at_random,                    # Address of 16 random bytes.
            'AT_EXECFN' : at_execfn,                    # Filename of executable.
        }

    def _open(self, f):
        '''
        Adds a file descriptor to the current file descriptor list

        :rtype: int
        :param f: the file descriptor to add.
        :return: the index of the file descriptor in the file descr. list
        '''
        if None in self.files:
            fd = self.files.index(None)
            self.files[fd] = f
        else:
            fd = len(self.files)
            self.files.append(f)
        return fd

    def _close(self, fd):
        '''
        Removes a file descriptor from the file descriptor list
        :rtype: int
        :param fd: the file descriptor to close.
        :return: C{0} on success.
        '''
        self.files[fd] = None

    def _dup(self, fd):
        '''
        Duplicates a file descriptor
        :rtype: int
        :param fd: the file descriptor to duplicate.
        :return: C{0} on success.
        '''
        return self._open(self.files[fd])

    def _get_fd(self, fd):
        if fd < 0 or fd >= len(self.files) or self.files[fd] is None:
            raise BadFd()
        else:
            return self.files[fd]

    def sys_umask(self, mask):
        '''
        umask - Set file creation mode mask

        :param int mask: New mask
        '''
        logger.debug("umask(%o)", mask)
        return os.umask(mask)

    def sys_chdir(self, path):
        '''
        chdir - Change current working directory
        :param int path: Pointer to path
        '''
        path_str = self.current.read_string(path)
        logger.debug("chdir(%s)", path_str)
        try:
            os.chdir(path_str)
            return 0
        except OSError as e:
            return e.errno

    def sys_lseek(self, fd, offset, whence):
        '''
        lseek - reposition read/write file offset

        The lseek() function repositions the file offset of the open file description associated
        with the file descriptor fd to the argument offset according to the directive whence


        :param fd: a valid file descriptor
        :param offset: the offset in bytes
        :param whence: SEEK_SET: The file offset is set to offset bytes.
                       SEEK_CUR: The file offset is set to its current location plus offset bytes.
                       SEEK_END: The file offset is set to the size of the file plus offset bytes.

        :return: 0 (Success), or EBADF (fd is not a valid file descriptor or is not open)

        '''
        try:
            self._get_fd(fd).seek(offset)
        except BadFd:
            logger.info(("LSEEK: Not valid file descriptor on lseek."
                        "Fd not seekable. Returning EBADF"))
            return -errno.EBADF

        logger.debug("LSEEK(%d, 0x%08x, %d)", fd, offset, whence)
        return 0

    def sys_read(self, fd, buf, count):
        data = ''
        if count != 0:
            # TODO check count bytes from buf
            if not buf in self.current.memory: # or not  self.current.memory.isValid(buf+count):
                logger.info("READ: buf points to invalid address. Returning EFAULT")
                return -errno.EFAULT

            try:
                # Read the data and put in tin memory
                data = self._get_fd(fd).read(count)
            except BadFd:
                logger.info(("READ: Not valid file descriptor on read."
                             " Returning EBADF"))
                return -errno.EBADF
            self.syscall_trace.append(("_read", fd, data))
            self.current.write_bytes(buf, data)

        logger.debug("READ(%d, 0x%08x, %d, 0x%08x) -> <%s> (size:%d)",
                     fd,
                     buf,
                     count,
                     len(data),
                     repr(data)[:min(count,10)],
                     len(data))
        return len(data)

    def sys_write(self, fd, buf, count):
        ''' write - send bytes through a file descriptor
          The write system call writes up to count bytes from the buffer pointed
          to by buf to the file descriptor fd. If count is zero, write returns 0
          and optionally sets *tx_bytes to zero.

          :param fd            a valid file descriptor
          :param buf           a memory buffer
          :param count         number of bytes to send
          :return: 0          Success
                    EBADF      fd is not a valid file descriptor or is not open.
                    EFAULT     buf or tx_bytes points to an invalid address.
        '''
        data = []
        cpu = self.current
        if count != 0:
            try:
                write_fd = self._get_fd(fd)
            except BadFd:
                logger.error("WRITE: Not valid file descriptor. Returning EBADFD %d", fd)
                return -errno.EBADF

            # TODO check count bytes from buf
            if buf not in cpu.memory or buf + count not in cpu.memory:
                logger.debug("WRITE: buf points to invalid address. Returning EFAULT")
                return -errno.EFAULT

            if fd > 2 and write_fd.is_full():
                cpu.PC -= cpu.instruction.size
                self.wait([], [fd], None)
                raise RestartSyscall()

            data = cpu.read_bytes(buf, count)
            write_fd.write(data)

            for line in ''.join([str(x) for x in data]).split('\n'):
                logger.debug("WRITE(%d, 0x%08x, %d) -> <%.48r>",
                             fd,
                             buf,
                             count,
                             line)
            self.syscall_trace.append(("_write", fd, data))
            self.signal_transmit(fd)

        return len(data)

    def sys_access(self, buf, mode):
        '''
        Checks real user's permissions for a file
        :rtype: int

        :param buf: a buffer containing the pathname to the file to check its permissions.
        :param mode: the access permissions to check.
        :return:
            -  C{0} if the calling process can access the file in the desired mode.
            - C{-1} if the calling process can not access the file in the desired mode.
        '''
        filename = ""
        for i in xrange(0, 255):
            c = Operators.CHR(self.current.read_int(buf + i, 8))
            if c == '\x00':
                break
            filename += c

        logger.debug("access(%s, %x) -> %r",
                     filename,
                     mode,
                     os.access(filename, mode))
        if os.access(filename, mode):
            return 0
        else:
            return -1

    def sys_newuname(self, old_utsname):
        '''
        Writes system information in the variable C{old_utsname}.
        :rtype: int
        :param old_utsname: the buffer to write the system info.
        :return: C{0} on success
        '''
        from datetime import datetime

        def pad(s):
            return s +'\x00'*(65-len(s))

        now = datetime.now().strftime("%a %b %d %H:%M:%S ART %Y")
        info = (('sysname', 'Linux'),
                ('nodename', 'ubuntu'),
                ('release', '4.4.0-77-generic'),
                ('version', '#98 SMP ' + now),
                ('machine', self._uname_machine),
                ('domainname', ''))

        uname_buf = ''.join(pad(pair[1]) for pair in info)
        self.current.write_bytes(old_utsname, uname_buf)
        logger.debug("sys_newuname(...) -> %s", uname_buf)
        return 0

    def sys_brk(self, brk):
        '''
        Changes data segment size (moves the C{elf_brk} to the new address)
        :rtype: int
        :param brk: the new address for C{elf_brk}.
        :return: the value of the new C{elf_brk}.
        :raises error:
                    - "Error in brk!" if there is any error allocating the memory
        '''
        if brk != 0:
            assert brk > self.elf_brk
            mem = self.current.memory
            size = brk-self.elf_brk
            perms = mem.perms(self.elf_brk-1)
            if brk > mem._ceil(self.elf_brk):
                addr = mem.mmap(mem._ceil(self.elf_brk), size, perms)
                assert mem._ceil(self.elf_brk) == addr, "Error in brk!"
            self.elf_brk += size
        logger.debug("sys_brk(0x%08x) -> 0x%08x", brk, self.elf_brk)
        return self.elf_brk

    def sys_arch_prctl(self, code, addr):
        '''
        Sets architecture-specific thread state
        :rtype: int

        :param code: must be C{ARCH_SET_FS}.
        :param addr: the base address of the FS segment.
        :return: C{0} on success
        :raises error:
            - if C{code} is different to C{ARCH_SET_FS}
        '''
        ARCH_SET_GS = 0x1001
        ARCH_SET_FS = 0x1002
        ARCH_GET_FS = 0x1003
        ARCH_GET_GS = 0x1004
        assert code == ARCH_SET_FS
        self.current.FS = 0x63
        self.current.set_descriptor(self.current.FS, addr, 0x4000, 'rw')
        logger.debug("sys_arch_prctl(%04x, %016x) -> 0", code, addr)
        return 0

    def sys_ioctl(self, fd, request, argp):
        if fd > 2:
            return self.files[fd].ioctl(request, argp)
        else:
            return -errno.EINVAL


    def sys_open(self, buf, flags, mode):
        '''
        :param buf: address of zero-terminated pathname
        :param flags: file access bits
        :param mode: file permission mode
        '''
        filename = self.current.read_string(buf)
        try:
            if os.path.abspath(filename).startswith('/proc/self'):
                if filename == '/proc/self/exe':
                    filename = os.abspath(self.program)
                else:
                    logger.info("FIXME!")
            mode = {os.O_RDWR: 'r+', os.O_RDONLY: 'r', os.O_WRONLY: 'w'}[flags&7]
            if filename in self.symbolic_files:
                logger.debug("%s file is considered symbolic", filename)
                assert flags & 7 == os.O_RDWR or flags & 7 == os.O_RDONLY, (
                    "Symbolic files should be readable?")
                f = SymbolicFile(self.constraints, filename, mode)
            else:
                f = File(filename, mode) # TODO (theo) modes, flags
            logger.debug("Opening file %s for %s real fd %d",
                         filename, mode, f.fileno())
        # FIXME(theo) generic exception
        except Exception as e:
            logger.info("Could not open file %s. Reason %s" % (filename, str(e)))
            return -1

        return self._open(f)

    def sys_rename(self, oldnamep, newnamep):
        '''
        Rename filename `oldnamep` to `newnamep`.

        :param int oldnamep: pointer to oldname
        :param int newnamep: pointer to newname
        '''
        oldname = self.current.read_string(oldnamep)
        newname = self.current.read_string(newnamep)

        ret = 0
        try:
            os.rename(oldname, newname)
        except OSError as e:
            ret = -e.errno

        logger.debug("sys_rename('%s', '%s') -> %s", oldname, newname, ret)

        return ret

    def sys_fsync(self, fd):
        '''
        Synchronize a file's in-core state with that on disk.
        '''

        ret = 0
        try:
            self.files[fd].sync()
        except IndexError:
            ret = -errno.EBADF
        except BadFd:
            ret = -errno.EINVAL

        logger.debug("sys_fsync(%d) -> %d", fd, ret)

        return ret

    def sys_getpid(self, v):
        logger.debug("GETPID, warning pid modeled as concrete 1000")
        return 1000

    def sys_ARM_NR_set_tls(self, val):
        if hasattr(self, '_arm_tls_memory'):
            self.current.write_int(self._arm_tls_memory, val)
            self.current.set_arm_tls(val)
        return 0

    #Signals..
    def sys_kill(self, pid, sig):
        logger.debug("KILL, Ignoring Sending signal %d to pid %d", sig, pid)
        return 0

    def sys_rt_sigaction(self, signum, act, oldact):
        """Wrapper for sys_sigaction"""
        return self.sys_sigaction(signum, act, oldact)

    def sys_sigaction(self, signum, act, oldact):
        logger.debug("SIGACTION, Ignoring changing signal handler for signal %d",
                     signum)
        return 0

    def sys_rt_sigprocmask(self, cpu, how, newset, oldset):
        '''Wrapper for sys_sigprocmask'''
        return self.sys_sigprocmask(cpu, how, newset, oldset)

    def sys_sigprocmask(self, cpu, how, newset, oldset):
        logger.debug("SIGACTION, Ignoring changing signal mask set cmd:%d", how)
        return 0

    def sys_close(self, fd):
        '''
        Closes a file descriptor
        :rtype: int
        :param fd: the file descriptor to close.
        :return: C{0} on success.
        '''
        if fd > 0 :
            self._close(fd)
        logger.debug('sys_close(%d)', fd)
        return 0

    def sys_readlink(self, path, buf, bufsize):
        '''
        Read
        :rtype: int

        :param path: the "link path id"
        :param buf: the buffer where the bytes will be putted.
        :param bufsize: the max size for read the link.
        :todo: Out eax number of bytes actually sent | EAGAIN | EBADF | EFAULT | EINTR | errno.EINVAL | EIO | ENOSPC | EPIPE
        '''
        if bufsize <= 0:
            return -errno.EINVAL
        filename = self.current.read_string(path)
        if filename == '/proc/self/exe':
            data = os.path.abspath(self.program)
        else:
            data = os.readlink(filename)[:bufsize]
        self.current.write_bytes(buf, data)
        logger.debug("READLINK %d %x %d -> %s",path,buf,bufsize,data)
        return len(data)

    def sys_mprotect(self, start, size, prot):
        '''
        Sets protection on a region of memory. Changes protection for the calling process's
        memory page(s) containing any part of the address range in the interval [C{start}, C{start}+C{size}-1].
        :rtype: int

        :param start: the starting address to change the permissions.
        :param size: the size of the portion of memory to change the permissions.
        :param prot: the new access permission for the memory.
        :return: C{0} on success.
        '''
        perms = perms_from_protflags(prot)
        ret = self.current.memory.mprotect(start, size, perms)
        logger.debug("sys_mprotect(0x%016x, 0x%x, %s) -> %r (%r)", start, size, perms, ret, prot)
        return 0

    def sys_munmap(self, addr, size):
        '''
        Unmaps a file from memory. It deletes the mappings for the specified address range
        :rtype: int

        :param addr: the starting address to unmap.
        :param size: the size of the portion to unmap.
        :return: C{0} on success.
        '''
        self.current.memory.munmap(addr, size)
        return 0

    def sys_getuid(self):
        '''
        Gets user identity.
        :rtype: int

        :return: this call returns C{1000} for all the users.
        '''
        return 1000

    def sys_getgid(self):
        '''
        Gets group identity.
        :rtype: int

        :return: this call returns C{1000} for all the groups.
        '''
        return 1000

    def sys_geteuid(self):
        '''
        Gets user identity.
        :rtype: int

        :return: This call returns C{1000} for all the users.
        '''
        return 1000

    def sys_getegid(self):
        '''
        Gets group identity.
        :rtype: int

        :return: this call returns C{1000} for all the groups.
        '''
        return 1000

    def sys_readv(self, fd, iov, count):
        '''
        Works just like C{sys_read} except that data is read into multiple buffers.
        :rtype: int

        :param fd: the file descriptor of the file to read.
        :param iov: the buffer where the the bytes to read are stored.
        :param count: amount of C{iov} buffers to read from the file.
        :return: the amount of bytes read in total.
        '''
        cpu = self.current
        ptrsize = cpu.address_bit_size
        sizeof_iovec = 2 * (ptrsize // 8)
        total = 0
        for i in xrange(0, count):
            buf = cpu.read_int(iov + i * sizeof_iovec, ptrsize)
            size = cpu.read_int(iov + i * sizeof_iovec + (sizeof_iovec // 2),
                                ptrsize)

            data = self.files[fd].read(size)
            total += len(data)
            cpu.write_bytes(buf, data)
            self.syscall_trace.append(("_read", fd, data))
            logger.debug("READV(%r, %r, %r) -> <%r> (size:%r)",
                         fd,
                         buf,
                         size,
                         data,
                         len(data))
        return total

    def sys_writev(self, fd, iov, count):
        '''
        Works just like C{sys_write} except that multiple buffers are written out.
        :rtype: int

        :param fd: the file descriptor of the file to write.
        :param iov: the buffer where the the bytes to write are taken.
        :param count: amount of C{iov} buffers to write into the file.
        :return: the amount of bytes written in total.
        '''
        cpu = self.current
        ptrsize = cpu.address_bit_size
        sizeof_iovec = 2 * (ptrsize // 8)
        total = 0
        for i in xrange(0, count):
            buf = cpu.read_int(iov + i * sizeof_iovec, ptrsize)
            size = cpu.read_int(iov + i * sizeof_iovec + (sizeof_iovec // 2), ptrsize)

            data = ""
            for j in xrange(0,size):
                data += Operators.CHR(cpu.read_int(buf + j, 8))
            logger.debug("WRITEV(%r, %r, %r) -> <%r> (size:%r)"%(fd, buf, size, data, len(data)))
            self.files[fd].write(data)
            self.syscall_trace.append(("_write", fd, data))
            total+=size
        return total

    def sys_set_thread_area(self, user_info):
        '''
        Sets a thread local storage (TLS) area. Sets the base address of the GS segment.
        :rtype: int

        :param user_info: the TLS array entry set corresponds to the value of C{u_info->entry_number}.
        :return: C{0} on success.
        '''
        n = self.current.read_int(user_info, 32)
        pointer = self.current.read_int(user_info + 4, 32)
        m = self.current.read_int(user_info + 8, 32)
        flags = self.current.read_int(user_info + 12, 32)
        assert n == 0xffffffff
        assert flags == 0x51  #TODO: fix
        self.current.GS = 0x63
        self.current.set_descriptor(self.current.GS, pointer, 0x4000, 'rw')
        self.current.write_int(user_info, (0x63 - 3) / 8, 32)
        return 0

    def sys_getpriority(self, which, who):
        '''
        System call ignored.
        :rtype: int

        :return: C{0}
        '''
        logger.debug("Ignoring sys_get_priority")
        return 0

    def sys_setpriority(self, which, who, prio):
        '''
        System call ignored.
        :rtype: int

        :return: C{0}
        '''
        logger.debug("Ignoring sys_setpriority")
        return 0

    def sys_acct(self, path):
        '''
        System call not implemented.
        :rtype: int

        :return: C{-1}
        '''
        logger.debug("BSD account not implemented!")
        return -1

    def sys_exit(self, error_code):
        'Wrapper for sys_exit_group'
        return self.sys_exit_group(error_code)

    def sys_exit_group(self, error_code):
        '''
        Exits all threads in a process
        :raises Exception: 'Finished'
        '''
        procid = self.procs.index(self.current)
        self.sched()
        self.running.remove(procid)
        #self.procs[procid] = None
        logger.debug("EXIT_GROUP PROC_%02d %s", procid, error_code)
<<<<<<< HEAD
        if len(self.running) == 0 :
            raise TerminateState("ProcessExit %r"%error_code, testcase=True)
=======
        if len(self.running) == 0:
            raise ProcessExit(error_code)
>>>>>>> a3f0d923
        return error_code

    def sys_ptrace(self, request, pid, addr, data):
        logger.debug("sys_ptrace(%016x, %d, %016x, %016x) -> 0", request, pid, addr, data)
        return 0
    def sys_nanosleep(self, req, rem):
        logger.debug("sys_nanosleep(...)")
        return 0
    def sys_set_tid_address(self, tidptr):
        logger.debug("sys_set_tid_address(%016x) -> 0", tidptr)
        return 1000 #tha pid
    def sys_faccessat(self, dirfd, pathname, mode, flags):
        filename = self.current.read_string(pathname)
        logger.debug("sys_faccessat(%016x, %s, %x, %x) -> 0", dirfd, filename, mode, flags)
        return -1

    def sys_set_robust_list(self, head, length):
        logger.debug("sys_set_robust_list(%016x, %d) -> -1", head, length)
        return -1
    def sys_futex(self, uaddr, op, val, timeout, uaddr2, val3):
        logger.debug("sys_futex(...) -> -1")
        return -1
    def sys_getrlimit(self, resource, rlim):
        logger.debug("sys_getrlimit(%x, %x) -> -1", resource, rlim)
        return -1
    def sys_fadvise64(self, fd, offset, length, advice):
        logger.debug("sys_fadvise64(%x, %x, %x, %x) -> 0", fd, offset, length, advice)
        return 0
    def sys_gettimeofday(self, tv, tz):
        logger.debug("sys_gettimeofday(%x, %x) -> 0", tv, tz)
        return 0

    #Distpatchers...
    def syscall(self):
        '''
        Syscall dispatcher.
        '''

        index = self._syscall_abi.syscall_number()

        try:
            table = getattr(linux_syscalls, self.current.machine)
            name = table.get(index, None)
            implementation = getattr(self, name)
        except (AttributeError, KeyError):
            raise Exception("SyscallNotImplemented %d %d"%(self.current.address_bit_size, index))

        return self._syscall_abi.invoke(implementation)

    def sys_clock_gettime(self, clock_id, timespec):
        logger.info("sys_clock_time not really implemented")
	return 0

    def sys_time(self, tloc):
        import time
        t = time.time()
        if tloc != 0 :
            self.current.write_int(tloc, int(t), self.current.address_bit_size)
        return int(t)


    def sched(self):
        ''' Yield CPU.
            This will choose another process from the running list and change
            current running process. May give the same cpu if only one running
            process.
        '''
        if len(self.procs) > 1:
            logger.debug("SCHED:")
            logger.debug("\tProcess: %r", self.procs)
            logger.debug("\tRunning: %r", self.running)
            logger.debug("\tRWait: %r", self.rwait)
            logger.debug("\tTWait: %r", self.twait)
            logger.debug("\tTimers: %r", self.timers)
            logger.debug("\tCurrent clock: %d", self.clocks)
            logger.debug("\tCurrent cpu: %d", self._current)

        if len(self.running) == 0:
            logger.debug("None running checking if there is some process waiting for a timeout")
            if all([x is None for x in self.timers]):
                raise Deadlock()
            self.clocks = min(filter(lambda x: x is not None, self.timers)) + 1
            self.check_timers()
            assert len(self.running) != 0, "DEADLOCK!"
            self._current = self.running[0]
            return
        next_index = (self.running.index(self._current) + 1) % len(self.running)
        next_running_idx = self.running[next_index]
        if len(self.procs) > 1:
            logger.debug("\tTransfer control from process %d to %d",
                         self._current,
                         next_running_idx)
        self._current = next_running_idx

    def wait(self, readfds, writefds, timeout):
        ''' Wait for file descriptors or timeout.
            Adds the current process in the correspondent waiting list and
            yield the cpu to another running process.
        '''
        logger.debug("WAIT:")
        logger.debug("\tProcess %d is going to wait for [ %r %r %r ]",
                     self._current,
                     readfds,
                     writefds,
                     timeout)
        logger.debug("\tProcess: %r", self.procs)
        logger.debug("\tRunning: %r", self.running)
        logger.debug("\tRWait: %r", self.rwait)
        logger.debug("\tTWait: %r", self.twait)
        logger.debug("\tTimers: %r", self.timers)


        for fd in readfds:
            self.rwait[fd].add(self._current)
        for fd in writefds:
            self.twait[fd].add(self._current)
        if timeout is not None:
            self.timers[self._current] = self.clocks + timeout
        procid = self._current
        #self.sched()
        next_index = (self.running.index(procid) + 1) % len(self.running)
        self._current = self.running[next_index]
        logger.debug("\tTransfer control from process %d to %d", procid, self._current)
        logger.debug( "\tREMOVING %r from %r. Current: %r", procid, self.running, self._current)
        self.running.remove(procid)
        if self._current not in self.running:
            logger.debug("\tCurrent not running. Checking for timers...")
            self._current = None
            self.check_timers()

    def awake(self, procid):
        ''' Remove procid from waitlists and reestablish it in the running list '''
        logger.debug("Remove procid:%d from waitlists and reestablish it in the running list", procid)
        for wait_list in self.rwait:
            if procid in wait_list: wait_list.remove(procid)
        for wait_list in self.twait:
            if procid in wait_list: wait_list.remove(procid)
        self.timers[procid] = None
        self.running.append(procid)
        if self._current is None:
            self._current = procid

    def connections(self, fd):
        """ File descriptors are connected to each other like pipes. Except
        for 0,1,2. If you write to FD(N)  then that comes out from FD(N+1)
        and vice-versa
        """
        if fd in [0, 1, 2]:
            return None
        if fd % 2:
            return fd + 1
        else:
            return fd - 1

    def signal_receive(self, fd):
        ''' Awake one process waiting to receive data on fd '''
        connections = self.connections
        if connections(fd) and self.twait[connections(fd)]:
            procid = random.sample(self.twait[connections(fd)], 1)[0]
            self.awake(procid)

    def signal_transmit(self, fd):
        ''' Awake one process waiting to transmit data on fd '''
        connection = self.connections(fd)
        if connection is None or connection >= len(self.rwait):
            return

        procs = self.rwait[connection]
        if procs:
            procid = random.sample(procs, 1)[0]
            self.awake(procid)

    def check_timers(self):
        ''' Awake process if timer has expired '''
        if self._current is None:
            #Advance the clocks. Go to future!!
            advance = min([self.clocks] + filter(lambda x: x is not None, self.timers)) + 1
            logger.debug("Advancing the clock from %d to %d", self.clocks, advance)
            self.clocks = advance
        for procid in range(len(self.timers)):
            if self.timers[procid] is not None:
                if self.clocks > self.timers[procid]:
                    self.procs[procid].PC += self.procs[procid].instruction.size
                    self.awake(procid)


    def execute(self):
        """
        Execute one cpu instruction in the current thread (only one supported).
        :rtype: bool
        :return: C{True}

        :todo: This is where we could implement a simple schedule.
        """
        try:
            self.current.execute()
            self.clocks += 1
            if self.clocks % 10000 == 0:
                self.check_timers()
                self.sched()
        except (Interruption, Syscall):
            try:
                self.syscall()
            except RestartSyscall:
                pass

        return True


    #64bit syscalls

    def sys_newfstat(self, fd, buf):
        '''
        Determines information about a file based on its file descriptor.
        :rtype: int
        :param fd: the file descriptor of the file that is being inquired.
        :param buf: a buffer where data about the file will be stored.
        :return: C{0} on success.
        '''
        stat = self.files[fd].stat()

        def add(width, val):
            fformat = {2:'H', 4:'L', 8:'Q'}[width]
            return struct.pack('<'+fformat, val)

        def to_timespec(width, ts):
            'Note: this is a platform-dependent timespec (8 or 16 bytes)'
            return add(width, int(ts)) + add(width, int(ts % 1 * 1e9))

        # From linux/arch/x86/include/uapi/asm/stat.h
        # Numerous fields are native width-wide
        nw = self.current.address_bit_size / 8

        bufstat = add(nw, stat.st_dev)     # long st_dev
        bufstat += add(nw, stat.st_ino)     # long st_ino
        bufstat += add(nw, stat.st_nlink)   # long st_nlink
        bufstat += add(4, stat.st_mode)     # 32 mode
        bufstat += add(4, stat.st_uid)      # 32 uid
        bufstat += add(4, stat.st_gid)      # 32 gid
        bufstat += add(4, 0)                # 32 _pad
        bufstat += add(nw, stat.st_rdev)    # long st_rdev
        bufstat += add(nw, stat.st_size)    # long st_size
        bufstat += add(nw, stat.st_blksize) # long st_blksize
        bufstat += add(nw, stat.st_blocks)  # long st_blocks
        bufstat += to_timespec(nw, stat.st_atime) # long   st_atime, nsec;
        bufstat += to_timespec(nw, stat.st_mtime) # long   st_mtime, nsec;
        bufstat += to_timespec(nw, stat.st_ctime) # long   st_ctime, nsec;

        logger.debug("sys_newfstat(%d, ...) -> %d bytes", fd, len(bufstat))

        self.current.write_bytes(buf, bufstat)
        return 0

    def sys_fstat(self, fd, buf):
        '''
        Determines information about a file based on its file descriptor.
        :rtype: int
        :param fd: the file descriptor of the file that is being inquired.
        :param buf: a buffer where data about the file will be stored.
        :return: C{0} on success.
        '''
        stat = self.files[fd].stat()

        def add(width, val):
            fformat = {2:'H', 4:'L', 8:'Q'}[width]
            return struct.pack('<'+fformat, val)

        def to_timespec(ts):
            return struct.pack('<LL', int(ts), int(ts % 1 * 1e9))

        logger.debug("sys_fstat %d", fd)

        bufstat = add(8, stat.st_dev)    # dev_t st_dev;
        bufstat += add(4, 0)              # __pad1
        bufstat += add(4, stat.st_ino)    # unsigned long  st_ino;
        bufstat += add(4, stat.st_mode)   # unsigned short st_mode;
        bufstat += add(4, stat.st_nlink)  # unsigned short st_nlink;
        bufstat += add(4, stat.st_uid)    # unsigned short st_uid;
        bufstat += add(4, stat.st_gid)    # unsigned short st_gid;
        bufstat += add(4, stat.st_rdev)   # unsigned long  st_rdev;
        bufstat += add(4, stat.st_size)   # unsigned long  st_size;
        bufstat += add(4, stat.st_blksize)# unsigned long  st_blksize;
        bufstat += add(4, stat.st_blocks) # unsigned long  st_blocks;
        bufstat += to_timespec(stat.st_atime)  # unsigned long  st_atime;
        bufstat += to_timespec(stat.st_mtime)  # unsigned long  st_mtime;
        bufstat += to_timespec(stat.st_ctime)  # unsigned long  st_ctime;
        bufstat += add(4, 0)              # unsigned long  __unused4;
        bufstat += add(4, 0)              # unsigned long  __unused5;

        self.current.write_bytes(buf, bufstat)
        return 0

    def sys_fstat64(self, fd, buf):
        '''
        Determines information about a file based on its file descriptor (for Linux 64 bits).
        :rtype: int
        :param fd: the file descriptor of the file that is being inquired.
        :param buf: a buffer where data about the file will be stored.
        :return: C{0} on success.
        :todo: Fix device number.
        '''
        stat = self.files[fd].stat()

        def add(width, val):
            fformat = {2:'H', 4:'L', 8:'Q'}[width]
            return struct.pack('<'+fformat, val)

        def to_timespec(ts):
            return struct.pack('<LL', int(ts), int(ts % 1 * 1e9))

        logger.debug("sys_fstat64 %d", fd)

        bufstat = add(8, stat.st_dev)        # unsigned long long      st_dev;
        bufstat += add(4, 0)                  # unsigned char   __pad0[4];
        bufstat += add(4, stat.st_ino)        # unsigned long   __st_ino;
        bufstat += add(4, stat.st_mode)       # unsigned int    st_mode;
        bufstat += add(4, stat.st_nlink)      # unsigned int    st_nlink;
        bufstat += add(4, stat.st_uid)        # unsigned long   st_uid;
        bufstat += add(4, stat.st_gid)        # unsigned long   st_gid;
        bufstat += add(8, stat.st_rdev)       # unsigned long long st_rdev;
        bufstat += add(4, 0)                  # unsigned char   __pad3[4];
        bufstat += add(4, 0)                  # unsigned char   __pad3[4];
        bufstat += add(8, stat.st_size)       # long long       st_size;
        bufstat += add(8, stat.st_blksize)    # unsigned long   st_blksize;
        bufstat += add(8, stat.st_blocks)     # unsigned long long st_blocks;
        bufstat += to_timespec(stat.st_atime) # unsigned long   st_atime;
        bufstat += to_timespec(stat.st_mtime) # unsigned long   st_mtime;
        bufstat += to_timespec(stat.st_ctime) # unsigned long   st_ctime;
        bufstat += add(8, stat.st_ino)        # unsigned long long      st_ino;

        self.current.write_bytes(buf, bufstat)
        return 0

    def sys_newstat(self, fd, buf):
        '''
        Wrapper for stat64()
        '''
        return self.sys_stat64(fd, buf)

    def sys_stat64(self, path, buf):
        '''
        Determines information about a file based on its filename (for Linux 64 bits).
        :rtype: int
        :param path: the pathname of the file that is being inquired.
        :param buf: a buffer where data about the file will be stored.
        :return: C{0} on success.
        '''
        return self._stat(path, buf, True)

    def sys_stat32(self, path, buf):
        return self._stat(path, buf, False)

    def _stat(self, path, buf, is64bit):
        fd = self.sys_open(path, 0, 'r')
        if is64bit:
            ret = self.sys_fstat64(fd, buf)
        else:
            ret = self.sys_fstat(fd, buf)
        self.sys_close(fd)
        return ret

    def _arch_specific_init(self):
        assert self.arch in {'i386', 'amd64', 'armv7'}

        if self.arch == 'i386':
            self._uname_machine = 'i386'
        elif self.arch == 'amd64':
            self._uname_machine = 'x86_64'
        elif self.arch == 'armv7':
            self._uname_machine = 'armv71'
            self._init_arm_kernel_helpers()

        # Establish segment registers for x86 architectures
        if self.arch in {'i386', 'amd64'}:
            x86_defaults = {'CS': 0x23, 'SS': 0x2b, 'DS': 0x2b, 'ES': 0x2b}
            for reg, val in x86_defaults.iteritems():
                self.current.regfile.write(reg, val)

    @staticmethod
    def _interp_total_size(interp):
        '''
        Compute total load size of interpreter.

        :param ELFFile interp: interpreter ELF .so
        :return: total load size of interpreter, not aligned
        :rtype: int
        '''
        load_segs = filter(lambda x: x.header.p_type == 'PT_LOAD', interp.iter_segments())
        last = load_segs[-1]
        return last.header.p_vaddr + last.header.p_memsz


############################################################################
# Symbolic versions follows

class SLinux(Linux):
    """
    Builds a symbolic extension of a Linux OS

    :param str programs: path to ELF binary
    :param list argv: argv not including binary
    :param list envp: environment variables
    :param tuple[str] symbolic_files: files to consider symbolic
    """
    def __init__(self, programs, argv=None, envp=None, symbolic_files=None):
        argv = [] if argv is None else argv
        envp = [] if envp is None else envp
        symbolic_files = [] if symbolic_files is None else symbolic_files

        self._constraints = ConstraintSet()
        self.random = 0
        self.symbolic_files = symbolic_files
        super(SLinux, self).__init__(programs, argv, envp)

    def _mk_proc(self, arch):
        if arch in {'i386', 'armv7'}:
            mem = SMemory32(self.constraints)
        else:
            mem = SMemory64(self.constraints)
        return CpuFactory.get_cpu(mem, arch)

    @property
    def constraints(self):
        return self._constraints

    @constraints.setter
    def constraints(self, constraints):
        self._constraints = constraints
        for proc in self.procs:
            proc.memory.constraints = constraints


    #marshaling/pickle
    def __getstate__(self):
        state = super(SLinux, self).__getstate__()
        state['constraints'] = self.constraints
        state['random'] = self.random
        state['symbolic_files'] = self.symbolic_files
        return state

    def __setstate__(self, state):
        self._constraints = state['constraints']
        self.random = state['random']
        self.symbolic_files = state['symbolic_files']
        super(SLinux, self).__setstate__(state)

    #Dispatchers...

    def sys_read(self, fd, buf, count):
        if issymbolic(fd):
            logger.debug("Ask to read from a symbolic file descriptor!!")
            raise ConcretizeArgument(0)

        if issymbolic(buf):
            logger.debug("Ask to read to a symbolic buffer")
            raise ConcretizeArgument(1)

        if issymbolic(count):
            logger.debug("Ask to read a symbolic number of bytes ")
            raise ConcretizeArgument(2)

        return super(SLinux, self).sys_read(fd, buf, count)

    def sys_mmap_pgoff(self, address, size, prot, flags, fd, offset):
        '''Wrapper for mmap2'''
        return self.sys_mmap2(address, size, prot, flags, fd, offset)

    def sys_mmap2(self, address, size, prot, flags, fd, offset):
        '''
        Creates a new mapping in the virtual address space of the calling process.
        :rtype: int
        :param address: the starting address for the new mapping. This address is used as hint unless the
                        flag contains C{MAP_FIXED}.
        :param size: the length of the mapping.
        :param prot: the desired memory protection of the mapping.
        :param flags: determines whether updates to the mapping are visible to other
                      processes mapping the same region, and whether updates are carried
                      through to the underlying file.
        :param fd: the contents of a file mapping are initialized using C{size} bytes starting at
                   offset C{offset} in the file referred to by the file descriptor C{fd}.
        :param offset: the contents of a file mapping are initialized using C{size} bytes starting at
                       offset C{offset}*0x1000 in the file referred to by the file descriptor C{fd}.
        :return:
            - C{-1} In case you use C{MAP_FIXED} in the flags and the mapping can not be place at the desired address.
            - the address of the new mapping.
        '''
        return self.sys_mmap(address, size, prot, flags, fd, offset*0x1000)

    def sys_mmap(self, address, size, prot, flags, fd, offset):
        '''
        Creates a new mapping in the virtual address space of the calling process.
        :rtype: int

        :param address: the starting address for the new mapping. This address is used as hint unless the
                        flag contains C{MAP_FIXED}.
        :param size: the length of the mapping.
        :param prot: the desired memory protection of the mapping.
        :param flags: determines whether updates to the mapping are visible to other
                      processes mapping the same region, and whether updates are carried
                      through to the underlying file.
        :param fd: the contents of a file mapping are initialized using C{size} bytes starting at
                   offset C{offset} in the file referred to by the file descriptor C{fd}.
        :param offset: the contents of a file mapping are initialized using C{size} bytes starting at
                       offset C{offset} in the file referred to by the file descriptor C{fd}.
        :return:
                - C{-1} in case you use C{MAP_FIXED} in the flags and the mapping can not be place at the desired address.
                - the address of the new mapping (that must be the same as address in case you included C{MAP_FIXED} in flags).
        :todo: handle exception.
        '''

        if address == 0:
            address = None

        cpu = self.current
        if flags & 0x10 != 0:
            cpu.memory.munmap(address,size)

        perms = perms_from_protflags(prot)

        if flags & 0x20 != 0:
            result = cpu.memory.mmap(address, size, perms)
        elif fd == 0:
            assert offset == 0
            result = cpu.memory.mmap(address, size, perms)
            data = self.files[fd].read(size)
            cpu.write_bytes(result, data)
        else:
            #FIXME Check if file should be symbolic input and do as with fd0
            result = cpu.memory.mmapFile(address, size, perms, self.files[fd].name, offset)

        actually_mapped = '0x{:016x}'.format(result)
        if address is None or result != address:
            address = address or 0
            actually_mapped += ' [requested: 0x{:016x}]'.format(address)

        if flags & 0x10 != 0 and result != address:
            cpu.memory.munmap(result, size)
            result = -1

        logger.debug("sys_mmap(%s, 0x%x, %s, %x, %d) - (0x%x)",
                     actually_mapped,
                     size,
                     perms,
                     flags,
                     fd,
                     result)
        return result


    def sys_write(self, fd, buf, count):
        if issymbolic(fd):
            logger.debug("Ask to write to a symbolic file descriptor!!")
            raise ConcretizeArgument(0)

        if issymbolic(buf):
            logger.debug("Ask to write to a symbolic buffer")
            raise ConcretizeArgument(1)

        if issymbolic(count):
            logger.debug("Ask to write a symbolic number of bytes ")
            raise ConcretizeArgument(2)

        return super(SLinux, self).sys_write(fd, buf, count)<|MERGE_RESOLUTION|>--- conflicted
+++ resolved
@@ -135,12 +135,6 @@
             else:
                 symbols_cnt += 1
 
-<<<<<<< HEAD
-        #self._constraints = constraints
-        self.pos = 0
-        self.max_size=min(len(data), max_size)
-=======
->>>>>>> a3f0d923
         if symbols_cnt > max_size:
             logger.warning(("Found more wilcards in the file than free ",
                             "symbolic values allowed (%d > %d)"),
@@ -396,13 +390,8 @@
             if isinstance(fd, Socket):
                 state_files.append(('Socket', fd.buffer))
             else:
-<<<<<<< HEAD
-                files.append(('File', fd))
-        state['files'] = files
-=======
                 state_files.append(('File', fd))
         state['files'] = state_files
->>>>>>> a3f0d923
 
         state['procs'] = self.procs
         state['current'] = self._current
@@ -1525,13 +1514,8 @@
         self.running.remove(procid)
         #self.procs[procid] = None
         logger.debug("EXIT_GROUP PROC_%02d %s", procid, error_code)
-<<<<<<< HEAD
         if len(self.running) == 0 :
             raise TerminateState("ProcessExit %r"%error_code, testcase=True)
-=======
-        if len(self.running) == 0:
-            raise ProcessExit(error_code)
->>>>>>> a3f0d923
         return error_code
 
     def sys_ptrace(self, request, pid, addr, data):
