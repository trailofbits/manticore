import errno
import fcntl
import logging
import os
import random
import struct
import ctypes

<<<<<<< HEAD
from ..utils.event import Signal, forward_signals
=======
#Remove in favor of binary.py
from elftools.elf.elffile import ELFFile
>>>>>>> 9ae76a44
from ..utils.helpers import issymbolic
from ..binary import Elf
from ..core.cpu.abstractcpu import Interruption, Syscall, ConcretizeArgument
from ..core.cpu.cpufactory import CpuFactory
from ..core.memory import SMemory32, SMemory64, Memory32, Memory64
from ..core.smtlib import Operators, ConstraintSet
from ..platforms.platform import Platform
from ..core.cpu.arm import *
from ..core.executor import TerminateState
from . import linux_syscalls

logger = logging.getLogger("PLATFORM")

class RestartSyscall(Exception):
    pass

class Deadlock(Exception):
    pass

class BadFd(Exception):
    pass

def perms_from_elf(elf_flags):
    return ['   ', '  x', ' w ', ' wx', 'r  ', 'r x', 'rw ', 'rwx'][elf_flags&7]

def perms_from_protflags(prot_flags):
    return ['   ', 'r  ', ' w ', 'rw ', '  x', 'r x', ' wx', 'rwx'][prot_flags&7]


class File(object):
    def __init__(self, *args, **kwargs):
        # TODO: assert file is seekable otherwise we should save what was
        # read/write to the state
        self.file = file(*args,**kwargs)

    def __getstate__(self):
        state = {}
        state['name'] = self.name
        state['mode'] = self.mode
        state['pos'] = self.tell()
        return state

    def __setstate__(self, state):
        name = state['name']
        mode = state['mode']
        pos = state['pos']
        self.file = file(name, mode)
        self.seek(pos)

    @property
    def name(self):
        return self.file.name

    @property
    def mode(self):
        return self.file.mode

    def stat(self):
        return os.fstat(self.fileno())

    def ioctl(self, request, argp):
        #argp ignored..
        return fcntl.fcntl(self, request)

    def tell(self, *args):
        return self.file.tell(*args)

    def seek(self, *args):
        return self.file.seek(*args)

    def write(self, buf):
        for c in buf:
            self.file.write(c)

    def read(self, *args):
        return self.file.read(*args)

    def close(self, *args):
        return self.file.close(*args)

    def fileno(self, *args):
        return self.file.fileno(*args)

    def is_full(self):
        return False

    def sync(self):
        '''
        Flush buffered data. Currently not implemented.
        '''
        return

class SymbolicFile(File):
    '''
    Represents a symbolic file.
    '''
    def __init__(self, constraints, path="sfile", mode='rw', max_size=100,
                 wildcard='+'):
        '''
        Builds a symbolic file

        :param constraints: the SMT constraints
        :param str path: the pathname of the symbolic file
        :param str mode: the access permissions of the symbolic file
        :param max_size: Maximum amount of bytes of the symbolic file
        :param str wildcard: Wildcard to be used in symbolic file
        '''
        super(SymbolicFile, self).__init__(path, mode)

        # read the concrete data using the parent the read() form the File class
        data = self.file.read()

        self._constraints = constraints
        self.pos = 0
        self.max_size = min(len(data), max_size)

        # build the constraints array
        size = len(data)
        self.array = constraints.new_array(name=self.name, index_max=size)

        symbols_cnt = 0
        for i in range(size):
            if data[i] != wildcard:
                self.array[i] = data[i]
            else:
                symbols_cnt += 1

        if symbols_cnt > max_size:
            logger.warning(("Found more wilcards in the file than free ",
                            "symbolic values allowed (%d > %d)"),
                           symbols_cnt,
                           max_size)
        else:
            logger.debug("Found %d free symbolic values on file %s",
                         symbols_cnt,
                         self.name)

    def __getstate__(self):
        state = {}
        state['array'] = self.array
        state['pos'] = self.pos
        state['max_size'] = self.max_size
        return state

    def __setstate__(self, state):
        self.pos = state['pos']
        self.max_size = state['max_size']
        self.array = state['array']

    #@property
    #def constraints(self):
    #    return self._constraints

    def tell(self):
        '''
        Returns the read/write file offset
        :rtype: int
        :return: the read/write file offset.
        '''
        return self.pos

    def seek(self, offset, whence = os.SEEK_SET):
        '''
        Repositions the file C{offset} according to C{whence}.
        Returns the resulting offset or -1 in case of error.
        :rtype: int
        :return: the file offset.
        '''
        assert isinstance(offset, (int, long))
        assert whence in (os.SEEK_SET, os.SEEK_CUR, os.SEEK_END)

        new_position = 0
        if whence == os.SEEK_SET:
            new_position = offset
        elif whence == os.SEEK_CUR:
            new_position = self.pos + offset
        elif whence == os.SEEK_END:
            new_position = self.max_size + offset

        if new_position < 0:
            return -1

        self.pos = new_position

        return self.pos

    def read(self, count):
        '''
        Reads up to C{count} bytes from the file.
        :rtype: list
        :return: the list of symbolic bytes read
        '''
        if self.pos > self.max_size:
            return []
        else:
            size = min(count, self.max_size - self.pos)
            ret = [self.array[i] for i in xrange(self.pos, self.pos + size)]
            self.pos += size
            return ret

    def write(self, data):
        '''
        Writes the symbolic bytes in C{data} onto the file.
        '''
        size = min(len(data), self.max_size - self.pos)
        for i in xrange(self.pos, self.pos + size):
            self.array[i] = data[i - self.pos]

class Socket(object):
    def stat(self):
        from collections import namedtuple
        stat_result = namedtuple('stat_result', ['st_mode','st_ino','st_dev','st_nlink','st_uid','st_gid','st_size','st_atime','st_mtime','st_ctime', 'st_blksize','st_blocks','st_rdev'])
        return stat_result(8592,11,9,1,1000,5,0,1378673920,1378673920,1378653796,0x400,0x8808,0)

    @staticmethod
    def pair():
        a = Socket()
        b = Socket()
        a.connect(b)
        return a, b

    def __init__(self):
        self.buffer = [] #queue os bytes
        self.peer = None

    def __repr__(self):
        return "SOCKET(%x, %r, %x)" % (hash(self), self.buffer, hash(self.peer))

    def is_connected(self):
        return self.peer is not None

    def is_empty(self):
        return not self.buffer

    def is_full(self):
        return len(self.buffer) > 2 * 1024

    def connect(self, peer):
        assert not self.is_connected()
        assert not peer.is_connected()
        self.peer = peer
        if peer.peer is None:
            peer.peer = self

    def read(self, size):
        return self.receive(size)

    def receive(self, size):
        rx_bytes = min(size, len(self.buffer))
        ret = []
        for i in xrange(rx_bytes):
            ret.append(self.buffer.pop())
        return ret

    def write(self, buf):
        assert self.is_connected()
        return self.peer._transmit(buf)

    def _transmit(self, buf):
        for c in buf:
            self.buffer.insert(0, c)
        return len(buf)

    def sync(self):
        raise BadFd("Invalid sync() operation on Socket")

    def seek(self, *args):
        raise BadFd("Invalid lseek() operation on Socket")

class Linux(Platform):
    '''
    A simple Linux Operating System Platform.
    This class emulates the most common Linux system calls
    '''

    def __init__(self, program, argv=None, envp=None, **kwargs):
        '''
        Builds a Linux OS platform
        :param string program: The path to ELF binary
        :param list argv: The argv array; not including binary.
        :param list envp: The ENV variables.
        :ivar files: List of active file descriptors
        :type files: list[Socket] or list[File]
        '''
        super(Linux, self).__init__(path=program, **kwargs)

        self.program = program
        self.clocks = 0
        self.files = []
        self.syscall_trace = []

        if program != None:
            self.elf = Elf(program)

            self._init_cpu(self.elf.arch)
            self._init_std_fds()
            self._execve(program, argv, envp)

    @classmethod
    def empty_platform(cls, arch):
        '''
        Create a platform without an ELF loaded.

        :param str arch: The architecture of the new platform
        :rtype: Linux
        '''
        platform = cls(None)
        platform._init_cpu(arch)
        platform._init_std_fds()
        return platform

    def _init_std_fds(self):
        # open standard files stdin, stdout, stderr
        logger.debug("Opening file descriptors (0,1,2) (STDIN, STDOUT, STDERR)")
        self.input = Socket()
        self.output = Socket()
        self.stderr = Socket()

        stdin = Socket()
        stdout = Socket()
        stderr = Socket()
        #A transmit to stdin,stdout or stderr will be directed to out
        stdin.peer = self.output
        stdout.peer = self.output
        stderr.peer = self.stderr
        #A receive from stdin will get data from input
        self.input.peer = stdin
        #A receive on stdout or stderr will return no data (rx_bytes: 0)

        assert self._open(stdin) == 0
        assert self._open(stdout) == 1
        assert self._open(stderr) == 2

    def _init_cpu(self, arch):
        cpu = self._mk_proc(arch)
        self.procs = [cpu]
        self._current = 0
        self._function_abi = CpuFactory.get_function_abi(cpu, 'linux', arch)
        self._syscall_abi = CpuFactory.get_syscall_abi(cpu, 'linux', arch)

    def _execve(self, program, argv, envp):
        '''
        Load `program` and establish program state, such as stack and arguments.

        :param program str: The ELF binary to load
        :param argv list: argv array
        :param envp list: envp array
        '''
        argv = [] if argv is None else argv
        envp = [] if envp is None else envp

        logger.debug("Loading {} as a {} elf".format(program,self.elf.arch))

        self.load(program)
        self._arch_specific_init()

        self._stack_top = self.current.STACK
        self.setup_stack([program]+argv, envp)

        nprocs = len(self.procs)
        nfiles = len(self.files)
        assert nprocs > 0
        self.running = range(nprocs)

        #Each process can wait for one timeout
        self.timers = [ None ] * nprocs
        #each fd has a waitlist
        self.rwait = [set() for _ in xrange(nfiles)]
        self.twait = [set() for _ in xrange(nfiles)]

        #Install event forwarders
        for proc in self.procs:
            self.forward_events_from(proc)

    def _mk_proc(self, arch):
        if arch in {'i386', 'armv7'}:
            mem = Memory32()
        else:
            mem = Memory64()
        return CpuFactory.get_cpu(mem, arch)

    @property
    def current(self):
        return self.procs[self._current]

    def __getstate__(self):
        state = super(Linux, self).__getstate__()
        state['clocks'] = self.clocks
        state['input'] = self.input.buffer
        state['output'] = self.output.buffer

        # Store the type of file descriptor and the respective contents
        state_files = []
        for fd in self.files:
            if isinstance(fd, Socket):
                state_files.append(('Socket', fd.buffer))
            else:
                state_files.append(('File', fd))
        state['files'] = state_files

        state['procs'] = self.procs
        state['current'] = self._current
        state['running'] = self.running
        state['rwait'] = self.rwait
        state['twait'] = self.twait
        state['timers'] = self.timers
        state['syscall_trace'] = self.syscall_trace
        state['base'] = self.base
        state['elf_bss'] = self.elf_bss
        state['end_code'] = self.end_code
        state['end_data'] = self.end_data
        state['elf_brk'] = self.elf_brk
        state['auxv'] = self.auxv
        state['program'] = self.program
        state['functionabi'] = self._function_abi
        state['syscallabi'] = self._syscall_abi
        state['uname_machine'] = self._uname_machine

        if hasattr(self, '_arm_tls_memory'):
            state['_arm_tls_memory'] = self._arm_tls_memory
        return state

    def __setstate__(self, state):
        """
        :todo: some asserts
        :todo: fix deps? (last line)
        """
        super(Linux, self).__setstate__(state)

        self.input = Socket()
        self.input.buffer = state['input']
        self.output = Socket()
        self.output.buffer = state['output']

        # fetch each file descriptor (Socket or File())
        self.files = []
        for ty, buf in state['files']:
            if ty == 'Socket':
                f = Socket()
                f.buffer = buf
                self.files.append(f)
            else:
                self.files.append(buf)

        self.files[0].peer = self.output
        self.files[1].peer = self.output
        self.files[2].peer = self.output
        self.input.peer = self.files[0]

        self.procs = state['procs']
        self._current = state['current']
        self.running = state['running']
        self.rwait = state['rwait']
        self.twait = state['twait']
        self.timers = state['timers']
        self.clocks = state['clocks']

        self.syscall_trace = state['syscall_trace']
        self.base = state['base']
        self.elf_bss = state['elf_bss']
        self.end_code = state['end_code']
        self.end_data = state['end_data']
        self.elf_brk = state['elf_brk']
        self.auxv = state['auxv']
        self.program = state['program']
        self._function_abi = state['functionabi']
        self._syscall_abi = state['syscallabi']
        self._uname_machine = state['uname_machine']
        if '_arm_tls_memory' in state:
            self._arm_tls_memory = state['_arm_tls_memory']
            
        #Install event forwarders
        for proc in self.procs:
            self.forward_events_from(proc)

    def _init_arm_kernel_helpers(self):
        '''
        ARM kernel helpers

        https://www.kernel.org/doc/Documentation/arm/kernel_user_helpers.txt
        '''

        page_data = bytearray('\xf1\xde\xfd\xe7' * 1024)

        # Extracted from a RPi2
        preamble = (
            'ff0300ea' +
            '650400ea' +
            'f0ff9fe5' +
            '430400ea' +
            '220400ea' +
            '810400ea' +
            '000400ea' +
            '870400ea'
        ).decode('hex')

        # XXX(yan): The following implementations of cmpxchg and cmpxchg64 were
        # handwritten to not use any exclusive instructions (e.g. ldrexd) or
        # locking. For actual implementations, refer to
        # arch/arm64/kernel/kuser32.S in the Linux source code.
        __kuser_cmpxchg64 = (
            '30002de9' + # push    {r4, r5}
            '08c09de5' + # ldr     ip, [sp, #8]
            '30009ce8' + # ldm     ip, {r4, r5}
            '010055e1' + # cmp     r5, r1
            '00005401' + # cmpeq   r4, r0
            '0100a013' + # movne   r0, #1
            '0000a003' + # moveq   r0, #0
            '0c008c08' + # stmeq   ip, {r2, r3}
            '3000bde8' + # pop     {r4, r5}
            '1eff2fe1'   # bx      lr
        ).decode('hex')

        __kuser_dmb = (
            '5bf07ff5' + # dmb ish
            '1eff2fe1'   # bx lr
        ).decode('hex')

        __kuser_cmpxchg = (
            '003092e5' + # ldr     r3, [r2]
            '000053e1' + # cmp     r3, r0
            '0000a003' + # moveq   r0, #0
            '00108205' + # streq   r1, [r2]
            '0100a013' + # movne   r0, #1
            '1eff2fe1'   # bx      lr
        ).decode('hex')

        # Map a TLS segment
        self._arm_tls_memory = self.current.memory.mmap(None, 4, 'rw ')

        __kuser_get_tls = (
            '04009FE5' + # ldr r0, [pc, #4]
            '010090e8' + # ldm r0, {r0}
            '1eff2fe1'   # bx lr
        ).decode('hex') + struct.pack('<I', self._arm_tls_memory)

        tls_area = '\x00'*12

        version = struct.pack('<I', 5)

        def update(address, code):
            page_data[address:address+len(code)] = code

        # Offsets from Documentation/arm/kernel_user_helpers.txt in Linux
        update(0x000, preamble)
        update(0xf60, __kuser_cmpxchg64)
        update(0xfa0, __kuser_dmb)
        update(0xfc0, __kuser_cmpxchg)
        update(0xfe0, __kuser_get_tls)
        update(0xff0, tls_area)
        update(0xffc, version)

        self.current.memory.mmap(0xffff0000, len(page_data), 'r x', page_data)

    def load_vdso(self, bits):
        #load vdso #TODO or #IGNORE
        vdso_top = {32: 0x7fff0000, 64: 0x7fff00007fff0000}[bits]
        vdso_size = len(file('vdso%2d.dump'%bits).read())
        vdso_addr = self.memory.mmapFile(self.memory._floor(vdso_top - vdso_size),
                                         vdso_size,
                                         'r x',
                                         {32: 'vdso32.dump', 64: 'vdso64.dump'}[bits],
                                         0)
        return vdso_addr


    def setup_stack(self, argv, envp):
        '''
        :param Cpu cpu: The cpu instance
        :param argv: list of parameters for the program to execute.
        :param envp: list of environment variables for the program to execute.

        http://www.phrack.org/issues.html?issue=58&id=5#article
         position            content                     size (bytes) + comment
         ----------------------------------------------------------------------
         stack pointer ->  [ argc = number of args ]     4
                         [ argv[0] (pointer) ]         4   (program name)
                         [ argv[1] (pointer) ]         4
                         [ argv[..] (pointer) ]        4 * x
                         [ argv[n - 1] (pointer) ]     4
                         [ argv[n] (pointer) ]         4   (= NULL)

                         [ envp[0] (pointer) ]         4
                         [ envp[1] (pointer) ]         4
                         [ envp[..] (pointer) ]        4
                         [ envp[term] (pointer) ]      4   (= NULL)

                         [ auxv[0] (Elf32_auxv_t) ]    8
                         [ auxv[1] (Elf32_auxv_t) ]    8
                         [ auxv[..] (Elf32_auxv_t) ]   8
                         [ auxv[term] (Elf32_auxv_t) ] 8   (= AT_NULL vector)

                         [ padding ]                   0 - 16

                         [ argument ASCIIZ strings ]   >= 0
                         [ environment ASCIIZ str. ]   >= 0

         (0xbffffffc)      [ end marker ]                4   (= NULL)

         (0xc0000000)      < top of stack >              0   (virtual)
         ----------------------------------------------------------------------
        '''
        cpu = self.current

        # In case setup_stack() is called again, we make sure we're growing the
        # stack from the original top
        cpu.STACK = self._stack_top

        auxv = self.auxv
        logger.debug("Setting argv, envp and auxv.")
        logger.debug("\tArguments: %s", repr(argv))
        if envp:
            logger.debug("\tEnvironment:")
            for e in envp:
                logger.debug("\t\t%s", repr(e))

        logger.debug("\tAuxv:")
        for name, val in auxv.items():
            logger.debug("\t\t%s: %s", name, hex(val))

        #We save the argument and environment pointers
        argvlst = []
        envplst = []

        #end envp marker empty string
        for evar in envp:
            cpu.push_bytes('\x00')
            envplst.append(cpu.push_bytes(evar))

        for arg in argv:
            cpu.push_bytes('\x00')
            argvlst.append(cpu.push_bytes(arg))


        #Put all auxv strings into the string stack area.
        #And replace the value be its pointer

        for name, value in auxv.items():
            if hasattr(value, '__len__'):
                cpu.push_bytes(value)
                auxv[name] = cpu.STACK

        #The "secure execution" mode of secure_getenv() is controlled by the
        #AT_SECURE flag contained in the auxiliary vector passed from the
        #kernel to user space.
        auxvnames = {
            'AT_IGNORE': 1, # Entry should be ignored
            'AT_EXECFD': 2, # File descriptor of program
            'AT_PHDR': 3, # Program headers for program
            'AT_PHENT':4, # Size of program header entry
            'AT_PHNUM':5, # Number of program headers
            'AT_PAGESZ': 6, # System page size
            'AT_BASE': 7, # Base address of interpreter
            'AT_FLAGS':8, # Flags
            'AT_ENTRY':9, # Entry point of program
            'AT_NOTELF': 10, # Program is not ELF
            'AT_UID':11, # Real uid
            'AT_EUID': 12, # Effective uid
            'AT_GID':13, # Real gid
            'AT_EGID': 14, # Effective gid
            'AT_CLKTCK': 17, # Frequency of times()
            'AT_PLATFORM': 15, # String identifying platform.
            'AT_HWCAP':16, # Machine-dependent hints about processor capabilities.
            'AT_FPUCW':18, # Used FPU control word.
            'AT_SECURE': 23, # Boolean, was exec setuid-like?
            'AT_BASE_PLATFORM': 24, # String identifying real platforms.
            'AT_RANDOM': 25, # Address of 16 random bytes.
            'AT_EXECFN': 31, # Filename of executable.
            'AT_SYSINFO':32, #Pointer to the global system page used for system calls and other nice things.
            'AT_SYSINFO_EHDR': 33, #Pointer to the global system page used for system calls and other nice things.
        }
        #AT_NULL
        cpu.push_int(0)
        cpu.push_int(0)
        for name, val in auxv.items():
            cpu.push_int(val)
            cpu.push_int(auxvnames[name])


        # NULL ENVP
        cpu.push_int(0)
        for var in reversed(envplst):              # ENVP n
            cpu.push_int(var)
        envp = cpu.STACK

        # NULL ARGV
        cpu.push_int(0)
        for arg in reversed(argvlst):              # Argv n
            cpu.push_int(arg)
        argv = cpu.STACK

        #ARGC
        cpu.push_int(len(argvlst))


    def load(self, filename):
        '''
        Loads and an ELF program in memory and prepares the initial CPU state.
        Creates the stack and loads the environment variables and the arguments in it.

        :param filename: pathname of the file to be executed. (used for auxv)
        :raises error:
            - 'Not matching cpu': if the program is compiled for a different architecture
            - 'Not matching memory': if the program is compiled for a different address size
        :todo: define va_randomize and read_implies_exec personality
        '''
        #load elf See binfmt_elf.c
        #read the ELF object file
        cpu = self.current
        elf = self.elf
        arch = elf.arch
        addressbitsize = {'i386':32, 'amd64':64, 'armv7': 32}[arch]
        logger.debug("Loading %s as a %s elf"%(filename, arch))

        #Get interpreter elf
        interpreter = elf.interpreter

        #Stack Executability
        executable_stack = False
        for elf_segment in elf.segments():
            if elf_segment.header.p_type != 'PT_GNU_STACK':
                continue
            if elf_segment.header.p_flags & 0x01:
                executable_stack = True
            else:
                executable_stack = False
            break

        base = 0
        elf_bss = 0
        end_code = 0
        end_data = 0
        elf_brk = 0
        load_addr = 0

        for elf_segment in elf.segments():
            if elf_segment.header.p_type != 'PT_LOAD':
                continue

            align = 0x1000 #elf_segment.header.p_align

            ELF_PAGEOFFSET = elf_segment.header.p_vaddr & (align-1)

            flags = elf_segment.header.p_flags
            memsz = elf_segment.header.p_memsz + ELF_PAGEOFFSET
            offset = elf_segment.header.p_offset - ELF_PAGEOFFSET
            filesz = elf_segment.header.p_filesz + ELF_PAGEOFFSET
            vaddr = elf_segment.header.p_vaddr - ELF_PAGEOFFSET
            memsz = cpu.memory._ceil(memsz)
            if base == 0 and elf.header.e_type == 'ET_DYN':
                assert vaddr == 0
                if addressbitsize == 32:
                    base = 0x56555000
                else:
                    base = 0x555555554000

            perms = perms_from_elf(flags)
            hint = base+vaddr
            if hint == 0:
                hint = None

            logger.debug("Loading elf offset: %08x addr:%08x %08x %s" %(offset, base+vaddr, base+vaddr+memsz, perms))
            base = cpu.memory.mmapFile(hint, memsz, perms, elf_segment.stream.name, offset) - vaddr

            if load_addr == 0 :
                load_addr = base + vaddr

            k = base + vaddr + filesz;
            if k > elf_bss :
                elf_bss = k;
            if (flags & 4) and end_code < k: #PF_X
                end_code = k
            if end_data < k:
                end_data = k
            k = base + vaddr + memsz
            if k > elf_brk:
                elf_brk = k

        elf_entry = elf.header.e_entry
        if elf.header.e_type == 'ET_DYN':
            elf_entry += load_addr
        entry = elf_entry
        real_elf_brk = elf_brk

        # We need to explicitly zero any fractional pages
        # after the data section (i.e. bss).  This would
        # contain the junk from the file that should not
        # be in memory
        #TODO:
        #cpu.write_bytes(elf_bss, '\x00'*((elf_bss | (align-1))-elf_bss))

        logger.debug("Zeroing main elf fractional pages. From %x to %x.", elf_bss, elf_brk)
        logger.debug("Main elf bss:%x"%elf_bss)
        logger.debug("Main elf brk %x:"%elf_brk)

	#FIXME Need a way to inspect maps and perms so
	#we can rollback all to the initial state after zeroing
        #if elf_brk-elf_bss > 0:
        #    saved_perms = cpu.mem.perms(elf_bss)
        #    cpu.memory.mprotect(cpu.mem._ceil(elf_bss), elf_brk-elf_bss, 'rw ')
        #    logger.debug("Zeroing main elf fractional pages (%d bytes)", elf_brk-elf_bss)
        #    cpu.write_bytes(elf_bss, ['\x00'] * (elf_brk-elf_bss))
        #    cpu.memory.mprotect(cpu.memory._ceil(elf_bss), elf_brk-elf_bss, saved_perms)


        if cpu.memory.access_ok(slice(elf_bss, elf_brk), 'w'):
            cpu.memory[elf_bss:elf_brk] = '\x00'*(elf_brk-elf_bss)
        else:
            logger.warning("Failing to zerify the trailing: elf_brk-elf_bss")

        stack_size = 0x21000

        if addressbitsize == 32:
            stack_top = 0xc0000000
        else:
            stack_top = 0x800000000000
        stack_base = stack_top - stack_size
        stack = cpu.memory.mmap(stack_base, stack_size, 'rwx', name='stack') + stack_size
        assert stack_top == stack

        reserved = cpu.memory.mmap(base+vaddr+memsz,0x1000000, '   ')
        interpreter_base = 0
        if interpreter is not None:
            base = 0
            elf_bss = 0
            end_code = 0
            end_data = 0
            elf_brk = 0
            entry = interpreter.header.e_entry
            for elf_segment in interpreter.segments():
                if elf_segment.header.p_type != 'PT_LOAD':
                    continue
                align = 0x1000#elf_segment.header.p_align
                vaddr = elf_segment.header.p_vaddr
                filesz = elf_segment.header.p_filesz
                flags = elf_segment.header.p_flags
                offset = elf_segment.header.p_offset
                memsz = elf_segment.header.p_memsz

                ELF_PAGEOFFSET = (vaddr & (align-1))
                memsz = memsz + ELF_PAGEOFFSET
                offset = offset - ELF_PAGEOFFSET
                filesz = filesz + ELF_PAGEOFFSET
                vaddr = vaddr - ELF_PAGEOFFSET
                memsz = cpu.memory._ceil(memsz)

                if base == 0 and interpreter.header.e_type == 'ET_DYN':
                    assert vaddr == 0
                    total_size = self._interp_total_size(interpreter)
                    base = stack_base - total_size

                if base == 0:
                    assert vaddr == 0
                perms = perms_from_elf(flags)
                hint = base+vaddr
                if hint == 0:
                    hint = None

                base = cpu.memory.mmapFile(hint, memsz, perms, elf_segment.stream.name, offset)
                base -= vaddr
                logger.debug("Loading interpreter offset: %08x addr:%08x %08x %s%s%s" %(offset, base+vaddr, base+vaddr+memsz, (flags&1 and 'r' or ' '), (flags&2 and 'w' or ' '), (flags&4 and 'x' or ' ')))

                k = base + vaddr + filesz;
                if k > elf_bss:
                    elf_bss = k
                if (flags & 4) and end_code < k: #PF_X
                    end_code = k
                if end_data < k:
                    end_data = k
                k = base + vaddr+ memsz
                if k > elf_brk:
                    elf_brk = k

            if interpreter.header.e_type == 'ET_DYN':
                entry += base
            interpreter_base = base

            logger.debug("Zeroing interpreter elf fractional pages. From %x to %x.", elf_bss, elf_brk)
            logger.debug("Interpreter bss:%x", elf_bss)
            logger.debug("Interpreter brk %x:", elf_brk)

            cpu.memory.mprotect(cpu.memory._floor(elf_bss), elf_brk-elf_bss, 'rw ')
	    try:
	        cpu.memory[elf_bss:elf_brk] = '\x00'*(elf_brk-elf_bss)
	    except Exception, e:
	        logger.debug("Exception zeroing Interpreter fractional pages: %s"%str(e))
            #TODO #FIXME mprotect as it was before zeroing?


        #free reserved brk space
        cpu.memory.munmap(reserved, 0x1000000)

        #load vdso
        #vdso_addr = load_vdso(addressbitsize)

        cpu.STACK = stack
        cpu.PC = entry

        logger.debug("Entry point: %016x", entry)
        logger.debug("Stack start: %016x", stack)
        logger.debug("Brk: %016x", real_elf_brk)
        logger.debug("Mappings:")
        for m in str(cpu.memory).split('\n'):
            logger.debug("  %s", m)
        self.base = base
        self.elf_bss = elf_bss
        self.end_code = end_code
        self.end_data = end_data
        self.elf_brk = real_elf_brk

        at_random = cpu.push_bytes('A'*16)
        at_execfn = cpu.push_bytes(filename+'\x00')

        self.auxv = {
            'AT_PHDR'   : load_addr+elf.header.e_phoff, # Program headers for program
            'AT_PHENT'  : elf.header.e_phentsize,       # Size of program header entry
            'AT_PHNUM'  : elf.header.e_phnum,           # Number of program headers
            'AT_PAGESZ' : cpu.memory.page_size,         # System page size
            'AT_BASE'   : interpreter_base,             # Base address of interpreter
            'AT_FLAGS'  : elf.header.e_flags,           # Flags
            'AT_ENTRY'  : elf_entry,                    # Entry point of program
            'AT_UID'    : 1000,                         # Real uid
            'AT_EUID'   : 1000,                         # Effective uid
            'AT_GID'    : 1000,                         # Real gid
            'AT_EGID'   : 1000,                         # Effective gid
            'AT_CLKTCK' : 100,                          # Frequency of times()
            'AT_HWCAP'  : 0,                            # Machine-dependent hints about processor capabilities.
            'AT_RANDOM' : at_random,                    # Address of 16 random bytes.
            'AT_EXECFN' : at_execfn,                    # Filename of executable.
        }

    def _open(self, f):
        '''
        Adds a file descriptor to the current file descriptor list

        :rtype: int
        :param f: the file descriptor to add.
        :return: the index of the file descriptor in the file descr. list
        '''
        if None in self.files:
            fd = self.files.index(None)
            self.files[fd] = f
        else:
            fd = len(self.files)
            self.files.append(f)
        return fd

    def _close(self, fd):
        '''
        Removes a file descriptor from the file descriptor list
        :rtype: int
        :param fd: the file descriptor to close.
        :return: C{0} on success.
        '''
        self.files[fd] = None

    def _dup(self, fd):
        '''
        Duplicates a file descriptor
        :rtype: int
        :param fd: the file descriptor to duplicate.
        :return: C{0} on success.
        '''
        return self._open(self.files[fd])

    def _get_fd(self, fd):
        if fd < 0 or fd >= len(self.files) or self.files[fd] is None:
            raise BadFd()
        else:
            return self.files[fd]

    def sys_umask(self, mask):
        '''
        umask - Set file creation mode mask

        :param int mask: New mask
        '''
        logger.debug("umask(%o)", mask)
        return os.umask(mask)

    def sys_chdir(self, path):
        '''
        chdir - Change current working directory
        :param int path: Pointer to path
        '''
        path_str = self.current.read_string(path)
        logger.debug("chdir(%s)", path_str)
        try:
            os.chdir(path_str)
            return 0
        except OSError as e:
            return e.errno

    def sys_lseek(self, fd, offset, whence):
        '''
        lseek - reposition read/write file offset

        The lseek() function repositions the file offset of the open file description associated
        with the file descriptor fd to the argument offset according to the directive whence


        :param fd: a valid file descriptor
        :param offset: the offset in bytes
        :param whence: SEEK_SET: The file offset is set to offset bytes.
                       SEEK_CUR: The file offset is set to its current location plus offset bytes.
                       SEEK_END: The file offset is set to the size of the file plus offset bytes.

        :return: 0 (Success), or EBADF (fd is not a valid file descriptor or is not open)

        '''
        if self.current.address_bit_size == 32:
            signed_offset = ctypes.c_int32(offset).value
        else:
            signed_offset = ctypes.c_int64(offset).value

        try:
            self._get_fd(fd).seek(signed_offset, whence)
        except BadFd:
            logger.info(("LSEEK: Not valid file descriptor on lseek."
                        "Fd not seekable. Returning EBADF"))
            return -errno.EBADF

        logger.debug("LSEEK(%d, 0x%08x (%d), %d)", fd, offset, signed_offset, whence)
        return 0

    def sys_read(self, fd, buf, count):
        data = ''
        if count != 0:
            # TODO check count bytes from buf
            if not buf in self.current.memory: # or not  self.current.memory.isValid(buf+count):
                logger.info("READ: buf points to invalid address. Returning EFAULT")
                return -errno.EFAULT

            try:
                # Read the data and put in tin memory
                data = self._get_fd(fd).read(count)
            except BadFd:
                logger.info(("READ: Not valid file descriptor on read."
                             " Returning EBADF"))
                return -errno.EBADF
            self.syscall_trace.append(("_read", fd, data))
            self.current.write_bytes(buf, data)

        logger.debug("READ(%d, 0x%08x, %d, 0x%08x) -> <%s> (size:%d)",
                     fd,
                     buf,
                     count,
                     len(data),
                     repr(data)[:min(count,10)],
                     len(data))
        return len(data)

    def sys_write(self, fd, buf, count):
        ''' write - send bytes through a file descriptor
          The write system call writes up to count bytes from the buffer pointed
          to by buf to the file descriptor fd. If count is zero, write returns 0
          and optionally sets *tx_bytes to zero.

          :param fd            a valid file descriptor
          :param buf           a memory buffer
          :param count         number of bytes to send
          :return: 0          Success
                    EBADF      fd is not a valid file descriptor or is not open.
                    EFAULT     buf or tx_bytes points to an invalid address.
        '''
        data = []
        cpu = self.current
        if count != 0:
            try:
                write_fd = self._get_fd(fd)
            except BadFd:
                logger.error("WRITE: Not valid file descriptor. Returning EBADFD %d", fd)
                return -errno.EBADF

            # TODO check count bytes from buf
            if buf not in cpu.memory or buf + count not in cpu.memory:
                logger.debug("WRITE: buf points to invalid address. Returning EFAULT")
                return -errno.EFAULT

            if fd > 2 and write_fd.is_full():
                cpu.PC -= cpu.instruction.size
                self.wait([], [fd], None)
                raise RestartSyscall()

            data = cpu.read_bytes(buf, count)
            write_fd.write(data)

            for line in ''.join([str(x) for x in data]).split('\n'):
                logger.debug("WRITE(%d, 0x%08x, %d) -> <%.48r>",
                             fd,
                             buf,
                             count,
                             line)
            self.syscall_trace.append(("_write", fd, data))
            self.signal_transmit(fd)

        return len(data)

    def sys_access(self, buf, mode):
        '''
        Checks real user's permissions for a file
        :rtype: int

        :param buf: a buffer containing the pathname to the file to check its permissions.
        :param mode: the access permissions to check.
        :return:
            -  C{0} if the calling process can access the file in the desired mode.
            - C{-1} if the calling process can not access the file in the desired mode.
        '''
        filename = ""
        for i in xrange(0, 255):
            c = Operators.CHR(self.current.read_int(buf + i, 8))
            if c == '\x00':
                break
            filename += c

        logger.debug("access(%s, %x) -> %r",
                     filename,
                     mode,
                     os.access(filename, mode))
        if os.access(filename, mode):
            return 0
        else:
            return -1

    def sys_newuname(self, old_utsname):
        '''
        Writes system information in the variable C{old_utsname}.
        :rtype: int
        :param old_utsname: the buffer to write the system info.
        :return: C{0} on success
        '''
        from datetime import datetime

        def pad(s):
            return s +'\x00'*(65-len(s))

        now = datetime.now().strftime("%a %b %d %H:%M:%S ART %Y")
        info = (('sysname', 'Linux'),
                ('nodename', 'ubuntu'),
                ('release', '4.4.0-77-generic'),
                ('version', '#98 SMP ' + now),
                ('machine', self._uname_machine),
                ('domainname', ''))

        uname_buf = ''.join(pad(pair[1]) for pair in info)
        self.current.write_bytes(old_utsname, uname_buf)
        logger.debug("sys_newuname(...) -> %s", uname_buf)
        return 0

    def sys_brk(self, brk):
        '''
        Changes data segment size (moves the C{elf_brk} to the new address)
        :rtype: int
        :param brk: the new address for C{elf_brk}.
        :return: the value of the new C{elf_brk}.
        :raises error:
                    - "Error in brk!" if there is any error allocating the memory
        '''
        if brk != 0:
            assert brk > self.elf_brk
            mem = self.current.memory
            size = brk-self.elf_brk
            perms = mem.perms(self.elf_brk-1)
            if brk > mem._ceil(self.elf_brk):
                addr = mem.mmap(mem._ceil(self.elf_brk), size, perms)
                assert mem._ceil(self.elf_brk) == addr, "Error in brk!"
            self.elf_brk += size
        logger.debug("sys_brk(0x%08x) -> 0x%08x", brk, self.elf_brk)
        return self.elf_brk

    def sys_arch_prctl(self, code, addr):
        '''
        Sets architecture-specific thread state
        :rtype: int

        :param code: must be C{ARCH_SET_FS}.
        :param addr: the base address of the FS segment.
        :return: C{0} on success
        :raises error:
            - if C{code} is different to C{ARCH_SET_FS}
        '''
        ARCH_SET_GS = 0x1001
        ARCH_SET_FS = 0x1002
        ARCH_GET_FS = 0x1003
        ARCH_GET_GS = 0x1004
        assert code == ARCH_SET_FS
        self.current.FS = 0x63
        self.current.set_descriptor(self.current.FS, addr, 0x4000, 'rw')
        logger.debug("sys_arch_prctl(%04x, %016x) -> 0", code, addr)
        return 0

    def sys_ioctl(self, fd, request, argp):
        if fd > 2:
            return self.files[fd].ioctl(request, argp)
        else:
            return -errno.EINVAL

    def _sys_open_get_file(self, filename, flags, mode):
        f = File(filename, mode) # TODO (theo) modes, flags
        return f

    def sys_open(self, buf, flags, mode):
        '''
        :param buf: address of zero-terminated pathname
        :param flags: file access bits
        :param mode: file permission mode
        '''
        filename = self.current.read_string(buf)
        try:
            if os.path.abspath(filename).startswith('/proc/self'):
                if filename == '/proc/self/exe':
                    filename = os.path.abspath(self.program)
                else:
                    logger.info("FIXME!")
            mode = {os.O_RDWR: 'r+', os.O_RDONLY: 'r', os.O_WRONLY: 'w'}[flags&7]
            
            f = self._sys_open_get_file(filename, flags, mode)
            logger.debug("Opening file %s for %s real fd %d",
                         filename, mode, f.fileno())
        # FIXME(theo) generic exception
        except Exception as e:
            logger.info("Could not open file %s. Reason %s" % (filename, str(e)))
            return -1

        return self._open(f)

    def sys_rename(self, oldnamep, newnamep):
        '''
        Rename filename `oldnamep` to `newnamep`.

        :param int oldnamep: pointer to oldname
        :param int newnamep: pointer to newname
        '''
        oldname = self.current.read_string(oldnamep)
        newname = self.current.read_string(newnamep)

        ret = 0
        try:
            os.rename(oldname, newname)
        except OSError as e:
            ret = -e.errno

        logger.debug("sys_rename('%s', '%s') -> %s", oldname, newname, ret)

        return ret

    def sys_fsync(self, fd):
        '''
        Synchronize a file's in-core state with that on disk.
        '''

        ret = 0
        try:
            self.files[fd].sync()
        except IndexError:
            ret = -errno.EBADF
        except BadFd:
            ret = -errno.EINVAL

        logger.debug("sys_fsync(%d) -> %d", fd, ret)

        return ret

    def sys_getpid(self, v):
        logger.debug("GETPID, warning pid modeled as concrete 1000")
        return 1000

    def sys_ARM_NR_set_tls(self, val):
        if hasattr(self, '_arm_tls_memory'):
            self.current.write_int(self._arm_tls_memory, val)
            self.current.set_arm_tls(val)
        return 0

    #Signals..
    def sys_kill(self, pid, sig):
        logger.debug("KILL, Ignoring Sending signal %d to pid %d", sig, pid)
        return 0

    def sys_rt_sigaction(self, signum, act, oldact):
        """Wrapper for sys_sigaction"""
        return self.sys_sigaction(signum, act, oldact)

    def sys_sigaction(self, signum, act, oldact):
        logger.debug("SIGACTION, Ignoring changing signal handler for signal %d",
                     signum)
        return 0

    def sys_rt_sigprocmask(self, cpu, how, newset, oldset):
        '''Wrapper for sys_sigprocmask'''
        return self.sys_sigprocmask(cpu, how, newset, oldset)

    def sys_sigprocmask(self, cpu, how, newset, oldset):
        logger.debug("SIGACTION, Ignoring changing signal mask set cmd:%d", how)
        return 0

    def sys_close(self, fd):
        '''
        Closes a file descriptor
        :rtype: int
        :param fd: the file descriptor to close.
        :return: C{0} on success.
        '''
        if fd > 0 :
            self._close(fd)
        logger.debug('sys_close(%d)', fd)
        return 0

    def sys_readlink(self, path, buf, bufsize):
        '''
        Read
        :rtype: int

        :param path: the "link path id"
        :param buf: the buffer where the bytes will be putted.
        :param bufsize: the max size for read the link.
        :todo: Out eax number of bytes actually sent | EAGAIN | EBADF | EFAULT | EINTR | errno.EINVAL | EIO | ENOSPC | EPIPE
        '''
        if bufsize <= 0:
            return -errno.EINVAL
        filename = self.current.read_string(path)
        if filename == '/proc/self/exe':
            data = os.path.abspath(self.program)
        else:
            data = os.readlink(filename)[:bufsize]
        self.current.write_bytes(buf, data)
        logger.debug("READLINK %d %x %d -> %s",path,buf,bufsize,data)
        return len(data)

    def sys_mmap_pgoff(self, address, size, prot, flags, fd, offset):
        '''Wrapper for mmap2'''
        return self.sys_mmap2(address, size, prot, flags, fd, offset)

    def sys_mmap2(self, address, size, prot, flags, fd, offset):
        '''
        Creates a new mapping in the virtual address space of the calling process.
        :rtype: int
        :param address: the starting address for the new mapping. This address is used as hint unless the
                        flag contains C{MAP_FIXED}.
        :param size: the length of the mapping.
        :param prot: the desired memory protection of the mapping.
        :param flags: determines whether updates to the mapping are visible to other
                      processes mapping the same region, and whether updates are carried
                      through to the underlying file.
        :param fd: the contents of a file mapping are initialized using C{size} bytes starting at
                   offset C{offset} in the file referred to by the file descriptor C{fd}.
        :param offset: the contents of a file mapping are initialized using C{size} bytes starting at
                       offset C{offset}*0x1000 in the file referred to by the file descriptor C{fd}.
        :return:
            - C{-1} In case you use C{MAP_FIXED} in the flags and the mapping can not be place at the desired address.
            - the address of the new mapping.
        '''
        return self.sys_mmap(address, size, prot, flags, fd, offset*0x1000)

    def sys_mmap(self, address, size, prot, flags, fd, offset):
        '''
        Creates a new mapping in the virtual address space of the calling process.
        :rtype: int

        :param address: the starting address for the new mapping. This address is used as hint unless the
                        flag contains C{MAP_FIXED}.
        :param size: the length of the mapping.
        :param prot: the desired memory protection of the mapping.
        :param flags: determines whether updates to the mapping are visible to other
                      processes mapping the same region, and whether updates are carried
                      through to the underlying file.
        :param fd: the contents of a file mapping are initialized using C{size} bytes starting at
                   offset C{offset} in the file referred to by the file descriptor C{fd}.
        :param offset: the contents of a file mapping are initialized using C{size} bytes starting at
                       offset C{offset} in the file referred to by the file descriptor C{fd}.
        :return:
                - C{-1} in case you use C{MAP_FIXED} in the flags and the mapping can not be place at the desired address.
                - the address of the new mapping (that must be the same as address in case you included C{MAP_FIXED} in flags).
        :todo: handle exception.
        '''

        if address == 0:
            address = None

        cpu = self.current
        if flags & 0x10 != 0:
            cpu.memory.munmap(address,size)

        perms = perms_from_protflags(prot)

        if flags & 0x20 != 0:
            result = cpu.memory.mmap(address, size, perms)
        elif fd == 0:
            assert offset == 0
            result = cpu.memory.mmap(address, size, perms)
            data = self.files[fd].read(size)
            cpu.write_bytes(result, data)
        else:
            #FIXME Check if file should be symbolic input and do as with fd0
            result = cpu.memory.mmapFile(address, size, perms, self.files[fd].name, offset)

        actually_mapped = '0x{:016x}'.format(result)
        if address is None or result != address:
            address = address or 0
            actually_mapped += ' [requested: 0x{:016x}]'.format(address)

        if flags & 0x10 != 0 and result != address:
            cpu.memory.munmap(result, size)
            result = -1

        logger.debug("sys_mmap(%s, 0x%x, %s, %x, %d) - (0x%x)",
                     actually_mapped,
                     size,
                     perms,
                     flags,
                     fd,
                     result)
        return result

    def sys_mprotect(self, start, size, prot):
        '''
        Sets protection on a region of memory. Changes protection for the calling process's
        memory page(s) containing any part of the address range in the interval [C{start}, C{start}+C{size}-1].
        :rtype: int

        :param start: the starting address to change the permissions.
        :param size: the size of the portion of memory to change the permissions.
        :param prot: the new access permission for the memory.
        :return: C{0} on success.
        '''
        perms = perms_from_protflags(prot)
        ret = self.current.memory.mprotect(start, size, perms)
        logger.debug("sys_mprotect(0x%016x, 0x%x, %s) -> %r (%r)", start, size, perms, ret, prot)
        return 0

    def sys_munmap(self, addr, size):
        '''
        Unmaps a file from memory. It deletes the mappings for the specified address range
        :rtype: int

        :param addr: the starting address to unmap.
        :param size: the size of the portion to unmap.
        :return: C{0} on success.
        '''
        self.current.memory.munmap(addr, size)
        return 0

    def sys_getuid(self):
        '''
        Gets user identity.
        :rtype: int

        :return: this call returns C{1000} for all the users.
        '''
        return 1000

    def sys_getgid(self):
        '''
        Gets group identity.
        :rtype: int

        :return: this call returns C{1000} for all the groups.
        '''
        return 1000

    def sys_geteuid(self):
        '''
        Gets user identity.
        :rtype: int

        :return: This call returns C{1000} for all the users.
        '''
        return 1000

    def sys_getegid(self):
        '''
        Gets group identity.
        :rtype: int

        :return: this call returns C{1000} for all the groups.
        '''
        return 1000

    def sys_readv(self, fd, iov, count):
        '''
        Works just like C{sys_read} except that data is read into multiple buffers.
        :rtype: int

        :param fd: the file descriptor of the file to read.
        :param iov: the buffer where the the bytes to read are stored.
        :param count: amount of C{iov} buffers to read from the file.
        :return: the amount of bytes read in total.
        '''
        cpu = self.current
        ptrsize = cpu.address_bit_size
        sizeof_iovec = 2 * (ptrsize // 8)
        total = 0
        for i in xrange(0, count):
            buf = cpu.read_int(iov + i * sizeof_iovec, ptrsize)
            size = cpu.read_int(iov + i * sizeof_iovec + (sizeof_iovec // 2),
                                ptrsize)

            data = self.files[fd].read(size)
            total += len(data)
            cpu.write_bytes(buf, data)
            self.syscall_trace.append(("_read", fd, data))
            logger.debug("READV(%r, %r, %r) -> <%r> (size:%r)",
                         fd,
                         buf,
                         size,
                         data,
                         len(data))
        return total

    def sys_writev(self, fd, iov, count):
        '''
        Works just like C{sys_write} except that multiple buffers are written out.
        :rtype: int

        :param fd: the file descriptor of the file to write.
        :param iov: the buffer where the the bytes to write are taken.
        :param count: amount of C{iov} buffers to write into the file.
        :return: the amount of bytes written in total.
        '''
        cpu = self.current
        ptrsize = cpu.address_bit_size
        sizeof_iovec = 2 * (ptrsize // 8)
        total = 0
        for i in xrange(0, count):
            buf = cpu.read_int(iov + i * sizeof_iovec, ptrsize)
            size = cpu.read_int(iov + i * sizeof_iovec + (sizeof_iovec // 2), ptrsize)

            data = ""
            for j in xrange(0,size):
                data += Operators.CHR(cpu.read_int(buf + j, 8))
            logger.debug("WRITEV(%r, %r, %r) -> <%r> (size:%r)"%(fd, buf, size, data, len(data)))
            self.files[fd].write(data)
            self.syscall_trace.append(("_write", fd, data))
            total+=size
        return total

    def sys_set_thread_area(self, user_info):
        '''
        Sets a thread local storage (TLS) area. Sets the base address of the GS segment.
        :rtype: int

        :param user_info: the TLS array entry set corresponds to the value of C{u_info->entry_number}.
        :return: C{0} on success.
        '''
        n = self.current.read_int(user_info, 32)
        pointer = self.current.read_int(user_info + 4, 32)
        m = self.current.read_int(user_info + 8, 32)
        flags = self.current.read_int(user_info + 12, 32)
        assert n == 0xffffffff
        assert flags == 0x51  #TODO: fix
        self.current.GS = 0x63
        self.current.set_descriptor(self.current.GS, pointer, 0x4000, 'rw')
        self.current.write_int(user_info, (0x63 - 3) / 8, 32)
        return 0

    def sys_getpriority(self, which, who):
        '''
        System call ignored.
        :rtype: int

        :return: C{0}
        '''
        logger.debug("Ignoring sys_get_priority")
        return 0

    def sys_setpriority(self, which, who, prio):
        '''
        System call ignored.
        :rtype: int

        :return: C{0}
        '''
        logger.debug("Ignoring sys_setpriority")
        return 0

    def sys_acct(self, path):
        '''
        System call not implemented.
        :rtype: int

        :return: C{-1}
        '''
        logger.debug("BSD account not implemented!")
        return -1

    def sys_exit(self, error_code):
        'Wrapper for sys_exit_group'
        return self.sys_exit_group(error_code)

    def sys_exit_group(self, error_code):
        '''
        Exits all threads in a process
        :raises Exception: 'Finished'
        '''
        procid = self.procs.index(self.current)
        self.sched()
        self.running.remove(procid)
        #self.procs[procid] = None
        logger.debug("EXIT_GROUP PROC_%02d %s", procid, error_code)
        if len(self.running) == 0 :
            raise TerminateState("Program finished with exit status: %r" % error_code, testcase=True)
        return error_code

    def sys_ptrace(self, request, pid, addr, data):
        logger.debug("sys_ptrace(%016x, %d, %016x, %016x) -> 0", request, pid, addr, data)
        return 0
    def sys_nanosleep(self, req, rem):
        logger.debug("sys_nanosleep(...)")
        return 0
    def sys_set_tid_address(self, tidptr):
        logger.debug("sys_set_tid_address(%016x) -> 0", tidptr)
        return 1000 #tha pid
    def sys_faccessat(self, dirfd, pathname, mode, flags):
        filename = self.current.read_string(pathname)
        logger.debug("sys_faccessat(%016x, %s, %x, %x) -> 0", dirfd, filename, mode, flags)
        return -1

    def sys_set_robust_list(self, head, length):
        logger.debug("sys_set_robust_list(%016x, %d) -> -1", head, length)
        return -1
    def sys_futex(self, uaddr, op, val, timeout, uaddr2, val3):
        logger.debug("sys_futex(...) -> -1")
        return -1
    def sys_getrlimit(self, resource, rlim):
        logger.debug("sys_getrlimit(%x, %x) -> -1", resource, rlim)
        return -1
    def sys_fadvise64(self, fd, offset, length, advice):
        logger.debug("sys_fadvise64(%x, %x, %x, %x) -> 0", fd, offset, length, advice)
        return 0
    def sys_gettimeofday(self, tv, tz):
        logger.debug("sys_gettimeofday(%x, %x) -> 0", tv, tz)
        return 0

    #Distpatchers...
    def syscall(self):
        '''
        Syscall dispatcher.
        '''

        index = self._syscall_abi.syscall_number()

        try:
            table = getattr(linux_syscalls, self.current.machine)
            name = table.get(index, None)
            implementation = getattr(self, name)
        except (AttributeError, KeyError):
            raise Exception("SyscallNotImplemented %d %d"%(self.current.address_bit_size, index))

        return self._syscall_abi.invoke(implementation)

    def sys_clock_gettime(self, clock_id, timespec):
        logger.info("sys_clock_time not really implemented")
	return 0

    def sys_time(self, tloc):
        import time
        t = time.time()
        if tloc != 0 :
            self.current.write_int(tloc, int(t), self.current.address_bit_size)
        return int(t)


    def sched(self):
        ''' Yield CPU.
            This will choose another process from the running list and change
            current running process. May give the same cpu if only one running
            process.
        '''
        if len(self.procs) > 1:
            logger.debug("SCHED:")
            logger.debug("\tProcess: %r", self.procs)
            logger.debug("\tRunning: %r", self.running)
            logger.debug("\tRWait: %r", self.rwait)
            logger.debug("\tTWait: %r", self.twait)
            logger.debug("\tTimers: %r", self.timers)
            logger.debug("\tCurrent clock: %d", self.clocks)
            logger.debug("\tCurrent cpu: %d", self._current)

        if len(self.running) == 0:
            logger.debug("None running checking if there is some process waiting for a timeout")
            if all([x is None for x in self.timers]):
                raise Deadlock()
            self.clocks = min(filter(lambda x: x is not None, self.timers)) + 1
            self.check_timers()
            assert len(self.running) != 0, "DEADLOCK!"
            self._current = self.running[0]
            return
        next_index = (self.running.index(self._current) + 1) % len(self.running)
        next_running_idx = self.running[next_index]
        if len(self.procs) > 1:
            logger.debug("\tTransfer control from process %d to %d",
                         self._current,
                         next_running_idx)
        self._current = next_running_idx

    def wait(self, readfds, writefds, timeout):
        ''' Wait for file descriptors or timeout.
            Adds the current process in the correspondent waiting list and
            yield the cpu to another running process.
        '''
        logger.debug("WAIT:")
        logger.debug("\tProcess %d is going to wait for [ %r %r %r ]",
                     self._current,
                     readfds,
                     writefds,
                     timeout)
        logger.debug("\tProcess: %r", self.procs)
        logger.debug("\tRunning: %r", self.running)
        logger.debug("\tRWait: %r", self.rwait)
        logger.debug("\tTWait: %r", self.twait)
        logger.debug("\tTimers: %r", self.timers)


        for fd in readfds:
            self.rwait[fd].add(self._current)
        for fd in writefds:
            self.twait[fd].add(self._current)
        if timeout is not None:
            self.timers[self._current] = self.clocks + timeout
        procid = self._current
        #self.sched()
        next_index = (self.running.index(procid) + 1) % len(self.running)
        self._current = self.running[next_index]
        logger.debug("\tTransfer control from process %d to %d", procid, self._current)
        logger.debug( "\tREMOVING %r from %r. Current: %r", procid, self.running, self._current)
        self.running.remove(procid)
        if self._current not in self.running:
            logger.debug("\tCurrent not running. Checking for timers...")
            self._current = None
            self.check_timers()

    def awake(self, procid):
        ''' Remove procid from waitlists and reestablish it in the running list '''
        logger.debug("Remove procid:%d from waitlists and reestablish it in the running list", procid)
        for wait_list in self.rwait:
            if procid in wait_list: wait_list.remove(procid)
        for wait_list in self.twait:
            if procid in wait_list: wait_list.remove(procid)
        self.timers[procid] = None
        self.running.append(procid)
        if self._current is None:
            self._current = procid

    def connections(self, fd):
        """ File descriptors are connected to each other like pipes. Except
        for 0,1,2. If you write to FD(N)  then that comes out from FD(N+1)
        and vice-versa
        """
        if fd in [0, 1, 2]:
            return None
        if fd % 2:
            return fd + 1
        else:
            return fd - 1

    def signal_receive(self, fd):
        ''' Awake one process waiting to receive data on fd '''
        connections = self.connections
        if connections(fd) and self.twait[connections(fd)]:
            procid = random.sample(self.twait[connections(fd)], 1)[0]
            self.awake(procid)

    def signal_transmit(self, fd):
        ''' Awake one process waiting to transmit data on fd '''
        connection = self.connections(fd)
        if connection is None or connection >= len(self.rwait):
            return

        procs = self.rwait[connection]
        if procs:
            procid = random.sample(procs, 1)[0]
            self.awake(procid)

    def check_timers(self):
        ''' Awake process if timer has expired '''
        if self._current is None:
            #Advance the clocks. Go to future!!
            advance = min([self.clocks] + filter(lambda x: x is not None, self.timers)) + 1
            logger.debug("Advancing the clock from %d to %d", self.clocks, advance)
            self.clocks = advance
        for procid in range(len(self.timers)):
            if self.timers[procid] is not None:
                if self.clocks > self.timers[procid]:
                    self.procs[procid].PC += self.procs[procid].instruction.size
                    self.awake(procid)


    def execute(self):
        """
        Execute one cpu instruction in the current thread (only one supported).
        :rtype: bool
        :return: C{True}

        :todo: This is where we could implement a simple schedule.
        """
        try:
            self.current.execute()
            self.clocks += 1
            if self.clocks % 10000 == 0:
                self.check_timers()
                self.sched()
        except (Interruption, Syscall):
            try:
                self.syscall()
            except RestartSyscall:
                pass

        return True


    #64bit syscalls

    def sys_newfstat(self, fd, buf):
        '''
        Determines information about a file based on its file descriptor.
        :rtype: int
        :param fd: the file descriptor of the file that is being inquired.
        :param buf: a buffer where data about the file will be stored.
        :return: C{0} on success, EBADF when called with bad fd
        '''

        try:
            stat = self._get_fd(fd).stat()
        except BadFd:
            logger.info("Calling fstat with invalid fd, returning EBADF")
            return -errno.EBADF

        def add(width, val):
            fformat = {2:'H', 4:'L', 8:'Q'}[width]
            return struct.pack('<'+fformat, val)

        def to_timespec(width, ts):
            'Note: this is a platform-dependent timespec (8 or 16 bytes)'
            return add(width, int(ts)) + add(width, int(ts % 1 * 1e9))

        # From linux/arch/x86/include/uapi/asm/stat.h
        # Numerous fields are native width-wide
        nw = self.current.address_bit_size / 8

        bufstat = add(nw, stat.st_dev)     # long st_dev
        bufstat += add(nw, stat.st_ino)     # long st_ino
        bufstat += add(nw, stat.st_nlink)   # long st_nlink
        bufstat += add(4, stat.st_mode)     # 32 mode
        bufstat += add(4, stat.st_uid)      # 32 uid
        bufstat += add(4, stat.st_gid)      # 32 gid
        bufstat += add(4, 0)                # 32 _pad
        bufstat += add(nw, stat.st_rdev)    # long st_rdev
        bufstat += add(nw, stat.st_size)    # long st_size
        bufstat += add(nw, stat.st_blksize) # long st_blksize
        bufstat += add(nw, stat.st_blocks)  # long st_blocks
        bufstat += to_timespec(nw, stat.st_atime) # long   st_atime, nsec;
        bufstat += to_timespec(nw, stat.st_mtime) # long   st_mtime, nsec;
        bufstat += to_timespec(nw, stat.st_ctime) # long   st_ctime, nsec;

        logger.debug("sys_newfstat(%d, ...) -> %d bytes", fd, len(bufstat))

        self.current.write_bytes(buf, bufstat)
        return 0

    def sys_fstat(self, fd, buf):
        '''
        Determines information about a file based on its file descriptor.
        :rtype: int
        :param fd: the file descriptor of the file that is being inquired.
        :param buf: a buffer where data about the file will be stored.
        :return: C{0} on success, EBADF when called with bad fd
        '''

        try:
            stat = self._get_fd(fd).stat()
        except BadFd:
            logger.info("Calling fstat with invalid fd, returning EBADF")
            return -errno.EBADF

        def add(width, val):
            fformat = {2:'H', 4:'L', 8:'Q'}[width]
            return struct.pack('<'+fformat, val)

        def to_timespec(ts):
            return struct.pack('<LL', int(ts), int(ts % 1 * 1e9))

        logger.debug("sys_fstat %d", fd)

        bufstat = add(8, stat.st_dev)    # dev_t st_dev;
        bufstat += add(4, 0)              # __pad1
        bufstat += add(4, stat.st_ino)    # unsigned long  st_ino;
        bufstat += add(4, stat.st_mode)   # unsigned short st_mode;
        bufstat += add(4, stat.st_nlink)  # unsigned short st_nlink;
        bufstat += add(4, stat.st_uid)    # unsigned short st_uid;
        bufstat += add(4, stat.st_gid)    # unsigned short st_gid;
        bufstat += add(4, stat.st_rdev)   # unsigned long  st_rdev;
        bufstat += add(4, stat.st_size)   # unsigned long  st_size;
        bufstat += add(4, stat.st_blksize)# unsigned long  st_blksize;
        bufstat += add(4, stat.st_blocks) # unsigned long  st_blocks;
        bufstat += to_timespec(stat.st_atime)  # unsigned long  st_atime;
        bufstat += to_timespec(stat.st_mtime)  # unsigned long  st_mtime;
        bufstat += to_timespec(stat.st_ctime)  # unsigned long  st_ctime;
        bufstat += add(4, 0)              # unsigned long  __unused4;
        bufstat += add(4, 0)              # unsigned long  __unused5;

        self.current.write_bytes(buf, bufstat)
        return 0

    def sys_fstat64(self, fd, buf):
        '''
        Determines information about a file based on its file descriptor (for Linux 64 bits).
        :rtype: int
        :param fd: the file descriptor of the file that is being inquired.
        :param buf: a buffer where data about the file will be stored.
        :return: C{0} on success, EBADF when called with bad fd
        :todo: Fix device number.
        '''

        try:
            stat = self._get_fd(fd).stat()
        except BadFd:
            logger.info("Calling fstat with invalid fd, returning EBADF")
            return -errno.EBADF

        def add(width, val):
            fformat = {2:'H', 4:'L', 8:'Q'}[width]
            return struct.pack('<'+fformat, val)

        def to_timespec(ts):
            return struct.pack('<LL', int(ts), int(ts % 1 * 1e9))

        logger.debug("sys_fstat64 %d", fd)

        bufstat = add(8, stat.st_dev)        # unsigned long long      st_dev;
        bufstat += add(4, 0)                  # unsigned char   __pad0[4];
        bufstat += add(4, stat.st_ino)        # unsigned long   __st_ino;
        bufstat += add(4, stat.st_mode)       # unsigned int    st_mode;
        bufstat += add(4, stat.st_nlink)      # unsigned int    st_nlink;
        bufstat += add(4, stat.st_uid)        # unsigned long   st_uid;
        bufstat += add(4, stat.st_gid)        # unsigned long   st_gid;
        bufstat += add(8, stat.st_rdev)       # unsigned long long st_rdev;
        bufstat += add(4, 0)                  # unsigned char   __pad3[4];
        bufstat += add(4, 0)                  # unsigned char   __pad3[4];
        bufstat += add(8, stat.st_size)       # long long       st_size;
        bufstat += add(8, stat.st_blksize)    # unsigned long   st_blksize;
        bufstat += add(8, stat.st_blocks)     # unsigned long long st_blocks;
        bufstat += to_timespec(stat.st_atime) # unsigned long   st_atime;
        bufstat += to_timespec(stat.st_mtime) # unsigned long   st_mtime;
        bufstat += to_timespec(stat.st_ctime) # unsigned long   st_ctime;
        bufstat += add(8, stat.st_ino)        # unsigned long long      st_ino;

        self.current.write_bytes(buf, bufstat)
        return 0

    def sys_newstat(self, fd, buf):
        '''
        Wrapper for stat64()
        '''
        return self.sys_stat64(fd, buf)

    def sys_stat64(self, path, buf):
        '''
        Determines information about a file based on its filename (for Linux 64 bits).
        :rtype: int
        :param path: the pathname of the file that is being inquired.
        :param buf: a buffer where data about the file will be stored.
        :return: C{0} on success.
        '''
        return self._stat(path, buf, True)

    def sys_stat32(self, path, buf):
        return self._stat(path, buf, False)

    def _stat(self, path, buf, is64bit):
        fd = self.sys_open(path, 0, 'r')
        if is64bit:
            ret = self.sys_fstat64(fd, buf)
        else:
            ret = self.sys_fstat(fd, buf)
        self.sys_close(fd)
        return ret

    def _arch_specific_init(self):
        assert self.elf.arch in {'i386', 'amd64', 'armv7'}

        if self.elf.arch == 'i386':
            self._uname_machine = 'i386'
        elif self.elf.arch == 'amd64':
            self._uname_machine = 'x86_64'
        elif self.elf.arch == 'armv7':
            self._uname_machine = 'armv71'
            self._init_arm_kernel_helpers()

        # Establish segment registers for x86 architectures
        if self.elf.arch in {'i386', 'amd64'}:
            x86_defaults = {'CS': 0x23, 'SS': 0x2b, 'DS': 0x2b, 'ES': 0x2b}
            for reg, val in x86_defaults.iteritems():
                self.current.regfile.write(reg, val)

    @staticmethod
    def _interp_total_size(interp):
        '''
        Compute total load size of interpreter.

        :param ELFFile interp: interpreter ELF .so
        :return: total load size of interpreter, not aligned
        :rtype: int
        '''
        load_segs = filter(lambda x: x.header.p_type == 'PT_LOAD', interp.segments())
        last = load_segs[-1]
        return last.header.p_vaddr + last.header.p_memsz


############################################################################
# Symbolic versions follows

class SLinux(Linux):
    """
    Builds a symbolic extension of a Linux OS

    :param str programs: path to ELF binary
    :param list argv: argv not including binary
    :param list envp: environment variables
    :param tuple[str] symbolic_files: files to consider symbolic
    """
    def __init__(self, programs, argv=None, envp=None, symbolic_files=None):
        argv = [] if argv is None else argv
        envp = [] if envp is None else envp
        symbolic_files = [] if symbolic_files is None else symbolic_files

        self._constraints = ConstraintSet()
        self.random = 0
        self.symbolic_files = symbolic_files
        super(SLinux, self).__init__(programs, argv, envp)

    def _mk_proc(self, arch):
        if arch in {'i386', 'armv7'}:
            mem = SMemory32(self.constraints)
        else:
            mem = SMemory64(self.constraints)
        return CpuFactory.get_cpu(mem, arch)

    @property
    def constraints(self):
        return self._constraints

    @constraints.setter
    def constraints(self, constraints):
        self._constraints = constraints
        for proc in self.procs:
            proc.memory.constraints = constraints


    #marshaling/pickle
    def __getstate__(self):
        state = super(SLinux, self).__getstate__()
        state['constraints'] = self.constraints
        state['random'] = self.random
        state['symbolic_files'] = self.symbolic_files
        return state

    def __setstate__(self, state):
        self._constraints = state['constraints']
        self.random = state['random']
        self.symbolic_files = state['symbolic_files']
        super(SLinux, self).__setstate__(state)

    def _sys_open_get_file(self, filename, flags, mode):
        if filename in self.symbolic_files:
            logger.debug("%s file is considered symbolic", filename)
            assert flags & 7 == os.O_RDWR or flags & 7 == os.O_RDONLY, (
                "Symbolic files should be readable?")
            f = SymbolicFile(self.constraints, filename, mode)
        else:
            f = super(SLinux, self)._sys_open_get_file(filename, flags, mode)

        return f

    #Dispatchers...

    def sys_read(self, fd, buf, count):
        if issymbolic(fd):
            logger.debug("Ask to read from a symbolic file descriptor!!")
            raise ConcretizeArgument(self, 0)

        if issymbolic(buf):
            logger.debug("Ask to read to a symbolic buffer")
            raise ConcretizeArgument(self, 1)

        if issymbolic(count):
            logger.debug("Ask to read a symbolic number of bytes ")
            raise ConcretizeArgument(self, 2)

        return super(SLinux, self).sys_read(fd, buf, count)

    def sys_write(self, fd, buf, count):
        if issymbolic(fd):
            logger.debug("Ask to write to a symbolic file descriptor!!")
            raise ConcretizeArgument(self, 0)

        if issymbolic(buf):
            logger.debug("Ask to write to a symbolic buffer")
            raise ConcretizeArgument(self, 1)

        if issymbolic(count):
            logger.debug("Ask to write a symbolic number of bytes ")
            raise ConcretizeArgument(self, 2)

        return super(SLinux, self).sys_write(fd, buf, count)<|MERGE_RESOLUTION|>--- conflicted
+++ resolved
@@ -6,12 +6,7 @@
 import struct
 import ctypes
 
-<<<<<<< HEAD
 from ..utils.event import Signal, forward_signals
-=======
-#Remove in favor of binary.py
-from elftools.elf.elffile import ELFFile
->>>>>>> 9ae76a44
 from ..utils.helpers import issymbolic
 from ..binary import Elf
 from ..core.cpu.abstractcpu import Interruption, Syscall, ConcretizeArgument
