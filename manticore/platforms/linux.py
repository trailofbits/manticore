import StringIO
import errno
import fcntl
import logging
import os
import random
import struct
import ctypes
import socket
import time

#Remove in favor of binary.py
from elftools.elf.elffile import ELFFile

from ..core.cpu.abstractcpu import Interruption, Syscall, ConcretizeArgument
from ..core.cpu.cpufactory import CpuFactory
from ..core.cpu.binja import BinjaCpu
from ..core.memory import SMemory32, SMemory64, Memory32, Memory64
from ..core.smtlib import Operators, ConstraintSet, SolverException, solver
from ..core.cpu.arm import *
from ..core.executor import TerminateState
from ..platforms.platform import Platform, SyscallNotImplemented
from ..utils.helpers import issymbolic, is_binja_disassembler
from . import linux_syscalls

logger = logging.getLogger(__name__)

class RestartSyscall(Exception):
    pass

class Deadlock(Exception):
    pass

class BadFd(Exception):
    pass

def perms_from_elf(elf_flags):
    return ['   ', '  x', ' w ', ' wx', 'r  ', 'r x', 'rw ', 'rwx'][elf_flags&7]

def perms_from_protflags(prot_flags):
    return ['   ', 'r  ', ' w ', 'rw ', '  x', 'r x', ' wx', 'rwx'][prot_flags&7]

def mode_from_flags(file_flags):
    return {os.O_RDWR: 'r+', os.O_RDONLY: 'r', os.O_WRONLY: 'w'}[file_flags&7]


class File(object):
    def __init__(self, *args, **kwargs):
        # TODO: assert file is seekable otherwise we should save what was
        # read/write to the state
        self.file = file(*args,**kwargs)

    def __getstate__(self):
        state = {}
        state['name'] = self.name
        state['mode'] = self.mode
        state['pos'] = self.tell()
        return state

    def __setstate__(self, state):
        name = state['name']
        mode = state['mode']
        pos = state['pos']
        self.file = file(name, mode)
        self.seek(pos)

    @property
    def name(self):
        return self.file.name

    @property
    def mode(self):
        return self.file.mode

    def stat(self):
        return os.fstat(self.fileno())

    def ioctl(self, request, argp):
        #argp ignored..
        return fcntl.fcntl(self, request)

    def tell(self, *args):
        return self.file.tell(*args)

    def seek(self, *args):
        return self.file.seek(*args)

    def write(self, buf):
        for c in buf:
            self.file.write(c)

    def read(self, *args):
        return self.file.read(*args)

    def close(self, *args):
        return self.file.close(*args)

    def fileno(self, *args):
        return self.file.fileno(*args)

    def is_full(self):
        return False

    def sync(self):
        '''
        Flush buffered data. Currently not implemented.
        '''
        return

class SymbolicFile(File):
    '''
    Represents a symbolic file.
    '''
    def __init__(self, constraints, path="sfile", mode='rw', max_size=100,
                 wildcard='+'):
        '''
        Builds a symbolic file

        :param constraints: the SMT constraints
        :param str path: the pathname of the symbolic file
        :param str mode: the access permissions of the symbolic file
        :param max_size: Maximum amount of bytes of the symbolic file
        :param str wildcard: Wildcard to be used in symbolic file
        '''
        super(SymbolicFile, self).__init__(path, mode)

        # read the concrete data using the parent the read() form the File class
        data = self.file.read()

        self._constraints = constraints
        self.pos = 0
        self.max_size = min(len(data), max_size)

        # build the constraints array
        size = len(data)
        self.array = constraints.new_array(name=self.name, index_max=size)

        symbols_cnt = 0
        for i in range(size):
            if data[i] != wildcard:
                self.array[i] = data[i]
            else:
                symbols_cnt += 1

        if symbols_cnt > max_size:
            logger.warning(("Found more wilcards in the file than free ",
                            "symbolic values allowed (%d > %d)"),
                           symbols_cnt,
                           max_size)
        else:
            logger.debug("Found %d free symbolic values on file %s",
                         symbols_cnt,
                         self.name)

    def __getstate__(self):
        state = {}
        state['array'] = self.array
        state['pos'] = self.pos
        state['max_size'] = self.max_size
        return state

    def __setstate__(self, state):
        self.pos = state['pos']
        self.max_size = state['max_size']
        self.array = state['array']

    def tell(self):
        '''
        Returns the read/write file offset
        :rtype: int
        :return: the read/write file offset.
        '''
        return self.pos

    def seek(self, offset, whence = os.SEEK_SET):
        '''
        Repositions the file C{offset} according to C{whence}.
        Returns the resulting offset or -1 in case of error.
        :rtype: int
        :return: the file offset.
        '''
        assert isinstance(offset, (int, long))
        assert whence in (os.SEEK_SET, os.SEEK_CUR, os.SEEK_END)

        new_position = 0
        if whence == os.SEEK_SET:
            new_position = offset
        elif whence == os.SEEK_CUR:
            new_position = self.pos + offset
        elif whence == os.SEEK_END:
            new_position = self.max_size + offset

        if new_position < 0:
            return -1

        self.pos = new_position

        return self.pos

    def read(self, count):
        '''
        Reads up to C{count} bytes from the file.
        :rtype: list
        :return: the list of symbolic bytes read
        '''
        if self.pos > self.max_size:
            return []
        else:
            size = min(count, self.max_size - self.pos)
            ret = [self.array[i] for i in xrange(self.pos, self.pos + size)]
            self.pos += size
            return ret

    def write(self, data):
        '''
        Writes the symbolic bytes in C{data} onto the file.
        '''
        size = min(len(data), self.max_size - self.pos)
        for i in xrange(self.pos, self.pos + size):
            self.array[i] = data[i - self.pos]


class SocketDesc(object):
    '''
    Represents a socket descriptor (i.e. value returned by socket(2)
    '''
    def __init__(self, domain=None, socket_type=None, protocol=None):
        self.domain = domain
        self.socket_type = socket_type
        self.protocol = protocol


class Socket(object):
    def stat(self):
        from collections import namedtuple
        stat_result = namedtuple('stat_result', ['st_mode','st_ino','st_dev','st_nlink','st_uid','st_gid','st_size','st_atime','st_mtime','st_ctime', 'st_blksize','st_blocks','st_rdev'])
        return stat_result(8592,11,9,1,1000,5,0,1378673920,1378673920,1378653796,0x400,0x8808,0)

    @staticmethod
    def pair():
        a = Socket()
        b = Socket()
        a.connect(b)
        return a, b

    def __init__(self):
        self.buffer = [] #queue os bytes
        self.peer = None

    def __repr__(self):
        return "SOCKET(%x, %r, %x)" % (hash(self), self.buffer, hash(self.peer))

    def is_connected(self):
        return self.peer is not None

    def is_empty(self):
        return not self.buffer

    def is_full(self):
        return len(self.buffer) > 2 * 1024

    def connect(self, peer):
        assert not self.is_connected()
        assert not peer.is_connected()
        self.peer = peer
        if peer.peer is None:
            peer.peer = self

    def read(self, size):
        return self.receive(size)

    def receive(self, size):
        rx_bytes = min(size, len(self.buffer))
        ret = []
        for i in xrange(rx_bytes):
            ret.append(self.buffer.pop())
        return ret

    def write(self, buf):
        assert self.is_connected()
        return self.peer._transmit(buf)

    def _transmit(self, buf):
        for c in buf:
            self.buffer.insert(0, c)
        return len(buf)

    def sync(self):
        raise BadFd("Invalid sync() operation on Socket")

    def seek(self, *args):
        raise BadFd("Invalid lseek() operation on Socket")

class Linux(Platform):
    '''
    A simple Linux Operating System Platform.
    This class emulates the most common Linux system calls
    '''

    # from /usr/include/asm-generic/resource.h
    RLIMIT_NOFILE = 7 #/* max number of open files */

    def __init__(self, program, argv=None, envp=None, disasm='capstone', **kwargs):
        '''
        Builds a Linux OS platform
        :param string program: The path to ELF binary
        :param string disasm: Disassembler to be used
        :param list argv: The argv array; not including binary.
        :param list envp: The ENV variables.
        :ivar files: List of active file descriptors
        :type files: list[Socket] or list[File]
        '''
        super(Linux, self).__init__(path=program, **kwargs)

        self.program = program
        self.clocks = 0
        self.files = []
        self.syscall_trace = []
        # Many programs to support SLinux
        self.programs = program
        self.disasm = disasm
        self._concrete = kwargs.pop('concrete', False)

        # dict of [int -> (int, int)] where tuple is (soft, hard) limits
        self._rlimits = {
            self.RLIMIT_NOFILE: (256, 1024)
        }

        if program != None:
            self.elf = ELFFile(file(program))
            # FIXME (theo) self.arch is actually mode as initialized in the CPUs,
            # make things consistent and perhaps utilize a global mapping for this
            self.arch = {'x86': 'i386', 'x64': 'amd64', 'ARM': 'armv7'}[self.elf.get_machine_arch()]

            self._init_cpu(self.arch)
            self._init_std_fds()
            self._execve(program, argv, envp)

    @classmethod
    def empty_platform(cls, arch):
        '''
        Create a platform without an ELF loaded.

        :param str arch: The architecture of the new platform
        :rtype: Linux
        '''
        platform = cls(None)
        platform._init_cpu(arch)
        platform._init_std_fds()
        return platform

    def _init_std_fds(self):
        # open standard files stdin, stdout, stderr
        logger.debug("Opening file descriptors (0,1,2) (STDIN, STDOUT, STDERR)")
        self.input = Socket()
        self.output = Socket()
        self.stderr = Socket()

        stdin = Socket()
        stdout = Socket()
        stderr = Socket()
        #A transmit to stdin,stdout or stderr will be directed to out
        stdin.peer = self.output
        stdout.peer = self.output
        stderr.peer = self.stderr
        #A receive from stdin will get data from input
        self.input.peer = stdin
        #A receive on stdout or stderr will return no data (rx_bytes: 0)

        assert self._open(stdin) == 0
        assert self._open(stdout) == 1
        assert self._open(stderr) == 2

    def _init_cpu(self, arch):
        # create memory and CPU
        cpu = self._mk_proc(arch)
        self.procs = [cpu]
        self._current = 0
        self._function_abi = CpuFactory.get_function_abi(cpu, 'linux', arch)
        self._syscall_abi = CpuFactory.get_syscall_abi(cpu, 'linux', arch)

    def _execve(self, program, argv, envp):
        '''
        Load `program` and establish program state, such as stack and arguments.

        :param program str: The ELF binary to load
        :param argv list: argv array
        :param envp list: envp array
        '''
        argv = [] if argv is None else argv
        envp = [] if envp is None else envp

        logger.debug("Loading %s as a %s elf", program, self.arch)

        self.load(program)
        self._arch_specific_init()

        self._stack_top = self.current.STACK
        self.setup_stack([program]+argv, envp)

        nprocs = len(self.procs)
        nfiles = len(self.files)
        assert nprocs > 0
        self.running = range(nprocs)

        #Each process can wait for one timeout
        self.timers = [None] * nprocs
        #each fd has a waitlist
        self.rwait = [set() for _ in xrange(nfiles)]
        self.twait = [set() for _ in xrange(nfiles)]

        #Install event forwarders
        for proc in self.procs:
            self.forward_events_from(proc)

    def _mk_proc(self, arch):
        mem = Memory32() if arch in {'i386', 'armv7'} else Memory64()
        cpu = CpuFactory.get_cpu(mem, arch, concrete=self._concrete)
        return cpu


    @property
    def current(self):
        return self.procs[self._current]

    def __getstate__(self):
        state = super(Linux, self).__getstate__()
        state['clocks'] = self.clocks
        state['input'] = self.input.buffer
        state['output'] = self.output.buffer

        # Store the type of file descriptor and the respective contents
        state_files = []
        for fd in self.files:
            if isinstance(fd, Socket):
                state_files.append(('Socket', fd.buffer))
            else:
                state_files.append(('File', fd))
        state['files'] = state_files
        state['rlimits'] = self._rlimits

        state['procs'] = self.procs
        state['current'] = self._current
        state['running'] = self.running
        state['rwait'] = self.rwait
        state['twait'] = self.twait
        state['timers'] = self.timers
        state['syscall_trace'] = self.syscall_trace
        state['base'] = self.base
        state['elf_bss'] = self.elf_bss
        state['end_code'] = self.end_code
        state['end_data'] = self.end_data
        state['elf_brk'] = self.elf_brk
        state['auxv'] = self.auxv
        state['program'] = self.program
        state['functionabi'] = self._function_abi
        state['syscallabi'] = self._syscall_abi
        state['uname_machine'] = self._uname_machine

        if hasattr(self, '_arm_tls_memory'):
            state['_arm_tls_memory'] = self._arm_tls_memory
        return state

    def __setstate__(self, state):
        """
        :todo: some asserts
        :todo: fix deps? (last line)
        """
        super(Linux, self).__setstate__(state)

        self.input = Socket()
        self.input.buffer = state['input']
        self.output = Socket()
        self.output.buffer = state['output']

        # fetch each file descriptor (Socket or File())
        self.files = []
        for ty, buf in state['files']:
            if ty == 'Socket':
                f = Socket()
                f.buffer = buf
                self.files.append(f)
            else:
                self.files.append(buf)

        self.files[0].peer = self.output
        self.files[1].peer = self.output
        self.files[2].peer = self.output
        self.input.peer = self.files[0]
        self._rlimits = state['rlimits']

        self.procs = state['procs']
        self._current = state['current']
        self.running = state['running']
        self.rwait = state['rwait']
        self.twait = state['twait']
        self.timers = state['timers']
        self.clocks = state['clocks']

        self.syscall_trace = state['syscall_trace']
        self.base = state['base']
        self.elf_bss = state['elf_bss']
        self.end_code = state['end_code']
        self.end_data = state['end_data']
        self.elf_brk = state['elf_brk']
        self.auxv = state['auxv']
        self.program = state['program']
        self._function_abi = state['functionabi']
        self._syscall_abi = state['syscallabi']
        self._uname_machine = state['uname_machine']
        if '_arm_tls_memory' in state:
            self._arm_tls_memory = state['_arm_tls_memory']

        #Install event forwarders
        for proc in self.procs:
            self.forward_events_from(proc)

    def _init_arm_kernel_helpers(self):
        '''
        ARM kernel helpers

        https://www.kernel.org/doc/Documentation/arm/kernel_user_helpers.txt
        '''

        page_data = bytearray('\xf1\xde\xfd\xe7' * 1024)

        # Extracted from a RPi2
        preamble = (
            'ff0300ea' +
            '650400ea' +
            'f0ff9fe5' +
            '430400ea' +
            '220400ea' +
            '810400ea' +
            '000400ea' +
            '870400ea'
        ).decode('hex')

        # XXX(yan): The following implementations of cmpxchg and cmpxchg64 were
        # handwritten to not use any exclusive instructions (e.g. ldrexd) or
        # locking. For actual implementations, refer to
        # arch/arm64/kernel/kuser32.S in the Linux source code.
        __kuser_cmpxchg64 = (
            '30002de9' + # push    {r4, r5}
            '08c09de5' + # ldr     ip, [sp, #8]
            '30009ce8' + # ldm     ip, {r4, r5}
            '010055e1' + # cmp     r5, r1
            '00005401' + # cmpeq   r4, r0
            '0100a013' + # movne   r0, #1
            '0000a003' + # moveq   r0, #0
            '0c008c08' + # stmeq   ip, {r2, r3}
            '3000bde8' + # pop     {r4, r5}
            '1eff2fe1'   # bx      lr
        ).decode('hex')

        __kuser_dmb = (
            '5bf07ff5' + # dmb ish
            '1eff2fe1'   # bx lr
        ).decode('hex')

        __kuser_cmpxchg = (
            '003092e5' + # ldr     r3, [r2]
            '000053e1' + # cmp     r3, r0
            '0000a003' + # moveq   r0, #0
            '00108205' + # streq   r1, [r2]
            '0100a013' + # movne   r0, #1
            '1eff2fe1'   # bx      lr
        ).decode('hex')

        # Map a TLS segment
        self._arm_tls_memory = self.current.memory.mmap(None, 4, 'rw ')

        __kuser_get_tls = (
            '04009FE5' + # ldr r0, [pc, #4]
            '010090e8' + # ldm r0, {r0}
            '1eff2fe1'   # bx lr
        ).decode('hex') + struct.pack('<I', self._arm_tls_memory)

        tls_area = '\x00'*12

        version = struct.pack('<I', 5)

        def update(address, code):
            page_data[address:address+len(code)] = code

        # Offsets from Documentation/arm/kernel_user_helpers.txt in Linux
        update(0x000, preamble)
        update(0xf60, __kuser_cmpxchg64)
        update(0xfa0, __kuser_dmb)
        update(0xfc0, __kuser_cmpxchg)
        update(0xfe0, __kuser_get_tls)
        update(0xff0, tls_area)
        update(0xffc, version)

        self.current.memory.mmap(0xffff0000, len(page_data), 'r x', page_data)

    def load_vdso(self, bits):
        #load vdso #TODO or #IGNORE
        vdso_top = {32: 0x7fff0000, 64: 0x7fff00007fff0000}[bits]
        vdso_size = len(file('vdso%2d.dump'%bits).read())
        vdso_addr = self.memory.mmapFile(self.memory._floor(vdso_top - vdso_size),
                                         vdso_size,
                                         'r x',
                                         {32: 'vdso32.dump', 64: 'vdso64.dump'}[bits],
                                         0)
        return vdso_addr


    def setup_stack(self, argv, envp):
        '''
        :param Cpu cpu: The cpu instance
        :param argv: list of parameters for the program to execute.
        :param envp: list of environment variables for the program to execute.

        http://www.phrack.org/issues.html?issue=58&id=5#article
         position            content                     size (bytes) + comment
         ----------------------------------------------------------------------
         stack pointer ->  [ argc = number of args ]     4
                         [ argv[0] (pointer) ]         4   (program name)
                         [ argv[1] (pointer) ]         4
                         [ argv[..] (pointer) ]        4 * x
                         [ argv[n - 1] (pointer) ]     4
                         [ argv[n] (pointer) ]         4   (= NULL)

                         [ envp[0] (pointer) ]         4
                         [ envp[1] (pointer) ]         4
                         [ envp[..] (pointer) ]        4
                         [ envp[term] (pointer) ]      4   (= NULL)

                         [ auxv[0] (Elf32_auxv_t) ]    8
                         [ auxv[1] (Elf32_auxv_t) ]    8
                         [ auxv[..] (Elf32_auxv_t) ]   8
                         [ auxv[term] (Elf32_auxv_t) ] 8   (= AT_NULL vector)

                         [ padding ]                   0 - 16

                         [ argument ASCIIZ strings ]   >= 0
                         [ environment ASCIIZ str. ]   >= 0

         (0xbffffffc)      [ end marker ]                4   (= NULL)

         (0xc0000000)      < top of stack >              0   (virtual)
         ----------------------------------------------------------------------
        '''
        cpu = self.current

        # In case setup_stack() is called again, we make sure we're growing the
        # stack from the original top
        cpu.STACK = self._stack_top

        auxv = self.auxv
        logger.debug("Setting argv, envp and auxv.")
        logger.debug("\tArguments: %s", repr(argv))
        if envp:
            logger.debug("\tEnvironment:")
            for e in envp:
                logger.debug("\t\t%s", repr(e))

        logger.debug("\tAuxv:")
        for name, val in auxv.items():
            logger.debug("\t\t%s: %s", name, hex(val))

        #We save the argument and environment pointers
        argvlst = []
        envplst = []

        #end envp marker empty string
        for evar in envp:
            cpu.push_bytes('\x00')
            envplst.append(cpu.push_bytes(evar))

        for arg in argv:
            cpu.push_bytes('\x00')
            argvlst.append(cpu.push_bytes(arg))


        #Put all auxv strings into the string stack area.
        #And replace the value be its pointer

        for name, value in auxv.items():
            if hasattr(value, '__len__'):
                cpu.push_bytes(value)
                auxv[name] = cpu.STACK

        #The "secure execution" mode of secure_getenv() is controlled by the
        #AT_SECURE flag contained in the auxiliary vector passed from the
        #kernel to user space.
        auxvnames = {
            'AT_IGNORE': 1, # Entry should be ignored
            'AT_EXECFD': 2, # File descriptor of program
            'AT_PHDR': 3, # Program headers for program
            'AT_PHENT':4, # Size of program header entry
            'AT_PHNUM':5, # Number of program headers
            'AT_PAGESZ': 6, # System page size
            'AT_BASE': 7, # Base address of interpreter
            'AT_FLAGS':8, # Flags
            'AT_ENTRY':9, # Entry point of program
            'AT_NOTELF': 10, # Program is not ELF
            'AT_UID':11, # Real uid
            'AT_EUID': 12, # Effective uid
            'AT_GID':13, # Real gid
            'AT_EGID': 14, # Effective gid
            'AT_CLKTCK': 17, # Frequency of times()
            'AT_PLATFORM': 15, # String identifying platform.
            'AT_HWCAP':16, # Machine-dependent hints about processor capabilities.
            'AT_FPUCW':18, # Used FPU control word.
            'AT_SECURE': 23, # Boolean, was exec setuid-like?
            'AT_BASE_PLATFORM': 24, # String identifying real platforms.
            'AT_RANDOM': 25, # Address of 16 random bytes.
            'AT_EXECFN': 31, # Filename of executable.
            'AT_SYSINFO':32, #Pointer to the global system page used for system calls and other nice things.
            'AT_SYSINFO_EHDR': 33, #Pointer to the global system page used for system calls and other nice things.
        }
        #AT_NULL
        cpu.push_int(0)
        cpu.push_int(0)
        for name, val in auxv.items():
            cpu.push_int(val)
            cpu.push_int(auxvnames[name])


        # NULL ENVP
        cpu.push_int(0)
        for var in reversed(envplst):              # ENVP n
            cpu.push_int(var)
        envp = cpu.STACK

        # NULL ARGV
        cpu.push_int(0)
        for arg in reversed(argvlst):              # Argv n
            cpu.push_int(arg)
        argv = cpu.STACK

        #ARGC
        cpu.push_int(len(argvlst))


    def load(self, filename):
        '''
        Loads and an ELF program in memory and prepares the initial CPU state.
        Creates the stack and loads the environment variables and the arguments in it.

        :param filename: pathname of the file to be executed. (used for auxv)
        :raises error:
            - 'Not matching cpu': if the program is compiled for a different architecture
            - 'Not matching memory': if the program is compiled for a different address size
        :todo: define va_randomize and read_implies_exec personality
        '''
        #load elf See binfmt_elf.c
        #read the ELF object file
        cpu = self.current
        elf = self.elf
        arch = self.arch
        addressbitsize = {'x86':32, 'x64':64, 'ARM': 32}[elf.get_machine_arch()]
        logger.debug("Loading %s as a %s elf",filename, arch)

        assert elf.header.e_type in ['ET_DYN', 'ET_EXEC', 'ET_CORE']

        #Get interpreter elf
        interpreter = None
        for elf_segment in elf.iter_segments():
            if elf_segment.header.p_type != 'PT_INTERP':
                continue
            interpreter_filename = elf_segment.data()[:-1]
            logger.info('Interpreter filename: %s', interpreter_filename)
            interpreter = ELFFile(file(interpreter_filename))
            break
        if not interpreter is None:
            assert interpreter.get_machine_arch() == elf.get_machine_arch()
            assert interpreter.header.e_type in ['ET_DYN', 'ET_EXEC']

        #Stack Executability
        executable_stack = False
        for elf_segment in elf.iter_segments():
            if elf_segment.header.p_type != 'PT_GNU_STACK':
                continue
            if elf_segment.header.p_flags & 0x01:
                executable_stack = True
            else:
                executable_stack = False
            break

        base = 0
        elf_bss = 0
        end_code = 0
        end_data = 0
        elf_brk = 0
        load_addr = 0

        for elf_segment in elf.iter_segments():
            if elf_segment.header.p_type != 'PT_LOAD':
                continue

            align = 0x1000 #elf_segment.header.p_align

            ELF_PAGEOFFSET = elf_segment.header.p_vaddr & (align-1)

            flags = elf_segment.header.p_flags
            memsz = elf_segment.header.p_memsz + ELF_PAGEOFFSET
            offset = elf_segment.header.p_offset - ELF_PAGEOFFSET
            filesz = elf_segment.header.p_filesz + ELF_PAGEOFFSET
            vaddr = elf_segment.header.p_vaddr - ELF_PAGEOFFSET
            memsz = cpu.memory._ceil(memsz)
            if base == 0 and elf.header.e_type == 'ET_DYN':
                assert vaddr == 0
                if addressbitsize == 32:
                    base = 0x56555000
                else:
                    base = 0x555555554000

            perms = perms_from_elf(flags)
            hint = base+vaddr
            if hint == 0:
                hint = None

            logger.debug("Loading elf offset: %08x addr:%08x %08x %s" %(offset, base+vaddr, base+vaddr+memsz, perms))
            base = cpu.memory.mmapFile(hint, memsz, perms, elf_segment.stream.name, offset) - vaddr

            if load_addr == 0 :
                load_addr = base + vaddr

            k = base + vaddr + filesz;
            if k > elf_bss :
                elf_bss = k;
            if (flags & 4) and end_code < k: #PF_X
                end_code = k
            if end_data < k:
                end_data = k
            k = base + vaddr + memsz
            if k > elf_brk:
                elf_brk = k

        elf_entry = elf.header.e_entry
        if elf.header.e_type == 'ET_DYN':
            elf_entry += load_addr
        entry = elf_entry
        real_elf_brk = elf_brk

        # We need to explicitly zero any fractional pages
        # after the data section (i.e. bss).  This would
        # contain the junk from the file that should not
        # be in memory
        #TODO:
        #cpu.write_bytes(elf_bss, '\x00'*((elf_bss | (align-1))-elf_bss))

        logger.debug("Zeroing main elf fractional pages. From %x to %x.", elf_bss, elf_brk)
        logger.debug("Main elf bss:%x",elf_bss)
        logger.debug("Main elf brk %x:",elf_brk)

	#FIXME Need a way to inspect maps and perms so
	#we can rollback all to the initial state after zeroing
        #if elf_brk-elf_bss > 0:
        #    saved_perms = cpu.mem.perms(elf_bss)
        #    cpu.memory.mprotect(cpu.mem._ceil(elf_bss), elf_brk-elf_bss, 'rw ')
        #    logger.debug("Zeroing main elf fractional pages (%d bytes)", elf_brk-elf_bss)
        #    cpu.write_bytes(elf_bss, ['\x00'] * (elf_brk-elf_bss))
        #    cpu.memory.mprotect(cpu.memory._ceil(elf_bss), elf_brk-elf_bss, saved_perms)


        if cpu.memory.access_ok(slice(elf_bss, elf_brk), 'w'):
            cpu.memory[elf_bss:elf_brk] = '\x00'*(elf_brk-elf_bss)
        else:
            logger.warning("Failing to zerify the trailing: elf_brk-elf_bss")

        stack_size = 0x21000

        if addressbitsize == 32:
            stack_top = 0xc0000000
        else:
            stack_top = 0x800000000000
        stack_base = stack_top - stack_size
        stack = cpu.memory.mmap(stack_base, stack_size, 'rwx', name='stack') + stack_size
        assert stack_top == stack

        reserved = cpu.memory.mmap(base+vaddr+memsz,0x1000000, '   ')
        interpreter_base = 0
        if interpreter is not None:
            base = 0
            elf_bss = 0
            end_code = 0
            end_data = 0
            elf_brk = 0
            entry = interpreter.header.e_entry
            for elf_segment in interpreter.iter_segments():
                if elf_segment.header.p_type != 'PT_LOAD':
                    continue
                align = 0x1000#elf_segment.header.p_align
                vaddr = elf_segment.header.p_vaddr
                filesz = elf_segment.header.p_filesz
                flags = elf_segment.header.p_flags
                offset = elf_segment.header.p_offset
                memsz = elf_segment.header.p_memsz

                ELF_PAGEOFFSET = (vaddr & (align-1))
                memsz = memsz + ELF_PAGEOFFSET
                offset = offset - ELF_PAGEOFFSET
                filesz = filesz + ELF_PAGEOFFSET
                vaddr = vaddr - ELF_PAGEOFFSET
                memsz = cpu.memory._ceil(memsz)

                if base == 0 and interpreter.header.e_type == 'ET_DYN':
                    assert vaddr == 0
                    total_size = self._interp_total_size(interpreter)
                    base = stack_base - total_size

                if base == 0:
                    assert vaddr == 0
                perms = perms_from_elf(flags)
                hint = base+vaddr
                if hint == 0:
                    hint = None

                base = cpu.memory.mmapFile(hint, memsz, perms, elf_segment.stream.name, offset)
                base -= vaddr
                logger.debug("Loading interpreter offset: %08x addr:%08x %08x %s%s%s" %(offset, base+vaddr, base+vaddr+memsz, (flags&1 and 'r' or ' '), (flags&2 and 'w' or ' '), (flags&4 and 'x' or ' ')))

                k = base + vaddr + filesz;
                if k > elf_bss:
                    elf_bss = k
                if (flags & 4) and end_code < k: #PF_X
                    end_code = k
                if end_data < k:
                    end_data = k
                k = base + vaddr+ memsz
                if k > elf_brk:
                    elf_brk = k

            if interpreter.header.e_type == 'ET_DYN':
                entry += base
            interpreter_base = base

            logger.debug("Zeroing interpreter elf fractional pages. From %x to %x.", elf_bss, elf_brk)
            logger.debug("Interpreter bss:%x", elf_bss)
            logger.debug("Interpreter brk %x:", elf_brk)

            cpu.memory.mprotect(cpu.memory._floor(elf_bss), elf_brk-elf_bss, 'rw ')
	    try:
	        cpu.memory[elf_bss:elf_brk] = '\x00'*(elf_brk-elf_bss)
	    except Exception, e:
	        logger.debug("Exception zeroing Interpreter fractional pages: %s",str(e))
            #TODO #FIXME mprotect as it was before zeroing?


        #free reserved brk space
        cpu.memory.munmap(reserved, 0x1000000)

        #load vdso
        #vdso_addr = load_vdso(addressbitsize)

        cpu.STACK = stack
        cpu.PC = entry

        logger.debug("Entry point: %016x", entry)
        logger.debug("Stack start: %016x", stack)
        logger.debug("Brk: %016x", real_elf_brk)
        logger.debug("Mappings:")
        for m in str(cpu.memory).split('\n'):
            logger.debug("  %s", m)
        self.base = base
        self.elf_bss = elf_bss
        self.end_code = end_code
        self.end_data = end_data
        self.elf_brk = real_elf_brk

        at_random = cpu.push_bytes('A'*16)
        at_execfn = cpu.push_bytes(filename+'\x00')

        self.auxv = {
            'AT_PHDR'   : load_addr+elf.header.e_phoff, # Program headers for program
            'AT_PHENT'  : elf.header.e_phentsize,       # Size of program header entry
            'AT_PHNUM'  : elf.header.e_phnum,           # Number of program headers
            'AT_PAGESZ' : cpu.memory.page_size,         # System page size
            'AT_BASE'   : interpreter_base,             # Base address of interpreter
            'AT_FLAGS'  : elf.header.e_flags,           # Flags
            'AT_ENTRY'  : elf_entry,                    # Entry point of program
            'AT_UID'    : 1000,                         # Real uid
            'AT_EUID'   : 1000,                         # Effective uid
            'AT_GID'    : 1000,                         # Real gid
            'AT_EGID'   : 1000,                         # Effective gid
            'AT_CLKTCK' : 100,                          # Frequency of times()
            'AT_HWCAP'  : 0,                            # Machine-dependent hints about processor capabilities.
            'AT_RANDOM' : at_random,                    # Address of 16 random bytes.
            'AT_EXECFN' : at_execfn,                    # Filename of executable.
        }

    def _open(self, f):
        '''
        Adds a file descriptor to the current file descriptor list

        :rtype: int
        :param f: the file descriptor to add.
        :return: the index of the file descriptor in the file descr. list
        '''
        if None in self.files:
            fd = self.files.index(None)
            self.files[fd] = f
        else:
            fd = len(self.files)
            self.files.append(f)
        return fd

    def _close(self, fd):
        '''
        Removes a file descriptor from the file descriptor list
        :rtype: int
        :param fd: the file descriptor to close.
        :return: C{0} on success.
        '''
        self.files[fd] = None

    def _dup(self, fd):
        '''
        Duplicates a file descriptor
        :rtype: int
        :param fd: the file descriptor to duplicate.
        :return: C{0} on success.
        '''
        return self._open(self.files[fd])

    def _is_fd_open(self, fd):
        '''
        Determines if the fd is within range and in the file descr. list
        :param fd: the file descriptor to check.
        '''
        return fd >= 0 and fd < len(self.files) and self.files[fd] is not None

    def _get_fd(self, fd):
        if not self._is_fd_open(fd):
            raise BadFd()
        else:
            return self.files[fd]

    def _transform_write_data(self, data):
        '''
        Implement in subclass to transform data written by write(2)/writev(2)

        Nop by default.
        :param list data: Anything being written to a file descriptor
        :rtype list
        :return: Transformed data
        '''
        return data

    def sys_umask(self, mask):
        '''
        umask - Set file creation mode mask
        :param int mask: New mask
        '''
        logger.debug("umask(%o)", mask)
        return os.umask(mask)

    def sys_chdir(self, path):
        '''
        chdir - Change current working directory
        :param int path: Pointer to path
        '''
        path_str = self.current.read_string(path)
        logger.debug("chdir(%s)", path_str)
        try:
            os.chdir(path_str)
            return 0
        except OSError as e:
            return e.errno

    def sys_getcwd(self, buf, size):
        '''
        getcwd - Get the current working directory
        :param int buf: Pointer to dest array
        :param size: size in bytes of the array pointed to by the buf
        :return: buf (Success), or 0
        '''

        try:
            current_dir = os.getcwd()
            length = len(current_dir) + 1

            if size > 0 and size < length:
                logger.info("GETCWD: size is greater than 0, but is smaller than the length"
                            "of the path + 1. Returning ERANGE")
                return -errno.ERANGE

            if not self.current.memory.access_ok(slice(buf, buf+length), 'w'):
                logger.info("GETCWD: buf within invalid memory. Returning EFAULT")
                return -errno.EFAULT

            self.current.write_string(buf, current_dir)
            logger.debug("getcwd(0x%08x, %u) -> <%s> (Size %d)", buf, size, current_dir, length)
            return length

        except OSError as e:
            return -e.errno

    def sys_lseek(self, fd, offset, whence):
        '''
        lseek - reposition read/write file offset

        The lseek() function repositions the file offset of the open file description associated
        with the file descriptor fd to the argument offset according to the directive whence


        :param fd: a valid file descriptor
        :param offset: the offset in bytes
        :param whence: SEEK_SET: The file offset is set to offset bytes.
                       SEEK_CUR: The file offset is set to its current location plus offset bytes.
                       SEEK_END: The file offset is set to the size of the file plus offset bytes.

        :return: 0 (Success), or EBADF (fd is not a valid file descriptor or is not open)

        '''
        if self.current.address_bit_size == 32:
            signed_offset = ctypes.c_int32(offset).value
        else:
            signed_offset = ctypes.c_int64(offset).value

        try:
            self._get_fd(fd).seek(signed_offset, whence)
        except BadFd:
            logger.info(("LSEEK: Not valid file descriptor on lseek."
                        "Fd not seekable. Returning EBADF"))
            return -errno.EBADF

        logger.debug("LSEEK(%d, 0x%08x (%d), %d)", fd, offset, signed_offset, whence)
        return 0

    def sys_read(self, fd, buf, count):

        data = ''
        if count != 0:
            # TODO check count bytes from buf
            if not buf in self.current.memory: # or not  self.current.memory.isValid(buf+count):
                logger.info("READ: buf points to invalid address. Returning EFAULT")
                return -errno.EFAULT

            try:
                # Read the data and put in tin memory
                data = self._get_fd(fd).read(count)
            except BadFd:
                logger.info(("READ: Not valid file descriptor on read."
                             " Returning EBADF"))
                return -errno.EBADF
            self.syscall_trace.append(("_read", fd, data))
            self.current.write_bytes(buf, data)

        logger.debug("READ(%d, 0x%08x, %d, 0x%08x) -> <%s> (size:%d)",
                     fd,
                     buf,
                     count,
                     len(data),
                     repr(data)[:min(count,10)],
                     len(data))
        return len(data)

    def sys_write(self, fd, buf, count):
        ''' write - send bytes through a file descriptor
          The write system call writes up to count bytes from the buffer pointed
          to by buf to the file descriptor fd. If count is zero, write returns 0
          and optionally sets *tx_bytes to zero.

          :param fd            a valid file descriptor
          :param buf           a memory buffer
          :param count         number of bytes to send
          :return: 0          Success
                    EBADF      fd is not a valid file descriptor or is not open.
                    EFAULT     buf or tx_bytes points to an invalid address.
        '''
        data = []
        cpu = self.current
        if count != 0:
            try:
                write_fd = self._get_fd(fd)
            except BadFd:
                logger.error("WRITE: Not valid file descriptor. Returning EBADFD %d", fd)
                return -errno.EBADF

            # TODO check count bytes from buf
            if buf not in cpu.memory or buf + count not in cpu.memory:
                logger.debug("WRITE: buf points to invalid address. Returning EFAULT")
                return -errno.EFAULT

            if fd > 2 and write_fd.is_full():
                cpu.PC -= cpu.instruction.size
                self.wait([], [fd], None)
                raise RestartSyscall()

            data = cpu.read_bytes(buf, count)
            data = self._transform_write_data(data)
            write_fd.write(data)

            for line in ''.join([str(x) for x in data]).split('\n'):
                logger.debug("WRITE(%d, 0x%08x, %d) -> <%.48r>",
                             fd,
                             buf,
                             count,
                             line)
            self.syscall_trace.append(("_write", fd, data))
            self.signal_transmit(fd)

        return len(data)

    def sys_access(self, buf, mode):
        '''
        Checks real user's permissions for a file
        :rtype: int

        :param buf: a buffer containing the pathname to the file to check its permissions.
        :param mode: the access permissions to check.
        :return:
            -  C{0} if the calling process can access the file in the desired mode.
            - C{-1} if the calling process can not access the file in the desired mode.
        '''
        filename = ""
        for i in xrange(0, 255):
            c = Operators.CHR(self.current.read_int(buf + i, 8))
            if c == '\x00':
                break
            filename += c

        logger.debug("access(%s, %x) -> %r",
                     filename,
                     mode,
                     os.access(filename, mode))
        if os.access(filename, mode):
            return 0
        else:
            return -1

    def sys_newuname(self, old_utsname):
        '''
        Writes system information in the variable C{old_utsname}.
        :rtype: int
        :param old_utsname: the buffer to write the system info.
        :return: C{0} on success
        '''
        from datetime import datetime

        def pad(s):
            return s +'\x00'*(65-len(s))

        now = datetime.now().strftime("%a %b %d %H:%M:%S ART %Y")
        info = (('sysname', 'Linux'),
                ('nodename', 'ubuntu'),
                ('release', '4.4.0-77-generic'),
                ('version', '#98 SMP ' + now),
                ('machine', self._uname_machine),
                ('domainname', ''))

        uname_buf = ''.join(pad(pair[1]) for pair in info)
        self.current.write_bytes(old_utsname, uname_buf)
        logger.debug("sys_newuname(...) -> %s", uname_buf)
        return 0

    def sys_brk(self, brk):
        '''
        Changes data segment size (moves the C{elf_brk} to the new address)
        :rtype: int
        :param brk: the new address for C{elf_brk}.
        :return: the value of the new C{elf_brk}.
        :raises error:
                    - "Error in brk!" if there is any error allocating the memory
        '''
        if brk != 0:
            assert brk > self.elf_brk
            mem = self.current.memory
            size = brk-self.elf_brk
            perms = mem.perms(self.elf_brk-1)
            if brk > mem._ceil(self.elf_brk):
                addr = mem.mmap(mem._ceil(self.elf_brk), size, perms)
                assert mem._ceil(self.elf_brk) == addr, "Error in brk!"
            self.elf_brk += size
        logger.debug("sys_brk(0x%08x) -> 0x%08x", brk, self.elf_brk)
        return self.elf_brk

    def sys_arch_prctl(self, code, addr):
        '''
        Sets architecture-specific thread state
        :rtype: int

        :param code: must be C{ARCH_SET_FS}.
        :param addr: the base address of the FS segment.
        :return: C{0} on success
        :raises error:
            - if C{code} is different to C{ARCH_SET_FS}
        '''
        ARCH_SET_GS = 0x1001
        ARCH_SET_FS = 0x1002
        ARCH_GET_FS = 0x1003
        ARCH_GET_GS = 0x1004
        assert code == ARCH_SET_FS
        self.current.FS = 0x63
        self.current.set_descriptor(self.current.FS, addr, 0x4000, 'rw')
        logger.debug("sys_arch_prctl(%04x, %016x) -> 0", code, addr)
        return 0

    def sys_ioctl(self, fd, request, argp):
        if fd > 2:
            return self.files[fd].ioctl(request, argp)
        else:
            return -errno.EINVAL

    def _sys_open_get_file(self, filename, flags):
        f = File(filename, mode_from_flags(flags))
        return f

    def sys_open(self, buf, flags, mode):
        '''
        :param buf: address of zero-terminated pathname
        :param flags: file access bits
        :param mode: file permission mode
        '''
        filename = self.current.read_string(buf)
        try:
            if os.path.abspath(filename).startswith('/proc/self'):
                if filename == '/proc/self/exe':
                    filename = os.path.abspath(self.program)
                else:
                    logger.info("FIXME!")

            f = self._sys_open_get_file(filename, flags)
            logger.debug("Opening file %s for real fd %d",
                         filename, f.fileno())
        except IOError as e:
            logger.info("Could not open file %s. Reason: %s", filename, str(e))
            if e.errno is not None:
                return -e.errno
            else:
                return -errno.EINVAL

        return self._open(f)

    def sys_rename(self, oldnamep, newnamep):
        '''
        Rename filename `oldnamep` to `newnamep`.

        :param int oldnamep: pointer to oldname
        :param int newnamep: pointer to newname
        '''
        oldname = self.current.read_string(oldnamep)
        newname = self.current.read_string(newnamep)

        ret = 0
        try:
            os.rename(oldname, newname)
        except OSError as e:
            ret = -e.errno

        logger.debug("sys_rename('%s', '%s') -> %s", oldname, newname, ret)

        return ret

    def sys_fsync(self, fd):
        '''
        Synchronize a file's in-core state with that on disk.
        '''

        ret = 0
        try:
            self.files[fd].sync()
        except IndexError:
            ret = -errno.EBADF
        except BadFd:
            ret = -errno.EINVAL

        logger.debug("sys_fsync(%d) -> %d", fd, ret)

        return ret

    def sys_getpid(self, v):
        logger.debug("GETPID, warning pid modeled as concrete 1000")
        return 1000

    def sys_ARM_NR_set_tls(self, val):
        if hasattr(self, '_arm_tls_memory'):
            self.current.write_int(self._arm_tls_memory, val)
            self.current.set_arm_tls(val)
        return 0

    #Signals..
    def sys_kill(self, pid, sig):
        logger.debug("KILL, Ignoring Sending signal %d to pid %d", sig, pid)
        return 0

    def sys_rt_sigaction(self, signum, act, oldact):
        """Wrapper for sys_sigaction"""
        return self.sys_sigaction(signum, act, oldact)

    def sys_sigaction(self, signum, act, oldact):
        logger.debug("SIGACTION, Ignoring changing signal handler for signal %d",
                     signum)
        return 0

    def sys_rt_sigprocmask(self, cpu, how, newset, oldset):
        '''Wrapper for sys_sigprocmask'''
        return self.sys_sigprocmask(cpu, how, newset, oldset)

    def sys_sigprocmask(self, cpu, how, newset, oldset):
        logger.debug("SIGACTION, Ignoring changing signal mask set cmd:%d", how)
        return 0

    def sys_dup(self, fd):
        '''
        Duplicates an open file descriptor
        :rtype: int
        :param fd: the open file descriptor to duplicate.
        :return: the new file descriptor.
        '''

        if not self._is_fd_open(fd):
            logger.info("DUP: Passed fd is not open. Returning EBADF")
            return -errno.EBADF

        newfd = self._dup(fd)
        logger.debug('sys_dup(%d) -> %d', fd, newfd)
        return newfd

    def sys_dup2(self, fd, newfd):
        '''
        Duplicates an open fd to newfd. If newfd is open, it is first closed
        :rtype: int
        :param fd: the open file descriptor to duplicate.
        :param newfd: the file descriptor to alias the file described by fd.
        :return: newfd.
        '''
        try:
            file = self._get_fd(fd)
        except BadFd:
            logger.info("DUP2: Passed fd is not open. Returning EBADF")
            return -errno.EBADF

        soft_max, hard_max = self._rlimits[self.RLIMIT_NOFILE]
        if newfd >= soft_max:
            logger.info("DUP2: newfd is above max descriptor table size")
            return -errno.EBADF

        if  self._is_fd_open(newfd):
            self.sys_close(newfd)

        if newfd >= len(self.files):
            self.files.extend([None]*(newfd+1-len(self.files)))

        self.files[newfd] = self.files[fd]

        logger.debug('sys_dup2(%d,%d) -> %d', fd, newfd, newfd)
        return newfd

    def sys_close(self, fd):
        '''
        Closes a file descriptor
        :rtype: int
        :param fd: the file descriptor to close.
        :return: C{0} on success.
        '''
        if fd > 0 :
            self._close(fd)
        logger.debug('sys_close(%d)', fd)
        return 0

    def sys_readlink(self, path, buf, bufsize):
        '''
        Read
        :rtype: int

        :param path: the "link path id"
        :param buf: the buffer where the bytes will be putted.
        :param bufsize: the max size for read the link.
        :todo: Out eax number of bytes actually sent | EAGAIN | EBADF | EFAULT | EINTR | errno.EINVAL | EIO | ENOSPC | EPIPE
        '''
        if bufsize <= 0:
            return -errno.EINVAL
        filename = self.current.read_string(path)
        if filename == '/proc/self/exe':
            data = os.path.abspath(self.program)
        else:
            data = os.readlink(filename)[:bufsize]
        self.current.write_bytes(buf, data)
        logger.debug("READLINK %d %x %d -> %s",path,buf,bufsize,data)
        return len(data)

    def sys_mmap_pgoff(self, address, size, prot, flags, fd, offset):
        '''Wrapper for mmap2'''
        return self.sys_mmap2(address, size, prot, flags, fd, offset)

    def sys_mmap2(self, address, size, prot, flags, fd, offset):
        '''
        Creates a new mapping in the virtual address space of the calling process.
        :rtype: int
        :param address: the starting address for the new mapping. This address is used as hint unless the
                        flag contains C{MAP_FIXED}.
        :param size: the length of the mapping.
        :param prot: the desired memory protection of the mapping.
        :param flags: determines whether updates to the mapping are visible to other
                      processes mapping the same region, and whether updates are carried
                      through to the underlying file.
        :param fd: the contents of a file mapping are initialized using C{size} bytes starting at
                   offset C{offset} in the file referred to by the file descriptor C{fd}.
        :param offset: the contents of a file mapping are initialized using C{size} bytes starting at
                       offset C{offset}*0x1000 in the file referred to by the file descriptor C{fd}.
        :return:
            - C{-1} In case you use C{MAP_FIXED} in the flags and the mapping can not be place at the desired address.
            - the address of the new mapping.
        '''
        return self.sys_mmap(address, size, prot, flags, fd, offset*0x1000)

    def sys_mmap(self, address, size, prot, flags, fd, offset):
        '''
        Creates a new mapping in the virtual address space of the calling process.
        :rtype: int

        :param address: the starting address for the new mapping. This address is used as hint unless the
                        flag contains C{MAP_FIXED}.
        :param size: the length of the mapping.
        :param prot: the desired memory protection of the mapping.
        :param flags: determines whether updates to the mapping are visible to other
                      processes mapping the same region, and whether updates are carried
                      through to the underlying file.
        :param fd: the contents of a file mapping are initialized using C{size} bytes starting at
                   offset C{offset} in the file referred to by the file descriptor C{fd}.
        :param offset: the contents of a file mapping are initialized using C{size} bytes starting at
                       offset C{offset} in the file referred to by the file descriptor C{fd}.
        :return:
                - C{-1} in case you use C{MAP_FIXED} in the flags and the mapping can not be place at the desired address.
                - the address of the new mapping (that must be the same as address in case you included C{MAP_FIXED} in flags).
        :todo: handle exception.
        '''

        if address == 0:
            address = None

        cpu = self.current
        if flags & 0x10 != 0:
            cpu.memory.munmap(address,size)

        perms = perms_from_protflags(prot)

        if flags & 0x20 != 0:
            result = cpu.memory.mmap(address, size, perms)
        elif fd == 0:
            assert offset == 0
            result = cpu.memory.mmap(address, size, perms)
            data = self.files[fd].read(size)
            cpu.write_bytes(result, data)
        else:
            #FIXME Check if file should be symbolic input and do as with fd0
            result = cpu.memory.mmapFile(address, size, perms, self.files[fd].name, offset)

        actually_mapped = '0x{:016x}'.format(result)
        if address is None or result != address:
            address = address or 0
            actually_mapped += ' [requested: 0x{:016x}]'.format(address)

        if flags & 0x10 != 0 and result != address:
            cpu.memory.munmap(result, size)
            result = -1

        logger.debug("sys_mmap(%s, 0x%x, %s, %x, %d) - (0x%x)",
                     actually_mapped,
                     size,
                     perms,
                     flags,
                     fd,
                     result)
        return result

    def sys_mprotect(self, start, size, prot):
        '''
        Sets protection on a region of memory. Changes protection for the calling process's
        memory page(s) containing any part of the address range in the interval [C{start}, C{start}+C{size}-1].
        :rtype: int

        :param start: the starting address to change the permissions.
        :param size: the size of the portion of memory to change the permissions.
        :param prot: the new access permission for the memory.
        :return: C{0} on success.
        '''
        perms = perms_from_protflags(prot)
        ret = self.current.memory.mprotect(start, size, perms)
        logger.debug("sys_mprotect(0x%016x, 0x%x, %s) -> %r (%r)", start, size, perms, ret, prot)
        return 0

    def sys_munmap(self, addr, size):
        '''
        Unmaps a file from memory. It deletes the mappings for the specified address range
        :rtype: int

        :param addr: the starting address to unmap.
        :param size: the size of the portion to unmap.
        :return: C{0} on success.
        '''
        self.current.memory.munmap(addr, size)
        return 0

    def sys_getuid(self):
        '''
        Gets user identity.
        :rtype: int

        :return: this call returns C{1000} for all the users.
        '''
        return 1000

    def sys_getgid(self):
        '''
        Gets group identity.
        :rtype: int

        :return: this call returns C{1000} for all the groups.
        '''
        return 1000

    def sys_geteuid(self):
        '''
        Gets user identity.
        :rtype: int

        :return: This call returns C{1000} for all the users.
        '''
        return 1000

    def sys_getegid(self):
        '''
        Gets group identity.
        :rtype: int

        :return: this call returns C{1000} for all the groups.
        '''
        return 1000

    def sys_readv(self, fd, iov, count):
        '''
        Works just like C{sys_read} except that data is read into multiple buffers.
        :rtype: int

        :param fd: the file descriptor of the file to read.
        :param iov: the buffer where the the bytes to read are stored.
        :param count: amount of C{iov} buffers to read from the file.
        :return: the amount of bytes read in total.
        '''
        cpu = self.current
        ptrsize = cpu.address_bit_size
        sizeof_iovec = 2 * (ptrsize // 8)
        total = 0
        for i in xrange(0, count):
            buf = cpu.read_int(iov + i * sizeof_iovec, ptrsize)
            size = cpu.read_int(iov + i * sizeof_iovec + (sizeof_iovec // 2),
                                ptrsize)

            data = self.files[fd].read(size)
            total += len(data)
            cpu.write_bytes(buf, data)
            self.syscall_trace.append(("_read", fd, data))
            logger.debug("READV(%r, %r, %r) -> <%r> (size:%r)",
                         fd,
                         buf,
                         size,
                         data,
                         len(data))
        return total

    def sys_writev(self, fd, iov, count):
        '''
        Works just like C{sys_write} except that multiple buffers are written out.
        :rtype: int

        :param fd: the file descriptor of the file to write.
        :param iov: the buffer where the the bytes to write are taken.
        :param count: amount of C{iov} buffers to write into the file.
        :return: the amount of bytes written in total.
        '''
        cpu = self.current
        ptrsize = cpu.address_bit_size
        sizeof_iovec = 2 * (ptrsize // 8)
        total = 0
        try:
            write_fd = self._get_fd(fd)
        except BadFd:
            logger.error("writev: Not a valid file descriptor ({})".format(fd))
            return -errno.EBADF

        for i in xrange(0, count):
            buf = cpu.read_int(iov + i * sizeof_iovec, ptrsize)
            size = cpu.read_int(iov + i * sizeof_iovec + (sizeof_iovec // 2), ptrsize)

            data = ""
            for j in xrange(0,size):
                data += Operators.CHR(cpu.read_int(buf + j, 8))
            logger.debug("WRITEV(%r, %r, %r) -> <%r> (size:%r)",fd, buf, size, data, len(data))
            data = self._transform_write_data(data)
            write_fd.write(data)
            self.syscall_trace.append(("_write", fd, data))
            total+=size
        return total

    def sys_set_thread_area(self, user_info):
        '''
        Sets a thread local storage (TLS) area. Sets the base address of the GS segment.
        :rtype: int

        :param user_info: the TLS array entry set corresponds to the value of C{u_info->entry_number}.
        :return: C{0} on success.
        '''
        n = self.current.read_int(user_info, 32)
        pointer = self.current.read_int(user_info + 4, 32)
        m = self.current.read_int(user_info + 8, 32)
        flags = self.current.read_int(user_info + 12, 32)
        assert n == 0xffffffff
        assert flags == 0x51  #TODO: fix
        self.current.GS = 0x63
        self.current.set_descriptor(self.current.GS, pointer, 0x4000, 'rw')
        self.current.write_int(user_info, (0x63 - 3) / 8, 32)
        return 0

    def sys_getpriority(self, which, who):
        '''
        System call ignored.
        :rtype: int

        :return: C{0}
        '''
        logger.debug("Ignoring sys_get_priority")
        return 0

    def sys_setpriority(self, which, who, prio):
        '''
        System call ignored.
        :rtype: int

        :return: C{0}
        '''
        logger.debug("Ignoring sys_setpriority")
        return 0

    def sys_acct(self, path):
        '''
        System call not implemented.
        :rtype: int

        :return: C{-1}
        '''
        logger.debug("BSD account not implemented!")
        return -1

    def sys_exit(self, error_code):
        'Wrapper for sys_exit_group'
        return self.sys_exit_group(error_code)

    def sys_exit_group(self, error_code):
        '''
        Exits all threads in a process
        :raises Exception: 'Finished'
        '''
        procid = self.procs.index(self.current)
        self.sched()
        self.running.remove(procid)
        #self.procs[procid] = None
        logger.debug("EXIT_GROUP PROC_%02d %s", procid, error_code)
        if len(self.running) == 0 :
            raise TerminateState("Program finished with exit status: %r" % error_code, testcase=True)
        return error_code

    def sys_ptrace(self, request, pid, addr, data):
        logger.debug("sys_ptrace(%016x, %d, %016x, %016x) -> 0", request, pid, addr, data)
        return 0
    def sys_nanosleep(self, req, rem):
        logger.debug("sys_nanosleep(...)")
        return 0
    def sys_set_tid_address(self, tidptr):
        logger.debug("sys_set_tid_address(%016x) -> 0", tidptr)
        return 1000 #tha pid
    def sys_faccessat(self, dirfd, pathname, mode, flags):
        filename = self.current.read_string(pathname)
        logger.debug("sys_faccessat(%016x, %s, %x, %x) -> 0", dirfd, filename, mode, flags)
        return -1

    def sys_set_robust_list(self, head, length):
        logger.debug("sys_set_robust_list(%016x, %d) -> -1", head, length)
        return -1
    def sys_futex(self, uaddr, op, val, timeout, uaddr2, val3):
        logger.debug("sys_futex(...) -> -1")
        return -1
    def sys_getrlimit(self, resource, rlim):
        ret = -1
        if resource in self._rlimits:
            rlimit_tup = self._rlimits[resource]
            # 32 bit values on both 32 and 64 bit platforms. For more info,
            # see the BUGS section in getrlimit(2) man page.
            self.current.write_bytes(rlim, struct.pack('<LL', *rlimit_tup))
            ret = 0
        logger.debug("sys_getrlimit(%x, %x) -> %d", resource, rlim, ret)
        return ret

    def sys_fadvise64(self, fd, offset, length, advice):
        logger.debug("sys_fadvise64(%x, %x, %x, %x) -> 0", fd, offset, length, advice)
        return 0
    def sys_gettimeofday(self, tv, tz):
        logger.debug("sys_gettimeofday(%x, %x) -> 0", tv, tz)
        return 0

    def sys_socket(self, domain, socket_type, protocol):
        if domain != socket.AF_INET:
            return -errno.EINVAL

        if socket_type != socket.SOCK_STREAM:
            return -errno.EINVAL

        if protocol != 0:
            return -errno.EINVAL

        f = SocketDesc(domain, socket_type, protocol)
        fd = self._open(f)
        logger.debug("socket(%d, %d, %d) -> %d", domain, socket_type, protocol, fd)
        return fd

    def _is_sockfd(self, sockfd):
        try:
            fd = self.files[sockfd]
            if not isinstance(fd, SocketDesc):
                return -errno.ENOTSOCK
            return 0
        except IndexError:
            return -errno.EBADF

    def sys_bind(self, sockfd, address, address_len):
        logger.debug("bind(%d, %x, %d)", sockfd, address, address_len)
        return self._is_sockfd(sockfd)

    def sys_listen(self, sockfd, backlog):
        logger.debug("listen(%d, %d)", sockfd, backlog)
        return self._is_sockfd(sockfd)

    def sys_accept(self, sockfd, addr, addrlen, flags):
        ret = self._is_sockfd(sockfd)
        if ret != 0:
            return ret

        sock = Socket()
        fd = self._open(sock)
        logger.debug('accept(%d, %x, %d, %d) -> %d', sockfd, addr, addrlen, flags, fd)
        return fd

    def sys_recv(self, sockfd, buf, count, flags):
        try:
            sock = self.files[sockfd]
        except IndexError:
            return -errno.EINVAL

        if not isinstance(sock, Socket):
            return -errno.ENOTSOCK

        data = sock.read(count)
        self.current.write_bytes(buf, data)
        self.syscall_trace.append(("_recv", sockfd, data))

        logger.debug("recv(%d, 0x%08x, %d, 0x%08x) -> <%s> (size:%d)",
                     sockfd, buf, count, len(data), repr(data)[:min(count,32)],
                     len(data))

        return len(data)


    def sys_send(self, sockfd, buf, count, flags):
        try:
            sock = self.files[sockfd]
        except IndexError:
            return -errno.EINVAL

        if not isinstance(sock, Socket):
            return -errno.ENOTSOCK

        data = self.current.read_bytes(buf, count)
        #XXX(yan): send(2) is currently a nop; we don't communicate yet
        self.syscall_trace.append(("_send", sockfd, data))

        return count

    def sys_sendfile(self, out_fd, in_fd, offset_p, count):
        if offset_p != 0:
            offset = self.current.read_int(offset_p, self.count.address_bit_size)
        else:
            offset = 0

        try:
            out_sock = self.files[out_fd]
            in_sock = self.files[in_fd]
        except IndexError:
            return -errno.EINVAL

        #XXX(yan): sendfile(2) is currently a nop; we don't communicate yet

        return count

    #Distpatchers...
    def syscall(self):
        '''
        Syscall dispatcher.
        '''

        index = self._syscall_abi.syscall_number()

        try:
            table = getattr(linux_syscalls, self.current.machine)
            name = table.get(index, None)
            implementation = getattr(self, name)
        except (AttributeError, KeyError):
            if name is not None:
                raise SyscallNotImplemented(index, name)
            else:
                raise Exception("Bad syscall index, {}".format(index))

        out = self._syscall_abi.invoke(implementation)

        return out

    def sys_clock_gettime(self, clock_id, timespec):
        logger.info("sys_clock_time not really implemented")
	return 0

    def sys_time(self, tloc):
        import time
        t = time.time()
        if tloc != 0 :
            self.current.write_int(tloc, int(t), self.current.address_bit_size)
        return int(t)


    def sched(self):
        ''' Yield CPU.
            This will choose another process from the running list and change
            current running process. May give the same cpu if only one running
            process.
        '''
        if len(self.procs) > 1:
            logger.debug("SCHED:")
            logger.debug("\tProcess: %r", self.procs)
            logger.debug("\tRunning: %r", self.running)
            logger.debug("\tRWait: %r", self.rwait)
            logger.debug("\tTWait: %r", self.twait)
            logger.debug("\tTimers: %r", self.timers)
            logger.debug("\tCurrent clock: %d", self.clocks)
            logger.debug("\tCurrent cpu: %d", self._current)

        if len(self.running) == 0:
            logger.debug("None running checking if there is some process waiting for a timeout")
            if all([x is None for x in self.timers]):
                raise Deadlock()
            self.clocks = min(filter(lambda x: x is not None, self.timers)) + 1
            self.check_timers()
            assert len(self.running) != 0, "DEADLOCK!"
            self._current = self.running[0]
            return
        next_index = (self.running.index(self._current) + 1) % len(self.running)
        next_running_idx = self.running[next_index]
        if len(self.procs) > 1:
            logger.debug("\tTransfer control from process %d to %d",
                         self._current,
                         next_running_idx)
        self._current = next_running_idx

    def wait(self, readfds, writefds, timeout):
        ''' Wait for file descriptors or timeout.
            Adds the current process in the correspondent waiting list and
            yield the cpu to another running process.
        '''
        logger.debug("WAIT:")
        logger.debug("\tProcess %d is going to wait for [ %r %r %r ]",
                     self._current,
                     readfds,
                     writefds,
                     timeout)
        logger.debug("\tProcess: %r", self.procs)
        logger.debug("\tRunning: %r", self.running)
        logger.debug("\tRWait: %r", self.rwait)
        logger.debug("\tTWait: %r", self.twait)
        logger.debug("\tTimers: %r", self.timers)


        for fd in readfds:
            self.rwait[fd].add(self._current)
        for fd in writefds:
            self.twait[fd].add(self._current)
        if timeout is not None:
            self.timers[self._current] = self.clocks + timeout
        procid = self._current
        #self.sched()
        next_index = (self.running.index(procid) + 1) % len(self.running)
        self._current = self.running[next_index]
        logger.debug("\tTransfer control from process %d to %d", procid, self._current)
        logger.debug( "\tREMOVING %r from %r. Current: %r", procid, self.running, self._current)
        self.running.remove(procid)
        if self._current not in self.running:
            logger.debug("\tCurrent not running. Checking for timers...")
            self._current = None
            self.check_timers()

    def awake(self, procid):
        ''' Remove procid from waitlists and reestablish it in the running list '''
        logger.debug("Remove procid:%d from waitlists and reestablish it in the running list", procid)
        for wait_list in self.rwait:
            if procid in wait_list: wait_list.remove(procid)
        for wait_list in self.twait:
            if procid in wait_list: wait_list.remove(procid)
        self.timers[procid] = None
        self.running.append(procid)
        if self._current is None:
            self._current = procid

    def connections(self, fd):
        """ File descriptors are connected to each other like pipes. Except
        for 0,1,2. If you write to FD(N)  then that comes out from FD(N+1)
        and vice-versa
        """
        if fd in [0, 1, 2]:
            return None
        if fd % 2:
            return fd + 1
        else:
            return fd - 1

    def signal_receive(self, fd):
        ''' Awake one process waiting to receive data on fd '''
        connections = self.connections
        if connections(fd) and self.twait[connections(fd)]:
            procid = random.sample(self.twait[connections(fd)], 1)[0]
            self.awake(procid)

    def signal_transmit(self, fd):
        ''' Awake one process waiting to transmit data on fd '''
        connection = self.connections(fd)
        if connection is None or connection >= len(self.rwait):
            return

        procs = self.rwait[connection]
        if procs:
            procid = random.sample(procs, 1)[0]
            self.awake(procid)

    def check_timers(self):
        ''' Awake process if timer has expired '''
        if self._current is None:
            #Advance the clocks. Go to future!!
            advance = min([self.clocks] + filter(lambda x: x is not None, self.timers)) + 1
            logger.debug("Advancing the clock from %d to %d", self.clocks, advance)
            self.clocks = advance
        for procid in range(len(self.timers)):
            if self.timers[procid] is not None:
                if self.clocks > self.timers[procid]:
                    self.procs[procid].PC += self.procs[procid].instruction.size
                    self.awake(procid)


    def execute(self):
        """
        Execute one cpu instruction in the current thread (only one supported).
        :rtype: bool
        :return: C{True}

        :todo: This is where we could implement a simple schedule.
        """
        try:
            self.current.execute()
            self.clocks += 1
            if self.clocks % 10000 == 0:
                self.check_timers()
                self.sched()
        except (Interruption, Syscall) as e:
            try:
                self.syscall()
                if hasattr(e, 'on_handled'):
                    e.on_handled()
            except RestartSyscall:
                pass

        return True


    #64bit syscalls

    def sys_newfstat(self, fd, buf):
        '''
        Determines information about a file based on its file descriptor.
        :rtype: int
        :param fd: the file descriptor of the file that is being inquired.
        :param buf: a buffer where data about the file will be stored.
        :return: C{0} on success, EBADF when called with bad fd
        '''

        try:
            stat = self._get_fd(fd).stat()
        except BadFd:
            logger.info("Calling fstat with invalid fd, returning EBADF")
            return -errno.EBADF

        def add(width, val):
            fformat = {2:'H', 4:'L', 8:'Q'}[width]
            return struct.pack('<'+fformat, val)

        def to_timespec(width, ts):
            'Note: this is a platform-dependent timespec (8 or 16 bytes)'
            return add(width, int(ts)) + add(width, int(ts % 1 * 1e9))

        # From linux/arch/x86/include/uapi/asm/stat.h
        # Numerous fields are native width-wide
        nw = self.current.address_bit_size / 8

        bufstat = add(nw, stat.st_dev)     # long st_dev
        bufstat += add(nw, stat.st_ino)     # long st_ino
        bufstat += add(nw, stat.st_nlink)   # long st_nlink
        bufstat += add(4, stat.st_mode)     # 32 mode
        bufstat += add(4, stat.st_uid)      # 32 uid
        bufstat += add(4, stat.st_gid)      # 32 gid
        bufstat += add(4, 0)                # 32 _pad
        bufstat += add(nw, stat.st_rdev)    # long st_rdev
        bufstat += add(nw, stat.st_size)    # long st_size
        bufstat += add(nw, stat.st_blksize) # long st_blksize
        bufstat += add(nw, stat.st_blocks)  # long st_blocks
        bufstat += to_timespec(nw, stat.st_atime) # long   st_atime, nsec;
        bufstat += to_timespec(nw, stat.st_mtime) # long   st_mtime, nsec;
        bufstat += to_timespec(nw, stat.st_ctime) # long   st_ctime, nsec;

        logger.debug("sys_newfstat(%d, ...) -> %d bytes", fd, len(bufstat))

        self.current.write_bytes(buf, bufstat)
        return 0

    def sys_fstat(self, fd, buf):
        '''
        Determines information about a file based on its file descriptor.
        :rtype: int
        :param fd: the file descriptor of the file that is being inquired.
        :param buf: a buffer where data about the file will be stored.
        :return: C{0} on success, EBADF when called with bad fd
        '''

        try:
            stat = self._get_fd(fd).stat()
        except BadFd:
            logger.info("Calling fstat with invalid fd, returning EBADF")
            return -errno.EBADF

        def add(width, val):
            fformat = {2:'H', 4:'L', 8:'Q'}[width]
            return struct.pack('<'+fformat, val)

        def to_timespec(ts):
            return struct.pack('<LL', int(ts), int(ts % 1 * 1e9))

        logger.debug("sys_fstat %d", fd)

        bufstat = add(8, stat.st_dev)    # dev_t st_dev;
        bufstat += add(4, 0)              # __pad1
        bufstat += add(4, stat.st_ino)    # unsigned long  st_ino;
        bufstat += add(4, stat.st_mode)   # unsigned short st_mode;
        bufstat += add(4, stat.st_nlink)  # unsigned short st_nlink;
        bufstat += add(4, stat.st_uid)    # unsigned short st_uid;
        bufstat += add(4, stat.st_gid)    # unsigned short st_gid;
        bufstat += add(4, stat.st_rdev)   # unsigned long  st_rdev;
        bufstat += add(4, stat.st_size)   # unsigned long  st_size;
        bufstat += add(4, stat.st_blksize)# unsigned long  st_blksize;
        bufstat += add(4, stat.st_blocks) # unsigned long  st_blocks;
        bufstat += to_timespec(stat.st_atime)  # unsigned long  st_atime;
        bufstat += to_timespec(stat.st_mtime)  # unsigned long  st_mtime;
        bufstat += to_timespec(stat.st_ctime)  # unsigned long  st_ctime;
        bufstat += add(4, 0)              # unsigned long  __unused4;
        bufstat += add(4, 0)              # unsigned long  __unused5;

        self.current.write_bytes(buf, bufstat)
        return 0

    def sys_fstat64(self, fd, buf):
        '''
        Determines information about a file based on its file descriptor (for Linux 64 bits).
        :rtype: int
        :param fd: the file descriptor of the file that is being inquired.
        :param buf: a buffer where data about the file will be stored.
        :return: C{0} on success, EBADF when called with bad fd
        :todo: Fix device number.
        '''

        try:
            stat = self._get_fd(fd).stat()
        except BadFd:
            logger.info("Calling fstat with invalid fd, returning EBADF")
            return -errno.EBADF

        def add(width, val):
            fformat = {2:'H', 4:'L', 8:'Q'}[width]
            return struct.pack('<'+fformat, val)

        def to_timespec(ts):
            return struct.pack('<LL', int(ts), int(ts % 1 * 1e9))

        logger.debug("sys_fstat64 %d", fd)

        bufstat = add(8, stat.st_dev)        # unsigned long long      st_dev;
        bufstat += add(4, 0)                  # unsigned char   __pad0[4];
        bufstat += add(4, stat.st_ino)        # unsigned long   __st_ino;
        bufstat += add(4, stat.st_mode)       # unsigned int    st_mode;
        bufstat += add(4, stat.st_nlink)      # unsigned int    st_nlink;
        bufstat += add(4, stat.st_uid)        # unsigned long   st_uid;
        bufstat += add(4, stat.st_gid)        # unsigned long   st_gid;
        bufstat += add(8, stat.st_rdev)       # unsigned long long st_rdev;
        bufstat += add(4, 0)                  # unsigned char   __pad3[4];
        bufstat += add(4, 0)                  # unsigned char   __pad3[4];
        bufstat += add(8, stat.st_size)       # long long       st_size;
        bufstat += add(8, stat.st_blksize)    # unsigned long   st_blksize;
        bufstat += add(8, stat.st_blocks)     # unsigned long long st_blocks;
        bufstat += to_timespec(stat.st_atime) # unsigned long   st_atime;
        bufstat += to_timespec(stat.st_mtime) # unsigned long   st_mtime;
        bufstat += to_timespec(stat.st_ctime) # unsigned long   st_ctime;
        bufstat += add(8, stat.st_ino)        # unsigned long long      st_ino;

        self.current.write_bytes(buf, bufstat)
        return 0

    def sys_newstat(self, fd, buf):
        '''
        Wrapper for stat64()
        '''
        return self.sys_stat64(fd, buf)

    def sys_stat64(self, path, buf):
        '''
        Determines information about a file based on its filename (for Linux 64 bits).
        :rtype: int
        :param path: the pathname of the file that is being inquired.
        :param buf: a buffer where data about the file will be stored.
        :return: C{0} on success.
        '''
        return self._stat(path, buf, True)

    def sys_stat32(self, path, buf):
        return self._stat(path, buf, False)

    def _stat(self, path, buf, is64bit):
        fd = self.sys_open(path, 0, 'r')
        if is64bit:
            ret = self.sys_fstat64(fd, buf)
        else:
            ret = self.sys_fstat(fd, buf)
        self.sys_close(fd)
        return ret

    def _arch_specific_init(self):
        assert self.arch in {'i386', 'amd64', 'armv7'}

        if self.arch == 'i386':
            self._uname_machine = 'i386'
        elif self.arch == 'amd64':
            self._uname_machine = 'x86_64'
        elif self.arch == 'armv7':
            self._uname_machine = 'armv71'
            self._init_arm_kernel_helpers()

        # Establish segment registers for x86 architectures
        if self.arch in {'i386', 'amd64'}:
            x86_defaults = {'CS': 0x23, 'SS': 0x2b, 'DS': 0x2b, 'ES': 0x2b}
            for reg, val in x86_defaults.iteritems():
                self.current.regfile.write(reg, val)

        if is_binja_disassembler(self.disasm):
            cpu = self.current.initialize_disassembler(self.program)

    @staticmethod
    def _interp_total_size(interp):
        '''
        Compute total load size of interpreter.

        :param ELFFile interp: interpreter ELF .so
        :return: total load size of interpreter, not aligned
        :rtype: int
        '''
        load_segs = filter(lambda x: x.header.p_type == 'PT_LOAD', interp.iter_segments())
        last = load_segs[-1]
        return last.header.p_vaddr + last.header.p_memsz



############################################################################
# Symbolic versions follows

class SLinux(Linux):
    """
    Builds a symbolic extension of a Linux OS

    :param str programs: path to ELF binary
    :param str disasm: disassembler to be used
    :param list argv: argv not including binary
    :param list envp: environment variables
    :param tuple[str] symbolic_files: files to consider symbolic
    """
    def __init__(self, programs, argv=None, envp=None, symbolic_files=None,
                 disasm='capstone', **kwargs):
        argv = [] if argv is None else argv
        envp = [] if envp is None else envp
        symbolic_files = [] if symbolic_files is None else symbolic_files

        self._constraints = ConstraintSet()
        self.random = 0
        self.symbolic_files = symbolic_files
        super(SLinux, self).__init__(programs,
                                     argv=argv,
                                     envp=envp,
                                     disasm=disasm, **kwargs)


    def _mk_proc(self, arch):
        if arch in {'i386', 'armv7'}:
            mem = SMemory32(self.constraints)
        else:
            mem = SMemory64(self.constraints)

        if is_binja_disassembler(self.disasm):
            from ..core.cpu.binja import BinjaCpu
            return BinjaCpu(mem)

        cpu = CpuFactory.get_cpu(mem, arch, concrete=self._concrete)
        return cpu

    def add_symbolic_file(self, symbolic_file):
        '''
        Add a symbolic file. Each '+' in the file will be considered
        as symbolic, other char are concretized.
        Symbolic files must have been defined before the call to `run()`.

        :param str symbolic_file: the name of the symbolic file
        '''
        self.symbolic_files.append(symbolic_file)

    @property
    def constraints(self):
        return self._constraints

    @constraints.setter
    def constraints(self, constraints):
        self._constraints = constraints
        for proc in self.procs:
            proc.memory.constraints = constraints


    #marshaling/pickle
    def __getstate__(self):
        state = super(SLinux, self).__getstate__()
        state['constraints'] = self.constraints
        state['random'] = self.random
        state['symbolic_files'] = self.symbolic_files
        return state

    def __setstate__(self, state):
        self._constraints = state['constraints']
        self.random = state['random']
        self.symbolic_files = state['symbolic_files']
        super(SLinux, self).__setstate__(state)

    def _sys_open_get_file(self, filename, flags):
        if filename in self.symbolic_files:
            logger.debug("%s file is considered symbolic", filename)
            f = SymbolicFile(self.constraints, filename, mode_from_flags(flags))
        else:
            f = super(SLinux, self)._sys_open_get_file(filename, flags)

        return f


    def _transform_write_data(self, data):
        bytes_concretized = 0;
        concrete_data = []
        for c in data:
            if issymbolic(c):
                bytes_concretized += 1
                c = chr(solver.get_value(self.constraints, c))
            concrete_data.append(c)

        if bytes_concretized > 0:
            logger.debug("Concretized {} written bytes.".format(bytes_concretized))

        return super(SLinux, self)._transform_write_data(concrete_data)

    #Dispatchers...

    def sys_read(self, fd, buf, count):
        if issymbolic(fd):
            logger.debug("Ask to read from a symbolic file descriptor!!")
            raise ConcretizeArgument(self, 0)

        if issymbolic(buf):
            logger.debug("Ask to read to a symbolic buffer")
            raise ConcretizeArgument(self, 1)

        if issymbolic(count):
            logger.debug("Ask to read a symbolic number of bytes ")
            raise ConcretizeArgument(self, 2)

        return super(SLinux, self).sys_read(fd, buf, count)

    def sys_write(self, fd, buf, count):
        if issymbolic(fd):
            logger.debug("Ask to write to a symbolic file descriptor!!")
            raise ConcretizeArgument(self, 0)

        if issymbolic(buf):
            logger.debug("Ask to write to a symbolic buffer")
            raise ConcretizeArgument(self, 1)

        if issymbolic(count):
            logger.debug("Ask to write a symbolic number of bytes ")
            raise ConcretizeArgument(self, 2)

        return super(SLinux, self).sys_write(fd, buf, count)

    def sys_recv(self, sockfd, buf, count, flags):
        if issymbolic(sockfd):
            logger.debug("Ask to read from a symbolic file descriptor!!")
            raise ConcretizeArgument(self, 0)

        if issymbolic(buf):
            logger.debug("Ask to read to a symbolic buffer")
            raise ConcretizeArgument(self, 1)

        if issymbolic(count):
            logger.debug("Ask to read a symbolic number of bytes ")
            raise ConcretizeArgument(self, 2)

        if issymbolic(flags):
            logger.debug("Submitted a symbolic flags")
            raise ConcretizeArgument(self, 3)

        return super(SLinux, self).sys_recv(sockfd, buf, count, flags)

    def sys_accept(self, sockfd, addr, addrlen, flags):
        #TODO(yan): Transmit some symbolic bytes as soon as we start.
        # Remove this hack once no longer needed.

        fd = super(SLinux, self).sys_accept(sockfd, addr, addrlen, flags)
        if fd < 0:
            return fd
        sock = self._get_fd(fd)
        nbytes = 32
        symb = self.constraints.new_array(name='socket', index_max=nbytes)
        for i in range(nbytes):
            sock.buffer.append(symb[i])
        return fd

    def sys_open(self, buf, flags, mode):
        '''
        A version of open(2) that includes a special case for a symbolic path.
        When given a symbolic path, it will create a temporary file with
        64 bytes of symbolic bytes as contents and return that instead.

        :param buf: address of zero-terminated pathname
        :param flags: file access bits
        :param mode: file permission mode
        '''
        offset = 0
        symbolic_path = issymbolic(self.current.read_int(buf, 8))
        if symbolic_path:
            import tempfile
            fd, path = tempfile.mkstemp()
            with open(path, 'wb+') as f:
                f.write('+'*64)
            self.symbolic_files.append(path)
            buf = self.current.memory.mmap(None, 1024, 'rw ', data_init=path)

        rv = super(SLinux, self).sys_open(buf, flags, mode)

        if symbolic_path:
            self.current.memory.munmap(buf, 1024)

<<<<<<< HEAD
        return rv
=======
        return rv

    def generate_workspace_files(self):
        def solve_to_fd(data, fd):
            try:
                for c in data:
                    fd.write(chr(solver.get_value(self.constraints, c)))
            except SolverException:
                fd.write('{SolverException}')

        out = StringIO.StringIO()
        inn = StringIO.StringIO()
        err = StringIO.StringIO()
        net = StringIO.StringIO()

        for name, fd, data in self.syscall_trace:
            if name in ('_transmit', '_write'):
                if fd == 1:
                    solve_to_fd(data, out)
                elif fd == 2:
                    solve_to_fd(data, err)
            if name in ('_recv'):
                solve_to_fd(data, net)
            if name in ('_receive', '_read') and fd == 0:
                solve_to_fd(data, inn)

        ret = {
            'syscalls': repr(self.syscall_trace),
            'stdout': out.getvalue(),
            'stdin': inn.getvalue(),
            'stderr': err.getvalue(),
            'net': net.getvalue()
        }
        return ret
>>>>>>> baf2d769
<|MERGE_RESOLUTION|>--- conflicted
+++ resolved
@@ -2463,9 +2463,6 @@
         if symbolic_path:
             self.current.memory.munmap(buf, 1024)
 
-<<<<<<< HEAD
-        return rv
-=======
         return rv
 
     def generate_workspace_files(self):
@@ -2499,5 +2496,4 @@
             'stderr': err.getvalue(),
             'net': net.getvalue()
         }
-        return ret
->>>>>>> baf2d769
+        return ret