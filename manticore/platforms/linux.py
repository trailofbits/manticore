--- conflicted
+++ resolved
@@ -1342,11 +1342,7 @@
         :raises error:
                     - "Error in brk!" if there is any error allocating the memory
         '''
-<<<<<<< HEAD
         if brk != 0 and brk > self.elf_brk:
-=======
-        if brk != 0 and brk != self.elf_brk:
->>>>>>> 6747c437
             mem = self.current.memory
             size = brk - self.elf_brk
             if brk > mem._ceil(self.elf_brk):
