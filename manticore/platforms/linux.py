import errno
import fcntl
<<<<<<< HEAD
import errno
import os, struct
from ..utils.event import Signal, forward_signals
from ..utils.helpers import issymbolic
from ..core.cpu.abstractcpu import Interruption, Syscall, ConcretizeRegister, ConcretizeArgument
from ..core.cpu.cpufactory import CpuFactory
from ..core.memory import SMemory32, SMemory64, Memory32, Memory64
from ..core.smtlib import Operators, ConstraintSet
from ..platforms.platform import *
#Remove in favor of binary.py
from elftools.elf.elffile import ELFFile
import logging
import random
=======
import logging
import os
import random
import struct

from elftools.elf.elffile import ELFFile

from ..utils.helpers import issymbolic
from ..core.cpu.abstractcpu import Interruption, Syscall, ConcretizeArgument
from ..core.cpu.cpufactory import CpuFactory
from ..core.memory import SMemory32, SMemory64, Memory32, Memory64
from ..core.smtlib import Operators, ConstraintSet
from ..platforms.platform import Platform
>>>>>>> 0533fe1d
from ..core.cpu.arm import *
from . import linux_syscalls

logger = logging.getLogger("PLATFORM")

class RestartSyscall(Exception):
    pass

class Deadlock(Exception):
    pass

def perms_from_elf(elf_flags):
    return ['   ', '  x', ' w ', ' wx', 'r  ', 'r x', 'rw ', 'rwx'][elf_flags&7]

def perms_from_protflags(prot_flags):
    return ['   ', 'r  ', ' w ', 'rw ', '  x', 'r x', ' wx', 'rwx'][prot_flags&7]

<<<<<<< HEAD

=======
>>>>>>> 0533fe1d
class File(object):
    def __init__(self, *args, **kwargs):
        #Todo: assert file is seekable otherwise we should save what was
        #read/write to the state
        self.file = file(*args,**kwargs)
    def stat(self):
        return os.fstat(self.fileno())
    def ioctl(self, request, argp):
        #argp ignored..
        return fcntl.fcntl(self, request)
    @property
    def name(self):
        return self.file.name
    @property
    def mode(self):
        return self.file.mode
    def tell(self, *args):
        return self.file.tell(*args)
    def seek(self, *args):
        return self.file.seek(*args)
    def write(self, buf):
        for c in buf:
            self.file.write(c)
    def read(self, *args):
        return self.file.read(*args)
    def close(self, *args):
        return self.file.close(*args)
    def fileno(self, *args):
        return self.file.fileno(*args)

    def is_full(self):
        return False

    def sync(self):
        return

    def __getstate__(self):
        state = {}
        state['name'] = self.name
        state['mode'] = self.mode
        state['pos'] = self.tell()
        return state

    def __setstate__(self, state):
        name = state['name']
        mode = state['mode']
        pos = state['pos']
        self.file = file(name, mode)
        self.seek(pos)

class SymbolicFile(object):
    '''
    Represents a symbolic file.
    '''
    def __init__(self, constraints, path="sfile", mode='rw', max_size=100, wildcard='+'):
        '''
        Builds a symbolic file

        :param constraints: the constraints
        :param path: the pathname of the symbolic file
        :type path: str or File
        :param str mode: the access permissions of the symbolic file
        :param max_size: Maximun amount of bytes of the symbolic file
        '''
        # XXX(yan): wildcard isn't used; check callers and remove.
        assert 'r' in mode
        if isinstance(path, str):
            path = File(path, mode)
        assert isinstance(path, File)

        WILDCARD = '+'

        symbols_cnt = 0
        data = path.read()
        size = len(data)
        self.array = constraints.new_array(name=path.name, index_max=size)
        for i in range(size):
            if data[i] != WILDCARD:
                self.array[i] = data[i]
            else:
                symbols_cnt+=1

        #self._constraints = constraints
        self.pos = 0
        self.max_size=min(len(data), max_size)
        if symbols_cnt > max_size:
            logger.warning("Found more wilcards in the file than free symbolic values allowed (%d > %d)",symbols_cnt, max_size)
        else:
            logger.debug("Found %d free symbolic values on file %s",symbols_cnt, path.name)

    def __getstate__(self):
        state = {}
        state['array'] = self.array
        state['pos'] = self.pos
        state['max_size'] = self.max_size
        return state

    def __setstate__(self, state):
        self.pos = state['pos']
        self.max_size = state['max_size']
        self.array = state['array']

    #@property
    #def constraints(self):
    #    return self._constraints

    @property
    def name(self):
        return self.array.name

    def ioctl(self, request, argp):
        #logger.debug("IOCTL on symbolic files not implemented! (req:%x)", request)
        return 0

    def sync(self):
        '''
        Flush buffered data. Currently not implemented.
        '''
        return

    def stat(self):
        from collections import namedtuple
        stat_result = namedtuple('stat_result', ['st_mode','st_ino','st_dev','st_nlink','st_uid','st_gid','st_size','st_atime','st_mtime','st_ctime', 'st_blksize','st_blocks','st_rdev'])
        return stat_result(8592,11,9,1,1000,5,0,1378673920,1378673920,1378653796,0x400,0x8808,0)

    def fileno(self):
        '''
        Not implemented
        '''
        pass
        #return self.f.fileno()

    def tell(self):
        '''
        Returns the read/write file offset
        :rtype: int
        :return: the read/write file offset.
        '''
        return self.pos
    def seek(self, pos):
        '''
        Returns the read/write file offset
        :rtype: int
        :return: the read/write file offset.
        '''
        assert isinstance(pos, (int,long))
        self.pos = pos

    def read(self, count):
        '''
        Reads up to C{count} bytes from the file.
        :rtype: list
        :return: the list of symbolic bytes read
        '''
        if self.pos > self.max_size :
            return []
        else:
            size = min(count,self.max_size-self.pos)
            ret = [self.array[i] for i in xrange(self.pos,self.pos+size)]
            self.pos+=size
            return ret

    def write(self, data):
        '''
        Writes the symbolic bytes in C{data} onto the file.
        '''
        for c in data:
            size = min(len(data),self.max_size-self.pos)
            for i in xrange(self.pos,self.pos+size):
                self.array[i] = data[i-self.pos]


class Socket(object):
    def stat(self):
        from collections import namedtuple
        stat_result = namedtuple('stat_result', ['st_mode','st_ino','st_dev','st_nlink','st_uid','st_gid','st_size','st_atime','st_mtime','st_ctime', 'st_blksize','st_blocks','st_rdev'])
        return stat_result(8592,11,9,1,1000,5,0,1378673920,1378673920,1378653796,0x400,0x8808,0)

    @staticmethod
    def pair():
        a = Socket()
        b = Socket()
        a.connect(b)
        return a,b

    def __init__(self):
        self.buffer = [] #queue os bytes
        self.peer = None

    def __repr__(self):
        return "SOCKET(%x, %r, %x)"%(hash(self), self.buffer, hash(self.peer))

    def is_connected(self):
        return self.peer is not None

    def is_empty(self):
        return len(self.buffer)==0

    def is_full(self):
        return len(self.buffer)>2*1024

    def connect(self, peer):
        assert not self.is_connected()
        assert not peer.is_connected()
        self.peer = peer
        if peer.peer is None:
            peer.peer = self

    def read(self, size):
        return self.receive(size)

    def receive(self, size):
        rx_bytes = min(size, len(self.buffer))
        ret = []
        for i in xrange(rx_bytes):
            ret.append(self.buffer.pop())
        return ret

    def write(self, buf):
        assert self.is_connected()
        return self.peer._transmit(buf)

    def _transmit(self, buf):
        for c in buf:
            self.buffer.insert(0,c)
        return len(buf)


class Linux(Platform):
    '''
    A simple Linux Operating System Platform.
    This class emulates the most common Linux system calls
    '''

    def __init__(self, program, argv=None, envp=None):
        '''
        Builds a Linux OS platform
        :param string program: The path to ELF binary
        :param list argv: The argv array; not including binary.
        :param list envp: The ENV variables.
        '''
        super(Linux, self).__init__(program)
<<<<<<< HEAD

        argv = [] if argv is None else argv
        envp = [] if envp is None else envp
=======
>>>>>>> 0533fe1d

        self.program = program
        self.clocks = 0
        self.files = []
        self.syscall_trace = []
        self.files = []

        if program != None:
            self.elf = ELFFile(file(program))
            self.arch = {'x86': 'i386', 'x64': 'amd64', 'ARM': 'armv7'}[self.elf.get_machine_arch()]

            self._init_cpu(self.arch)
            self._init_fds()
            self._execve(program, argv, envp)

    @classmethod
    def empty_platform(cls, arch):
        '''
        Create a platform without an ELF loaded.

        :param str arch: The architecture of the new platform
        :rtype: Linux
        '''
        platform = cls(None)
        platform._init_cpu(arch)
        platform._init_fds()
        return platform

    def _init_fds(self):
        # open standard files stdin, stdout, stderr
        logger.debug("Opening file descriptors (0,1,2)")
        self.input = Socket()
        self.output = Socket()
        self.stderr = Socket()

        stdin = Socket()
        stdout = Socket()
        stderr = Socket()
        #A transmit to stdin,stdout or stderr will be directed to out
        stdin.peer = self.output
        stdout.peer = self.output
        stderr.peer = self.stderr
        #A receive from stdin will get data from input
        self.input.peer = stdin
        #A receive on stdout or stderr will return no data (rx_bytes: 0)

        assert self._open(stdin) == 0
        assert self._open(stdout) == 1
        assert self._open(stderr) == 2

    def _init_cpu(self, arch):
        cpu = self._mk_proc(arch)
        self.procs = [cpu]
        self._current = 0
        self._function_abi = CpuFactory.get_function_abi(cpu, 'linux', arch)
        self._syscall_abi = CpuFactory.get_syscall_abi(cpu, 'linux', arch)

<<<<<<< HEAD

        self._current = 0
=======
    def _execve(self, program, argv, envp):
        '''
        Load `program` and establish program state, such as stack and arguments.

        :param program str: The ELF binary to load
        :param argv list: argv array
        :param envp list: envp array
        '''
        argv = [] if argv is None else argv
        envp = [] if envp is None else envp

        logger.debug("Loading {} as a {} elf".format(program,self.arch))

>>>>>>> 0533fe1d
        self.load(program)
        self._arch_specific_init()

        self._stack_top = self.current.STACK
        self.setup_stack([program]+argv, envp)

        nprocs = len(self.procs)
        nfiles = len(self.files)
        assert nprocs > 0
        self.running = range(nprocs)

        #Each process can wait for one timeout
        self.timers = [ None ] * nprocs
        #each fd has a waitlist
        self.rwait = [set() for _ in xrange(nfiles)]
        self.twait = [set() for _ in xrange(nfiles)]

        #Install event forwarders
        for proc in self.procs:
            forward_signals(self, proc)

    def _mk_proc(self, arch):
        if arch in {'i386', 'armv7'}:
            mem = Memory32()
        else:
            mem = Memory64()
        return CpuFactory.get_cpu(mem, arch)

    @property
    def current(self):
        return self.procs[self._current]

    def __getstate__(self):
        state = {}
        state['clocks'] = self.clocks
        state['input'] = self.input.buffer
        state['output'] = self.output.buffer

        files = []
        for fd in self.files:
            if isinstance(fd, Socket):
                files.append(('Socket', fd.buffer))
            else:
                files.append(('File', fd))
        state['files'] = files

        state['procs'] = self.procs
        state['current'] = self._current
        state['running'] = self.running
        state['rwait'] = self.rwait
        state['twait'] = self.twait
        state['timers'] = self.timers
        state['syscall_trace'] = self.syscall_trace
        state['base'] = self.base
        state['elf_bss'] = self.elf_bss
        state['end_code'] = self.end_code
        state['end_data'] = self.end_data
        state['elf_brk'] = self.elf_brk
        state['auxv'] = self.auxv
        state['program'] = self.program
        state['functionabi'] = self._function_abi
        state['syscallabi'] = self._syscall_abi
<<<<<<< HEAD

=======
        state['uname_machine'] = self._uname_machine
>>>>>>> 0533fe1d
        if hasattr(self, '_arm_tls_memory'):
            state['_arm_tls_memory'] = self._arm_tls_memory
        return state

    def __setstate__(self, state):
        """
        :todo: some asserts
        :todo: fix deps? (last line)
        """
        self.input = Socket()
        self.input.buffer = state['input']
        self.output = Socket()
        self.output.buffer = state['output']

        self.files = []
        for ty, buf in state['files']:
            if ty == 'Socket':
                f = Socket()
                f.buffer = buf
                self.files.append(f)
            else:
                self.files.append(buf)
        #for fd in range(len(self.files)):
        #    if self.connections(fd) is not None:
        #        self.files[fd].peer = self.files[self.connections(fd)]

        self.files[0].peer = self.output
        self.files[1].peer = self.output
        self.files[2].peer = self.output
        self.input.peer = self.files[0]

        self.procs = state['procs']
        self._current = state['current']
        self.running = state['running']
        self.rwait = state['rwait']
        self.twait = state['twait']
        self.timers = state['timers']
        self.clocks = state['clocks']

        self.syscall_trace = state['syscall_trace']
        self.base = state['base']
        self.elf_bss = state['elf_bss']
        self.end_code = state['end_code']
        self.end_data = state['end_data']
        self.elf_brk = state['elf_brk']
        self.auxv = state['auxv']
        self.program = state['program']
        self._function_abi = state['functionabi']
        self._syscall_abi = state['syscallabi']
<<<<<<< HEAD

        if '_arm_tls_memory' in state:
            self._arm_tls_memory = state['_arm_tls_memory'] 

        #Install event forwarders
        for proc in self.procs:
            forward_signals(self, proc)


    def _read_string(self, buf):
        """
        Reads a null terminated concrete buffer form memory
        :todo: FIX. move to cpu or memory 
        """
        filename = ""
        for i in xrange(0,1024):
            c = Operators.CHR(self.current.read_int(buf + i, 8))
            if c == '\x00':
                break
            filename += c
        return filename
=======
        self._uname_machine = state['uname_machine']
        if '_arm_tls_memory' in state:
            self._arm_tls_memory = state['_arm_tls_memory']
>>>>>>> 0533fe1d

    def _init_arm_kernel_helpers(self):
        '''
        ARM kernel helpers

        https://www.kernel.org/doc/Documentation/arm/kernel_user_helpers.txt
        '''

        page_data = bytearray('\xf1\xde\xfd\xe7' * 1024)

        # Extracted from a RPi2
        preamble = (
            'ff0300ea' +
            '650400ea' +
            'f0ff9fe5' +
            '430400ea' +
            '220400ea' +
            '810400ea' +
            '000400ea' +
            '870400ea'
        ).decode('hex')

        # XXX(yan): The following implementations of cmpxchg and cmpxchg64 were
        # handwritten to not use any exclusive instructions (e.g. ldrexd) or
        # locking. For actual implementations, refer to
        # arch/arm64/kernel/kuser32.S in the Linux source code.
        __kuser_cmpxchg64 = (
            '30002de9' + # push    {r4, r5}
            '08c09de5' + # ldr     ip, [sp, #8]
            '30009ce8' + # ldm     ip, {r4, r5}
            '010055e1' + # cmp     r5, r1
            '00005401' + # cmpeq   r4, r0
            '0100a013' + # movne   r0, #1
            '0000a003' + # moveq   r0, #0
            '0c008c08' + # stmeq   ip, {r2, r3}
            '3000bde8' + # pop     {r4, r5}
            '1eff2fe1'   # bx      lr
        ).decode('hex')

        __kuser_dmb = (
            '5bf07ff5' + # dmb ish
            '1eff2fe1'   # bx lr
        ).decode('hex')

        __kuser_cmpxchg = (
            '003092e5' + # ldr     r3, [r2]
            '000053e1' + # cmp     r3, r0
            '0000a003' + # moveq   r0, #0
            '00108205' + # streq   r1, [r2]
            '0100a013' + # movne   r0, #1
            '1eff2fe1'   # bx      lr
        ).decode('hex')

        # Map a TLS segment
        self._arm_tls_memory = self.current.memory.mmap(None, 4, 'rw ')

        __kuser_get_tls = (
            '04009FE5' + # ldr r0, [pc, #4]
            '010090e8' + # ldm r0, {r0}
            '1eff2fe1'   # bx lr
        ).decode('hex') + struct.pack('<I', self._arm_tls_memory)

        tls_area = '\x00'*12

        version = struct.pack('<I', 5)

        def update(address, code):
            page_data[address:address+len(code)] = code

        # Offsets from Documentation/arm/kernel_user_helpers.txt in Linux
        update(0x000, preamble)
        update(0xf60, __kuser_cmpxchg64)
        update(0xfa0, __kuser_dmb)
        update(0xfc0, __kuser_cmpxchg)
        update(0xfe0, __kuser_get_tls)
        update(0xff0, tls_area)
        update(0xffc, version)

        self.current.memory.mmap(0xffff0000, len(page_data), 'r x', page_data)

    def load_vdso(self, bits):
        #load vdso #TODO or #IGNORE
        vdso_top = {32: 0x7fff0000, 64: 0x7fff00007fff0000}[bits]
        vdso_size = len(file('vdso%2d.dump'%bits).read())
        vdso_addr = self.memory.mmapFile(self.memory._floor(vdso_top - vdso_size),
                                     vdso_size, 'r x',
                                     {32: 'vdso32.dump', 64: 'vdso64.dump'}[bits],
                                     0 )
        return vdso_addr


    def setup_stack(self, argv, envp):
        '''
        :param Cpu cpu: The cpu instance
        :param argv: list of parameters for the program to execute.
        :param envp: list of environment variables for the program to execute.

        http://www.phrack.org/issues.html?issue=58&id=5#article
         position            content                     size (bytes) + comment
         ----------------------------------------------------------------------
         stack pointer ->  [ argc = number of args ]     4
                         [ argv[0] (pointer) ]         4   (program name)
                         [ argv[1] (pointer) ]         4
                         [ argv[..] (pointer) ]        4 * x
                         [ argv[n - 1] (pointer) ]     4
                         [ argv[n] (pointer) ]         4   (= NULL)

                         [ envp[0] (pointer) ]         4
                         [ envp[1] (pointer) ]         4
                         [ envp[..] (pointer) ]        4
                         [ envp[term] (pointer) ]      4   (= NULL)

                         [ auxv[0] (Elf32_auxv_t) ]    8
                         [ auxv[1] (Elf32_auxv_t) ]    8
                         [ auxv[..] (Elf32_auxv_t) ]   8
                         [ auxv[term] (Elf32_auxv_t) ] 8   (= AT_NULL vector)

                         [ padding ]                   0 - 16

                         [ argument ASCIIZ strings ]   >= 0
                         [ environment ASCIIZ str. ]   >= 0

         (0xbffffffc)      [ end marker ]                4   (= NULL)

         (0xc0000000)      < top of stack >              0   (virtual)
         ----------------------------------------------------------------------
        '''
        cpu = self.current

        # In case setup_stack() is called again, we make sure we're growing the
        # stack from the original top
        cpu.STACK = self._stack_top

        auxv = self.auxv
        logger.debug("Setting argv, envp and auxv.")
        logger.debug("\tArguments: %s"%repr(argv))
        if envp:
            logger.debug("\tEnvironment:")
            for e in envp:
                logger.debug("\t\t%s"%repr(e))

        logger.debug("\tAuxv:")
        for name, val in auxv.items():
            logger.debug("\t\t%s: %s"%(name, hex(val)))

        #We save the argument and environment pointers
        argvlst=[]
        envplst=[]

        #end envp marker empty string
        for evar in envp:
            cpu.push_bytes('\x00')
            envplst.append(cpu.push_bytes(evar))

        for arg in argv:
            cpu.push_bytes('\x00')
            argvlst.append(cpu.push_bytes(arg))


        #Put all auxv strings into the string stack area.
        #And replace the value be its pointer

        for name, value in auxv.items():
            if hasattr(value, '__len__'):
                cpu.push_bytes(value)
                auxv[name]=cpu.STACK

        #The "secure execution" mode of secure_getenv() is controlled by the
        #AT_SECURE flag contained in the auxiliary vector passed from the
        #kernel to user space.
        auxvnames = {
            'AT_IGNORE': 1, # Entry should be ignored
            'AT_EXECFD': 2, # File descriptor of program
            'AT_PHDR': 3, # Program headers for program
            'AT_PHENT':4, # Size of program header entry
            'AT_PHNUM':5, # Number of program headers
            'AT_PAGESZ': 6, # System page size
            'AT_BASE': 7, # Base address of interpreter
            'AT_FLAGS':8, # Flags
            'AT_ENTRY':9, # Entry point of program
            'AT_NOTELF': 10, # Program is not ELF
            'AT_UID':11, # Real uid
            'AT_EUID': 12, # Effective uid
            'AT_GID':13, # Real gid
            'AT_EGID': 14, # Effective gid
            'AT_CLKTCK': 17, # Frequency of times()
            'AT_PLATFORM': 15, # String identifying platform.
            'AT_HWCAP':16, # Machine-dependent hints about processor capabilities.
            'AT_FPUCW':18, # Used FPU control word.
            'AT_SECURE': 23, # Boolean, was exec setuid-like?
            'AT_BASE_PLATFORM': 24, # String identifying real platforms.
            'AT_RANDOM': 25, # Address of 16 random bytes.
            'AT_EXECFN': 31, # Filename of executable.
            'AT_SYSINFO':32, #Pointer to the global system page used for system calls and other nice things.
            'AT_SYSINFO_EHDR': 33, #Pointer to the global system page used for system calls and other nice things.
        }
        #AT_NULL
        cpu.push_int(0)
        cpu.push_int(0)
        for name, val in auxv.items():
            cpu.push_int(val)
            cpu.push_int(auxvnames[name])


        # NULL ENVP
        cpu.push_int(0)
        for var in reversed(envplst):              # ENVP n
            cpu.push_int(var)
        envp = cpu.STACK

        # NULL ARGV
        cpu.push_int(0)
        for arg in reversed(argvlst):              # Argv n
            cpu.push_int(arg)
        argv = cpu.STACK

        #ARGC
        cpu.push_int(len(argvlst))


    def load(self, filename):
        '''
        Loads and an ELF program in memory and prepares the initial CPU state.
        Creates the stack and loads the environment variables and the arguments in it.

        :param filename: pathname of the file to be executed. (used for auxv)
        :raises error:
            - 'Not matching cpu': if the program is compiled for a different architecture
            - 'Not matching memory': if the program is compiled for a different address size
        :todo: define va_randomize and read_implies_exec personality
        '''
        #load elf See binfmt_elf.c
        #read the ELF object file
        cpu = self.current
        elf = self.elf
        arch = self.arch
        addressbitsize = {'x86':32, 'x64':64, 'ARM': 32}[elf.get_machine_arch()]
        logger.debug("Loading %s as a %s elf"%(filename, arch))

        assert elf.header.e_type in ['ET_DYN', 'ET_EXEC', 'ET_CORE']

        #Get interpreter elf
        interpreter = None
        for elf_segment in elf.iter_segments():
            if elf_segment.header.p_type != 'PT_INTERP':
                continue
            interpreter_filename = elf_segment.data()[:-1]
            logger.info('Interpreter filename: %s', interpreter_filename)
            interpreter = ELFFile(file(interpreter_filename))
            break
        if not interpreter is None:
            assert interpreter.get_machine_arch() == elf.get_machine_arch()
            assert interpreter.header.e_type in ['ET_DYN', 'ET_EXEC']

        #Stack Executability
        executable_stack = False
        for elf_segment in elf.iter_segments():
            if elf_segment.header.p_type != 'PT_GNU_STACK':
                continue
            if elf_segment.header.p_flags & 0x01:
                executable_stack = True
            else:
                executable_stack = False
            break

        base = 0
        elf_bss = 0
        end_code = 0
        end_data = 0
        elf_brk = 0
        load_addr = 0

        for elf_segment in elf.iter_segments():
            if elf_segment.header.p_type != 'PT_LOAD':
                continue

            align = 0x1000 #elf_segment.header.p_align

            ELF_PAGEOFFSET = elf_segment.header.p_vaddr & (align-1)

            flags = elf_segment.header.p_flags
            memsz = elf_segment.header.p_memsz + ELF_PAGEOFFSET
            offset = elf_segment.header.p_offset - ELF_PAGEOFFSET
            filesz = elf_segment.header.p_filesz + ELF_PAGEOFFSET
            vaddr = elf_segment.header.p_vaddr - ELF_PAGEOFFSET
            memsz = cpu.memory._ceil(memsz)
            if base == 0 and elf.header.e_type == 'ET_DYN':
                assert vaddr == 0
                if addressbitsize == 32:
                    base = 0x56555000
                else:
                    base = 0x555555554000

            perms = perms_from_elf(flags)
            hint = base+vaddr
            if hint == 0:
                hint = None

            logger.debug("Loading elf offset: %08x addr:%08x %08x %s" %(offset, base+vaddr, base+vaddr+memsz, perms))
            base = cpu.memory.mmapFile(hint, memsz, perms, elf_segment.stream.name, offset) - vaddr

            if load_addr == 0 :
                load_addr = base + vaddr

            k = base + vaddr + filesz;
            if k > elf_bss :
                elf_bss = k;
            if (flags & 4) and end_code < k: #PF_X
                end_code = k
            if end_data < k:
                end_data = k
            k = base + vaddr + memsz
            if k > elf_brk:
                elf_brk = k

        elf_entry = elf.header.e_entry
        if elf.header.e_type == 'ET_DYN':
            elf_entry += load_addr
        entry = elf_entry
        real_elf_brk = elf_brk

        # We need to explicitly zero any fractional pages
        # after the data section (i.e. bss).  This would
        # contain the junk from the file that should not
        # be in memory
        #TODO:
        #cpu.write_bytes(elf_bss, '\x00'*((elf_bss | (align-1))-elf_bss))

        logger.debug("Zeroing main elf fractional pages. From %x to %x.", elf_bss, elf_brk)
        logger.debug("Main elf bss:%x"%elf_bss)
        logger.debug("Main elf brk %x:"%elf_brk)

	#FIXME Need a way to inspect maps and perms so
	#we can rollback all to the initial state after zeroing
        #if elf_brk-elf_bss > 0:
        #    saved_perms = cpu.mem.perms(elf_bss)
        #    cpu.memory.mprotect(cpu.mem._ceil(elf_bss), elf_brk-elf_bss, 'rw ')
        #    logger.debug("Zeroing main elf fractional pages (%d bytes)", elf_brk-elf_bss)
        #    cpu.write_bytes(elf_bss, ['\x00'] * (elf_brk-elf_bss))
        #    cpu.memory.mprotect(cpu.memory._ceil(elf_bss), elf_brk-elf_bss, saved_perms)


        if cpu.memory.access_ok(slice(elf_bss,elf_brk), 'w'):
            cpu.memory[elf_bss:elf_brk] = '\x00'*(elf_brk-elf_bss)
        else:
            logger.warning("Failing to zerify the trailing: elf_brk-elf_bss")

        stack_size = 0x21000

        if addressbitsize == 32:
            stack_top = 0xc0000000
        else:
            stack_top = 0x800000000000
        stack_base = stack_top - stack_size
        stack = cpu.memory.mmap(stack_base, stack_size, 'rwx', name='stack') + stack_size
        assert stack_top == stack

        reserved = cpu.memory.mmap(base+vaddr+memsz,0x1000000,'   ')
        interpreter_base = 0
        if interpreter is not None:
            base = 0
            elf_bss = 0
            end_code = 0
            end_data = 0
            elf_brk = 0
            entry = interpreter.header.e_entry
            for elf_segment in interpreter.iter_segments():
                if elf_segment.header.p_type != 'PT_LOAD':
                    continue
                align = 0x1000#elf_segment.header.p_align
                vaddr = elf_segment.header.p_vaddr
                filesz = elf_segment.header.p_filesz
                flags = elf_segment.header.p_flags
                offset = elf_segment.header.p_offset
                memsz = elf_segment.header.p_memsz

                ELF_PAGEOFFSET = (vaddr & (align-1))
                memsz = memsz + ELF_PAGEOFFSET
                offset = offset - ELF_PAGEOFFSET
                filesz = filesz + ELF_PAGEOFFSET
                vaddr = vaddr - ELF_PAGEOFFSET
                memsz = cpu.memory._ceil(memsz)

                if base == 0 and interpreter.header.e_type == 'ET_DYN':
                    assert vaddr == 0
                    total_size = self._interp_total_size(interpreter)
                    base = stack_base - total_size

                if base == 0:
                    assert vaddr == 0
                perms = perms_from_elf(flags)
                hint = base+vaddr
                if hint == 0:
                    hint = None

                base = cpu.memory.mmapFile(hint, memsz, perms, elf_segment.stream.name, offset)
                base -= vaddr
                logger.debug("Loading interpreter offset: %08x addr:%08x %08x %s%s%s" %(offset, base+vaddr, base+vaddr+memsz, (flags&1 and 'r' or ' '), (flags&2 and 'w' or ' '), (flags&4 and 'x' or ' ')))

                k = base + vaddr+ filesz;
                if k > elf_bss :
                    elf_bss = k;
                if (flags & 4) and end_code < k: #PF_X
                    end_code = k
                if end_data < k:
                    end_data = k
                k = base + vaddr+ memsz
                if k > elf_brk:
                    elf_brk = k

            if interpreter.header.e_type == 'ET_DYN':
                entry += base
            interpreter_base = base

            logger.debug("Zeroing interpreter elf fractional pages. From %x to %x.", elf_bss, elf_brk)
            logger.debug("Interpreter bss:%x"%elf_bss)
            logger.debug("Interpreter brk %x:"%elf_brk)

            cpu.memory.mprotect(cpu.memory._floor(elf_bss), elf_brk-elf_bss, 'rw ')
	    try:
	        cpu.memory[elf_bss:elf_brk] = '\x00'*(elf_brk-elf_bss)
	    except Exception, e:
	        logger.debug("Exception zeroing Interpreter fractional pages: %s"%str(e))
            #TODO #FIXME mprotect as it was before zeroing?


        #free reserved brk space
        cpu.memory.munmap(reserved, 0x1000000)

        #load vdso
        #vdso_addr = load_vdso(addressbitsize)

        cpu.STACK = stack
        cpu.PC = entry

        logger.debug("Entry point: %016x", entry)
        logger.debug("Stack start: %016x", stack)
        logger.debug("Brk: %016x", real_elf_brk)
        logger.debug("Mappings:")
        for m in str(cpu.memory).split('\n'):
            logger.debug("  %s", m)
        self.base = base
        self.elf_bss = elf_bss
        self.end_code = end_code
        self.end_data = end_data
        self.elf_brk = real_elf_brk

        at_random = cpu.push_bytes('A'*16)
        at_execfn = cpu.push_bytes(filename+'\x00')

        self.auxv = {
            'AT_PHDR'   : load_addr+elf.header.e_phoff, # Program headers for program
            'AT_PHENT'  : elf.header.e_phentsize,       # Size of program header entry
            'AT_PHNUM'  : elf.header.e_phnum,           # Number of program headers
            'AT_PAGESZ' : cpu.memory.page_size,         # System page size
            'AT_BASE'   : interpreter_base,             # Base address of interpreter
            'AT_FLAGS'  : elf.header.e_flags,           # Flags
            'AT_ENTRY'  : elf_entry,                    # Entry point of program
            'AT_UID'    : 1000,                         # Real uid
            'AT_EUID'   : 1000,                         # Effective uid
            'AT_GID'    : 1000,                         # Real gid
            'AT_EGID'   : 1000,                         # Effective gid
            'AT_CLKTCK' : 100,                          # Frequency of times()
            'AT_HWCAP'  : 0,                            # Machine-dependent hints about processor capabilities.
            'AT_RANDOM' : at_random,                    # Address of 16 random bytes.
            'AT_EXECFN' : at_execfn,                    # Filename of executable.
        }

    def _open(self, f):
        '''
        It opens a file on the given a file descriptor
        :rtype: int
        :param filename: pathname of the file to open.
        :param mode: file permissions mode.
        :return: a file description of the opened file.
        '''
        if None in self.files:
            fd = self.files.index(None)
            self.files[fd]=f
        else:
            fd = len(self.files)
            self.files.append(f)
        return fd

    def _close(self, fd):
        '''
        Closes a file descriptor
        :rtype: int
        :param fd: the file descriptor to close.
        :return: C{0} on success.
        '''
        self.files[fd] = None

    def _dup(self, fd):
        '''
        Duplicates a file descriptor
        :rtype: int
        :param fd: the file descriptor to close.
        :return: C{0} on success.
        '''
        return self._open(self.files[fd])

    def _is_open(self, fd):
        return fd >= 0 and fd < len(self.files) and self.files[fd] is not None

<<<<<<< HEAD
=======
    def sys_umask(self, mask):
        '''
        umask - Set file creation mode mask

        :param int mask: New mask
        '''
        logger.debug("umask({:o})".format(mask))
        return os.umask(mask)

    def sys_chdir(self, path):
        '''
        chdir - Change current working directory
        :param int path: Pointer to path
        '''
        path_str = self.current.read_string(path)
        logger.debug("chdir({})".format(path_str))
        try:
            os.chdir(path_str)
            return 0
        except OSError as e:
            return e.errno
>>>>>>> 0533fe1d

    def sys_lseek(self, fd, offset, whence):
        '''
        lseek - reposition read/write file offset

        The lseek() function repositions the file offset of the open file description associated
        with the file descriptor fd to the argument offset according to the directive whence


        :param fd: a valid file descriptor
        :param offset: the offset in bytes
        :param whence: SEEK_SET: The file offset is set to offset bytes.
                       SEEK_CUR: The file offset is set to its current location plus offset bytes.
                       SEEK_END: The file offset is set to the size of the file plus offset bytes.

        :return: 0 (Success), or EBADF (fd is not a valid file descriptor or is not open)

         '''
        if not self._is_open(fd):
            logger.info("LSEEK: Not valid file descriptor on lseek. Returning EBADF")
            return -errno.EBADF

        if isinstance(self.files[fd], Socket):
            logger.info("LSEEK: Not valid file descriptor on lseek. Fd not seekable. Returning EBADF")
            return -errno.EBADF

        # Read the data and put in tin memory
        self.files[fd].seek(offset)
        #self.syscall_trace.append(("_seek", fd, offset, whence))

        logger.debug("LSEEK(%d, 0x%08x, %d)"%(fd, offset, whence))
        return 0

    def sys_read(self, fd, buf, count):
        data = ''
        if count != 0:
            if not self._is_open(fd):
                logger.info("READ: Not valid file descriptor on read. Returning EBADF")
                return -errno.EBADF

            # TODO check count bytes from buf
            if not buf in self.current.memory: # or not  self.current.memory.isValid(buf+count):
                logger.info("READ: buf points to invalid address. Returning EFAULT")
                return -errno.EFAULT

            if isinstance(self.files[fd],Socket) and self.files[fd].is_empty():
                return 0

            # Read the data and put in tin memory
            data = self.files[fd].read(count)
            self.syscall_trace.append(("_read", fd, data))
            self.current.write_bytes(buf, data)

        logger.debug("READ(%d, 0x%08x, %d, 0x%08x) -> <%s> (size:%d)"%(fd, buf, count, len(data), repr(data)[:min(count,10)],len(data)))
        return len(data)

    def sys_write(self, fd, buf, count):
        ''' write - send bytes through a file descriptor
          The write system call writes up to count bytes from the buffer pointed
          to by buf to the file descriptor fd. If count is zero, write returns 0
          and optionally sets *tx_bytes to zero.

          :param fd            a valid file descriptor
          :param buf           a memory buffer
          :param count         number of bytes to send
          :return: 0          Success
                    EBADF      fd is not a valid file descriptor or is not open.
                    EFAULT     buf or tx_bytes points to an invalid address.
        '''
        data = []
        cpu = self.current
        if count != 0:

            if not self._is_open(fd):
                logger.error("WRITE: Not valid file descriptor. Returning EBADFD %d", fd)
                return -errno.EBADF

            # TODO check count bytes from buf
            if buf not in cpu.memory or buf+count not in cpu.memory:
                logger.debug("WRITE: buf points to invalid address. Returning EFAULT")
                return -errno.EFAULT

            if fd > 2 and self.files[fd].is_full():
                cpu.PC -= cpu.instruction.size
                self.wait([],[fd],None)
                raise RestartSyscall()

            data = cpu.read_bytes(buf, count)
            self.files[fd].write(data)

            for line in ''.join([str(x) for x in data]).split('\n'):
                logger.debug("WRITE(%d, 0x%08x, %d) -> <%.48r>"%(fd, buf, count, line))
            self.syscall_trace.append(("_write", fd, data))
            self.signal_transmit(fd)

        return len(data)

    def sys_access(self, buf, mode):
        '''
        Checks real user's permissions for a file
        :rtype: int

        :param buf: a buffer containing the pathname to the file to check its permissions.
        :param mode: the access permissions to check.
        :return:
            -  C{0} if the calling process can access the file in the desired mode.
            - C{-1} if the calling process can not access the file in the desired mode.
        '''
        filename = ""
        for i in xrange(0,255):
            c = Operators.CHR(self.current.read_int(buf + i, 8))
            if c == '\x00':
                break
            filename += c

            #if path.isfile(PATH) and access(PATH, MODE):
            #    print "File exists and is readable"
            #else:
            #    print "Either file is missing or is not readable"
        logger.debug("access(%s, %x) -> %r", filename, mode, os.access(filename, mode))
        if os.access(filename, mode):
            return 0
        else:
            return -1

    def sys_newuname(self, old_utsname):
        '''
        Writes system information in the variable C{old_utsname}.
        :rtype: int
        :param old_utsname: the buffer to write the system info.
        :return: C{0} on success
        '''
        from datetime import datetime

        def pad(s):
            return s +'\x00'*(65-len(s))

        now = datetime.now().strftime("%a %b %d %H:%M:%S ART %Y")
        info =  (('sysname',    'Linux'),
                 ('nodename',   'ubuntu'),
                 ('release',    '4.4.0-77-generic'),
                 ('version',    '#98 SMP ' + now),
                 ('machine',    self._uname_machine),
                 ('domainname', ''))

        uname_buf = ''.join(pad(pair[1]) for pair in info)
        self.current.write_bytes(old_utsname, uname_buf)
        logger.debug("sys_newuname(...) -> %s", uname_buf)
        return 0

    def sys_brk(self, brk):
        '''
        Changes data segment size (moves the C{elf_brk} to the new address)
        :rtype: int
        :param brk: the new address for C{elf_brk}.
        :return: the value of the new C{elf_brk}.
        :raises error:
                    - "Error in brk!" if there is any error allocating the memory
        '''
        if brk != 0:
            assert brk > self.elf_brk
            mem = self.current.memory
            size = brk-self.elf_brk
            perms = mem.perms(self.elf_brk-1)
            if brk > mem._ceil(self.elf_brk):
                addr = mem.mmap(mem._ceil(self.elf_brk), size, perms)
                assert mem._ceil(self.elf_brk) == addr, "Error in brk!"
            self.elf_brk += size
        logger.debug("sys_brk(0x%08x) -> 0x%08x", brk, self.elf_brk)
        return self.elf_brk

    def sys_arch_prctl(self, code, addr):
        '''
        Sets architecture-specific thread state
        :rtype: int

        :param code: must be C{ARCH_SET_FS}.
        :param addr: the base address of the FS segment.
        :return: C{0} on success
        :raises error:
            - if C{code} is different to C{ARCH_SET_FS}
        '''
        ARCH_SET_GS = 0x1001
        ARCH_SET_FS = 0x1002
        ARCH_GET_FS = 0x1003
        ARCH_GET_GS = 0x1004
        assert code == ARCH_SET_FS
        self.current.FS=0x63
        self.current.set_descriptor(self.current.FS, addr, 0x4000, 'rw')
        logger.debug("sys_arch_prctl(%04x, %016x) -> 0", code, addr)
        return 0

    def sys_ioctl(self, fd, request, argp):
        if fd > 2:
            return self.files[fd].ioctl(request, argp)
        else:
            return -errno.EINVAL


    def sys_open(self, buf, flags, mode):
        # buf: address of zero-terminated pathname
        # flags/access: file access bits
        # perms: file permission mode
        filename = self.current.read_string(buf)
        try :
            if os.path.abspath(filename).startswith('/proc/self'):
                if filename == '/proc/self/exe':
                    filename =  os.abspath(self.program)
                else:
                    logger.info("FIXME!")
                    pass
            mode = { os.O_RDWR: 'r+', os.O_RDONLY: 'r', os.O_WRONLY: 'w' }[flags&7]
            f = File(filename, mode) #todo modes, flags
            logger.debug("Opening file %s for %s real fd %d",filename, mode, f.fileno())
        except Exception,e:
            logger.info("Could not open file %s. Reason %s"%(filename,str(e)))
            return -1
        if filename in self.symbolic_files:
            logger.debug("%s file is considered to have symbols."%filename)
            assert flags&7 == os.O_RDWR or flags&7 == os.O_RDONLY, "Symbolic files should be readable?"
            f = SymbolicFile(self.constraints, f, 'r')

        return self._open(f)

    def sys_rename(self, oldnamep, newnamep):
        '''
        Rename filename `oldnamep` to `newnamep`.

        :param int oldnamep: pointer to oldname
        :param int newnamep: pointer to newname
        '''
        oldname = self.current.read_string(oldnamep)
        newname = self.current.read_string(newnamep)

        ret = 0
        try:
            os.rename(oldname, newname)
        except OSError as e:
             ret = -e.errno

        logger.debug("sys_rename('{}', '{}') -> {}".format(oldname, newname, ret))

        return ret

    def sys_fsync(self, fd):
        '''
        Synchronize a file's in-core state with that on disk.
        '''

        ret = 0
        try:
            f = self.files[fd]
            if isinstance(f, Socket):
                ret = -errno.EINVAL
            else:
                f.sync()
        except IndexError:
            ret = -errno.EBADF

        logger.debug("sys_fsync({}) -> {}".format(fd, ret))

        return ret

    def sys_getpid(self, v):
        logger.debug("GETPID, warning pid modeled as concrete 1000")
        return 1000

    def sys_ARM_NR_set_tls(self, val):
        if hasattr(self, '_arm_tls_memory'):
            self.current.write_int(self._arm_tls_memory, val)
        return 0

    #Signals..
    def sys_kill(self, pid, sig):
        logger.debug("KILL, Ignoring Sending signal %d to pid %d", sig, pid )
        return 0

    def sys_rt_sigaction(self, signum, act,oldact):
        'Wrapper for sys_sigaction'
        return self.sys_sigaction(signum, act, oldact)

    def sys_sigaction(self, signum, act, oldact):
        logger.debug("SIGACTION, Ignoring changing signal handler for signal %d", signum)
        return 0

    def sys_rt_sigprocmask(self, cpu, how, newset, oldset):
        'Wrapper for sys_sigprocmask'
        return self.sys_sigprocmask(cpu, how, newset, oldset)

    def sys_sigprocmask(self, cpu, how, newset, oldset):
        logger.debug("SIGACTION, Ignoring changing signal mask set cmd:%d", how)
        return 0

    def sys_close(self, fd):
        '''
        Closes a file descriptor
        :rtype: int
        :param fd: the file descriptor to close.
        :return: C{0} on success.
        '''
        if fd > 0 :
            self._close(fd)
        logger.debug('sys_close(%d)', fd)
        return 0

    def sys_readlink(self, path, buf, bufsize):
        '''
        Read
        :rtype: int

        :param path: the "link path id"
        :param buf: the buffer where the bytes will be putted.
        :param bufsize: the max size for read the link.
        :todo: Out eax number of bytes actually sent | EAGAIN | EBADF | EFAULT | EINTR | errno.EINVAL | EIO | ENOSPC | EPIPE
        '''
        if bufsize <= 0:
            return -errno.EINVAL
        filename = self.current.read_string(path)
        if filename == '/proc/self/exe':
            data = os.path.abspath(self.program)
        else:
            data = os.readlink(filename)[:bufsize]
        self.current.write_bytes(buf, data)
        logger.debug("READLINK %d %x %d -> %s",path,buf,bufsize,data)
        return len(data)

    def sys_mprotect(self, start, size, prot):
        '''
        Sets protection on a region of memory. Changes protection for the calling process's
        memory page(s) containing any part of the address range in the interval [C{start}, C{start}+C{size}-1].
        :rtype: int

        :param start: the starting address to change the permissions.
        :param size: the size of the portion of memory to change the permissions.
        :param prot: the new access permission for the memory.
        :return: C{0} on success.
        '''
        perms = perms_from_protflags(prot)
        ret = self.current.memory.mprotect(start, size, perms)
        logger.debug("sys_mprotect(0x%016x, 0x%x, %s) -> %r (%r)", start, size, perms, ret, prot)
        return 0

    def sys_munmap(self, addr, size):
        '''
        Unmaps a file from memory. It deletes the mappings for the specified address range
        :rtype: int

        :param addr: the starting address to unmap.
        :param size: the size of the portion to unmap.
        :return: C{0} on success.
        '''
        self.current.memory.munmap(addr, size)
        return 0

    def sys_getuid(self):
        '''
        Gets user identity.
        :rtype: int

        :return: this call returns C{1000} for all the users.
        '''
        return 1000

    def sys_getgid(self):
        '''
        Gets group identity.
        :rtype: int

        :return: this call returns C{1000} for all the groups.
        '''
        return 1000

    def sys_geteuid(self):
        '''
        Gets user identity.
        :rtype: int

        :return: This call returns C{1000} for all the users.
        '''
        return 1000

    def sys_getegid(self):
        '''
        Gets group identity.
        :rtype: int

        :return: this call returns C{1000} for all the groups.
        '''
        return 1000

    def sys_readv(self, fd, iov, count):
        '''
        Works just like C{sys_read} except that data is read into multiple buffers.
        :rtype: int

        :param fd: the file descriptor of the file to read.
        :param iov: the buffer where the the bytes to read are stored.
        :param count: amount of C{iov} buffers to read from the file.
        :return: the amount of bytes read in total.
        '''
        cpu = self.current
        ptrsize = cpu.address_bit_size
        sizeof_iovec = 2 * (ptrsize // 8)
        total = 0
        for i in xrange(0, count):
            buf = cpu.read_int(iov + i * sizeof_iovec, ptrsize)
            size = cpu.read_int(iov + i * sizeof_iovec + (sizeof_iovec // 2), ptrsize)

            data = self.files[fd].read(size)
            total += len(data)
            cpu.write_bytes(buf, data)
            self.syscall_trace.append(("_read", fd, data))
            logger.debug("READV(%r, %r, %r) -> <%r> (size:%r)"%(fd, buf, size, data, len(data)))
        return total

    def sys_writev(self, fd, iov, count):
        '''
        Works just like C{sys_write} except that multiple buffers are written out.
        :rtype: int

        :param fd: the file descriptor of the file to write.
        :param iov: the buffer where the the bytes to write are taken.
        :param count: amount of C{iov} buffers to write into the file.
        :return: the amount of bytes written in total.
        '''
        cpu = self.current
        ptrsize = cpu.address_bit_size
        sizeof_iovec = 2 * (ptrsize // 8)
        total = 0
        for i in xrange(0, count):
            buf = cpu.read_int(iov + i * sizeof_iovec, ptrsize)
            size = cpu.read_int(iov + i * sizeof_iovec + (sizeof_iovec // 2), ptrsize)

            data = ""
            for j in xrange(0,size):
                data += Operators.CHR(cpu.read_int(buf + j, 8))
            logger.debug("WRITEV(%r, %r, %r) -> <%r> (size:%r)"%(fd, buf, size, data, len(data)))
            self.files[fd].write(data)
            self.syscall_trace.append(("_write", fd, data))
            total+=size
        return total

    def sys_set_thread_area(self, user_info):
        '''
        Sets a thread local storage (TLS) area. Sets the base address of the GS segment.
        :rtype: int

        :param user_info: the TLS array entry set corresponds to the value of C{u_info->entry_number}.
        :return: C{0} on success.
        '''
        n = self.current.read_int(user_info, 32)
        pointer = self.current.read_int(user_info + 4, 32)
        m = self.current.read_int(user_info + 8, 32)
        flags = self.current.read_int(user_info + 12, 32)
        assert n == 0xffffffff
        assert flags == 0x51  #TODO: fix
        self.current.GS=0x63
        self.current.set_descriptor(self.current.GS, pointer, 0x4000, 'rw')
        self.current.write_int(user_info, (0x63 - 3) / 8, 32)
        return 0

    def sys_getpriority(self, which, who):
        '''
        System call ignored.
        :rtype: int

        :return: C{0}
        '''
        logger.debug("Ignoring sys_get_priority")
        return 0

    def sys_setpriority(self, which, who, prio):
        '''
        System call ignored.
        :rtype: int

        :return: C{0}
        '''
        logger.debug("Ignoring sys_setpriority")
        return 0

    def sys_acct(self, path):
        '''
        System call not implemented.
        :rtype: int

        :return: C{-1}
        '''
        logger.debug("BSD account not implemented!")
        return -1

    def sys_exit(self, error_code):
<<<<<<< HEAD
        return self.sys_exit_group(error_code)
=======
        'Wrapper for sys_exit_group'
        return self.sys_exit_group(error_code)

>>>>>>> 0533fe1d
    def sys_exit_group(self, error_code):
        '''
        Exits all threads in a process
        :raises Exception: 'Finished'
        '''
        procid = self.procs.index(self.current)
        self.sched()
        self.running.remove(procid)
        #self.procs[procid] = None
        logger.debug("EXIT_GROUP PROC_%02d %s", procid, error_code)
        if len(self.running) == 0 :
            raise Exception('Process exited correctly. Code: {}'.format(error_code))
        return error_code

    def sys_ptrace(self, request, pid, addr, data):
        logger.debug("sys_ptrace(%016x, %d, %016x, %016x) -> 0", request, pid, addr, data)
        return 0
    def sys_nanosleep(self, req, rem):
        logger.debug("sys_nanosleep(...)")
        return 0
    def sys_set_tid_address(self, tidptr):
        logger.debug("sys_set_tid_address(%016x) -> 0", tidptr)
        return 1000 #tha pid
    def sys_faccessat(self, dirfd, pathname, mode, flags):
        filename = self.current.read_string(pathname)
        logger.debug("sys_faccessat(%016x, %s, %x, %x) -> 0", dirfd, filename, mode, flags)
        return -1

    def sys_set_robust_list(self, head, length):
        logger.debug("sys_set_robust_list(%016x, %d) -> -1", head, length)
        return -1
    def sys_futex(self, uaddr, op, val, timeout, uaddr2, val3):
        logger.debug("sys_futex(...) -> -1")
        return -1
    def sys_getrlimit(self, resource, rlim):
        logger.debug("sys_getrlimit(%x, %x) -> -1",resource, rlim)
        return -1
    def sys_fadvise64(self, fd, offset, length, advice):
        logger.debug("sys_fadvise64(%x, %x, %x, %x) -> 0", fd, offset, length, advice)
        return 0
    def sys_gettimeofday(self, tv, tz):
        logger.debug("sys_gettimeofday(%x, %x) -> 0", tv, tz)
        return 0

    #Distpatchers...
    def syscall(self):
        '''
        Syscall dispatcher.
        '''

        index = self._syscall_abi.syscall_number()

        try:
            table = getattr(linux_syscalls, self.current.machine)
            name = table.get(index,None)
            implementation = getattr(self, name)
        except (AttributeError, KeyError):
<<<<<<< HEAD
            #FIXME log detailed platform related error and raise TerminateState or Normal Exception
            raise Exception("SyscallNotImplemented %d %d"%(self.current.address_bit_size, index))
=======
            raise SyscallNotImplemented(self.current.address_bit_size, index, name)
>>>>>>> 0533fe1d

        return self._syscall_abi.invoke(implementation)

    def sys_clock_gettime(self, clock_id, timespec):
        logger.info("sys_clock_time not really implemented")
	return 0

    def sys_time(self, tloc):
        import time
        t = time.time()
        if tloc != 0 :
            self.current.write_int(tloc, int(t), self.current.address_bit_size)
        return int(t)


    def sched(self):
        ''' Yield CPU.
            This will choose another process from the running list and change
            current running process. May give the same cpu if only one running
            process.
        '''
        if len(self.procs)>1:
            logger.debug("SCHED:")
            logger.debug("\tProcess: %r", self.procs)
            logger.debug("\tRunning: %r", self.running)
            logger.debug("\tRWait: %r", self.rwait)
            logger.debug("\tTWait: %r", self.twait)
            logger.debug("\tTimers: %r", self.timers)
            logger.debug("\tCurrent clock: %d", self.clocks)
            logger.debug("\tCurrent cpu: %d", self._current)

        if len(self.running) == 0:
            logger.debug("None running checking if there is some process waiting for a timeout")
            if all([x is None for x in self.timers]):
                raise Deadlock()
            self.clocks = min(filter(lambda x: x is not None, self.timers))+1
            self.check_timers()
            assert len(self.running) != 0, "DEADLOCK!"
            self._current = self.running[0]
            return
        next_index = (self.running.index(self._current) + 1) % len(self.running)
        next = self.running[ next_index ]
        if len(self.procs)>1:
            logger.debug("\tTransfer control from process %d to %d", self._current, next)
        self._current = next

    def wait(self, readfds, writefds, timeout):
        ''' Wait for file descriptors or timeout.
            Adds the current process in the correspondent waiting list and
            yield the cpu to another running process.
        '''
        logger.debug("WAIT:")
        logger.debug("\tProcess %d is going to wait for [ %r %r %r ]", self._current, readfds, writefds, timeout)
        logger.debug("\tProcess: %r", self.procs)
        logger.debug("\tRunning: %r", self.running)
        logger.debug("\tRWait: %r", self.rwait)
        logger.debug("\tTWait: %r", self.twait)
        logger.debug("\tTimers: %r", self.timers)


        for fd in readfds:
            self.rwait[fd].add(self._current)
        for fd in writefds:
            self.twait[fd].add(self._current)
        if timeout is not None:
            self.timers[self._current] = self.clocks + timeout
        procid = self._current
        #self.sched()
        next_index = (self.running.index(procid) + 1) % len(self.running)
        self._current = self.running[ next_index ]
        logger.debug("\tTransfer control from process %d to %d", procid, self._current)
        logger.debug( "\tREMOVING %r from %r. Current: %r",procid, self.running, self._current)
        self.running.remove(procid)
        if self._current not in self.running:
            logger.debug( "\tCurrent not running. Checking for timers...")
            self._current=None
            self.check_timers()

    def awake(self, procid):
        ''' Remove procid from waitlists and reestablish it in the running list '''
        logger.debug("Remove procid:%d from waitlists and reestablish it in the running list", procid)
        for wait_list in self.rwait:
            if procid in wait_list: wait_list.remove(procid)
        for wait_list in self.twait:
            if procid in wait_list: wait_list.remove(procid)
        self.timers[procid]=None
        self.running.append(procid)
        if self._current is None:
            self._current = procid

    def connections(self, fd):
        if fd in [0,1,2]:
            return None
        if fd%2:
            return fd + 1
        else:
            return fd - 1

    def signal_receive(self, fd):
        ''' Awake one process waiting to receive data on fd '''
        connections = self.connections
        if connections(fd) and self.twait[connections(fd)]:
            procid = random.sample(self.twait[connections(fd)], 1)[0]
            self.awake(procid)

    def signal_transmit(self, fd):
        ''' Awake one process waiting to transmit data on fd '''
        connection = self.connections(fd)
        if connection is None or connection >= len(self.rwait):
            return

        procs = self.rwait[connection]
        if procs:
            procid = random.sample(procs, 1)[0]
            self.awake(procid)

    def check_timers(self):
        ''' Awake process if timer has expired '''
        if self._current is None :
            #Advance the clocks. Go to future!!
            advance = min([self.clocks] + filter(lambda x: x is not None, self.timers)) +1
            logger.debug("Advancing the clock from %d to %d", self.clocks, advance)
            self.clocks = advance
        for procid in range(len(self.timers)):
            if self.timers[procid] is not None:
                if self.clocks > self.timers[procid]:
                    self.procs[procid].PC += self.procs[procid].instruction.size
                    self.awake(procid)


    def execute(self):
        """
        Execute one cpu instruction in the current thread (only one supported).
        :rtype: bool
        :return: C{True}

        :todo: This is where we could implement a simple schedule.
        """
        syscallret = None
        try:
            self.current.execute()
            self.clocks += 1
            if self.clocks % 10000 == 0:
                self.check_timers()
                self.sched()
        except (Interruption, Syscall) as e:
            try:
                syscallret = self.syscall()
            except RestartSyscall:
                pass

        return True


    #64bit syscalls

    def sys_newfstat(self, fd, buf):
        '''
        Determines information about a file based on its file descriptor.
        :rtype: int
        :param fd: the file descriptor of the file that is being inquired.
        :param buf: a buffer where data about the file will be stored.
        :return: C{0} on success.
        '''
        stat = self.files[fd].stat()

        def add(width, val):
            format = {2:'H',4:'L',8:'Q'}[width]
            return struct.pack('<'+format, val)

        def to_timespec(width, ts):
            'Note: this is a platform-dependent timespec (8 or 16 bytes)'
            return add(width, int(ts)) + add(width, int(ts % 1 * 1e9))

        # From linux/arch/x86/include/uapi/asm/stat.h
        # Numerous fields are native width-wide
        nw = self.current.address_bit_size / 8

        bufstat  = add(nw, stat.st_dev)     # long st_dev
        bufstat += add(nw, stat.st_ino)     # long st_ino
        bufstat += add(nw, stat.st_nlink)   # long st_nlink
        bufstat += add(4, stat.st_mode)     # 32 mode
        bufstat += add(4, stat.st_uid)      # 32 uid
        bufstat += add(4, stat.st_gid)      # 32 gid
        bufstat += add(4, 0)                # 32 _pad
        bufstat += add(nw, stat.st_rdev)    # long st_rdev
        bufstat += add(nw, stat.st_size)    # long st_size
        bufstat += add(nw, stat.st_blksize) # long st_blksize
        bufstat += add(nw, stat.st_blocks)  # long st_blocks
        bufstat += to_timespec(nw, stat.st_atime) # long   st_atime, nsec;
        bufstat += to_timespec(nw, stat.st_mtime) # long   st_mtime, nsec;
        bufstat += to_timespec(nw, stat.st_ctime) # long   st_ctime, nsec;

        logger.debug("sys_newfstat({}, ...) -> {} bytes".format(fd, len(bufstat)))

        self.current.write_bytes(buf, bufstat)
        return 0


    def sys_fstat64(self, fd, buf):
        '''
        Determines information about a file based on its file descriptor (for Linux 64 bits).
        :rtype: int
        :param fd: the file descriptor of the file that is being inquired.
        :param buf: a buffer where data about the file will be stored.
        :return: C{0} on success.
        :todo: Fix device number.
        '''
        stat = self.files[fd].stat()

        def add(width, val):
            format = {2:'H',4:'L',8:'Q'}[width]
            return struct.pack('<'+format, val)

        def to_timespec(ts):
            return struct.pack('<LL', int(ts), int(ts % 1 * 1e9))

        logger.debug("sys_fstat64 {}".format(fd))

        bufstat  = add(8, stat.st_dev)        # unsigned long long      st_dev;
        bufstat += add(4, 0)                  # unsigned char   __pad0[4];
        bufstat += add(4, stat.st_ino)        # unsigned long   __st_ino;
        bufstat += add(4, stat.st_mode)       # unsigned int    st_mode;
        bufstat += add(4, stat.st_nlink)      # unsigned int    st_nlink;
        bufstat += add(4, stat.st_uid)        # unsigned long   st_uid;
        bufstat += add(4, stat.st_gid)        # unsigned long   st_gid;
        bufstat += add(8, stat.st_rdev)       # unsigned long long st_rdev;
        bufstat += add(4, 0)                  # unsigned char   __pad3[4];
        bufstat += add(4, 0)                  # unsigned char   __pad3[4];
        bufstat += add(8, stat.st_size)       # long long       st_size;
        bufstat += add(8, stat.st_blksize)    # unsigned long   st_blksize;
        bufstat += add(8, stat.st_blocks)     # unsigned long long st_blocks;
        bufstat += to_timespec(stat.st_atime) # unsigned long   st_atime;
        bufstat += to_timespec(stat.st_mtime) # unsigned long   st_mtime;
        bufstat += to_timespec(stat.st_ctime) # unsigned long   st_ctime;
        bufstat += add(8, stat.st_ino)        # unsigned long long      st_ino;

        self.current.write_bytes(buf, bufstat)
        return 0

    def sys_newstat(self, fd, buf):
        '''
        Wrapper for stat64()
        '''
        return self.sys_stat64(fd, buf)

    def sys_stat64(self, path, buf):
        '''
        Determines information about a file based on its filename (for Linux 64 bits).
        :rtype: int
        :param path: the pathname of the file that is being inquired.
        :param buf: a buffer where data about the file will be stored.
        :return: C{0} on success.
        '''
        return self._stat(path, buf, True)

    def sys_stat32(self, path, buf):
        return self._stat(path, buf, False)

    def _stat(self, path, buf, is64bit):
        fd = self.sys_open(path, 0, 'r')
        if is64bit:
            ret = self.sys_fstat64(fd, buf)
        else:
            ret = self.sys_fstat(fd, buf)
        self.sys_close(fd)
        return ret

    def _arch_specific_init(self):
        assert self.arch in {'i386', 'amd64', 'armv7'}

        if self.arch == 'i386':
            self._uname_machine = 'i386'
        elif self.arch == 'amd64':
            self._uname_machine = 'x86_64'
        elif self.arch == 'armv7':
            self._uname_machine = 'armv71'
            self._init_arm_kernel_helpers()

        # Establish segment registers for x86 architectures
        if self.arch in {'i386', 'amd64'}:
            x86_defaults = { 'CS': 0x23, 'SS': 0x2b, 'DS': 0x2b, 'ES': 0x2b, }
            for reg, val in x86_defaults.iteritems():
                self.current.regfile.write(reg, val)

    @staticmethod
    def _interp_total_size(interp):
        '''
        Compute total load size of interpreter.

        :param ELFFile interp: interpreter ELF .so
        :return: total load size of interpreter, not aligned
        :rtype: int
        '''
        load_segs = filter(lambda x: x.header.p_type == 'PT_LOAD', interp.iter_segments())
        last = load_segs[-1]
        return last.header.p_vaddr + last.header.p_memsz


############################################################################
# Symbolic versions follows

class SLinux(Linux):
    """
    Builds a symbolic extension of a Linux OS

    :param str programs: path to ELF binary
    :param list argv: argv not including binary
    :param list envp: environment variables
    :param tuple[str] symbolic_files: files to consider symbolic
    """
    def __init__(self, programs, argv=None, envp=None, symbolic_files=None):
        argv = [] if argv is None else argv
        envp = [] if envp is None else envp
        symbolic_files = [] if symbolic_files is None else symbolic_files

        self._constraints = ConstraintSet()
        self.random = 0
        self.symbolic_files=symbolic_files
        super(SLinux, self).__init__(programs, argv, envp)

    def _mk_proc(self, arch):
        if arch in {'i386', 'armv7'}:
            mem = SMemory32(self.constraints)
        else:
            mem = SMemory64(self.constraints)
        return CpuFactory.get_cpu(mem, arch)

    @property
    def constraints(self):
        return self._constraints

    @constraints.setter
    def constraints(self, constraints):
        self._constraints = constraints
        for proc in self.procs:
            proc.memory.constraints = constraints


    #marshaling/pickle
    def __getstate__(self):
        state = super(SLinux, self).__getstate__()
        state['constraints'] = self.constraints
        state['random'] = self.random
        state['symbolic_files'] = self.symbolic_files
        return state

    def __setstate__(self, state):
        self._constraints = state['constraints']
        self.random = state['random']
        self.symbolic_files = state['symbolic_files']
        super(SLinux, self).__setstate__(state)

    #Dispatchers...
<<<<<<< HEAD
    def syscall(self):
        try:
            return super(SLinux, self).syscall()
        except ConcretizeArgument as e:
            cpu = e.cpu
            cpu.PC = cpu.PC - cpu.instruction.size
            reg_name = self.syscall_arg_regs[e.reg_num]
            raise ConcretizeRegister(cpu, reg_name, e.message, e.policy)
=======
>>>>>>> 0533fe1d

    def sys_read(self, fd, buf, count):
        if issymbolic(fd):
            logger.debug("Ask to read from a symbolic file descriptor!!")
            raise ConcretizeArgument(0)

        if issymbolic(buf):
            logger.debug("Ask to read to a symbolic buffer")
            raise ConcretizeArgument(1)

        if issymbolic(count):
            logger.debug("Ask to read a symbolic number of bytes ")
            raise ConcretizeArgument(2)

        return super(SLinux, self).sys_read(fd, buf, count)


    def sys_fstat(self, fd, buf):
        '''
        Determines information about a file based on its file descriptor.
        :rtype: int
        :param fd: the file descriptor of the file that is being inquired.
        :param buf: a buffer where data about the file will be stored.
        :return: C{0} on success.
        '''
        stat = self.files[fd].stat()

        def add(width, val):
            format = {2:'H',4:'L',8:'Q'}[width]
            return struct.pack('<'+format, val)

        def to_timespec(ts):
            return struct.pack('<LL', int(ts), int(ts % 1 * 1e9))

        logger.debug("sys_fstat {}".format(fd))

        bufstat  = add(8, stat.st_dev)    # dev_t st_dev;
        bufstat += add(4, 0)              # __pad1
        bufstat += add(4, stat.st_ino)    # unsigned long  st_ino;
        bufstat += add(4, stat.st_mode)   # unsigned short st_mode;
        bufstat += add(4, stat.st_nlink)  # unsigned short st_nlink;
        bufstat += add(4, stat.st_uid)    # unsigned short st_uid;
        bufstat += add(4, stat.st_gid)    # unsigned short st_gid;
        bufstat += add(4, stat.st_rdev)   # unsigned long  st_rdev;
        bufstat += add(4, stat.st_size)   # unsigned long  st_size;
        bufstat += add(4, stat.st_blksize)# unsigned long  st_blksize;
        bufstat += add(4, stat.st_blocks) # unsigned long  st_blocks;
        bufstat += to_timespec(stat.st_atime)  # unsigned long  st_atime;
        bufstat += to_timespec(stat.st_mtime)  # unsigned long  st_mtime;
        bufstat += to_timespec(stat.st_ctime)  # unsigned long  st_ctime;
        bufstat += add(4, 0)              # unsigned long  __unused4;
        bufstat += add(4, 0)              # unsigned long  __unused5;

        self.current.write_bytes(buf, bufstat)
        return 0

    def sys_mmap_pgoff(self, address, size, prot, flags, fd, offset):
        'Wrapper for mmap2'
        return self.sys_mmap2(address, size, prot, flags, fd, offset)

    def sys_mmap2(self, address, size, prot, flags, fd, offset):
        '''
        Creates a new mapping in the virtual address space of the calling process.
        :rtype: int
        :param address: the starting address for the new mapping. This address is used as hint unless the
                        flag contains C{MAP_FIXED}.
        :param size: the length of the mapping.
        :param prot: the desired memory protection of the mapping.
        :param flags: determines whether updates to the mapping are visible to other
                      processes mapping the same region, and whether updates are carried
                      through to the underlying file.
        :param fd: the contents of a file mapping are initialized using C{size} bytes starting at
                   offset C{offset} in the file referred to by the file descriptor C{fd}.
        :param offset: the contents of a file mapping are initialized using C{size} bytes starting at
                       offset C{offset}*0x1000 in the file referred to by the file descriptor C{fd}.
        :return:
            - C{-1} In case you use C{MAP_FIXED} in the flags and the mapping can not be place at the desired address.
            - the address of the new mapping.
        '''
        return self.sys_mmap(address, size, prot, flags, fd, offset*0x1000)

    def sys_mmap(self, address, size, prot, flags, fd, offset):
        '''
        Creates a new mapping in the virtual address space of the calling process.
        :rtype: int

        :param address: the starting address for the new mapping. This address is used as hint unless the
                        flag contains C{MAP_FIXED}.
        :param size: the length of the mapping.
        :param prot: the desired memory protection of the mapping.
        :param flags: determines whether updates to the mapping are visible to other
                      processes mapping the same region, and whether updates are carried
                      through to the underlying file.
        :param fd: the contents of a file mapping are initialized using C{size} bytes starting at
                   offset C{offset} in the file referred to by the file descriptor C{fd}.
        :param offset: the contents of a file mapping are initialized using C{size} bytes starting at
                       offset C{offset} in the file referred to by the file descriptor C{fd}.
        :return:
                - C{-1} in case you use C{MAP_FIXED} in the flags and the mapping can not be place at the desired address.
                - the address of the new mapping (that must be the same as address in case you included C{MAP_FIXED} in flags).
        :todo: handle exception.
        '''

        if address == 0:
            address = None

        cpu = self.current
        if flags & 0x10 !=0 :
            cpu.memory.munmap(address,size)

        perms = perms_from_protflags(prot)

        if (flags & 0x20 != 0):
            result = cpu.memory.mmap(address, size, perms)
        elif fd == 0:
            assert offset == 0
            result = cpu.memory.mmap(address, size, perms)
            data = self.files[fd].read(size)
            cpu.write_bytes(result,data)
        else:
            #FIXME Check if file should be symbolic input and do as with fd0
            result = cpu.memory.mmapFile(address, size, perms, self.files[fd].name, offset)

        actually_mapped = '0x{:016x}'.format(result)
        if address is None or result != address:
            address = address or 0
            actually_mapped += ' [requested: 0x{:016x}]'.format(address)

        if (flags & 0x10 !=0) and result != address:
            cpu.memory.munmap(result, size)
            result = -1

        logger.debug("sys_mmap(%s, 0x%x, %s, %x, %d) - (0x%x)", actually_mapped, size, perms, flags, fd, result)
        return result


    def sys_write(self, fd, buf, count):
        if issymbolic(fd):
            logger.debug("Ask to write to a symbolic file descriptor!!")
            raise ConcretizeArgument(0)

        if issymbolic(buf):
            logger.debug("Ask to write to a symbolic buffer")
            raise ConcretizeArgument(1)

        if issymbolic(count):
            logger.debug("Ask to write a symbolic number of bytes ")
<<<<<<< HEAD
=======
            raise ConcretizeArgument(2)

        return super(SLinux, self).sys_write(fd, buf, count)

class DecreeEmu(object):

    RANDOM = 0

    @staticmethod
    def cgc_initialize_secret_page(platform):
        logger.info("Skipping: cgc_initialize_secret_page()")
        return 0

    @staticmethod
    def cgc_random(platform, buf, count, rnd_bytes):
        from . import cgcrandom
        if issymbolic(buf):
            logger.info("Ask to write random bytes to a symbolic buffer")
            raise ConcretizeArgument(0)

        if issymbolic(count):
            logger.info("Ask to read a symbolic number of random bytes ")
            raise ConcretizeArgument(1)

        if issymbolic(rnd_bytes):
            logger.info("Ask to return rnd size to a symbolic address ")
>>>>>>> 0533fe1d
            raise ConcretizeArgument(2)

        return super(SLinux, self).sys_write(fd, buf, count)<|MERGE_RESOLUTION|>--- conflicted
+++ resolved
@@ -1,35 +1,22 @@
 import errno
 import fcntl
-<<<<<<< HEAD
-import errno
-import os, struct
-from ..utils.event import Signal, forward_signals
-from ..utils.helpers import issymbolic
-from ..core.cpu.abstractcpu import Interruption, Syscall, ConcretizeRegister, ConcretizeArgument
-from ..core.cpu.cpufactory import CpuFactory
-from ..core.memory import SMemory32, SMemory64, Memory32, Memory64
-from ..core.smtlib import Operators, ConstraintSet
-from ..platforms.platform import *
-#Remove in favor of binary.py
-from elftools.elf.elffile import ELFFile
-import logging
-import random
-=======
 import logging
 import os
 import random
 import struct
 
+#Remove in favor of binary.py
 from elftools.elf.elffile import ELFFile
 
+from ..utils.event import Signal, forward_signals
 from ..utils.helpers import issymbolic
 from ..core.cpu.abstractcpu import Interruption, Syscall, ConcretizeArgument
 from ..core.cpu.cpufactory import CpuFactory
 from ..core.memory import SMemory32, SMemory64, Memory32, Memory64
 from ..core.smtlib import Operators, ConstraintSet
 from ..platforms.platform import Platform
->>>>>>> 0533fe1d
 from ..core.cpu.arm import *
+from ..core.executor import SyscallNotImplemented, ProcessExit
 from . import linux_syscalls
 
 logger = logging.getLogger("PLATFORM")
@@ -46,10 +33,6 @@
 def perms_from_protflags(prot_flags):
     return ['   ', 'r  ', ' w ', 'rw ', '  x', 'r x', ' wx', 'rwx'][prot_flags&7]
 
-<<<<<<< HEAD
-
-=======
->>>>>>> 0533fe1d
 class File(object):
     def __init__(self, *args, **kwargs):
         #Todo: assert file is seekable otherwise we should save what was
@@ -292,12 +275,6 @@
         :param list envp: The ENV variables.
         '''
         super(Linux, self).__init__(program)
-<<<<<<< HEAD
-
-        argv = [] if argv is None else argv
-        envp = [] if envp is None else envp
-=======
->>>>>>> 0533fe1d
 
         self.program = program
         self.clocks = 0
@@ -355,10 +332,6 @@
         self._function_abi = CpuFactory.get_function_abi(cpu, 'linux', arch)
         self._syscall_abi = CpuFactory.get_syscall_abi(cpu, 'linux', arch)
 
-<<<<<<< HEAD
-
-        self._current = 0
-=======
     def _execve(self, program, argv, envp):
         '''
         Load `program` and establish program state, such as stack and arguments.
@@ -372,7 +345,6 @@
 
         logger.debug("Loading {} as a {} elf".format(program,self.arch))
 
->>>>>>> 0533fe1d
         self.load(program)
         self._arch_specific_init()
 
@@ -435,11 +407,8 @@
         state['program'] = self.program
         state['functionabi'] = self._function_abi
         state['syscallabi'] = self._syscall_abi
-<<<<<<< HEAD
-
-=======
         state['uname_machine'] = self._uname_machine
->>>>>>> 0533fe1d
+
         if hasattr(self, '_arm_tls_memory'):
             state['_arm_tls_memory'] = self._arm_tls_memory
         return state
@@ -489,33 +458,13 @@
         self.program = state['program']
         self._function_abi = state['functionabi']
         self._syscall_abi = state['syscallabi']
-<<<<<<< HEAD
-
+        self._uname_machine = state['uname_machine']
         if '_arm_tls_memory' in state:
-            self._arm_tls_memory = state['_arm_tls_memory'] 
-
+            self._arm_tls_memory = state['_arm_tls_memory']
+            
         #Install event forwarders
         for proc in self.procs:
             forward_signals(self, proc)
-
-
-    def _read_string(self, buf):
-        """
-        Reads a null terminated concrete buffer form memory
-        :todo: FIX. move to cpu or memory 
-        """
-        filename = ""
-        for i in xrange(0,1024):
-            c = Operators.CHR(self.current.read_int(buf + i, 8))
-            if c == '\x00':
-                break
-            filename += c
-        return filename
-=======
-        self._uname_machine = state['uname_machine']
-        if '_arm_tls_memory' in state:
-            self._arm_tls_memory = state['_arm_tls_memory']
->>>>>>> 0533fe1d
 
     def _init_arm_kernel_helpers(self):
         '''
@@ -1021,8 +970,6 @@
     def _is_open(self, fd):
         return fd >= 0 and fd < len(self.files) and self.files[fd] is not None
 
-<<<<<<< HEAD
-=======
     def sys_umask(self, mask):
         '''
         umask - Set file creation mode mask
@@ -1044,7 +991,6 @@
             return 0
         except OSError as e:
             return e.errno
->>>>>>> 0533fe1d
 
     def sys_lseek(self, fd, offset, whence):
         '''
@@ -1537,13 +1483,9 @@
         return -1
 
     def sys_exit(self, error_code):
-<<<<<<< HEAD
-        return self.sys_exit_group(error_code)
-=======
         'Wrapper for sys_exit_group'
         return self.sys_exit_group(error_code)
 
->>>>>>> 0533fe1d
     def sys_exit_group(self, error_code):
         '''
         Exits all threads in a process
@@ -1555,7 +1497,7 @@
         #self.procs[procid] = None
         logger.debug("EXIT_GROUP PROC_%02d %s", procid, error_code)
         if len(self.running) == 0 :
-            raise Exception('Process exited correctly. Code: {}'.format(error_code))
+            raise ProcessExit(error_code)
         return error_code
 
     def sys_ptrace(self, request, pid, addr, data):
@@ -1601,12 +1543,7 @@
             name = table.get(index,None)
             implementation = getattr(self, name)
         except (AttributeError, KeyError):
-<<<<<<< HEAD
-            #FIXME log detailed platform related error and raise TerminateState or Normal Exception
-            raise Exception("SyscallNotImplemented %d %d"%(self.current.address_bit_size, index))
-=======
             raise SyscallNotImplemented(self.current.address_bit_size, index, name)
->>>>>>> 0533fe1d
 
         return self._syscall_abi.invoke(implementation)
 
@@ -1961,17 +1898,6 @@
         super(SLinux, self).__setstate__(state)
 
     #Dispatchers...
-<<<<<<< HEAD
-    def syscall(self):
-        try:
-            return super(SLinux, self).syscall()
-        except ConcretizeArgument as e:
-            cpu = e.cpu
-            cpu.PC = cpu.PC - cpu.instruction.size
-            reg_name = self.syscall_arg_regs[e.reg_num]
-            raise ConcretizeRegister(cpu, reg_name, e.message, e.policy)
-=======
->>>>>>> 0533fe1d
 
     def sys_read(self, fd, buf, count):
         if issymbolic(fd):
@@ -2119,35 +2045,6 @@
 
         if issymbolic(count):
             logger.debug("Ask to write a symbolic number of bytes ")
-<<<<<<< HEAD
-=======
             raise ConcretizeArgument(2)
 
-        return super(SLinux, self).sys_write(fd, buf, count)
-
-class DecreeEmu(object):
-
-    RANDOM = 0
-
-    @staticmethod
-    def cgc_initialize_secret_page(platform):
-        logger.info("Skipping: cgc_initialize_secret_page()")
-        return 0
-
-    @staticmethod
-    def cgc_random(platform, buf, count, rnd_bytes):
-        from . import cgcrandom
-        if issymbolic(buf):
-            logger.info("Ask to write random bytes to a symbolic buffer")
-            raise ConcretizeArgument(0)
-
-        if issymbolic(count):
-            logger.info("Ask to read a symbolic number of random bytes ")
-            raise ConcretizeArgument(1)
-
-        if issymbolic(rnd_bytes):
-            logger.info("Ask to return rnd size to a symbolic address ")
->>>>>>> 0533fe1d
-            raise ConcretizeArgument(2)
-
         return super(SLinux, self).sys_write(fd, buf, count)