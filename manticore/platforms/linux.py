import errno
import fcntl
import logging
import os
import random
import struct
import ctypes

#Remove in favor of binary.py
from elftools.elf.elffile import ELFFile

from ..utils.event import Signal, forward_signals
from ..utils.helpers import issymbolic
from ..core.cpu.abstractcpu import Interruption, Syscall, ConcretizeArgument
from ..core.cpu.cpufactory import CpuFactory
from ..core.memory import SMemory32, SMemory64, Memory32, Memory64
from ..core.smtlib import Operators, ConstraintSet
from ..platforms.platform import Platform
from ..core.cpu.arm import *
from ..core.executor import TerminateState
from . import linux_syscalls

logger = logging.getLogger("PLATFORM")

class RestartSyscall(Exception):
    pass

class Deadlock(Exception):
    pass

class BadFd(Exception):
    pass

def perms_from_elf(elf_flags):
    return ['   ', '  x', ' w ', ' wx', 'r  ', 'r x', 'rw ', 'rwx'][elf_flags&7]

def perms_from_protflags(prot_flags):
    return ['   ', 'r  ', ' w ', 'rw ', '  x', 'r x', ' wx', 'rwx'][prot_flags&7]


class File(object):
    def __init__(self, *args, **kwargs):
        # TODO: assert file is seekable otherwise we should save what was
        # read/write to the state
        self.file = file(*args,**kwargs)

    def __getstate__(self):
        state = {}
        state['name'] = self.name
        state['mode'] = self.mode
        state['pos'] = self.tell()
        return state

    def __setstate__(self, state):
        name = state['name']
        mode = state['mode']
        pos = state['pos']
        self.file = file(name, mode)
        self.seek(pos)

    @property
    def name(self):
        return self.file.name

    @property
    def mode(self):
        return self.file.mode

    def stat(self):
        return os.fstat(self.fileno())

    def ioctl(self, request, argp):
        #argp ignored..
        return fcntl.fcntl(self, request)

    def tell(self, *args):
        return self.file.tell(*args)

    def seek(self, *args):
        return self.file.seek(*args)

    def write(self, buf):
        for c in buf:
            self.file.write(c)

    def read(self, *args):
        return self.file.read(*args)

    def close(self, *args):
        return self.file.close(*args)

    def fileno(self, *args):
        return self.file.fileno(*args)

    def is_full(self):
        return False

    def sync(self):
        '''
        Flush buffered data. Currently not implemented.
        '''
        return

class SymbolicFile(File):
    '''
    Represents a symbolic file.
    '''
    def __init__(self, constraints, path="sfile", mode='rw', max_size=100,
                 wildcard='+'):
        '''
        Builds a symbolic file

        :param constraints: the SMT constraints
        :param str path: the pathname of the symbolic file
        :param str mode: the access permissions of the symbolic file
        :param max_size: Maximun amount of bytes of the symbolic file
        :param str wildcard: Wildcard to be used in symbolic file
        '''
        super(SymbolicFile, self).__init__(path, mode)

        # read the concrete data using the parent the read() form the File class
        data = self.file.read()

        self._constraints = constraints
        self.pos = 0
        self.max_size = min(len(data), max_size)

        # build the constraints array
        size = len(data)
        self.array = constraints.new_array(name=self.name, index_max=size)

        symbols_cnt = 0
        for i in range(size):
            if data[i] != wildcard:
                self.array[i] = data[i]
            else:
                symbols_cnt += 1

        if symbols_cnt > max_size:
            logger.warning(("Found more wilcards in the file than free ",
                            "symbolic values allowed (%d > %d)"),
                           symbols_cnt,
                           max_size)
        else:
            logger.debug("Found %d free symbolic values on file %s",
                         symbols_cnt,
                         self.name)

    def __getstate__(self):
        state = {}
        state['array'] = self.array
        state['pos'] = self.pos
        state['max_size'] = self.max_size
        return state

    def __setstate__(self, state):
        self.pos = state['pos']
        self.max_size = state['max_size']
        self.array = state['array']

    #@property
    #def constraints(self):
    #    return self._constraints

    def tell(self):
        '''
        Returns the read/write file offset
        :rtype: int
        :return: the read/write file offset.
        '''
        return self.pos

    def seek(self, pos):
        '''
        Returns the read/write file offset
        :rtype: int
        :return: the read/write file offset.
        '''
        assert isinstance(pos, (int, long))
        self.pos = pos

    def read(self, count):
        '''
        Reads up to C{count} bytes from the file.
        :rtype: list
        :return: the list of symbolic bytes read
        '''
        if self.pos > self.max_size:
            return []
        else:
            size = min(count, self.max_size - self.pos)
            ret = [self.array[i] for i in xrange(self.pos, self.pos + size)]
            self.pos += size
            return ret

    def write(self, data):
        '''
        Writes the symbolic bytes in C{data} onto the file.
        '''
        size = min(len(data), self.max_size - self.pos)
        for i in xrange(self.pos, self.pos + size):
            self.array[i] = data[i - self.pos]

class Socket(object):
    def stat(self):
        from collections import namedtuple
        stat_result = namedtuple('stat_result', ['st_mode','st_ino','st_dev','st_nlink','st_uid','st_gid','st_size','st_atime','st_mtime','st_ctime', 'st_blksize','st_blocks','st_rdev'])
        return stat_result(8592,11,9,1,1000,5,0,1378673920,1378673920,1378653796,0x400,0x8808,0)

    @staticmethod
    def pair():
        a = Socket()
        b = Socket()
        a.connect(b)
        return a, b

    def __init__(self):
        self.buffer = [] #queue os bytes
        self.peer = None

    def __repr__(self):
        return "SOCKET(%x, %r, %x)" % (hash(self), self.buffer, hash(self.peer))

    def is_connected(self):
        return self.peer is not None

    def is_empty(self):
        return not self.buffer

    def is_full(self):
        return len(self.buffer) > 2 * 1024

    def connect(self, peer):
        assert not self.is_connected()
        assert not peer.is_connected()
        self.peer = peer
        if peer.peer is None:
            peer.peer = self

    def read(self, size):
        return self.receive(size)

    def receive(self, size):
        rx_bytes = min(size, len(self.buffer))
        ret = []
        for i in xrange(rx_bytes):
            ret.append(self.buffer.pop())
        return ret

    def write(self, buf):
        assert self.is_connected()
        return self.peer._transmit(buf)

    def _transmit(self, buf):
        for c in buf:
            self.buffer.insert(0, c)
        return len(buf)

    def sync(self):
        raise BadFd("Invalid sync() operation on Socket")

    def seek(self, *args):
        raise BadFd("Invalid lseek() operation on Socket")

class Linux(Platform):
    '''
    A simple Linux Operating System Platform.
    This class emulates the most common Linux system calls
    '''

    def __init__(self, program, argv=None, envp=None):
        '''
        Builds a Linux OS platform
        :param string program: The path to ELF binary
        :param list argv: The argv array; not including binary.
        :param list envp: The ENV variables.
        :ivar files: List of active file descriptors
        :type files: list[Socket] or list[File]
        '''
        super(Linux, self).__init__(program)

        self.program = program
        self.clocks = 0
        self.files = []
        self.syscall_trace = []

        if program != None:
            self.elf = ELFFile(file(program))
            self.arch = {'x86': 'i386', 'x64': 'amd64', 'ARM': 'armv7'}[self.elf.get_machine_arch()]

            self._init_cpu(self.arch)
            self._init_std_fds()
            self._execve(program, argv, envp)

    @classmethod
    def empty_platform(cls, arch):
        '''
        Create a platform without an ELF loaded.

        :param str arch: The architecture of the new platform
        :rtype: Linux
        '''
        platform = cls(None)
        platform._init_cpu(arch)
        platform._init_std_fds()
        return platform

    def _init_std_fds(self):
        # open standard files stdin, stdout, stderr
        logger.debug("Opening file descriptors (0,1,2) (STDIN, STDOUT, STDERR)")
        self.input = Socket()
        self.output = Socket()
        self.stderr = Socket()

        stdin = Socket()
        stdout = Socket()
        stderr = Socket()
        #A transmit to stdin,stdout or stderr will be directed to out
        stdin.peer = self.output
        stdout.peer = self.output
        stderr.peer = self.stderr
        #A receive from stdin will get data from input
        self.input.peer = stdin
        #A receive on stdout or stderr will return no data (rx_bytes: 0)

        assert self._open(stdin) == 0
        assert self._open(stdout) == 1
        assert self._open(stderr) == 2

    def _init_cpu(self, arch):
        cpu = self._mk_proc(arch)
        self.procs = [cpu]
        self._current = 0
        self._function_abi = CpuFactory.get_function_abi(cpu, 'linux', arch)
        self._syscall_abi = CpuFactory.get_syscall_abi(cpu, 'linux', arch)

    def _execve(self, program, argv, envp):
        '''
        Load `program` and establish program state, such as stack and arguments.

        :param program str: The ELF binary to load
        :param argv list: argv array
        :param envp list: envp array
        '''
        argv = [] if argv is None else argv
        envp = [] if envp is None else envp

        logger.debug("Loading {} as a {} elf".format(program,self.arch))

        self.load(program)
        self._arch_specific_init()

        self._stack_top = self.current.STACK
        self.setup_stack([program]+argv, envp)

        nprocs = len(self.procs)
        nfiles = len(self.files)
        assert nprocs > 0
        self.running = range(nprocs)

        #Each process can wait for one timeout
        self.timers = [ None ] * nprocs
        #each fd has a waitlist
        self.rwait = [set() for _ in xrange(nfiles)]
        self.twait = [set() for _ in xrange(nfiles)]

        #Install event forwarders
        for proc in self.procs:
            forward_signals(self, proc)

    def _mk_proc(self, arch):
        if arch in {'i386', 'armv7'}:
            mem = Memory32()
        else:
            mem = Memory64()
        return CpuFactory.get_cpu(mem, arch)

    @property
    def current(self):
        return self.procs[self._current]

    def __getstate__(self):
        state = {}
        state['clocks'] = self.clocks
        state['input'] = self.input.buffer
        state['output'] = self.output.buffer

        # Store the type of file descriptor and the respective contents
        state_files = []
        for fd in self.files:
            if isinstance(fd, Socket):
                state_files.append(('Socket', fd.buffer))
            else:
                state_files.append(('File', fd))
        state['files'] = state_files

        state['procs'] = self.procs
        state['current'] = self._current
        state['running'] = self.running
        state['rwait'] = self.rwait
        state['twait'] = self.twait
        state['timers'] = self.timers
        state['syscall_trace'] = self.syscall_trace
        state['base'] = self.base
        state['elf_bss'] = self.elf_bss
        state['end_code'] = self.end_code
        state['end_data'] = self.end_data
        state['elf_brk'] = self.elf_brk
        state['auxv'] = self.auxv
        state['program'] = self.program
        state['functionabi'] = self._function_abi
        state['syscallabi'] = self._syscall_abi
        state['uname_machine'] = self._uname_machine

        if hasattr(self, '_arm_tls_memory'):
            state['_arm_tls_memory'] = self._arm_tls_memory
        return state

    def __setstate__(self, state):
        """
        :todo: some asserts
        :todo: fix deps? (last line)
        """
        self.input = Socket()
        self.input.buffer = state['input']
        self.output = Socket()
        self.output.buffer = state['output']

        # fetch each file descriptor (Socket or File())
        self.files = []
        for ty, buf in state['files']:
            if ty == 'Socket':
                f = Socket()
                f.buffer = buf
                self.files.append(f)
            else:
                self.files.append(buf)

        self.files[0].peer = self.output
        self.files[1].peer = self.output
        self.files[2].peer = self.output
        self.input.peer = self.files[0]

        self.procs = state['procs']
        self._current = state['current']
        self.running = state['running']
        self.rwait = state['rwait']
        self.twait = state['twait']
        self.timers = state['timers']
        self.clocks = state['clocks']

        self.syscall_trace = state['syscall_trace']
        self.base = state['base']
        self.elf_bss = state['elf_bss']
        self.end_code = state['end_code']
        self.end_data = state['end_data']
        self.elf_brk = state['elf_brk']
        self.auxv = state['auxv']
        self.program = state['program']
        self._function_abi = state['functionabi']
        self._syscall_abi = state['syscallabi']
        self._uname_machine = state['uname_machine']
        if '_arm_tls_memory' in state:
            self._arm_tls_memory = state['_arm_tls_memory']
            
        #Install event forwarders
        for proc in self.procs:
            forward_signals(self, proc)

    def _init_arm_kernel_helpers(self):
        '''
        ARM kernel helpers

        https://www.kernel.org/doc/Documentation/arm/kernel_user_helpers.txt
        '''

        page_data = bytearray('\xf1\xde\xfd\xe7' * 1024)

        # Extracted from a RPi2
        preamble = (
            'ff0300ea' +
            '650400ea' +
            'f0ff9fe5' +
            '430400ea' +
            '220400ea' +
            '810400ea' +
            '000400ea' +
            '870400ea'
        ).decode('hex')

        # XXX(yan): The following implementations of cmpxchg and cmpxchg64 were
        # handwritten to not use any exclusive instructions (e.g. ldrexd) or
        # locking. For actual implementations, refer to
        # arch/arm64/kernel/kuser32.S in the Linux source code.
        __kuser_cmpxchg64 = (
            '30002de9' + # push    {r4, r5}
            '08c09de5' + # ldr     ip, [sp, #8]
            '30009ce8' + # ldm     ip, {r4, r5}
            '010055e1' + # cmp     r5, r1
            '00005401' + # cmpeq   r4, r0
            '0100a013' + # movne   r0, #1
            '0000a003' + # moveq   r0, #0
            '0c008c08' + # stmeq   ip, {r2, r3}
            '3000bde8' + # pop     {r4, r5}
            '1eff2fe1'   # bx      lr
        ).decode('hex')

        __kuser_dmb = (
            '5bf07ff5' + # dmb ish
            '1eff2fe1'   # bx lr
        ).decode('hex')

        __kuser_cmpxchg = (
            '003092e5' + # ldr     r3, [r2]
            '000053e1' + # cmp     r3, r0
            '0000a003' + # moveq   r0, #0
            '00108205' + # streq   r1, [r2]
            '0100a013' + # movne   r0, #1
            '1eff2fe1'   # bx      lr
        ).decode('hex')

        # Map a TLS segment
        self._arm_tls_memory = self.current.memory.mmap(None, 4, 'rw ')

        __kuser_get_tls = (
            '04009FE5' + # ldr r0, [pc, #4]
            '010090e8' + # ldm r0, {r0}
            '1eff2fe1'   # bx lr
        ).decode('hex') + struct.pack('<I', self._arm_tls_memory)

        tls_area = '\x00'*12

        version = struct.pack('<I', 5)

        def update(address, code):
            page_data[address:address+len(code)] = code

        # Offsets from Documentation/arm/kernel_user_helpers.txt in Linux
        update(0x000, preamble)
        update(0xf60, __kuser_cmpxchg64)
        update(0xfa0, __kuser_dmb)
        update(0xfc0, __kuser_cmpxchg)
        update(0xfe0, __kuser_get_tls)
        update(0xff0, tls_area)
        update(0xffc, version)

        self.current.memory.mmap(0xffff0000, len(page_data), 'r x', page_data)

    def load_vdso(self, bits):
        #load vdso #TODO or #IGNORE
        vdso_top = {32: 0x7fff0000, 64: 0x7fff00007fff0000}[bits]
        vdso_size = len(file('vdso%2d.dump'%bits).read())
        vdso_addr = self.memory.mmapFile(self.memory._floor(vdso_top - vdso_size),
                                         vdso_size,
                                         'r x',
                                         {32: 'vdso32.dump', 64: 'vdso64.dump'}[bits],
                                         0)
        return vdso_addr


    def setup_stack(self, argv, envp):
        '''
        :param Cpu cpu: The cpu instance
        :param argv: list of parameters for the program to execute.
        :param envp: list of environment variables for the program to execute.

        http://www.phrack.org/issues.html?issue=58&id=5#article
         position            content                     size (bytes) + comment
         ----------------------------------------------------------------------
         stack pointer ->  [ argc = number of args ]     4
                         [ argv[0] (pointer) ]         4   (program name)
                         [ argv[1] (pointer) ]         4
                         [ argv[..] (pointer) ]        4 * x
                         [ argv[n - 1] (pointer) ]     4
                         [ argv[n] (pointer) ]         4   (= NULL)

                         [ envp[0] (pointer) ]         4
                         [ envp[1] (pointer) ]         4
                         [ envp[..] (pointer) ]        4
                         [ envp[term] (pointer) ]      4   (= NULL)

                         [ auxv[0] (Elf32_auxv_t) ]    8
                         [ auxv[1] (Elf32_auxv_t) ]    8
                         [ auxv[..] (Elf32_auxv_t) ]   8
                         [ auxv[term] (Elf32_auxv_t) ] 8   (= AT_NULL vector)

                         [ padding ]                   0 - 16

                         [ argument ASCIIZ strings ]   >= 0
                         [ environment ASCIIZ str. ]   >= 0

         (0xbffffffc)      [ end marker ]                4   (= NULL)

         (0xc0000000)      < top of stack >              0   (virtual)
         ----------------------------------------------------------------------
        '''
        cpu = self.current

        # In case setup_stack() is called again, we make sure we're growing the
        # stack from the original top
        cpu.STACK = self._stack_top

        auxv = self.auxv
        logger.debug("Setting argv, envp and auxv.")
        logger.debug("\tArguments: %s", repr(argv))
        if envp:
            logger.debug("\tEnvironment:")
            for e in envp:
                logger.debug("\t\t%s", repr(e))

        logger.debug("\tAuxv:")
        for name, val in auxv.items():
            logger.debug("\t\t%s: %s", name, hex(val))

        #We save the argument and environment pointers
        argvlst = []
        envplst = []

        #end envp marker empty string
        for evar in envp:
            cpu.push_bytes('\x00')
            envplst.append(cpu.push_bytes(evar))

        for arg in argv:
            cpu.push_bytes('\x00')
            argvlst.append(cpu.push_bytes(arg))


        #Put all auxv strings into the string stack area.
        #And replace the value be its pointer

        for name, value in auxv.items():
            if hasattr(value, '__len__'):
                cpu.push_bytes(value)
                auxv[name] = cpu.STACK

        #The "secure execution" mode of secure_getenv() is controlled by the
        #AT_SECURE flag contained in the auxiliary vector passed from the
        #kernel to user space.
        auxvnames = {
            'AT_IGNORE': 1, # Entry should be ignored
            'AT_EXECFD': 2, # File descriptor of program
            'AT_PHDR': 3, # Program headers for program
            'AT_PHENT':4, # Size of program header entry
            'AT_PHNUM':5, # Number of program headers
            'AT_PAGESZ': 6, # System page size
            'AT_BASE': 7, # Base address of interpreter
            'AT_FLAGS':8, # Flags
            'AT_ENTRY':9, # Entry point of program
            'AT_NOTELF': 10, # Program is not ELF
            'AT_UID':11, # Real uid
            'AT_EUID': 12, # Effective uid
            'AT_GID':13, # Real gid
            'AT_EGID': 14, # Effective gid
            'AT_CLKTCK': 17, # Frequency of times()
            'AT_PLATFORM': 15, # String identifying platform.
            'AT_HWCAP':16, # Machine-dependent hints about processor capabilities.
            'AT_FPUCW':18, # Used FPU control word.
            'AT_SECURE': 23, # Boolean, was exec setuid-like?
            'AT_BASE_PLATFORM': 24, # String identifying real platforms.
            'AT_RANDOM': 25, # Address of 16 random bytes.
            'AT_EXECFN': 31, # Filename of executable.
            'AT_SYSINFO':32, #Pointer to the global system page used for system calls and other nice things.
            'AT_SYSINFO_EHDR': 33, #Pointer to the global system page used for system calls and other nice things.
        }
        #AT_NULL
        cpu.push_int(0)
        cpu.push_int(0)
        for name, val in auxv.items():
            cpu.push_int(val)
            cpu.push_int(auxvnames[name])


        # NULL ENVP
        cpu.push_int(0)
        for var in reversed(envplst):              # ENVP n
            cpu.push_int(var)
        envp = cpu.STACK

        # NULL ARGV
        cpu.push_int(0)
        for arg in reversed(argvlst):              # Argv n
            cpu.push_int(arg)
        argv = cpu.STACK

        #ARGC
        cpu.push_int(len(argvlst))


    def load(self, filename):
        '''
        Loads and an ELF program in memory and prepares the initial CPU state.
        Creates the stack and loads the environment variables and the arguments in it.

        :param filename: pathname of the file to be executed. (used for auxv)
        :raises error:
            - 'Not matching cpu': if the program is compiled for a different architecture
            - 'Not matching memory': if the program is compiled for a different address size
        :todo: define va_randomize and read_implies_exec personality
        '''
        #load elf See binfmt_elf.c
        #read the ELF object file
        cpu = self.current
        elf = self.elf
        arch = self.arch
        addressbitsize = {'x86':32, 'x64':64, 'ARM': 32}[elf.get_machine_arch()]
        logger.debug("Loading %s as a %s elf"%(filename, arch))

        assert elf.header.e_type in ['ET_DYN', 'ET_EXEC', 'ET_CORE']

        #Get interpreter elf
        interpreter = None
        for elf_segment in elf.iter_segments():
            if elf_segment.header.p_type != 'PT_INTERP':
                continue
            interpreter_filename = elf_segment.data()[:-1]
            logger.info('Interpreter filename: %s', interpreter_filename)
            interpreter = ELFFile(file(interpreter_filename))
            break
        if not interpreter is None:
            assert interpreter.get_machine_arch() == elf.get_machine_arch()
            assert interpreter.header.e_type in ['ET_DYN', 'ET_EXEC']

        #Stack Executability
        executable_stack = False
        for elf_segment in elf.iter_segments():
            if elf_segment.header.p_type != 'PT_GNU_STACK':
                continue
            if elf_segment.header.p_flags & 0x01:
                executable_stack = True
            else:
                executable_stack = False
            break

        base = 0
        elf_bss = 0
        end_code = 0
        end_data = 0
        elf_brk = 0
        load_addr = 0

        for elf_segment in elf.iter_segments():
            if elf_segment.header.p_type != 'PT_LOAD':
                continue

            align = 0x1000 #elf_segment.header.p_align

            ELF_PAGEOFFSET = elf_segment.header.p_vaddr & (align-1)

            flags = elf_segment.header.p_flags
            memsz = elf_segment.header.p_memsz + ELF_PAGEOFFSET
            offset = elf_segment.header.p_offset - ELF_PAGEOFFSET
            filesz = elf_segment.header.p_filesz + ELF_PAGEOFFSET
            vaddr = elf_segment.header.p_vaddr - ELF_PAGEOFFSET
            memsz = cpu.memory._ceil(memsz)
            if base == 0 and elf.header.e_type == 'ET_DYN':
                assert vaddr == 0
                if addressbitsize == 32:
                    base = 0x56555000
                else:
                    base = 0x555555554000

            perms = perms_from_elf(flags)
            hint = base+vaddr
            if hint == 0:
                hint = None

            logger.debug("Loading elf offset: %08x addr:%08x %08x %s" %(offset, base+vaddr, base+vaddr+memsz, perms))
            base = cpu.memory.mmapFile(hint, memsz, perms, elf_segment.stream.name, offset) - vaddr

            if load_addr == 0 :
                load_addr = base + vaddr

            k = base + vaddr + filesz;
            if k > elf_bss :
                elf_bss = k;
            if (flags & 4) and end_code < k: #PF_X
                end_code = k
            if end_data < k:
                end_data = k
            k = base + vaddr + memsz
            if k > elf_brk:
                elf_brk = k

        elf_entry = elf.header.e_entry
        if elf.header.e_type == 'ET_DYN':
            elf_entry += load_addr
        entry = elf_entry
        real_elf_brk = elf_brk

        # We need to explicitly zero any fractional pages
        # after the data section (i.e. bss).  This would
        # contain the junk from the file that should not
        # be in memory
        #TODO:
        #cpu.write_bytes(elf_bss, '\x00'*((elf_bss | (align-1))-elf_bss))

        logger.debug("Zeroing main elf fractional pages. From %x to %x.", elf_bss, elf_brk)
        logger.debug("Main elf bss:%x"%elf_bss)
        logger.debug("Main elf brk %x:"%elf_brk)

	#FIXME Need a way to inspect maps and perms so
	#we can rollback all to the initial state after zeroing
        #if elf_brk-elf_bss > 0:
        #    saved_perms = cpu.mem.perms(elf_bss)
        #    cpu.memory.mprotect(cpu.mem._ceil(elf_bss), elf_brk-elf_bss, 'rw ')
        #    logger.debug("Zeroing main elf fractional pages (%d bytes)", elf_brk-elf_bss)
        #    cpu.write_bytes(elf_bss, ['\x00'] * (elf_brk-elf_bss))
        #    cpu.memory.mprotect(cpu.memory._ceil(elf_bss), elf_brk-elf_bss, saved_perms)


        if cpu.memory.access_ok(slice(elf_bss, elf_brk), 'w'):
            cpu.memory[elf_bss:elf_brk] = '\x00'*(elf_brk-elf_bss)
        else:
            logger.warning("Failing to zerify the trailing: elf_brk-elf_bss")

        stack_size = 0x21000

        if addressbitsize == 32:
            stack_top = 0xc0000000
        else:
            stack_top = 0x800000000000
        stack_base = stack_top - stack_size
        stack = cpu.memory.mmap(stack_base, stack_size, 'rwx', name='stack') + stack_size
        assert stack_top == stack

        reserved = cpu.memory.mmap(base+vaddr+memsz,0x1000000, '   ')
        interpreter_base = 0
        if interpreter is not None:
            base = 0
            elf_bss = 0
            end_code = 0
            end_data = 0
            elf_brk = 0
            entry = interpreter.header.e_entry
            for elf_segment in interpreter.iter_segments():
                if elf_segment.header.p_type != 'PT_LOAD':
                    continue
                align = 0x1000#elf_segment.header.p_align
                vaddr = elf_segment.header.p_vaddr
                filesz = elf_segment.header.p_filesz
                flags = elf_segment.header.p_flags
                offset = elf_segment.header.p_offset
                memsz = elf_segment.header.p_memsz

                ELF_PAGEOFFSET = (vaddr & (align-1))
                memsz = memsz + ELF_PAGEOFFSET
                offset = offset - ELF_PAGEOFFSET
                filesz = filesz + ELF_PAGEOFFSET
                vaddr = vaddr - ELF_PAGEOFFSET
                memsz = cpu.memory._ceil(memsz)

                if base == 0 and interpreter.header.e_type == 'ET_DYN':
                    assert vaddr == 0
                    total_size = self._interp_total_size(interpreter)
                    base = stack_base - total_size

                if base == 0:
                    assert vaddr == 0
                perms = perms_from_elf(flags)
                hint = base+vaddr
                if hint == 0:
                    hint = None

                base = cpu.memory.mmapFile(hint, memsz, perms, elf_segment.stream.name, offset)
                base -= vaddr
                logger.debug("Loading interpreter offset: %08x addr:%08x %08x %s%s%s" %(offset, base+vaddr, base+vaddr+memsz, (flags&1 and 'r' or ' '), (flags&2 and 'w' or ' '), (flags&4 and 'x' or ' ')))

                k = base + vaddr + filesz;
                if k > elf_bss:
                    elf_bss = k
                if (flags & 4) and end_code < k: #PF_X
                    end_code = k
                if end_data < k:
                    end_data = k
                k = base + vaddr+ memsz
                if k > elf_brk:
                    elf_brk = k

            if interpreter.header.e_type == 'ET_DYN':
                entry += base
            interpreter_base = base

            logger.debug("Zeroing interpreter elf fractional pages. From %x to %x.", elf_bss, elf_brk)
            logger.debug("Interpreter bss:%x", elf_bss)
            logger.debug("Interpreter brk %x:", elf_brk)

            cpu.memory.mprotect(cpu.memory._floor(elf_bss), elf_brk-elf_bss, 'rw ')
	    try:
	        cpu.memory[elf_bss:elf_brk] = '\x00'*(elf_brk-elf_bss)
	    except Exception, e:
	        logger.debug("Exception zeroing Interpreter fractional pages: %s"%str(e))
            #TODO #FIXME mprotect as it was before zeroing?


        #free reserved brk space
        cpu.memory.munmap(reserved, 0x1000000)

        #load vdso
        #vdso_addr = load_vdso(addressbitsize)

        cpu.STACK = stack
        cpu.PC = entry

        logger.debug("Entry point: %016x", entry)
        logger.debug("Stack start: %016x", stack)
        logger.debug("Brk: %016x", real_elf_brk)
        logger.debug("Mappings:")
        for m in str(cpu.memory).split('\n'):
            logger.debug("  %s", m)
        self.base = base
        self.elf_bss = elf_bss
        self.end_code = end_code
        self.end_data = end_data
        self.elf_brk = real_elf_brk

        at_random = cpu.push_bytes('A'*16)
        at_execfn = cpu.push_bytes(filename+'\x00')

        self.auxv = {
            'AT_PHDR'   : load_addr+elf.header.e_phoff, # Program headers for program
            'AT_PHENT'  : elf.header.e_phentsize,       # Size of program header entry
            'AT_PHNUM'  : elf.header.e_phnum,           # Number of program headers
            'AT_PAGESZ' : cpu.memory.page_size,         # System page size
            'AT_BASE'   : interpreter_base,             # Base address of interpreter
            'AT_FLAGS'  : elf.header.e_flags,           # Flags
            'AT_ENTRY'  : elf_entry,                    # Entry point of program
            'AT_UID'    : 1000,                         # Real uid
            'AT_EUID'   : 1000,                         # Effective uid
            'AT_GID'    : 1000,                         # Real gid
            'AT_EGID'   : 1000,                         # Effective gid
            'AT_CLKTCK' : 100,                          # Frequency of times()
            'AT_HWCAP'  : 0,                            # Machine-dependent hints about processor capabilities.
            'AT_RANDOM' : at_random,                    # Address of 16 random bytes.
            'AT_EXECFN' : at_execfn,                    # Filename of executable.
        }

    def _open(self, f):
        '''
        Adds a file descriptor to the current file descriptor list

        :rtype: int
        :param f: the file descriptor to add.
        :return: the index of the file descriptor in the file descr. list
        '''
        if None in self.files:
            fd = self.files.index(None)
            self.files[fd] = f
        else:
            fd = len(self.files)
            self.files.append(f)
        return fd

    def _close(self, fd):
        '''
        Removes a file descriptor from the file descriptor list
        :rtype: int
        :param fd: the file descriptor to close.
        :return: C{0} on success.
        '''
        self.files[fd] = None

    def _dup(self, fd):
        '''
        Duplicates a file descriptor
        :rtype: int
        :param fd: the file descriptor to duplicate.
        :return: C{0} on success.
        '''
        return self._open(self.files[fd])

    def _get_fd(self, fd):
        if fd < 0 or fd >= len(self.files) or self.files[fd] is None:
            raise BadFd()
        else:
            return self.files[fd]

    def sys_umask(self, mask):
        '''
        umask - Set file creation mode mask

        :param int mask: New mask
        '''
        logger.debug("umask(%o)", mask)
        return os.umask(mask)

    def sys_chdir(self, path):
        '''
        chdir - Change current working directory
        :param int path: Pointer to path
        '''
        path_str = self.current.read_string(path)
        logger.debug("chdir(%s)", path_str)
        try:
            os.chdir(path_str)
            return 0
        except OSError as e:
            return e.errno

    def sys_lseek(self, fd, offset, whence):
        '''
        lseek - reposition read/write file offset

        The lseek() function repositions the file offset of the open file description associated
        with the file descriptor fd to the argument offset according to the directive whence


        :param fd: a valid file descriptor
        :param offset: the offset in bytes
        :param whence: SEEK_SET: The file offset is set to offset bytes.
                       SEEK_CUR: The file offset is set to its current location plus offset bytes.
                       SEEK_END: The file offset is set to the size of the file plus offset bytes.

        :return: 0 (Success), or EBADF (fd is not a valid file descriptor or is not open)

        '''
        if self.current.address_bit_size == 32:
            signed_offset = ctypes.c_int32(offset).value
        else:
            signed_offset = ctypes.c_int64(offset).value

        try:
            self._get_fd(fd).seek(signed_offset, whence)
        except BadFd:
            logger.info(("LSEEK: Not valid file descriptor on lseek."
                        "Fd not seekable. Returning EBADF"))
            return -errno.EBADF

        logger.debug("LSEEK(%d, 0x%08x (%d), %d)", fd, offset, signed_offset, whence)
        return 0

    def sys_read(self, fd, buf, count):
        data = ''
        if count != 0:
            # TODO check count bytes from buf
            if not buf in self.current.memory: # or not  self.current.memory.isValid(buf+count):
                logger.info("READ: buf points to invalid address. Returning EFAULT")
                return -errno.EFAULT

            try:
                # Read the data and put in tin memory
                data = self._get_fd(fd).read(count)
            except BadFd:
                logger.info(("READ: Not valid file descriptor on read."
                             " Returning EBADF"))
                return -errno.EBADF
            self.syscall_trace.append(("_read", fd, data))
            self.current.write_bytes(buf, data)

        logger.debug("READ(%d, 0x%08x, %d, 0x%08x) -> <%s> (size:%d)",
                     fd,
                     buf,
                     count,
                     len(data),
                     repr(data)[:min(count,10)],
                     len(data))
        return len(data)

    def sys_write(self, fd, buf, count):
        ''' write - send bytes through a file descriptor
          The write system call writes up to count bytes from the buffer pointed
          to by buf to the file descriptor fd. If count is zero, write returns 0
          and optionally sets *tx_bytes to zero.

          :param fd            a valid file descriptor
          :param buf           a memory buffer
          :param count         number of bytes to send
          :return: 0          Success
                    EBADF      fd is not a valid file descriptor or is not open.
                    EFAULT     buf or tx_bytes points to an invalid address.
        '''
        data = []
        cpu = self.current
        if count != 0:
            try:
                write_fd = self._get_fd(fd)
            except BadFd:
                logger.error("WRITE: Not valid file descriptor. Returning EBADFD %d", fd)
                return -errno.EBADF

            # TODO check count bytes from buf
            if buf not in cpu.memory or buf + count not in cpu.memory:
                logger.debug("WRITE: buf points to invalid address. Returning EFAULT")
                return -errno.EFAULT

            if fd > 2 and write_fd.is_full():
                cpu.PC -= cpu.instruction.size
                self.wait([], [fd], None)
                raise RestartSyscall()

            data = cpu.read_bytes(buf, count)
            write_fd.write(data)

            for line in ''.join([str(x) for x in data]).split('\n'):
                logger.debug("WRITE(%d, 0x%08x, %d) -> <%.48r>",
                             fd,
                             buf,
                             count,
                             line)
            self.syscall_trace.append(("_write", fd, data))
            self.signal_transmit(fd)

        return len(data)

    def sys_access(self, buf, mode):
        '''
        Checks real user's permissions for a file
        :rtype: int

        :param buf: a buffer containing the pathname to the file to check its permissions.
        :param mode: the access permissions to check.
        :return:
            -  C{0} if the calling process can access the file in the desired mode.
            - C{-1} if the calling process can not access the file in the desired mode.
        '''
        filename = ""
        for i in xrange(0, 255):
            c = Operators.CHR(self.current.read_int(buf + i, 8))
            if c == '\x00':
                break
            filename += c

        logger.debug("access(%s, %x) -> %r",
                     filename,
                     mode,
                     os.access(filename, mode))
        if os.access(filename, mode):
            return 0
        else:
            return -1

    def sys_newuname(self, old_utsname):
        '''
        Writes system information in the variable C{old_utsname}.
        :rtype: int
        :param old_utsname: the buffer to write the system info.
        :return: C{0} on success
        '''
        from datetime import datetime

        def pad(s):
            return s +'\x00'*(65-len(s))

        now = datetime.now().strftime("%a %b %d %H:%M:%S ART %Y")
        info = (('sysname', 'Linux'),
                ('nodename', 'ubuntu'),
                ('release', '4.4.0-77-generic'),
                ('version', '#98 SMP ' + now),
                ('machine', self._uname_machine),
                ('domainname', ''))

        uname_buf = ''.join(pad(pair[1]) for pair in info)
        self.current.write_bytes(old_utsname, uname_buf)
        logger.debug("sys_newuname(...) -> %s", uname_buf)
        return 0

    def sys_brk(self, brk):
        '''
        Changes data segment size (moves the C{elf_brk} to the new address)
        :rtype: int
        :param brk: the new address for C{elf_brk}.
        :return: the value of the new C{elf_brk}.
        :raises error:
                    - "Error in brk!" if there is any error allocating the memory
        '''
        if brk != 0:
            assert brk > self.elf_brk
            mem = self.current.memory
            size = brk-self.elf_brk
            perms = mem.perms(self.elf_brk-1)
            if brk > mem._ceil(self.elf_brk):
                addr = mem.mmap(mem._ceil(self.elf_brk), size, perms)
                assert mem._ceil(self.elf_brk) == addr, "Error in brk!"
            self.elf_brk += size
        logger.debug("sys_brk(0x%08x) -> 0x%08x", brk, self.elf_brk)
        return self.elf_brk

    def sys_arch_prctl(self, code, addr):
        '''
        Sets architecture-specific thread state
        :rtype: int

        :param code: must be C{ARCH_SET_FS}.
        :param addr: the base address of the FS segment.
        :return: C{0} on success
        :raises error:
            - if C{code} is different to C{ARCH_SET_FS}
        '''
        ARCH_SET_GS = 0x1001
        ARCH_SET_FS = 0x1002
        ARCH_GET_FS = 0x1003
        ARCH_GET_GS = 0x1004
        assert code == ARCH_SET_FS
        self.current.FS = 0x63
        self.current.set_descriptor(self.current.FS, addr, 0x4000, 'rw')
        logger.debug("sys_arch_prctl(%04x, %016x) -> 0", code, addr)
        return 0

    def sys_ioctl(self, fd, request, argp):
        if fd > 2:
            return self.files[fd].ioctl(request, argp)
        else:
            return -errno.EINVAL

    def _sys_open_get_file(self, filename, flags, mode):
        f = File(filename, mode) # TODO (theo) modes, flags
        return f

    def sys_open(self, buf, flags, mode):
        '''
        :param buf: address of zero-terminated pathname
        :param flags: file access bits
        :param mode: file permission mode
        '''
        filename = self.current.read_string(buf)
        try:
            if os.path.abspath(filename).startswith('/proc/self'):
                if filename == '/proc/self/exe':
                    filename = os.path.abspath(self.program)
                else:
                    logger.info("FIXME!")
            mode = {os.O_RDWR: 'r+', os.O_RDONLY: 'r', os.O_WRONLY: 'w'}[flags&7]
            
            f = self._sys_open_get_file(filename, flags, mode)
            logger.debug("Opening file %s for %s real fd %d",
                         filename, mode, f.fileno())
        # FIXME(theo) generic exception
        except Exception as e:
            logger.info("Could not open file %s. Reason %s" % (filename, str(e)))
            return -1

        return self._open(f)

    def sys_rename(self, oldnamep, newnamep):
        '''
        Rename filename `oldnamep` to `newnamep`.

        :param int oldnamep: pointer to oldname
        :param int newnamep: pointer to newname
        '''
        oldname = self.current.read_string(oldnamep)
        newname = self.current.read_string(newnamep)

        ret = 0
        try:
            os.rename(oldname, newname)
        except OSError as e:
            ret = -e.errno

        logger.debug("sys_rename('%s', '%s') -> %s", oldname, newname, ret)

        return ret

    def sys_fsync(self, fd):
        '''
        Synchronize a file's in-core state with that on disk.
        '''

        ret = 0
        try:
            self.files[fd].sync()
        except IndexError:
            ret = -errno.EBADF
        except BadFd:
            ret = -errno.EINVAL

        logger.debug("sys_fsync(%d) -> %d", fd, ret)

        return ret

    def sys_getpid(self, v):
        logger.debug("GETPID, warning pid modeled as concrete 1000")
        return 1000

    def sys_ARM_NR_set_tls(self, val):
        if hasattr(self, '_arm_tls_memory'):
            self.current.write_int(self._arm_tls_memory, val)
            self.current.set_arm_tls(val)
        return 0

    #Signals..
    def sys_kill(self, pid, sig):
        logger.debug("KILL, Ignoring Sending signal %d to pid %d", sig, pid)
        return 0

    def sys_rt_sigaction(self, signum, act, oldact):
        """Wrapper for sys_sigaction"""
        return self.sys_sigaction(signum, act, oldact)

    def sys_sigaction(self, signum, act, oldact):
        logger.debug("SIGACTION, Ignoring changing signal handler for signal %d",
                     signum)
        return 0

    def sys_rt_sigprocmask(self, cpu, how, newset, oldset):
        '''Wrapper for sys_sigprocmask'''
        return self.sys_sigprocmask(cpu, how, newset, oldset)

    def sys_sigprocmask(self, cpu, how, newset, oldset):
        logger.debug("SIGACTION, Ignoring changing signal mask set cmd:%d", how)
        return 0

    def sys_close(self, fd):
        '''
        Closes a file descriptor
        :rtype: int
        :param fd: the file descriptor to close.
        :return: C{0} on success.
        '''
        if fd > 0 :
            self._close(fd)
        logger.debug('sys_close(%d)', fd)
        return 0

    def sys_readlink(self, path, buf, bufsize):
        '''
        Read
        :rtype: int

        :param path: the "link path id"
        :param buf: the buffer where the bytes will be putted.
        :param bufsize: the max size for read the link.
        :todo: Out eax number of bytes actually sent | EAGAIN | EBADF | EFAULT | EINTR | errno.EINVAL | EIO | ENOSPC | EPIPE
        '''
        if bufsize <= 0:
            return -errno.EINVAL
        filename = self.current.read_string(path)
        if filename == '/proc/self/exe':
            data = os.path.abspath(self.program)
        else:
            data = os.readlink(filename)[:bufsize]
        self.current.write_bytes(buf, data)
        logger.debug("READLINK %d %x %d -> %s",path,buf,bufsize,data)
        return len(data)

    def sys_mmap_pgoff(self, address, size, prot, flags, fd, offset):
        '''Wrapper for mmap2'''
        return self.sys_mmap2(address, size, prot, flags, fd, offset)

    def sys_mmap2(self, address, size, prot, flags, fd, offset):
        '''
        Creates a new mapping in the virtual address space of the calling process.
        :rtype: int
        :param address: the starting address for the new mapping. This address is used as hint unless the
                        flag contains C{MAP_FIXED}.
        :param size: the length of the mapping.
        :param prot: the desired memory protection of the mapping.
        :param flags: determines whether updates to the mapping are visible to other
                      processes mapping the same region, and whether updates are carried
                      through to the underlying file.
        :param fd: the contents of a file mapping are initialized using C{size} bytes starting at
                   offset C{offset} in the file referred to by the file descriptor C{fd}.
        :param offset: the contents of a file mapping are initialized using C{size} bytes starting at
                       offset C{offset}*0x1000 in the file referred to by the file descriptor C{fd}.
        :return:
            - C{-1} In case you use C{MAP_FIXED} in the flags and the mapping can not be place at the desired address.
            - the address of the new mapping.
        '''
        return self.sys_mmap(address, size, prot, flags, fd, offset*0x1000)

    def sys_mmap(self, address, size, prot, flags, fd, offset):
        '''
        Creates a new mapping in the virtual address space of the calling process.
        :rtype: int

        :param address: the starting address for the new mapping. This address is used as hint unless the
                        flag contains C{MAP_FIXED}.
        :param size: the length of the mapping.
        :param prot: the desired memory protection of the mapping.
        :param flags: determines whether updates to the mapping are visible to other
                      processes mapping the same region, and whether updates are carried
                      through to the underlying file.
        :param fd: the contents of a file mapping are initialized using C{size} bytes starting at
                   offset C{offset} in the file referred to by the file descriptor C{fd}.
        :param offset: the contents of a file mapping are initialized using C{size} bytes starting at
                       offset C{offset} in the file referred to by the file descriptor C{fd}.
        :return:
                - C{-1} in case you use C{MAP_FIXED} in the flags and the mapping can not be place at the desired address.
                - the address of the new mapping (that must be the same as address in case you included C{MAP_FIXED} in flags).
        :todo: handle exception.
        '''

        if address == 0:
            address = None

        cpu = self.current
        if flags & 0x10 != 0:
            cpu.memory.munmap(address,size)

        perms = perms_from_protflags(prot)

        if flags & 0x20 != 0:
            result = cpu.memory.mmap(address, size, perms)
        elif fd == 0:
            assert offset == 0
            result = cpu.memory.mmap(address, size, perms)
            data = self.files[fd].read(size)
            cpu.write_bytes(result, data)
        else:
            #FIXME Check if file should be symbolic input and do as with fd0
            result = cpu.memory.mmapFile(address, size, perms, self.files[fd].name, offset)

        actually_mapped = '0x{:016x}'.format(result)
        if address is None or result != address:
            address = address or 0
            actually_mapped += ' [requested: 0x{:016x}]'.format(address)

        if flags & 0x10 != 0 and result != address:
            cpu.memory.munmap(result, size)
            result = -1

        logger.debug("sys_mmap(%s, 0x%x, %s, %x, %d) - (0x%x)",
                     actually_mapped,
                     size,
                     perms,
                     flags,
                     fd,
                     result)
        return result

    def sys_mprotect(self, start, size, prot):
        '''
        Sets protection on a region of memory. Changes protection for the calling process's
        memory page(s) containing any part of the address range in the interval [C{start}, C{start}+C{size}-1].
        :rtype: int

        :param start: the starting address to change the permissions.
        :param size: the size of the portion of memory to change the permissions.
        :param prot: the new access permission for the memory.
        :return: C{0} on success.
        '''
        perms = perms_from_protflags(prot)
        ret = self.current.memory.mprotect(start, size, perms)
        logger.debug("sys_mprotect(0x%016x, 0x%x, %s) -> %r (%r)", start, size, perms, ret, prot)
        return 0

    def sys_munmap(self, addr, size):
        '''
        Unmaps a file from memory. It deletes the mappings for the specified address range
        :rtype: int

        :param addr: the starting address to unmap.
        :param size: the size of the portion to unmap.
        :return: C{0} on success.
        '''
        self.current.memory.munmap(addr, size)
        return 0

    def sys_getuid(self):
        '''
        Gets user identity.
        :rtype: int

        :return: this call returns C{1000} for all the users.
        '''
        return 1000

    def sys_getgid(self):
        '''
        Gets group identity.
        :rtype: int

        :return: this call returns C{1000} for all the groups.
        '''
        return 1000

    def sys_geteuid(self):
        '''
        Gets user identity.
        :rtype: int

        :return: This call returns C{1000} for all the users.
        '''
        return 1000

    def sys_getegid(self):
        '''
        Gets group identity.
        :rtype: int

        :return: this call returns C{1000} for all the groups.
        '''
        return 1000

    def sys_readv(self, fd, iov, count):
        '''
        Works just like C{sys_read} except that data is read into multiple buffers.
        :rtype: int

        :param fd: the file descriptor of the file to read.
        :param iov: the buffer where the the bytes to read are stored.
        :param count: amount of C{iov} buffers to read from the file.
        :return: the amount of bytes read in total.
        '''
        cpu = self.current
        ptrsize = cpu.address_bit_size
        sizeof_iovec = 2 * (ptrsize // 8)
        total = 0
        for i in xrange(0, count):
            buf = cpu.read_int(iov + i * sizeof_iovec, ptrsize)
            size = cpu.read_int(iov + i * sizeof_iovec + (sizeof_iovec // 2),
                                ptrsize)

            data = self.files[fd].read(size)
            total += len(data)
            cpu.write_bytes(buf, data)
            self.syscall_trace.append(("_read", fd, data))
            logger.debug("READV(%r, %r, %r) -> <%r> (size:%r)",
                         fd,
                         buf,
                         size,
                         data,
                         len(data))
        return total

    def sys_writev(self, fd, iov, count):
        '''
        Works just like C{sys_write} except that multiple buffers are written out.
        :rtype: int

        :param fd: the file descriptor of the file to write.
        :param iov: the buffer where the the bytes to write are taken.
        :param count: amount of C{iov} buffers to write into the file.
        :return: the amount of bytes written in total.
        '''
        cpu = self.current
        ptrsize = cpu.address_bit_size
        sizeof_iovec = 2 * (ptrsize // 8)
        total = 0
        for i in xrange(0, count):
            buf = cpu.read_int(iov + i * sizeof_iovec, ptrsize)
            size = cpu.read_int(iov + i * sizeof_iovec + (sizeof_iovec // 2), ptrsize)

            data = ""
            for j in xrange(0,size):
                data += Operators.CHR(cpu.read_int(buf + j, 8))
            logger.debug("WRITEV(%r, %r, %r) -> <%r> (size:%r)"%(fd, buf, size, data, len(data)))
            self.files[fd].write(data)
            self.syscall_trace.append(("_write", fd, data))
            total+=size
        return total

    def sys_set_thread_area(self, user_info):
        '''
        Sets a thread local storage (TLS) area. Sets the base address of the GS segment.
        :rtype: int

        :param user_info: the TLS array entry set corresponds to the value of C{u_info->entry_number}.
        :return: C{0} on success.
        '''
        n = self.current.read_int(user_info, 32)
        pointer = self.current.read_int(user_info + 4, 32)
        m = self.current.read_int(user_info + 8, 32)
        flags = self.current.read_int(user_info + 12, 32)
        assert n == 0xffffffff
        assert flags == 0x51  #TODO: fix
        self.current.GS = 0x63
        self.current.set_descriptor(self.current.GS, pointer, 0x4000, 'rw')
        self.current.write_int(user_info, (0x63 - 3) / 8, 32)
        return 0

    def sys_getpriority(self, which, who):
        '''
        System call ignored.
        :rtype: int

        :return: C{0}
        '''
        logger.debug("Ignoring sys_get_priority")
        return 0

    def sys_setpriority(self, which, who, prio):
        '''
        System call ignored.
        :rtype: int

        :return: C{0}
        '''
        logger.debug("Ignoring sys_setpriority")
        return 0

    def sys_acct(self, path):
        '''
        System call not implemented.
        :rtype: int

        :return: C{-1}
        '''
        logger.debug("BSD account not implemented!")
        return -1

    def sys_exit(self, error_code):
        'Wrapper for sys_exit_group'
        return self.sys_exit_group(error_code)

    def sys_exit_group(self, error_code):
        '''
        Exits all threads in a process
        :raises Exception: 'Finished'
        '''
        procid = self.procs.index(self.current)
        self.sched()
        self.running.remove(procid)
        #self.procs[procid] = None
        logger.debug("EXIT_GROUP PROC_%02d %s", procid, error_code)
        if len(self.running) == 0 :
            raise TerminateState("ProcessExit %r"%error_code, testcase=True)
        return error_code

    def sys_ptrace(self, request, pid, addr, data):
        logger.debug("sys_ptrace(%016x, %d, %016x, %016x) -> 0", request, pid, addr, data)
        return 0
    def sys_nanosleep(self, req, rem):
        logger.debug("sys_nanosleep(...)")
        return 0
    def sys_set_tid_address(self, tidptr):
        logger.debug("sys_set_tid_address(%016x) -> 0", tidptr)
        return 1000 #tha pid
    def sys_faccessat(self, dirfd, pathname, mode, flags):
        filename = self.current.read_string(pathname)
        logger.debug("sys_faccessat(%016x, %s, %x, %x) -> 0", dirfd, filename, mode, flags)
        return -1

    def sys_set_robust_list(self, head, length):
        logger.debug("sys_set_robust_list(%016x, %d) -> -1", head, length)
        return -1
    def sys_futex(self, uaddr, op, val, timeout, uaddr2, val3):
        logger.debug("sys_futex(...) -> -1")
        return -1
    def sys_getrlimit(self, resource, rlim):
        logger.debug("sys_getrlimit(%x, %x) -> -1", resource, rlim)
        return -1
    def sys_fadvise64(self, fd, offset, length, advice):
        logger.debug("sys_fadvise64(%x, %x, %x, %x) -> 0", fd, offset, length, advice)
        return 0
    def sys_gettimeofday(self, tv, tz):
        logger.debug("sys_gettimeofday(%x, %x) -> 0", tv, tz)
        return 0

    #Distpatchers...
    def syscall(self):
        '''
        Syscall dispatcher.
        '''

        index = self._syscall_abi.syscall_number()

        try:
            table = getattr(linux_syscalls, self.current.machine)
            name = table.get(index, None)
            implementation = getattr(self, name)
        except (AttributeError, KeyError):
            raise Exception("SyscallNotImplemented %d %d"%(self.current.address_bit_size, index))

        return self._syscall_abi.invoke(implementation)

    def sys_clock_gettime(self, clock_id, timespec):
        logger.info("sys_clock_time not really implemented")
	return 0

    def sys_time(self, tloc):
        import time
        t = time.time()
        if tloc != 0 :
            self.current.write_int(tloc, int(t), self.current.address_bit_size)
        return int(t)


    def sched(self):
        ''' Yield CPU.
            This will choose another process from the running list and change
            current running process. May give the same cpu if only one running
            process.
        '''
        if len(self.procs) > 1:
            logger.debug("SCHED:")
            logger.debug("\tProcess: %r", self.procs)
            logger.debug("\tRunning: %r", self.running)
            logger.debug("\tRWait: %r", self.rwait)
            logger.debug("\tTWait: %r", self.twait)
            logger.debug("\tTimers: %r", self.timers)
            logger.debug("\tCurrent clock: %d", self.clocks)
            logger.debug("\tCurrent cpu: %d", self._current)

        if len(self.running) == 0:
            logger.debug("None running checking if there is some process waiting for a timeout")
            if all([x is None for x in self.timers]):
                raise Deadlock()
            self.clocks = min(filter(lambda x: x is not None, self.timers)) + 1
            self.check_timers()
            assert len(self.running) != 0, "DEADLOCK!"
            self._current = self.running[0]
            return
        next_index = (self.running.index(self._current) + 1) % len(self.running)
        next_running_idx = self.running[next_index]
        if len(self.procs) > 1:
            logger.debug("\tTransfer control from process %d to %d",
                         self._current,
                         next_running_idx)
        self._current = next_running_idx

    def wait(self, readfds, writefds, timeout):
        ''' Wait for file descriptors or timeout.
            Adds the current process in the correspondent waiting list and
            yield the cpu to another running process.
        '''
        logger.debug("WAIT:")
        logger.debug("\tProcess %d is going to wait for [ %r %r %r ]",
                     self._current,
                     readfds,
                     writefds,
                     timeout)
        logger.debug("\tProcess: %r", self.procs)
        logger.debug("\tRunning: %r", self.running)
        logger.debug("\tRWait: %r", self.rwait)
        logger.debug("\tTWait: %r", self.twait)
        logger.debug("\tTimers: %r", self.timers)


        for fd in readfds:
            self.rwait[fd].add(self._current)
        for fd in writefds:
            self.twait[fd].add(self._current)
        if timeout is not None:
            self.timers[self._current] = self.clocks + timeout
        procid = self._current
        #self.sched()
        next_index = (self.running.index(procid) + 1) % len(self.running)
        self._current = self.running[next_index]
        logger.debug("\tTransfer control from process %d to %d", procid, self._current)
        logger.debug( "\tREMOVING %r from %r. Current: %r", procid, self.running, self._current)
        self.running.remove(procid)
        if self._current not in self.running:
            logger.debug("\tCurrent not running. Checking for timers...")
            self._current = None
            self.check_timers()

    def awake(self, procid):
        ''' Remove procid from waitlists and reestablish it in the running list '''
        logger.debug("Remove procid:%d from waitlists and reestablish it in the running list", procid)
        for wait_list in self.rwait:
            if procid in wait_list: wait_list.remove(procid)
        for wait_list in self.twait:
            if procid in wait_list: wait_list.remove(procid)
        self.timers[procid] = None
        self.running.append(procid)
        if self._current is None:
            self._current = procid

    def connections(self, fd):
        """ File descriptors are connected to each other like pipes. Except
        for 0,1,2. If you write to FD(N)  then that comes out from FD(N+1)
        and vice-versa
        """
        if fd in [0, 1, 2]:
            return None
        if fd % 2:
            return fd + 1
        else:
            return fd - 1

    def signal_receive(self, fd):
        ''' Awake one process waiting to receive data on fd '''
        connections = self.connections
        if connections(fd) and self.twait[connections(fd)]:
            procid = random.sample(self.twait[connections(fd)], 1)[0]
            self.awake(procid)

    def signal_transmit(self, fd):
        ''' Awake one process waiting to transmit data on fd '''
        connection = self.connections(fd)
        if connection is None or connection >= len(self.rwait):
            return

        procs = self.rwait[connection]
        if procs:
            procid = random.sample(procs, 1)[0]
            self.awake(procid)

    def check_timers(self):
        ''' Awake process if timer has expired '''
        if self._current is None:
            #Advance the clocks. Go to future!!
            advance = min([self.clocks] + filter(lambda x: x is not None, self.timers)) + 1
            logger.debug("Advancing the clock from %d to %d", self.clocks, advance)
            self.clocks = advance
        for procid in range(len(self.timers)):
            if self.timers[procid] is not None:
                if self.clocks > self.timers[procid]:
                    self.procs[procid].PC += self.procs[procid].instruction.size
                    self.awake(procid)


    def execute(self):
        """
        Execute one cpu instruction in the current thread (only one supported).
        :rtype: bool
        :return: C{True}

        :todo: This is where we could implement a simple schedule.
        """
        try:
            self.current.execute()
            self.clocks += 1
            if self.clocks % 10000 == 0:
                self.check_timers()
                self.sched()
        except (Interruption, Syscall):
            try:
                self.syscall()
            except RestartSyscall:
                pass

        return True


    #64bit syscalls

    def sys_newfstat(self, fd, buf):
        '''
        Determines information about a file based on its file descriptor.
        :rtype: int
        :param fd: the file descriptor of the file that is being inquired.
        :param buf: a buffer where data about the file will be stored.
        :return: C{0} on success.
        '''
        stat = self.files[fd].stat()

        def add(width, val):
            fformat = {2:'H', 4:'L', 8:'Q'}[width]
            return struct.pack('<'+fformat, val)

        def to_timespec(width, ts):
            'Note: this is a platform-dependent timespec (8 or 16 bytes)'
            return add(width, int(ts)) + add(width, int(ts % 1 * 1e9))

        # From linux/arch/x86/include/uapi/asm/stat.h
        # Numerous fields are native width-wide
        nw = self.current.address_bit_size / 8

        bufstat = add(nw, stat.st_dev)     # long st_dev
        bufstat += add(nw, stat.st_ino)     # long st_ino
        bufstat += add(nw, stat.st_nlink)   # long st_nlink
        bufstat += add(4, stat.st_mode)     # 32 mode
        bufstat += add(4, stat.st_uid)      # 32 uid
        bufstat += add(4, stat.st_gid)      # 32 gid
        bufstat += add(4, 0)                # 32 _pad
        bufstat += add(nw, stat.st_rdev)    # long st_rdev
        bufstat += add(nw, stat.st_size)    # long st_size
        bufstat += add(nw, stat.st_blksize) # long st_blksize
        bufstat += add(nw, stat.st_blocks)  # long st_blocks
        bufstat += to_timespec(nw, stat.st_atime) # long   st_atime, nsec;
        bufstat += to_timespec(nw, stat.st_mtime) # long   st_mtime, nsec;
        bufstat += to_timespec(nw, stat.st_ctime) # long   st_ctime, nsec;

        logger.debug("sys_newfstat(%d, ...) -> %d bytes", fd, len(bufstat))

        self.current.write_bytes(buf, bufstat)
        return 0

    def sys_fstat(self, fd, buf):
        '''
        Determines information about a file based on its file descriptor.
        :rtype: int
        :param fd: the file descriptor of the file that is being inquired.
        :param buf: a buffer where data about the file will be stored.
        :return: C{0} on success.
        '''
        stat = self.files[fd].stat()

        def add(width, val):
            fformat = {2:'H', 4:'L', 8:'Q'}[width]
            return struct.pack('<'+fformat, val)

        def to_timespec(ts):
            return struct.pack('<LL', int(ts), int(ts % 1 * 1e9))

        logger.debug("sys_fstat %d", fd)

        bufstat = add(8, stat.st_dev)    # dev_t st_dev;
        bufstat += add(4, 0)              # __pad1
        bufstat += add(4, stat.st_ino)    # unsigned long  st_ino;
        bufstat += add(4, stat.st_mode)   # unsigned short st_mode;
        bufstat += add(4, stat.st_nlink)  # unsigned short st_nlink;
        bufstat += add(4, stat.st_uid)    # unsigned short st_uid;
        bufstat += add(4, stat.st_gid)    # unsigned short st_gid;
        bufstat += add(4, stat.st_rdev)   # unsigned long  st_rdev;
        bufstat += add(4, stat.st_size)   # unsigned long  st_size;
        bufstat += add(4, stat.st_blksize)# unsigned long  st_blksize;
        bufstat += add(4, stat.st_blocks) # unsigned long  st_blocks;
        bufstat += to_timespec(stat.st_atime)  # unsigned long  st_atime;
        bufstat += to_timespec(stat.st_mtime)  # unsigned long  st_mtime;
        bufstat += to_timespec(stat.st_ctime)  # unsigned long  st_ctime;
        bufstat += add(4, 0)              # unsigned long  __unused4;
        bufstat += add(4, 0)              # unsigned long  __unused5;

        self.current.write_bytes(buf, bufstat)
        return 0

    def sys_fstat64(self, fd, buf):
        '''
        Determines information about a file based on its file descriptor (for Linux 64 bits).
        :rtype: int
        :param fd: the file descriptor of the file that is being inquired.
        :param buf: a buffer where data about the file will be stored.
        :return: C{0} on success.
        :todo: Fix device number.
        '''
        stat = self.files[fd].stat()

        def add(width, val):
            fformat = {2:'H', 4:'L', 8:'Q'}[width]
            return struct.pack('<'+fformat, val)

        def to_timespec(ts):
            return struct.pack('<LL', int(ts), int(ts % 1 * 1e9))

        logger.debug("sys_fstat64 %d", fd)

        bufstat = add(8, stat.st_dev)        # unsigned long long      st_dev;
        bufstat += add(4, 0)                  # unsigned char   __pad0[4];
        bufstat += add(4, stat.st_ino)        # unsigned long   __st_ino;
        bufstat += add(4, stat.st_mode)       # unsigned int    st_mode;
        bufstat += add(4, stat.st_nlink)      # unsigned int    st_nlink;
        bufstat += add(4, stat.st_uid)        # unsigned long   st_uid;
        bufstat += add(4, stat.st_gid)        # unsigned long   st_gid;
        bufstat += add(8, stat.st_rdev)       # unsigned long long st_rdev;
        bufstat += add(4, 0)                  # unsigned char   __pad3[4];
        bufstat += add(4, 0)                  # unsigned char   __pad3[4];
        bufstat += add(8, stat.st_size)       # long long       st_size;
        bufstat += add(8, stat.st_blksize)    # unsigned long   st_blksize;
        bufstat += add(8, stat.st_blocks)     # unsigned long long st_blocks;
        bufstat += to_timespec(stat.st_atime) # unsigned long   st_atime;
        bufstat += to_timespec(stat.st_mtime) # unsigned long   st_mtime;
        bufstat += to_timespec(stat.st_ctime) # unsigned long   st_ctime;
        bufstat += add(8, stat.st_ino)        # unsigned long long      st_ino;

        self.current.write_bytes(buf, bufstat)
        return 0

    def sys_newstat(self, fd, buf):
        '''
        Wrapper for stat64()
        '''
        return self.sys_stat64(fd, buf)

    def sys_stat64(self, path, buf):
        '''
        Determines information about a file based on its filename (for Linux 64 bits).
        :rtype: int
        :param path: the pathname of the file that is being inquired.
        :param buf: a buffer where data about the file will be stored.
        :return: C{0} on success.
        '''
        return self._stat(path, buf, True)

    def sys_stat32(self, path, buf):
        return self._stat(path, buf, False)

    def _stat(self, path, buf, is64bit):
        fd = self.sys_open(path, 0, 'r')
        if is64bit:
            ret = self.sys_fstat64(fd, buf)
        else:
            ret = self.sys_fstat(fd, buf)
        self.sys_close(fd)
        return ret

    def _arch_specific_init(self):
        assert self.arch in {'i386', 'amd64', 'armv7'}

        if self.arch == 'i386':
            self._uname_machine = 'i386'
        elif self.arch == 'amd64':
            self._uname_machine = 'x86_64'
        elif self.arch == 'armv7':
            self._uname_machine = 'armv71'
            self._init_arm_kernel_helpers()

        # Establish segment registers for x86 architectures
        if self.arch in {'i386', 'amd64'}:
            x86_defaults = {'CS': 0x23, 'SS': 0x2b, 'DS': 0x2b, 'ES': 0x2b}
            for reg, val in x86_defaults.iteritems():
                self.current.regfile.write(reg, val)

    @staticmethod
    def _interp_total_size(interp):
        '''
        Compute total load size of interpreter.

        :param ELFFile interp: interpreter ELF .so
        :return: total load size of interpreter, not aligned
        :rtype: int
        '''
        load_segs = filter(lambda x: x.header.p_type == 'PT_LOAD', interp.iter_segments())
        last = load_segs[-1]
        return last.header.p_vaddr + last.header.p_memsz


############################################################################
# Symbolic versions follows

class SLinux(Linux):
    """
    Builds a symbolic extension of a Linux OS

    :param str programs: path to ELF binary
    :param list argv: argv not including binary
    :param list envp: environment variables
    :param tuple[str] symbolic_files: files to consider symbolic
    """
    def __init__(self, programs, argv=None, envp=None, symbolic_files=None):
        argv = [] if argv is None else argv
        envp = [] if envp is None else envp
        symbolic_files = [] if symbolic_files is None else symbolic_files

        self._constraints = ConstraintSet()
        self.random = 0
        self.symbolic_files = symbolic_files
        super(SLinux, self).__init__(programs, argv, envp)

    def _mk_proc(self, arch):
        if arch in {'i386', 'armv7'}:
            mem = SMemory32(self.constraints)
        else:
            mem = SMemory64(self.constraints)
        return CpuFactory.get_cpu(mem, arch)

    @property
    def constraints(self):
        return self._constraints

    @constraints.setter
    def constraints(self, constraints):
        self._constraints = constraints
        for proc in self.procs:
            proc.memory.constraints = constraints


    #marshaling/pickle
    def __getstate__(self):
        state = super(SLinux, self).__getstate__()
        state['constraints'] = self.constraints
        state['random'] = self.random
        state['symbolic_files'] = self.symbolic_files
        return state

    def __setstate__(self, state):
        self._constraints = state['constraints']
        self.random = state['random']
        self.symbolic_files = state['symbolic_files']
        super(SLinux, self).__setstate__(state)

<<<<<<< HEAD
=======
    def _sys_open_get_file(self, filename, flags, mode):
        if filename in self.symbolic_files:
            logger.debug("%s file is considered symbolic", filename)
            assert flags & 7 == os.O_RDWR or flags & 7 == os.O_RDONLY, (
                "Symbolic files should be readable?")
            f = SymbolicFile(self.constraints, filename, mode)
        else:
            f = super(SLinux, self)._sys_open_get_file(filename, flags, mode)

        return f

>>>>>>> 6133a0e2
    #Dispatchers...

    def sys_read(self, fd, buf, count):
        if issymbolic(fd):
            logger.debug("Ask to read from a symbolic file descriptor!!")
            raise ConcretizeArgumet(self, 0)

        if issymbolic(buf):
            logger.debug("Ask to read to a symbolic buffer")
            raise ConcretizeArgumet(self, 1)

        if issymbolic(count):
            logger.debug("Ask to read a symbolic number of bytes ")
            raise ConcretizeArgumet(self, 2)

        return super(SLinux, self).sys_read(fd, buf, count)

    def sys_write(self, fd, buf, count):
        if issymbolic(fd):
            logger.debug("Ask to write to a symbolic file descriptor!!")
            raise ConcretizeArgumet(self, 0)

        if issymbolic(buf):
            logger.debug("Ask to write to a symbolic buffer")
            raise ConcretizeArgumet(self, 1)

        if issymbolic(count):
            logger.debug("Ask to write a symbolic number of bytes ")
            raise ConcretizeArgumet(self, 2)

        return super(SLinux, self).sys_write(fd, buf, count)<|MERGE_RESOLUTION|>--- conflicted
+++ resolved
@@ -2051,8 +2051,6 @@
         self.symbolic_files = state['symbolic_files']
         super(SLinux, self).__setstate__(state)
 
-<<<<<<< HEAD
-=======
     def _sys_open_get_file(self, filename, flags, mode):
         if filename in self.symbolic_files:
             logger.debug("%s file is considered symbolic", filename)
@@ -2064,7 +2062,6 @@
 
         return f
 
->>>>>>> 6133a0e2
     #Dispatchers...
 
     def sys_read(self, fd, buf, count):
