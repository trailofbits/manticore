--- conflicted
+++ resolved
@@ -2584,19 +2584,11 @@
 
     def generate_workspace_files(self):
         def solve_to_fd(data, fd):
-            def make_chr(c):
-                if isinstance(c, int):
-                    return chr(c)
-                return c
             try:
                 for c in data:
-<<<<<<< HEAD
-                    fd.write(make_chr(solver.get_value(self.constraints, c)))
-=======
                     if issymbolic(c):
                         c = chr(solver.get_value(self.constraints, c))
                     fd.write(c)
->>>>>>> 48f88be7
             except SolverException:
                 fd.write('{SolverException}')
 
