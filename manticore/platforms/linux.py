import fcntl

import cgcrandom
import weakref
import errno
import os, struct
from ..utils.helpers import issymbolic
from ..core.cpu.abstractcpu import Interruption, Syscall, ConcretizeRegister
from ..core.cpu.cpufactory import CpuFactory
from ..core.memory import SMemory32, SMemory64, Memory32, Memory64
from ..core.smtlib import Operators, ConstraintSet
from ..platforms.platform import Platform
from elftools.elf.elffile import ELFFile
import logging
import random
from ..core.cpu.arm import *
from ..core.executor import SyscallNotImplemented, ProcessExit
from . import linux_syscalls
logger = logging.getLogger("PLATFORM")


class RestartSyscall(Exception):
    pass

class Deadlock(Exception):
    pass

def perms_from_elf(elf_flags):
    return ['   ', '  x', ' w ', ' wx', 'r  ', 'r x', 'rw ', 'rwx'][elf_flags&7]

def perms_from_protflags(prot_flags):
    return ['   ', 'r  ', ' w ', 'rw ', '  x', 'r x', ' wx', 'rwx'][prot_flags&7]

class SymbolicSyscallArgument(Exception):
    def __init__(self, reg_num, message='Concretizing syscall argument', policy='SAMPLED'):
        self.reg_num = reg_num
        self.message = message
        self.policy = policy
        super(SymbolicSyscallArgument, self).__init__(message)


class File(object):
    def __init__(self, *args, **kwargs):
        #Todo: assert file is seekable otherwise we should save what was
        #read/write to the state
        self.file = file(*args,**kwargs)
    def stat(self):
        return os.fstat(self.fileno())
    def ioctl(self, request, argp):
        #argp ignored..
        return fcntl.fcntl(self, request)
    @property
    def name(self):
        return self.file.name
    @property
    def mode(self):
        return self.file.mode
    def tell(self, *args):
        return self.file.tell(*args)
    def seek(self, *args):
        return self.file.seek(*args)
    def write(self, *args):
        return self.file.write(*args)
    def read(self, *args):
        return self.file.read(*args)
    def close(self, *args):
        return self.file.close(*args)
    def fileno(self, *args):
        return self.file.fileno(*args)

    def __getstate__(self):
        state = {}
        state['name'] = self.name
        state['mode'] = self.mode
        state['pos'] = self.tell()
        return state

    def __setstate__(self, state):
        name = state['name']
        mode = state['mode']
        pos = state['pos']
        self.file = file(name, mode)
        self.seek(pos)

class SymbolicFile(object):
    '''
    Represents a symbolic file.
    '''
    def __init__(self, constraints, path="sfile", mode='rw', max_size=100, wildcard='+'):
        '''
        Builds a symbolic file

        :param constraints: the constraints
        :param path: the pathname of the symbolic file
        :type path: str or File
        :param str mode: the access permissions of the symbolic file
        :param max_size: Maximun amount of bytes of the symbolic file
        '''
        # XXX(yan): wildcard isn't used; check callers and remove.
        assert 'r' in mode
        if isinstance(path, str):
            path = File(path, mode)
        assert isinstance(path, File)

        #self._constraints = weakref.ref(constraints)
        WILDCARD = '+'

        symbols_cnt = 0
        data = path.read()
        size = len(data)
        self.array = constraints.new_array(name=path.name, index_max=size)
        for i in range(size):
            if data[i] != WILDCARD:
                self.array[i] = data[i]
            else:
                symbols_cnt+=1

        self._constraints = constraints
        self.pos = 0
        self.max_size=min(len(data), max_size)
        if symbols_cnt > max_size:
            logger.warning("Found more wilcards in the file than free symbolic values allowed (%d > %d)",symbols_cnt, max_size)
        else:
            logger.debug("Found %d free symbolic values on file %s",symbols_cnt, path.name)

    def __getstate__(self):
        state = {}
        state['array'] = self.array
        state['pos'] = self.pos
        state['max_size'] = self.max_size
        return state

    def __setstate__(self, state):
        self.pos = state['pos']
        self.max_size = state['max_size']
        self.array = state['array']

    @property
    def constraints(self):
        return self._constraints

    @property
    def name(self):
        return self.array.name

    def ioctl(self, request, argp):
        #logger.debug("IOCTL on symbolic files not implemented! (req:%x)", request)
        return 0

    def stat(self):
        from collections import namedtuple
        stat_result = namedtuple('stat_result', ['st_mode','st_ino','st_dev','st_nlink','st_uid','st_gid','st_size','st_atime','st_mtime','st_ctime', 'st_blksize','st_blocks','st_rdev'])
        return stat_result(8592,11,9,1,1000,5,0,1378673920,1378673920,1378653796,0x400,0x8808,0)

    def fileno(self):
        '''
        Not implemented
        '''
        pass
        #return self.f.fileno()

    def tell(self):
        '''
        Returns the read/write file offset
        :rtype: int
        :return: the read/write file offset.
        '''
        return self.pos
    def seek(self, pos):
        '''
        Returns the read/write file offset
        :rtype: int
        :return: the read/write file offset.
        '''
        assert isinstance(pos, (int,long))
        self.pos = pos

    def read(self, count):
        '''
        Reads up to C{count} bytes from the file.
        :rtype: list
        :return: the list of symbolic bytes read  
        '''
        if self.pos > self.max_size :
            return []
        else:
            size = min(count,self.max_size-self.pos)
            ret = [self.array[i] for i in xrange(self.pos,self.pos+size)]
            self.pos+=size
            return ret

    def write(self, data):
        '''
        Writes the symbolic bytes in C{data} onto the file. 
        '''
        for c in data:
            size = min(len(data),self.max_size-self.pos)
            for i in xrange(self.pos,self.pos+size):
                self.array[i] = data[i-self.pos]


class Socket(object): 
    def stat(self):
        from collections import namedtuple
        stat_result = namedtuple('stat_result', ['st_mode','st_ino','st_dev','st_nlink','st_uid','st_gid','st_size','st_atime','st_mtime','st_ctime', 'st_blksize','st_blocks','st_rdev'])
        return stat_result(8592,11,9,1,1000,5,0,1378673920,1378673920,1378653796,0x400,0x8808,0)

    @staticmethod
    def pair():
        a = Socket()
        b = Socket()
        a.connect(b)
        return a,b

    def __init__(self):
        self.buffer = [] #queue os bytes
        self.peer = None

    def __repr__(self):
        return "SOCKET(%x, %r, %x)"%(hash(self), self.buffer, hash(self.peer))

    def is_connected(self):
        return self.peer is not None

    def is_empty(self):
        return len(self.buffer)==0

    def is_full(self):
        return len(self.buffer)>2*1024

    def connect(self, peer):
        assert not self.is_connected()
        assert not peer.is_connected()
        self.peer = peer
        if peer.peer is None:
            peer.peer = self

    def read(self, size):
        return self.receive(size)

    def receive(self, size):
        rx_bytes = min(size, len(self.buffer))
        ret = []
        for i in xrange(rx_bytes):
            ret.append(self.buffer.pop())
        return ret

    def write(self, buf):
        return self.transmit(buf)

    def transmit(self, buf):
        assert self.is_connected()
        return self.peer._transmit(buf)

    def _transmit(self, buf):
        for c in buf:
            self.buffer.insert(0,c)
        return len(buf)


class Linux(Platform):
    '''
    A simple Linux Operating System Platform.
    This class emulates the most common Linux system calls
    '''

    def __init__(self, program, argv=None, envp=None):
        '''
        Builds a Linux OS platform
        :param string program: The path to ELF binary
        :param list argv: The argv array; not including binary.
        :param list envp: The ENV variables.
        '''
        super(Linux, self).__init__(program)
        argv = [] if argv is None else argv
        envp = [] if envp is None else envp

        self.program = program
        self.clocks = 0
        self.files = [] 
        self.syscall_trace = []
        self.syscall_arg_regs = []

        self.files = []
        # open standard files stdin, stdout, stderr
        logger.debug("Opening file descriptors (0,1,2)")
        self.input = Socket()
        self.output = Socket()
        self.stderr = Socket()

        stdin = Socket()
        stdout = Socket()
        stderr = Socket()
        #A transmit to stdin,stdout or stderr will be directed to out
        stdin.peer = self.output
        stdout.peer = self.output
        stderr.peer = self.stderr
        #A receive from stdin will get data from input
        self.input.peer = stdin
        #A receive on stdout or stderr will return no data (rx_bytes: 0)

        assert self._open(stdin) == 0
        assert self._open(stdout) == 1
        assert self._open(stderr) == 2

        #Load process and setup socketpairs
        arch = {'x86': 'i386', 'x64': 'amd64', 'ARM': 'armv7'}[ELFFile(file(program)).get_machine_arch()]
        cpu = self._mk_proc(arch)
        self.procs = [cpu]
        self._function_abi = CpuFactory.get_function_abi(cpu, 'linux', arch)
        self._syscall_abi = CpuFactory.get_syscall_abi(cpu, 'linux', arch)

        self._current = 0
        self.load(program)
        self._arch_specific_init(arch)
        self._stack_top = self.current.STACK
        self.setup_stack([program]+argv, envp)

        nprocs = len(self.procs)
        nfiles = len(self.files)
        assert nprocs > 0
        self.running = range(nprocs)

        #Each process can wait for one timeout
        self.timers = [ None ] * nprocs
        #each fd has a waitlist
        self.rwait = [set() for _ in xrange(nfiles)]
        self.twait = [set() for _ in xrange(nfiles)]

    def _mk_proc(self, arch):
        if arch in {'i386', 'armv7'}:
            mem = Memory32()
        else:
            mem = Memory64()
        return CpuFactory.get_cpu(mem, arch)

    @property
    def current(self):
        return self.procs[self._current]

    def __getstate__(self):
        state = {}
        state['clocks'] = self.clocks
        state['input'] = self.input.buffer
        state['output'] = self.output.buffer

        files = []
        for fd in self.files:
            if isinstance(fd, Socket):
                files.append(('Socket', fd.buffer))
            else:
                files.append(('File',fd))
        state['files'] = files

        state['procs'] = self.procs
        state['current'] = self._current
        state['running'] = self.running
        state['rwait'] = self.rwait
        state['twait'] = self.twait
        state['timers'] = self.timers
        state['syscall_trace'] = self.syscall_trace
        state['base'] = self.base
        state['elf_bss'] = self.elf_bss
        state['end_code'] = self.end_code
        state['end_data'] = self.end_data
        state['elf_brk'] = self.elf_brk
        state['auxv'] = self.auxv
        state['program'] = self.program
        state['syscall_arg_regs'] = self.syscall_arg_regs
        state['functionabi'] = self._function_abi
        state['syscallabi'] = self._syscall_abi
        if hasattr(self, '_arm_tls_memory'):
            state['_arm_tls_memory'] = self._arm_tls_memory
        return state

    def __setstate__(self, state):
        """
        :todo: some asserts
        :todo: fix deps? (last line)
        """
        self.input = Socket()
        self.input.buffer = state['input']
        self.output = Socket()
        self.output.buffer = state['output']

        self.files = []
        for ty, buf in state['files']:
            if ty == 'Socket':
                f = Socket()
                f.buffer = buf
                self.files.append(f)
            else:
                self.files.append(buf)
        #for fd in range(len(self.files)):
        #    if self.connections(fd) is not None:
        #        self.files[fd].peer = self.files[self.connections(fd)]

        self.files[0].peer = self.output
        self.files[1].peer = self.output
        self.files[2].peer = self.output
        self.input.peer = self.files[0]

        self.procs = state['procs']
        self._current = state['current']
        self.running = state['running']
        self.rwait = state['rwait']
        self.twait = state['twait']
        self.timers = state['timers']
        self.clocks = state['clocks']

        self.syscall_trace = state['syscall_trace']
        self.base = state['base']
        self.elf_bss = state['elf_bss']
        self.end_code = state['end_code']
        self.end_data = state['end_data']
        self.elf_brk = state['elf_brk']
        self.auxv = state['auxv']
        self.program = state['program']
        self.syscall_arg_regs = state['syscall_arg_regs']
        self._function_abi = state['functionabi']
        self._syscall_abi = state['syscallabi']
        if '_arm_tls_memory' in state:
            self._arm_tls_memory = state['_arm_tls_memory'] 

    def _read_string(self, buf):
        """
        Reads a null terminated concrete buffer form memory
        :todo: FIX. move to cpu or memory 
        """
        filename = ""
        for i in xrange(0,1024):
            c = Operators.CHR(self.current.read_int(buf + i, 8))
            if c == '\x00':
                break
            filename += c
        return filename

    def _init_arm_kernel_helpers(self):
        '''
        ARM kernel helpers

        https://www.kernel.org/doc/Documentation/arm/kernel_user_helpers.txt
        '''

        page_data = bytearray('\xf1\xde\xfd\xe7' * 1024)

        # Extracted from a RPi2
        preamble = (
                'ff0300ea' +
                '650400ea' +
                'f0ff9fe5' +
                '430400ea' +
                '220400ea' +
                '810400ea' +
                '000400ea' +
                '870400ea'
                ).decode('hex')

        # XXX(yan): The following implementations of cmpxchg and cmpxchg64 were
        # handwritten to not use any exclusive instructions (e.g. ldrexd) or 
        # locking. For actual implementations, refer to
        # arch/arm64/kernel/kuser32.S in the Linux source code.
        __kuser_cmpxchg64 = (
                '30002de9' + # push    {r4, r5}
                '08c09de5' + # ldr     ip, [sp, #8]
                '30009ce8' + # ldm     ip, {r4, r5}
                '010055e1' + # cmp     r5, r1
                '00005401' + # cmpeq   r4, r0
                '0100a013' + # movne   r0, #1
                '0000a003' + # moveq   r0, #0
                '0c008c08' + # stmeq   ip, {r2, r3}
                '3000bde8' + # pop     {r4, r5}
                '1eff2fe1'   # bx      lr
                ).decode('hex')

        __kuser_dmb = (
                '5bf07ff5' + # dmb ish
                '1eff2fe1'   # bx lr
                ).decode('hex')

        __kuser_cmpxchg = (
                '003092e5' + # ldr     r3, [r2]
                '000053e1' + # cmp     r3, r0
                '0000a003' + # moveq   r0, #0
                '00108205' + # streq   r1, [r2]
                '0100a013' + # movne   r0, #1
                '1eff2fe1'   # bx      lr
                ).decode('hex')

        # Map a TLS segment
        self._arm_tls_memory = self.current.memory.mmap(None, 4, 'rw ')

        __kuser_get_tls = (
                '04009FE5' + # ldr r0, [pc, #4]
                '010090e8' + # ldm r0, {r0}
                '1eff2fe1'   # bx lr
                ).decode('hex') + struct.pack('<I', self._arm_tls_memory)

        tls_area = '\x00'*12

        version = struct.pack('<I', 5)

        def update(address, code):
            page_data[address:address+len(code)] = code

        # Offsets from Documentation/arm/kernel_user_helpers.txt in Linux
        update(0x000, preamble)
        update(0xf60, __kuser_cmpxchg64)
        update(0xfa0, __kuser_dmb)
        update(0xfc0, __kuser_cmpxchg)
        update(0xfe0, __kuser_get_tls)
        update(0xff0, tls_area)
        update(0xffc, version)

        self.current.memory.mmap(0xffff0000, len(page_data), 'r x', page_data)

    def load_vdso(self, bits):
        #load vdso #TODO or #IGNORE
        vdso_top = {32: 0x7fff0000, 64: 0x7fff00007fff0000}[bits]
        vdso_size = len(file('vdso%2d.dump'%bits).read())
        vdso_addr = self.memory.mmapFile(self.memory._floor(vdso_top - vdso_size),
                                     vdso_size, 'r x', 
                                     {32: 'vdso32.dump', 64: 'vdso64.dump'}[bits],
                                     0 )
        return vdso_addr


    def setup_stack(self, argv, envp):
        '''
        :param Cpu cpu: The cpu instance
        :param argv: list of parameters for the program to execute.
        :param envp: list of environment variables for the program to execute.

        http://www.phrack.org/issues.html?issue=58&id=5#article
         position            content                     size (bytes) + comment
         ----------------------------------------------------------------------
         stack pointer ->  [ argc = number of args ]     4
                         [ argv[0] (pointer) ]         4   (program name)
                         [ argv[1] (pointer) ]         4
                         [ argv[..] (pointer) ]        4 * x
                         [ argv[n - 1] (pointer) ]     4
                         [ argv[n] (pointer) ]         4   (= NULL)
        
                         [ envp[0] (pointer) ]         4
                         [ envp[1] (pointer) ]         4
                         [ envp[..] (pointer) ]        4
                         [ envp[term] (pointer) ]      4   (= NULL)
        
                         [ auxv[0] (Elf32_auxv_t) ]    8
                         [ auxv[1] (Elf32_auxv_t) ]    8
                         [ auxv[..] (Elf32_auxv_t) ]   8
                         [ auxv[term] (Elf32_auxv_t) ] 8   (= AT_NULL vector)
        
                         [ padding ]                   0 - 16
        
                         [ argument ASCIIZ strings ]   >= 0
                         [ environment ASCIIZ str. ]   >= 0
        
         (0xbffffffc)      [ end marker ]                4   (= NULL)
        
         (0xc0000000)      < top of stack >              0   (virtual)
         ----------------------------------------------------------------------
        '''
        cpu = self.current

        # In case setup_stack() is called again, we make sure we're growing the
        # stack from the original top
        cpu.STACK = self._stack_top

        # TODO cpu.STACK_push_bytes() pls
        def push_bytes(data):
            cpu.STACK -= len(data)
            cpu.write_bytes(cpu.STACK, data)
            return cpu.STACK

        def push_int(value):
            cpu.STACK -= cpu.address_bit_size/8
            cpu.write_int(cpu.STACK, value, cpu.address_bit_size)
            return cpu.STACK


        auxv = self.auxv
        logger.debug("Setting argv, envp and auxv.")
        logger.debug("\tArguments: %s"%repr(argv))
        if envp:
            logger.debug("\tEnvironment:")
            for e in envp:
                logger.debug("\t\t%s"%repr(e))

        logger.debug("\tAuxv:")
        for name, val in auxv.items():
            logger.debug("\t\t%s: %s"%(name, hex(val)))

        #We save the argument and environment pointers
        argvlst=[]
        envplst=[]

        #end envp marker empty string
        for evar in envp:
            push_bytes('\x00')
            envplst.append(push_bytes(evar))

        for arg in argv:                
            push_bytes('\x00')
            argvlst.append(push_bytes(arg))


        #Put all auxv strings into the string stack area.
        #And replace the value be its pointer

        for name, value in auxv.items():
            if hasattr(value, '__len__'):
                push_bytes(value)
                auxv[name]=cpu.STACK

        #The "secure execution" mode of secure_getenv() is controlled by the
        #AT_SECURE flag contained in the auxiliary vector passed from the
        #kernel to user space.
        auxvnames = {'AT_IGNORE': 1, # Entry should be ignored 
                    'AT_EXECFD': 2, # File descriptor of program 
                    'AT_PHDR': 3, # Program headers for program 
                    'AT_PHENT':4, # Size of program header entry 
                    'AT_PHNUM':5, # Number of program headers 
                    'AT_PAGESZ': 6, # System page size 
                    'AT_BASE': 7, # Base address of interpreter 
                    'AT_FLAGS':8, # Flags 
                    'AT_ENTRY':9, # Entry point of program 
                    'AT_NOTELF': 10, # Program is not ELF 
                    'AT_UID':11, # Real uid 
                    'AT_EUID': 12, # Effective uid 
                    'AT_GID':13, # Real gid 
                    'AT_EGID': 14, # Effective gid 
                    'AT_CLKTCK': 17, # Frequency of times() 
                    'AT_PLATFORM': 15, # String identifying platform.
                    'AT_HWCAP':16, # Machine-dependent hints about processor capabilities.
                    'AT_FPUCW':18, # Used FPU control word.
                    'AT_SECURE': 23, # Boolean, was exec setuid-like?
                    'AT_BASE_PLATFORM': 24, # String identifying real platforms.
                    'AT_RANDOM': 25, # Address of 16 random bytes.
                    'AT_EXECFN': 31, # Filename of executable.
                    'AT_SYSINFO':32, #Pointer to the global system page used for system calls and other nice things.
                    'AT_SYSINFO_EHDR': 33, #Pointer to the global system page used for system calls and other nice things.
        }
        #AT_NULL
        push_int(0)       
        push_int(0)       
        for name, val in auxv.items():
            push_int(val)
            push_int(auxvnames[name])


        # NULL ENVP
        push_int(0)
        for var in reversed(envplst):              # ENVP n
            push_int(var)
        envp = cpu.STACK

        # NULL ARGV
        push_int(0)
        for arg in reversed(argvlst):              # Argv n
            push_int(arg)
        argv = cpu.STACK

        #ARGC
        push_int(len(argvlst))


    def load(self, filename):
        '''
        Loads and an ELF program in memory and prepares the initial CPU state. 
        Creates the stack and loads the environment variables and the arguments in it.
        :param filename: pathname of the file to be executed.
        :raises error:
            - 'Not matching cpu': if the program is compiled for a different architecture
            - 'Not matching memory': if the program is compiled for a different address size
        :todo: define va_randomize and read_implies_exec personality 
        '''
        #load elf See binfmt_elf.c
        #read the ELF object file
        cpu = self.current
        elf = ELFFile(file(filename))
        arch = {'x86':'i386','x64':'amd64', 'ARM': 'armv7'}[elf.get_machine_arch()]
        addressbitsize = {'x86':32, 'x64':64, 'ARM': 32}[elf.get_machine_arch()]
        logger.debug("Loading %s as a %s elf"%(filename, arch))

        assert elf.header.e_type in ['ET_DYN', 'ET_EXEC', 'ET_CORE']

        #Get interpreter elf
        interpreter = None
        for elf_segment in elf.iter_segments():
            if elf_segment.header.p_type != 'PT_INTERP':
                continue
            interpreter_filename = elf_segment.data()[:-1]
            logger.info('Interpreter filename: %s', interpreter_filename)
            interpreter = ELFFile(file(interpreter_filename))
            break
        if not interpreter is None:
            assert interpreter.get_machine_arch() == elf.get_machine_arch()
            assert interpreter.header.e_type in ['ET_DYN', 'ET_EXEC']

        #Stack Executability
        executable_stack = False
        for elf_segment in elf.iter_segments():
            if elf_segment.header.p_type != 'PT_GNU_STACK':
                continue
            if elf_segment.header.p_flags & 0x01:
                executable_stack = True
            else:
                executable_stack = False
            break
       
        base = 0
        elf_bss = 0
        end_code = 0
        end_data = 0
        elf_brk = 0
        load_addr = 0

        for elf_segment in elf.iter_segments():
            if elf_segment.header.p_type != 'PT_LOAD':
                continue

            align = 0x1000 #elf_segment.header.p_align

            ELF_PAGEOFFSET = elf_segment.header.p_vaddr & (align-1)

            flags = elf_segment.header.p_flags
            memsz = elf_segment.header.p_memsz + ELF_PAGEOFFSET
            offset = elf_segment.header.p_offset - ELF_PAGEOFFSET
            filesz = elf_segment.header.p_filesz + ELF_PAGEOFFSET
            vaddr = elf_segment.header.p_vaddr - ELF_PAGEOFFSET
            memsz = cpu.memory._ceil(memsz)
            if base == 0 and elf.header.e_type == 'ET_DYN':
                assert vaddr == 0
                if addressbitsize == 32:
                    base = 0x56555000
                else:
                    base = 0x555555554000

            perms = perms_from_elf(flags)
            hint = base+vaddr
            if hint == 0:
                hint = None

            logger.debug("Loading elf offset: %08x addr:%08x %08x %s" %(offset, base+vaddr, base+vaddr+memsz, perms))
            base = cpu.memory.mmapFile(hint, memsz, perms, elf_segment.stream.name, offset) - vaddr

            if load_addr == 0 :
                load_addr = base + vaddr

            k = base + vaddr + filesz;
            if k > elf_bss :
                elf_bss = k;
            if (flags & 4) and end_code < k: #PF_X
                end_code = k
            if end_data < k:
                end_data = k
            k = base + vaddr + memsz
            if k > elf_brk:
                elf_brk = k

        elf_entry = elf.header.e_entry
        if elf.header.e_type == 'ET_DYN':
            elf_entry += load_addr
        entry = elf_entry
        real_elf_brk = elf_brk

        # We need to explicitly zero any fractional pages
        # after the data section (i.e. bss).  This would
        # contain the junk from the file that should not
        # be in memory
        #TODO:
        #cpu.write_bytes(elf_bss, '\x00'*((elf_bss | (align-1))-elf_bss))

        logger.debug("Zeroing main elf fractional pages. From %x to %x.", elf_bss, elf_brk)
        logger.debug("Main elf bss:%x"%elf_bss)
        logger.debug("Main elf brk %x:"%elf_brk)

	#FIXME Need a way to inspect maps and perms so 
	#we can rollback all to the initial state after zeroing
        #if elf_brk-elf_bss > 0:
        #    saved_perms = cpu.mem.perms(elf_bss)
        #    cpu.memory.mprotect(cpu.mem._ceil(elf_bss), elf_brk-elf_bss, 'rw ')
        #    logger.debug("Zeroing main elf fractional pages (%d bytes)", elf_brk-elf_bss)
        #    cpu.write_bytes(elf_bss, ['\x00'] * (elf_brk-elf_bss))
        #    cpu.memory.mprotect(cpu.memory._ceil(elf_bss), elf_brk-elf_bss, saved_perms)


        if cpu.memory.access_ok(slice(elf_bss,elf_brk), 'w'):
            cpu.memory[elf_bss:elf_brk] = '\x00'*(elf_brk-elf_bss)
        else:
            logger.warning("Failing to zerify the trailing: elf_brk-elf_bss")

        stack_size = 0x21000

        if addressbitsize == 32:
            stack_top = 0xc0000000
        else:
            stack_top = 0x800000000000
        stack_base = stack_top - stack_size
        stack = cpu.memory.mmap(stack_base, stack_size, 'rwx', name='stack') + stack_size 
        assert stack_top == stack

        reserved = cpu.memory.mmap(base+vaddr+memsz,0x1000000,'   ')
        interpreter_base = 0
        if interpreter is not None:
            base = 0
            elf_bss = 0
            end_code = 0
            end_data = 0
            elf_brk = 0
            entry = interpreter.header.e_entry
            for elf_segment in interpreter.iter_segments():
                if elf_segment.header.p_type != 'PT_LOAD':
                    continue
                align = 0x1000#elf_segment.header.p_align
                vaddr = elf_segment.header.p_vaddr
                filesz = elf_segment.header.p_filesz 
                flags = elf_segment.header.p_flags
                offset = elf_segment.header.p_offset
                memsz = elf_segment.header.p_memsz

                ELF_PAGEOFFSET = (vaddr & (align-1))
                memsz = memsz + ELF_PAGEOFFSET
                offset = offset - ELF_PAGEOFFSET
                filesz = filesz + ELF_PAGEOFFSET
                vaddr = vaddr - ELF_PAGEOFFSET
                memsz = cpu.memory._ceil(memsz)

                if base == 0 and interpreter.header.e_type == 'ET_DYN':
                    assert vaddr == 0
                    total_size = self._interp_total_size(interpreter)
                    base = stack_base - total_size 

                if base == 0:
                    assert vaddr == 0
                perms = perms_from_elf(flags)
                hint = base+vaddr
                if hint == 0:
                    hint = None

                base = cpu.memory.mmapFile(hint, memsz, perms, elf_segment.stream.name, offset) 
                base -= vaddr
                logger.debug("Loading interpreter offset: %08x addr:%08x %08x %s%s%s" %(offset, base+vaddr, base+vaddr+memsz, (flags&1 and 'r' or ' '), (flags&2 and 'w' or ' '), (flags&4 and 'x' or ' ')))

                k = base + vaddr+ filesz;
                if k > elf_bss :
                    elf_bss = k;
                if (flags & 4) and end_code < k: #PF_X
                    end_code = k
                if end_data < k:
                    end_data = k
                k = base + vaddr+ memsz
                if k > elf_brk:
                    elf_brk = k

            if interpreter.header.e_type == 'ET_DYN':
                entry += base
            interpreter_base = base

            logger.debug("Zeroing interpreter elf fractional pages. From %x to %x.", elf_bss, elf_brk)
            logger.debug("Interpreter bss:%x"%elf_bss)
            logger.debug("Interpreter brk %x:"%elf_brk)

            cpu.memory.mprotect(cpu.memory._floor(elf_bss), elf_brk-elf_bss, 'rw ')
	    try:
	        cpu.memory[elf_bss:elf_brk] = '\x00'*(elf_brk-elf_bss)
	    except Exception, e:
	        logger.debug("Exception zeroing Interpreter fractional pages: %s"%str(e))
            #TODO #FIXME mprotect as it was before zeroing?


        #free reserved brk space
        cpu.memory.munmap(reserved, 0x1000000)

        #load vdso
        #vdso_addr = load_vdso(addressbitsize)

        cpu.STACK = stack
        cpu.PC = entry

        logger.debug("Entry point: %016x", entry)
        logger.debug("Stack start: %016x", stack)
        logger.debug("Brk: %016x", real_elf_brk)
        logger.debug("Mappings:")
        for m in str(cpu.memory).split('\n'):
            logger.debug("  %s", m)
        self.base = base
        self.elf_bss = elf_bss
        self.end_code = end_code
        self.end_data = end_data
        self.elf_brk = real_elf_brk


        #put auxv strings in stack
        # TODO move into cpu as cpu.stack_push(), possibly removing the need for stack_sub, stack_add?
        def push_bytes( value ):
            cpu.STACK -= len(value)
            cpu.write_bytes(cpu.STACK, value)
            return cpu.STACK

        at_random = push_bytes('A'*16)
        at_execfn = push_bytes(filename+'\x00')


        auxv = {}
        auxv['AT_PHDR']     = load_addr+elf.header.e_phoff # Program headers for program 
        auxv['AT_PHENT']    = elf.header.e_phentsize       # Size of program header entry
        auxv['AT_PHNUM']    = elf.header.e_phnum           # Number of program headers 
        auxv['AT_PAGESZ']   = cpu.memory.page_size         # System page size 
        auxv['AT_BASE']     = interpreter_base             # Base address of interpreter 
        auxv['AT_FLAGS']    = elf.header.e_flags           # Flags 
        auxv['AT_ENTRY']    = elf_entry                    # Entry point of program 
        auxv['AT_UID']      = 1000                         # Real uid 
        auxv['AT_EUID']     = 1000                         # Effective uid 
        auxv['AT_GID']      = 1000                         # Real gid 
        auxv['AT_EGID']     = 1000                         # Effective gid 
        auxv['AT_CLKTCK']   = 100                          # Frequency of times() 
        auxv['AT_HWCAP']    = 0                            # Machine-dependent hints about processor capabilities.
        auxv['AT_RANDOM']   = at_random                    # Address of 16 random bytes.
        auxv['AT_EXECFN']   = at_execfn                    # Filename of executable.
        self.auxv = auxv
  
    def _open(self, f):
        '''
        It opens a file on the given a file descriptor
        :rtype: int
        :param filename: pathname of the file to open.
        :param mode: file permissions mode.
        :return: a file description of the opened file.
        '''
        if None in self.files:
            fd = self.files.index(None)
            self.files[fd]=f
        else:
            fd = len(self.files)
            self.files.append(f)
        return fd

    def _close(self, fd):
        '''
        Closes a file descriptor
        :rtype: int
        :param fd: the file descriptor to close.
        :return: C{0} on success.  
        '''
        self.files[fd] = None

    def _dup(self, fd):
        '''
        Duplicates a file descriptor
        :rtype: int
        :param fd: the file descriptor to close.
        :return: C{0} on success.  
        '''
        return self._open(self.files[fd])

    def _is_open(self, fd):
        return fd >= 0 and fd < len(self.files) and self.files[fd] is not None

    def sys_lseek(self, fd, offset, whence):
        '''
        lseek - reposition read/write file offset

        The lseek() function repositions the file offset of the open file description associated
        with the file descriptor fd to the argument offset according to the directive whence


        :param self: current CPU.
        :param fd: a valid file descriptor
        :param offset: the offset in bytes
        :param whence: SEEK_SET: The file offset is set to offset bytes. 
                       SEEK_CUR: The file offset is set to its current location plus offset bytes.
                       SEEK_END: The file offset is set to the size of the file plus offset bytes.
  
        :return: 0 (Success), or EBADF (fd is not a valid file descriptor or is not open)

         '''
        if not self._is_open(fd):
            logger.info("LSEEK: Not valid file descriptor on lseek. Returning EBADF")
            return errno.EBADF

        if isinstance(self.files[fd], Socket):
            logger.info("LSEEK: Not valid file descriptor on lseek. Fd not seekable. Returning EBADF")
            return errno.EBADF

        # Read the data and put in tin memory
        self.files[fd].seek(offset)
        #self.syscall_trace.append(("_seek", fd, offset, whence))

        logger.debug("LSEEK(%d, 0x%08x, %d)"%(fd, offset, whence))
        return 0
        
    def sys_read(self, fd, buf, count):
        data = ''
        if count != 0:
            if not self._is_open(fd):
                logger.info("READ: Not valid file descriptor on read. Returning EBADF")
                return errno.EBADF

            # TODO check count bytes from buf
            if not buf in self.current.memory: # or not  self.current.memory.isValid(buf+count):
                logger.info("READ: buf points to invalid address. Returning EFAULT")
                return errno.EFAULT

            if isinstance(self.files[fd],Socket) and self.files[fd].is_empty():
                return 0

            # Read the data and put in tin memory
            data = self.files[fd].read(count)
            self.syscall_trace.append(("_read", fd, data))
            self.current.write_bytes(buf, data)

        logger.debug("READ(%d, 0x%08x, %d, 0x%08x) -> <%s> (size:%d)"%(fd, buf, count, len(data), repr(data)[:min(count,10)],len(data)))
        return len(data)

    def sys_write(self, fd, buf, count):
        ''' write - send bytes through a file descriptor
          The write system call writes up to count bytes from the buffer pointed
          to by buf to the file descriptor fd. If count is zero, write returns 0
          and optionally sets *tx_bytes to zero.

          :param fd            a valid file descriptor
          :param buf           a memory buffer
          :param count         number of bytes to send 
          :return: 0          Success
                    EBADF      fd is not a valid file descriptor or is not open.
                    EFAULT     buf or tx_bytes points to an invalid address.
        '''
        data = []
        cpu = self.current
        if count != 0:

            if not self._is_open(fd):
                logger.error("WRITE: Not valid file descriptor. Returning EBADFD %d", fd)
                return errno.EBADF

            # TODO check count bytes from buf
            if buf not in cpu.memory or buf+count not in cpu.memory:
                logger.debug("WRITE: buf points to invalid address. Returning EFAULT")
                return errno.EFAULT

            if fd > 2 and self.files[fd].is_full():
                cpu.PC -= cpu.instruction.size
                self.wait([],[fd],None)
                raise RestartSyscall()

            data = cpu.read_bytes(buf, count)
            self.files[fd].transmit(data)

            for line in ''.join([str(x) for x in data]).split('\n'):
                logger.debug("WRITE(%d, 0x%08x, %d) -> <%.48r>"%(fd, buf, count, line))
            self.syscall_trace.append(("_write", fd, data))
            self.signal_transmit(fd)

        return len(data)

    def sys_access(self, buf, mode):
        '''
        Checks real user's permissions for a file 
        :rtype: int
        
        :param buf: a buffer containing the pathname to the file to check its permissions.
        :param mode: the access permissions to check.
        :return: 
            -  C{0} if the calling process can access the file in the desired mode.
            - C{-1} if the calling process can not access the file in the desired mode.
        '''
        filename = ""
        for i in xrange(0,255):
            c = Operators.CHR(self.current.read_int(buf + i, 8))
            if c == '\x00':
                break
            filename += c

            #if path.isfile(PATH) and access(PATH, MODE):
            #    print "File exists and is readable"
            #else:
            #    print "Either file is missing or is not readable"
        logger.debug("access(%s, %x) -> %r", filename, mode, os.access(filename, mode))
        if os.access(filename, mode):
            return 0
        else:
            return -1

    def sys_newuname(self, old_utsname):
        '''
        Writes system information in the variable C{old_utsname}.
        :rtype: int
        :param old_utsname: the buffer to write the system info.
        :return: C{0} on success  
        '''
        from datetime import datetime

        def pad(s):
            return s +'\x00'*(65-len(s))
<<<<<<< HEAD

        now = datetime.now().strftime("%a %b %d %H:%M:%S ART %Y")

        if self.current.machine == 'amd64':
            machine = 'x86_64'
        elif self.current.machine == 'i386':
            machine = 'i386'
        elif self.current.machine == 'armv7':
            machine = 'armv71'

        info =  (('sysname',    'Linux'),
                 ('nodename',   'ubuntu'),
                 ('release',    '4.4.0-77-generic'),
                 ('version',    '#98 SMP ' + now),
                 ('machine',    machine),
                 ('domainname', ''))

        uname_buf = ''.join(pad(pair[1]) for pair in info)
        self.current.write_bytes(old_utsname, uname_buf)
        logger.debug("sys_newuname(...) -> %s", uname_buf)
=======
        uname = pad('Linux')
        uname += pad('localhost')
        uname += pad('8.1.6-gentoo')
        uname += pad('#4 SMP '+  datetime.now().strftime("%a %b %d %H:%M:%S ART %Y") )
        uname += pad('x86_64')
        uname += pad('(none)')
        self.current.write_bytes(old_utsname, uname)
        logger.debug("sys_newuname(...) -> %r", uname)
>>>>>>> 475f786f
        return 0

    def sys_brk(self, brk):
        '''
        Changes data segment size (moves the C{elf_brk} to the new address)
        :rtype: int
        :param brk: the new address for C{elf_brk}.
        :return: the value of the new C{elf_brk}.
        :raises error: 
                    - "Error in brk!" if there is any error allocating the memory
        '''
        if brk != 0:
            assert brk > self.elf_brk
            mem = self.current.memory
            size = brk-self.elf_brk
            perms = mem.perms(self.elf_brk-1)
            if brk > mem._ceil(self.elf_brk):
                addr = mem.mmap(mem._ceil(self.elf_brk), size, perms)
                assert mem._ceil(self.elf_brk) == addr, "Error in brk!"
            self.elf_brk += size
        logger.debug("sys_brk(0x%08x) -> 0x%08x", brk, self.elf_brk)
        return self.elf_brk 

    def sys_arch_prctl(self, code, addr):
        '''
        Sets architecture-specific thread state
        :rtype: int
        
        :param code: must be C{ARCH_SET_FS}.
        :param addr: the base address of the FS segment.
        :return: C{0} on success
        :raises error:
            - if C{code} is different to C{ARCH_SET_FS}
        '''
        ARCH_SET_GS = 0x1001
        ARCH_SET_FS = 0x1002
        ARCH_GET_FS = 0x1003
        ARCH_GET_GS = 0x1004
        assert code == ARCH_SET_FS
        self.current.FS=0x63
        self.current.set_descriptor(self.current.FS, addr, 0x4000, 'rw')
        logger.debug("sys_arch_prctl(%04x, %016x) -> 0", code, addr)
        return 0

    def sys_ioctl(self, fd, request, argp):
        if fd > 2:
            return self.files[fd].ioctl(request, argp)
        else:
            return 0


    def sys_open(self, buf, flags, mode):
        # buf: address of zero-terminated pathname
        # flags/access: file access bits
        # perms: file permission mode
        filename = self._read_string(buf)
        try :
            if os.path.abspath(filename).startswith('/proc/self'):
                if filename == '/proc/self/exe':
                    filename =  os.abspath(self.program)
                else:
                    logger.info("FIXME!")
                    pass
            mode = { os.O_RDWR: 'r+', os.O_RDONLY: 'r', os.O_WRONLY: 'w' }[flags&7]
            f = File(filename, mode) #todo modes, flags
            logger.debug("Opening file %s for %s real fd %d",filename, mode, f.fileno())
        except Exception,e:
            logger.info("Could not open file %s. Reason %s"%(filename,str(e)))
            return -1
        if filename in self.symbolic_files:
            logger.debug("%s file is considered to have symbols."%filename)
            assert flags&7 == os.O_RDWR or flags&7 == os.O_RDONLY, "Symbolic files should be readable?"
            f = SymbolicFile(self.constraints, f, 'r')

        return self._open(f)

    def sys_getpid(self, v):
        logger.debug("GETPID, warning pid modeled as concrete 1000")
        return 1000
    
    def sys_ARM_NR_set_tls(self, val):
        if hasattr(self, '_arm_tls_memory'):
            self.current.write_int(self._arm_tls_memory, val)
        return 0

    #Signals..
    def sys_kill(self, pid, sig):
        logger.debug("KILL, Ignoring Sending signal %d to pid %d", sig, pid )
        return 0

    def sys_rt_sigaction(self, signum, act,oldact):
        'Wrapper for sys_sigaction'
        return self.sys_sigaction(signum, act, oldact)

    def sys_sigaction(self, signum, act, oldact):
        logger.debug("SIGACTION, Ignoring changing signal handler for signal %d", signum)
        return 0

    def sys_rt_sigprocmask(self, cpu, how, newset, oldset):
        'Wrapper for sys_sigprocmask'
        return self.sys_sigprocmask(cpu, how, newset, oldset)

    def sys_sigprocmask(self, cpu, how, newset, oldset):
        logger.debug("SIGACTION, Ignoring changing signal mask set cmd:%d", how)
        return 0

    def sys_close(self, fd):
        '''
        Closes a file descriptor
        :rtype: int
        :param fd: the file descriptor to close.
        :return: C{0} on success.  
        '''
        if fd > 0 :
            self._close(fd)
        logger.debug('sys_close(%d)', fd)
        return 0

    def sys_readlink(self, path, buf, bufsize):
        '''
        Read
        :rtype: int
        
        :param path: the "link path id"
        :param buf: the buffer where the bytes will be putted. 
        :param bufsize: the max size for read the link.
        :todo: Out eax number of bytes actually sent | EAGAIN | EBADF | EFAULT | EINTR | errno.EINVAL | EIO | ENOSPC | EPIPE
        '''
        if bufsize <= 0:
            return -errno.EINVAL
        filename = self._read_string(path)
        if filename == '/proc/self/exe':
            data = os.path.abspath(self.program)
        else:
            data = os.readlink(filename)[:bufsize]
        self.current.write_bytes(buf, data)
        logger.debug("READLINK %d %x %d -> %s",path,buf,bufsize,data)
        return len(data)

    def sys_mprotect(self, start, size, prot):
        '''
        Sets protection on a region of memory. Changes protection for the calling process's 
        memory page(s) containing any part of the address range in the interval [C{start}, C{start}+C{size}-1].  
        :rtype: int
        
        :param start: the starting address to change the permissions.
        :param size: the size of the portion of memory to change the permissions.
        :param prot: the new access permission for the memory.
        :return: C{0} on success.
        '''
        perms = perms_from_protflags(prot)
        ret = self.current.memory.mprotect(start, size, perms)
        logger.debug("sys_mprotect(0x%016x, 0x%x, %s) -> %r (%r)", start, size, perms, ret, prot)
        return 0

    def sys_munmap(self, addr, size):
        '''
        Unmaps a file from memory. It deletes the mappings for the specified address range
        :rtype: int
        
        :param addr: the starting address to unmap.
        :param size: the size of the portion to unmap.
        :return: C{0} on success.  
        '''
        self.current.memory.munmap(addr, size)
        return 0

    def sys_getuid(self):
        '''
        Gets user identity.
        :rtype: int
        
        :return: this call returns C{1000} for all the users.  
        '''
        return 1000
    def sys_getgid(self):
        '''
        Gets group identity.
        :rtype: int
        
        :return: this call returns C{1000} for all the groups.  
        '''
        return 1000
    def sys_geteuid(self):
        '''
        Gets user identity.
        :rtype: int
        
        :return: This call returns C{1000} for all the users.  
        '''
        return 1000
    def sys_getegid(self):
        '''
        Gets group identity.
        :rtype: int
        
        :return: this call returns C{1000} for all the groups.  
        '''
        return 1000


    def sys_readv(self, fd, iov, count):
        '''
        Works just like C{sys_read} except that data is read into multiple buffers.
        :rtype: int

        :param fd: the file descriptor of the file to read.
        :param iov: the buffer where the the bytes to read are stored.
        :param count: amount of C{iov} buffers to read from the file.
        :return: the amount of bytes read in total.
        '''
        cpu = self.current
        ptrsize = cpu.address_bit_size
        sizeof_iovec = 2 * (ptrsize // 8)
        total = 0
        for i in xrange(0, count):
            buf = cpu.read_int(iov + i * sizeof_iovec, ptrsize)
            size = cpu.read_int(iov + i * sizeof_iovec + (sizeof_iovec // 2), ptrsize)

            data = self.files[fd].read(size)
            total += len(data)
            cpu.write_bytes(buf, data)
            self.syscall_trace.append(("_read", fd, data))
            logger.debug("READV(%r, %r, %r) -> <%r> (size:%r)"%(fd, buf, size, data, len(data)))
        return total

    def sys_writev(self, fd, iov, count):
        '''
        Works just like C{sys_write} except that multiple buffers are written out.
        :rtype: int
        
        :param fd: the file descriptor of the file to write.
        :param iov: the buffer where the the bytes to write are taken. 
        :param count: amount of C{iov} buffers to write into the file.
        :return: the amount of bytes written in total.
        '''
        cpu = self.current
        ptrsize = cpu.address_bit_size
        sizeof_iovec = 2 * (ptrsize // 8)
        total = 0
        for i in xrange(0, count):
            buf = cpu.read_int(iov + i * sizeof_iovec, ptrsize)
            size = cpu.read_int(iov + i * sizeof_iovec + (sizeof_iovec // 2), ptrsize)

            data = ""
            for j in xrange(0,size):
                data += Operators.CHR(cpu.read_int(buf + j, 8))
            logger.debug("WRITEV(%r, %r, %r) -> <%r> (size:%r)"%(fd, buf, size, data, len(data)))
            self.files[fd].write(data)
            self.syscall_trace.append(("_write", fd, data))
            total+=size
        return total

    def sys_set_thread_area(self, user_info):
        '''
        Sets a thread local storage (TLS) area. Sets the base address of the GS segment.
        :rtype: int
        
        :param user_info: the TLS array entry set corresponds to the value of C{u_info->entry_number}.
        :return: C{0} on success.   
        '''
        n = self.current.read_int(user_info, 32)
        pointer = self.current.read_int(user_info + 4, 32)
        m = self.current.read_int(user_info + 8, 32)
        flags = self.current.read_int(user_info + 12, 32)
        assert n == 0xffffffff
        assert flags == 0x51  #TODO: fix
        self.current.GS=0x63
        self.current.set_descriptor(self.current.GS, pointer, 0x4000, 'rw')
        self.current.write_int(user_info, (0x63 - 3) / 8, 32)
        return 0

    def sys_getpriority(self, which, who):
        '''
        System call ignored. 
        :rtype: int
        
        :return: C{0}
        '''
        logger.debug("Ignoring sys_get_priority")
        return 0

    def sys_setpriority(self, which, who, prio):
        '''
        System call ignored.
        :rtype: int
        
        :return: C{0}
        '''
        logger.debug("Ignoring sys_setpriority")
        return 0

    def sys_acct(self, path):
        '''
        System call not implemented.
        :rtype: int
        
        :return: C{-1}
        '''
        logger.debug("BSD account not implemented!")
        return -1

    def sys_exit(self, error_code):
        'Wrapper for sys_exit_group'
        return self.sys_exit_group(error_code)

    def sys_exit_group(self, error_code):
        '''
        Exits all threads in a process
        :raises Exception: 'Finished'
        '''
        procid = self.procs.index(self.current)
        self.sched()
        self.running.remove(procid)
        #self.procs[procid] = None
        logger.debug("EXIT_GROUP PROC_%02d %s", procid, error_code)
        if len(self.running) == 0 :
            raise ProcessExit(error_code)
        return error_code

    def sys_ptrace(self, request, pid, addr, data):
        logger.debug("sys_ptrace(%016x, %d, %016x, %016x) -> 0", request, pid, addr, data)
        return 0
    def sys_nanosleep(self, req, rem):
        logger.debug("sys_nanosleep(...)")
        return 0
    def sys_set_tid_address(self, tidptr):
        logger.debug("sys_set_tid_address(%016x) -> 0", tidptr)
        return 1000 #tha pid
    def sys_faccessat(self, dirfd, pathname, mode, flags):
        filename = self._read_string(pathname)
        logger.debug("sys_faccessat(%016x, %s, %x, %x) -> 0", dirfd, filename, mode, flags)
        return -1

    def sys_set_robust_list(self, head, length):
        logger.debug("sys_set_robust_list(%016x, %d) -> -1", head, length)
        return -1
    def sys_futex(self, uaddr, op, val, timeout, uaddr2, val3):
        logger.debug("sys_futex(...) -> -1")
        return -1
    def sys_getrlimit(self, resource, rlim):
        logger.debug("sys_getrlimit(%x, %x) -> -1",resource, rlim)
        return -1
    def sys_fadvise64(self, fd, offset, length, advice):
        logger.debug("sys_fadvise64(%x, %x, %x, %x) -> 0", fd, offset, length, advice)
        return 0
    def sys_gettimeofday(self, tv, tz):
        logger.debug("sys_gettimeofday(%x, %x) -> 0", tv, tz)
        return 0

    #Distpatchers...
    def syscall(self):
        ''' 
        Syscall dispatcher.
        '''

        index = self._syscall_abi.syscall_number()

        try:
            table = getattr(linux_syscalls, self.current.machine)
            name = table.get(index,None)
            implementation = getattr(self, name)
        except (AttributeError, KeyError):
            raise SyscallNotImplemented(self.current.address_bit_size, index, name)

        return self._syscall_abi.invoke(implementation)

    def sys_clock_gettime(self, clock_id, timespec):
        logger.info("sys_clock_time not really implemented")
	return 0

    def sys_time(self, tloc):
        import time
        t = time.time()
        if tloc != 0 :
            self.current.write_int(tloc, int(t), self.current.address_bit_size)
        return int(t)


    def sched(self):
        ''' Yield CPU.
            This will choose another process from the running list and change
            current running process. May give the same cpu if only one running
            process.
        '''
        if len(self.procs)>1:
            logger.debug("SCHED:")
            logger.debug("\tProcess: %r", self.procs)
            logger.debug("\tRunning: %r", self.running)
            logger.debug("\tRWait: %r", self.rwait)
            logger.debug("\tTWait: %r", self.twait)
            logger.debug("\tTimers: %r", self.timers)
            logger.debug("\tCurrent clock: %d", self.clocks)
            logger.debug("\tCurrent cpu: %d", self._current)

        if len(self.running) == 0:
            logger.debug("None running checking if there is some process waiting for a timeout")
            if all([x is None for x in self.timers]):
                raise Deadlock()
            self.clocks = min(filter(lambda x: x is not None, self.timers))+1
            self.check_timers()
            assert len(self.running) != 0, "DEADLOCK!"
            self._current = self.running[0]
            return
        next_index = (self.running.index(self._current) + 1) % len(self.running)
        next = self.running[ next_index ]
        if len(self.procs)>1:
            logger.debug("\tTransfer control from process %d to %d", self._current, next)
        self._current = next

    def wait(self, readfds, writefds, timeout):
        ''' Wait for file descriptors or timeout.
            Adds the current process in the correspondent waiting list and
            yield the cpu to another running process.
        '''
        logger.debug("WAIT:")
        logger.debug("\tProcess %d is going to wait for [ %r %r %r ]", self._current, readfds, writefds, timeout)
        logger.debug("\tProcess: %r", self.procs)
        logger.debug("\tRunning: %r", self.running)
        logger.debug("\tRWait: %r", self.rwait)
        logger.debug("\tTWait: %r", self.twait)
        logger.debug("\tTimers: %r", self.timers)


        for fd in readfds:
            self.rwait[fd].add(self._current)
        for fd in writefds:
            self.twait[fd].add(self._current)
        if timeout is not None:
            self.timers[self._current] = self.clocks + timeout 
        procid = self._current
        #self.sched()
        next_index = (self.running.index(procid) + 1) % len(self.running)
        self._current = self.running[ next_index ]
        logger.debug("\tTransfer control from process %d to %d", procid, self._current)
        logger.debug( "\tREMOVING %r from %r. Current: %r",procid, self.running, self._current)
        self.running.remove(procid)
        if self._current not in self.running:
            logger.debug( "\tCurrent not running. Checking for timers...")
            self._current=None
            self.check_timers()

    def awake(self, procid):
        ''' Remove procid from waitlists and reestablish it in the running list '''
        logger.debug("Remove procid:%d from waitlists and reestablish it in the running list", procid)
        for wait_list in self.rwait:
            if procid in wait_list: wait_list.remove(procid)
        for wait_list in self.twait:
            if procid in wait_list: wait_list.remove(procid)
        self.timers[procid]=None
        self.running.append(procid)
        if self._current is None:
            self._current = procid

    def connections(self, fd):
        if fd in [0,1,2]:
            return None
        if fd%2:
            return fd + 1
        else:
            return fd - 1

    def signal_receive(self, fd):
        ''' Awake one process waiting to receive data on fd '''
        connections = self.connections
        if connections(fd) and self.twait[connections(fd)]:
            procid = random.sample(self.twait[connections(fd)], 1)[0]
            self.awake(procid)

    def signal_transmit(self, fd):
        ''' Awake one process waiting to transmit data on fd '''
        connections = self.connections
        if connections(fd) and self.rwait[connections(fd)]:
            procid = random.sample(self.rwait[connections(fd)], 1)[0]
            self.awake(procid)

    def check_timers(self):
        ''' Awake process if timer has expired '''
        if self._current is None :
            #Advance the clocks. Go to future!!
            advance = min([self.clocks] + filter(lambda x: x is not None, self.timers)) +1
            logger.debug("Advancing the clock from %d to %d", self.clocks, advance)
            self.clocks = advance
        for procid in range(len(self.timers)):
            if self.timers[procid] is not None:
                if self.clocks > self.timers[procid]:
                    self.procs[procid].PC += self.procs[procid].instruction.size
                    self.awake(procid)


    def execute(self):
        """
        Execute one cpu instruction in the current thread (only one supported).
        :rtype: bool
        :return: C{True}
        
        :todo: This is where we could implement a simple schedule.
        """
        syscallret = None
        try:
            self.current.execute()
            self.clocks += 1
            if self.clocks % 10000 == 0:
                self.check_timers()
                self.sched()
        except (Interruption, Syscall) as e:
            try:
                syscallret = self.syscall()
            except RestartSyscall:
                pass


        return True
        

    #64bit syscalls
    
    def sys_newfstat(self, fd, buf):
        '''
        Determines information about a file based on its file descriptor.
        :rtype: int
        :param fd: the file descriptor of the file that is being inquired.
        :param buf: a buffer where data about the file will be stored. 
        :return: C{0} on success.   
        '''
        stat = self.files[fd].stat()

        def add(width, val):
            format = {2:'H',4:'L',8:'Q'}[width]
            return struct.pack('<'+format, val)

        def to_timespec(width, ts):
            'Note: this is a platform-dependent timespec (8 or 16 bytes)'
            return add(width, int(ts)) + add(width, int(ts % 1 * 1e9))

        # From linux/arch/x86/include/uapi/asm/stat.h
        # Numerous fields are native width-wide
        nw = self.current.address_bit_size / 8

        bufstat  = add(nw, stat.st_dev)     # long st_dev
        bufstat += add(nw, stat.st_ino)     # long st_ino
        bufstat += add(nw, stat.st_nlink)   # long st_nlink
        bufstat += add(4, stat.st_mode)     # 32 mode
        bufstat += add(4, stat.st_uid)      # 32 uid
        bufstat += add(4, stat.st_gid)      # 32 gid
        bufstat += add(4, 0)                # 32 _pad
        bufstat += add(nw, stat.st_rdev)    # long st_rdev
        bufstat += add(nw, stat.st_size)    # long st_size 
        bufstat += add(nw, stat.st_blksize) # long st_blksize
        bufstat += add(nw, stat.st_blocks)  # long st_blocks
        bufstat += to_timespec(nw, stat.st_atime) # long   st_atime, nsec;
        bufstat += to_timespec(nw, stat.st_mtime) # long   st_mtime, nsec;
        bufstat += to_timespec(nw, stat.st_ctime) # long   st_ctime, nsec;

        logger.debug("sys_newfstat({}, ...) -> {} bytes".format(fd, len(bufstat)))

        self.current.write_bytes(buf, bufstat)
        return 0


    def sys_fstat64(self, fd, buf):
        '''
        Determines information about a file based on its file descriptor (for Linux 64 bits).
        :rtype: int
        :param fd: the file descriptor of the file that is being inquired.
        :param buf: a buffer where data about the file will be stored. 
        :return: C{0} on success.
        :todo: Fix device number.   
        '''
        stat = self.files[fd].stat()

        def add(width, val):
            format = {2:'H',4:'L',8:'Q'}[width]
            return struct.pack('<'+format, val)

        def to_timespec(ts):
            return struct.pack('<LL', int(ts), int(ts % 1 * 1e9))

        logger.debug("sys_fstat64 {}".format(fd))

        bufstat  = add(8, stat.st_dev)        # unsigned long long      st_dev;
        bufstat += add(4, 0)                  # unsigned char   __pad0[4];
        bufstat += add(4, stat.st_ino)        # unsigned long   __st_ino;
        bufstat += add(4, stat.st_mode)       # unsigned int    st_mode;
        bufstat += add(4, stat.st_nlink)      # unsigned int    st_nlink;
        bufstat += add(4, stat.st_uid)        # unsigned long   st_uid;
        bufstat += add(4, stat.st_gid)        # unsigned long   st_gid;
        bufstat += add(8, stat.st_rdev)       # unsigned long long st_rdev;
        bufstat += add(4, 0)                  # unsigned char   __pad3[4];
        bufstat += add(4, 0)                  # unsigned char   __pad3[4];
        bufstat += add(8, stat.st_size)       # long long       st_size;
        bufstat += add(8, stat.st_blksize)    # unsigned long   st_blksize;
        bufstat += add(8, stat.st_blocks)     # unsigned long long st_blocks;
        bufstat += to_timespec(stat.st_atime) # unsigned long   st_atime;
        bufstat += to_timespec(stat.st_mtime) # unsigned long   st_mtime;
        bufstat += to_timespec(stat.st_ctime) # unsigned long   st_ctime;
        bufstat += add(8, stat.st_ino)        # unsigned long long      st_ino;
        
        self.current.write_bytes(buf, bufstat)
        return 0

    def sys_newstat(self, fd, buf):
        '''
        Wrapper for stat64()
        '''
        return self.sys_stat64(fd, buf)

    def sys_stat64(self, path, buf):
        '''
        Determines information about a file based on its filename (for Linux 64 bits).
        :rtype: int
        :param path: the pathname of the file that is being inquired.
        :param buf: a buffer where data about the file will be stored. 
        :return: C{0} on success.   
        '''
        return self._stat(path, buf, True)

    def sys_stat32(self, path, buf):
        return self._stat(path, buf, False)

    def _stat(self, path, buf, is64bit):
        fd = self.sys_open(path, 0, 'r')
        if is64bit:
            ret = self.sys_fstat64(fd, buf)
        else:
            ret = self.sys_fstat(fd, buf)
        self.sys_close(fd)
        return ret
    
    def _arch_specific_init(self, arch):
        assert arch in {'i386', 'amd64', 'armv7'}

        self._arch_reg_init(arch)

        if arch == 'i386':
            self.syscall_arg_regs = ['EBX', 'ECX', 'EDX', 'ESI', 'EDI', 'EBP']
        elif arch == 'amd64':
            self.syscall_arg_regs = ['RDI', 'RSI', 'RDX', 'R10', 'R8', 'R9']
        elif arch == 'armv7':
            self.syscall_arg_regs = ['R0', 'R1', 'R2', 'R3', 'R4', 'R5', 'R6']
            self._init_arm_kernel_helpers()


    def _arch_reg_init(self, arch):
        if arch in {'i386', 'amd64'}:
            x86_defaults = {
                'CS': 0x23,
                'SS': 0x2b,
                'DS': 0x2b,
                'ES': 0x2b,
            }
            for reg, val in x86_defaults.iteritems():
                self.current.regfile.write(reg, val)

    @staticmethod
    def _interp_total_size(interp):
        '''
        Compute total load size of interpreter.

        :param ELFFile interp: interpreter ELF .so
        :return: total load size of interpreter, not aligned
        :rtype: int
        '''
        load_segs = filter(lambda x: x.header.p_type == 'PT_LOAD', interp.iter_segments())
        last = load_segs[-1]
        return last.header.p_vaddr + last.header.p_memsz


############################################################################
# Symbolic versions follows

class SLinux(Linux):
    """
    Builds a symbolic extension of a Linux OS

    :param str programs: path to ELF binary
    :param list argv: argv not including binary
    :param list envp: environment variables
    :param tuple[str] symbolic_files: files to consider symbolic
    """
    def __init__(self, programs, argv=None, envp=None, symbolic_files=()):
        argv = [] if argv is None else argv
        envp = [] if envp is None else envp

        self._constraints = ConstraintSet()
        self.random = 0
        self.symbolic_files=symbolic_files
        super(SLinux, self).__init__(programs, argv, envp)

    def _mk_proc(self, arch):
        if arch in {'i386', 'armv7'}:
            mem = SMemory32(self.constraints)
        else:
            mem = SMemory64(self.constraints)

        return CpuFactory.get_cpu(mem, arch)

    @property
    def constraints(self):
        return self._constraints

    #marshaling/pickle
    def __getstate__(self):
        state = super(SLinux, self).__getstate__()
        state['constraints'] = self.constraints
        state['random'] = self.random
        state['symbolic_files'] = self.symbolic_files
        return state

    def __setstate__(self, state):
        self._constraints = state['constraints']
        self.random = state['random']
        self.symbolic_files = state['symbolic_files']
        super(SLinux, self).__setstate__(state)


    #Dispatchers...
    def syscall(self):
        try:
            return super(SLinux, self).syscall()
        except SymbolicSyscallArgument, e:
            self.current.PC = self.current.PC - self.current.instruction.size
            reg_name = self.syscall_arg_regs[e.reg_num]
            raise ConcretizeRegister(reg_name,e.message,e.policy)

    def sys_read(self, fd, buf, count):
        if issymbolic(fd):
            logger.debug("Ask to read from a symbolic file descriptor!!")
            raise SymbolicSyscallArgument(0)

        if issymbolic(buf):
            logger.debug("Ask to read to a symbolic buffer")
            raise SymbolicSyscallArgument(1)

        if issymbolic(count):
            logger.debug("Ask to read a symbolic number of bytes ")
            raise SymbolicSyscallArgument(2)

        return super(SLinux, self).sys_read(fd, buf, count)


    def sys_fstat(self, fd, buf):
        '''
        Determines information about a file based on its file descriptor.
        :rtype: int
        :param fd: the file descriptor of the file that is being inquired.
        :param buf: a buffer where data about the file will be stored. 
        :return: C{0} on success.   
        '''
        stat = self.files[fd].stat()

        def add(width, val):
            format = {2:'H',4:'L',8:'Q'}[width]
            return struct.pack('<'+format, val)

        def to_timespec(ts):
            return struct.pack('<LL', int(ts), int(ts % 1 * 1e9))

        logger.debug("sys_fstat {}".format(fd))

        bufstat  = add(8, stat.st_dev)    # dev_t st_dev;
        bufstat += add(4, 0)              # __pad1
        bufstat += add(4, stat.st_ino)    # unsigned long  st_ino;
        bufstat += add(4, stat.st_mode)   # unsigned short st_mode;
        bufstat += add(4, stat.st_nlink)  # unsigned short st_nlink;
        bufstat += add(4, stat.st_uid)    # unsigned short st_uid;
        bufstat += add(4, stat.st_gid)    # unsigned short st_gid;
        bufstat += add(4, stat.st_rdev)   # unsigned long  st_rdev;
        bufstat += add(4, stat.st_size)   # unsigned long  st_size;
        bufstat += add(4, stat.st_blksize)# unsigned long  st_blksize;
        bufstat += add(4, stat.st_blocks) # unsigned long  st_blocks;
        bufstat += to_timespec(stat.st_atime)  # unsigned long  st_atime;
        bufstat += to_timespec(stat.st_mtime)  # unsigned long  st_mtime;
        bufstat += to_timespec(stat.st_ctime)  # unsigned long  st_ctime;
        bufstat += add(4, 0)              # unsigned long  __unused4;
        bufstat += add(4, 0)              # unsigned long  __unused5;

        self.current.write_bytes(buf, bufstat)
        return 0

    def sys_mmap_pgoff(self, address, size, prot, flags, fd, offset):
        'Wrapper for mmap2'
        return self.sys_mmap2(address, size, prot, flags, fd, offset)

    def sys_mmap2(self, address, size, prot, flags, fd, offset):
        ''' 
        Creates a new mapping in the virtual address space of the calling process.
        :rtype: int
        :param address: the starting address for the new mapping. This address is used as hint unless the
                        flag contains C{MAP_FIXED}.
        :param size: the length of the mapping.
        :param prot: the desired memory protection of the mapping.
        :param flags: determines whether updates to the mapping are visible to other 
                      processes mapping the same region, and whether updates are carried 
                      through to the underlying file. 
        :param fd: the contents of a file mapping are initialized using C{size} bytes starting at 
                   offset C{offset} in the file referred to by the file descriptor C{fd}.
        :param offset: the contents of a file mapping are initialized using C{size} bytes starting at 
                       offset C{offset}*0x1000 in the file referred to by the file descriptor C{fd}.
        :return: 
            - C{-1} In case you use C{MAP_FIXED} in the flags and the mapping can not be place at the desired address.
            - the address of the new mapping.
        '''
        return self.sys_mmap(address, size, prot, flags, fd, offset*0x1000)

    def sys_mmap(self, address, size, prot, flags, fd, offset):
        ''' 
        Creates a new mapping in the virtual address space of the calling process. 
        :rtype: int
        
        :param address: the starting address for the new mapping. This address is used as hint unless the
                        flag contains C{MAP_FIXED}.
        :param size: the length of the mapping.
        :param prot: the desired memory protection of the mapping.
        :param flags: determines whether updates to the mapping are visible to other 
                      processes mapping the same region, and whether updates are carried 
                      through to the underlying file. 
        :param fd: the contents of a file mapping are initialized using C{size} bytes starting at 
                   offset C{offset} in the file referred to by the file descriptor C{fd}.
        :param offset: the contents of a file mapping are initialized using C{size} bytes starting at 
                       offset C{offset} in the file referred to by the file descriptor C{fd}.
        :return: 
                - C{-1} in case you use C{MAP_FIXED} in the flags and the mapping can not be place at the desired address.
                - the address of the new mapping (that must be the same as address in case you included C{MAP_FIXED} in flags).
        :todo: handle exception.
        '''

        if address == 0:
            address = None

        cpu = self.current
        if flags & 0x10 !=0 :
            cpu.memory.munmap(address,size)

        perms = perms_from_protflags(prot)

        if (flags & 0x20 != 0):
            result = cpu.memory.mmap(address, size, perms)
        elif fd == 0:
            assert offset == 0
            result = cpu.memory.mmap(address, size, perms)
            data = self.files[fd].read(size)
            cpu.write_bytes(result,data)
        else:
            #FIXME Check if file should be symbolic input and do as with fd0
            result = cpu.memory.mmapFile(address, size, perms, self.files[fd].name, offset)

        if (flags & 0x10 !=0) and result != address:
            cpu.memory.munmap(result, size)
            result = -1
        logger.debug("sys_mmap(0x%016x, 0x%x, %s, %x, %d) - (%r)", result, size, perms, flags, fd,  prot)
        return result


    def sys_write(self, fd, buf, count):
        if issymbolic(fd):
            logger.debug("Ask to write to a symbolic file descriptor!!")
            raise SymbolicSyscallArgument(0)

        if issymbolic(buf):
            logger.debug("Ask to write to a symbolic buffer")
            raise SymbolicSyscallArgument(1)

        if issymbolic(count):
            logger.debug("Ask to write a symbolic number of bytes ")
            raise SymbolicSyscallArgument(2)

        return super(SLinux, self).sys_write(fd, buf, count)

class DecreeEmu(object):

    RANDOM = 0

    @staticmethod
    def cgc_initialize_secret_page(platform):
        logger.info("Skipping: cgc_initialize_secret_page()")
        return 0

    @staticmethod
    def cgc_random(platform, buf, count, rnd_bytes):
        import cgcrandom
        if issymbolic(buf):
            logger.info("Ask to write random bytes to a symbolic buffer")
            raise ConcretizeArgument(0)

        if issymbolic(count):
            logger.info("Ask to read a symbolic number of random bytes ")
            raise ConcretizeArgument(1)

        if issymbolic(rnd_bytes):
            logger.info("Ask to return rnd size to a symbolic address ")
            raise ConcretizeArgument(2)

        data = []
        for i in xrange(count):
            value = cgcrandom.stream[DecreeEmu.RANDOM]
            data.append(value)
            DecreeEmu.random += 1

        cpu = platform.current
        cpu.write(buf, data)
        if rnd_bytes:
            cpu.store(rnd_bytes, len(data), 32)
        logger.info("RANDOM(0x%08x, %d, 0x%08x) -> %d", buf, count, rnd_bytes, len(data))
        return 0<|MERGE_RESOLUTION|>--- conflicted
+++ resolved
@@ -1094,8 +1094,6 @@
 
         def pad(s):
             return s +'\x00'*(65-len(s))
-<<<<<<< HEAD
-
         now = datetime.now().strftime("%a %b %d %H:%M:%S ART %Y")
 
         if self.current.machine == 'amd64':
@@ -1115,16 +1113,6 @@
         uname_buf = ''.join(pad(pair[1]) for pair in info)
         self.current.write_bytes(old_utsname, uname_buf)
         logger.debug("sys_newuname(...) -> %s", uname_buf)
-=======
-        uname = pad('Linux')
-        uname += pad('localhost')
-        uname += pad('8.1.6-gentoo')
-        uname += pad('#4 SMP '+  datetime.now().strftime("%a %b %d %H:%M:%S ART %Y") )
-        uname += pad('x86_64')
-        uname += pad('(none)')
-        self.current.write_bytes(old_utsname, uname)
-        logger.debug("sys_newuname(...) -> %r", uname)
->>>>>>> 475f786f
         return 0
 
     def sys_brk(self, brk):
