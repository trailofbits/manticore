from __future__ import absolute_import
from future import standard_library
standard_library.install_aliases()
<<<<<<< HEAD
from builtins import next
from builtins import str
from builtins import range
=======
from builtins import *
>>>>>>> a85dd7b6
from . import cgcrandom
import weakref
import sys, os, struct
# TODO use cpu factory
from ..core.cpu.x86 import I386Cpu
from ..core.cpu.abstractcpu import Interruption, Syscall, ConcretizeRegister
from ..core.memory import SMemory32
from ..core.smtlib import *
from ..core.executor import TerminateState
from ..utils.helpers import issymbolic, isstring
from ..binary import CGCElf
from ..platforms.platform import Platform
from contextlib import closing
import io
import logging
import random

logger = logging.getLogger(__name__)


class RestartSyscall(Exception):
    pass


class Deadlock(Exception):
    pass


class SymbolicSyscallArgument(ConcretizeRegister):
    def __init__(self, cpu, number, message='Concretizing syscall argument', policy='SAMPLED'):
        reg_name = ['EBX', 'ECX', 'EDX', 'ESI', 'EDI', 'EBP'][number]
        super(SymbolicSyscallArgument, self).__init__(cpu, reg_name, message, policy)


class Socket(object):
    @staticmethod
    def pair():
        a = Socket()
        b = Socket()
        a.connect(b)
        return a, b

    def __init__(self):
        self.buffer = []  # queue os bytes
        self.peer = None

    def __repr__(self):
        return "SOCKET(%x, %r, %x)" % (hash(self), self.buffer, hash(self.peer))

    def is_connected(self):
        return self.peer is not None

    def is_empty(self):
        return len(self.buffer) == 0

    def is_full(self):
        return len(self.buffer) > 2 * 1024

    def connect(self, peer):
        assert not self.is_connected()
        assert not peer.is_connected()
        self.peer = peer
        if peer.peer is None:
            peer.peer = self

    def receive(self, size):
        rx_bytes = min(size, len(self.buffer))
        ret = []
        for i in range(rx_bytes):
            ret.append(self.buffer.pop())
        return ret

    def transmit(self, buf):
        assert self.is_connected()
        return self.peer._transmit(buf)

    def _transmit(self, buf):
        for c in buf:
            self.buffer.insert(0, c)
        return len(buf)


class Decree(Platform):
    '''
    A simple Decree Operating System.
    This class emulates the most common Decree system calls
    '''
    CGC_EBADF = 1
    CGC_EFAULT = 2
    CGC_EINVAL = 3
    CGC_ENOMEM = 4
    CGC_ENOSYS = 5
    CGC_EPIPE = 6
    CGC_SSIZE_MAX = 2147483647
    CGC_SIZE_MAX = 4294967295
    CGC_FD_SETSIZE = 32

    def __init__(self, programs, **kwargs):
        '''
        Builds a Decree OS
        :param cpus: CPU for this platform
        :param mem: memory for this platform
        :todo: generalize for more CPUs
        :todo: fix deps?
        '''
        programs = programs.split(",")
        super(Decree, self).__init__(path=programs[0], **kwargs)
        self.clocks = 0
        self.files = []
        self.syscall_trace = []

        self.files = []
        # open standard files stdin, stdout, stderr
        logger.info("Opening file descriptors (0,1,2)")
        self.input = Socket()
        self.output = Socket()

        stdin = Socket()
        stdout = Socket()
        stderr = Socket()
        # A transmit to stdin,stdout or stderr will be directed to out
        stdin.peer = self.output
        stdout.peer = self.output
        stderr.peer = self.output
        # A receive from stdin will get data from inp
        self.input.peer = stdin
        # A receive on stdout or stderr will return no data (rx_bytes: 0)

        assert self._open(stdin) == 0
        assert self._open(stdout) == 1
        assert self._open(stderr) == 2

        # Load process and setup socketpairs
        self.procs = []
        for program in programs:
            self.procs += self.load(program)
            socka, sockb = Socket.pair()
            self._open(socka)
            self._open(sockb)

        nprocs = len(self.procs)
        nfiles = len(self.files)
        assert nprocs > 0
        self.running = list(range(nprocs))
        self._current = 0

        #Each process can wait for one timeout
        self.timers = [None] * nprocs
<<<<<<< HEAD
        #each fd has a waitlist
=======
        # each fd has a waitlist
>>>>>>> a85dd7b6
        self.rwait = [set() for _ in range(nfiles)]
        self.twait = [set() for _ in range(nfiles)]

        # Install event forwarders
        for proc in self.procs:
            self.forward_events_from(proc)

    def _mk_proc(self):
        return I386Cpu(Memory32())

    @property
    def current(self):
        return self.procs[self._current]

    def __getstate__(self):
        state = super(Decree, self).__getstate__()
        state['clocks'] = self.clocks
        state['input'] = self.input.buffer
        state['output'] = self.output.buffer
        state['files'] = [x.buffer for x in self.files]
        state['procs'] = self.procs
        state['current'] = self._current
        state['running'] = self.running
        state['rwait'] = self.rwait
        state['twait'] = self.twait
        state['timers'] = self.timers
        state['syscall_trace'] = self.syscall_trace
        return state

    def __setstate__(self, state):
        """
        :todo: some asserts
        :todo: fix deps? (last line)
        """
        super(Decree, self).__setstate__(state)
        self.input = Socket()
        self.input.buffer = state['input']
        self.output = Socket()
        self.output.buffer = state['output']

        self.files = []
        for buf in state['files']:
            f = Socket()
            f.buffer = buf
            self.files.append(f)
        for fd in range(len(self.files)):
            if self.connections(fd) is not None:
                self.files[fd].peer = self.files[self.connections(fd)]

        self.files[0].peer = self.output
        self.files[1].peer = self.output
        self.files[2].peer = self.output
        self.input.peer = self.files[0]

        self.procs = state['procs']
        self._current = state['current']
        self.running = state['running']
        self.rwait = state['rwait']
        self.twait = state['twait']
        self.timers = state['timers']
        self.clocks = state['clocks']

        self.syscall_trace = state['syscall_trace']

        # Install event forwarders
        for proc in self.procs:
            self.forward_events_from(proc)

    def _read_string(self, cpu, buf):
        """
        Reads a null terminated concrete buffer form memory
        :todo: FIX. move to cpu or memory
        """
        filename = ""
        for i in range(0, 1024):
            c = Operators.CHR(cpu.read_int(buf + i, 8))
            if c == '\x00':
                break
            filename += c
        return filename

    def load(self, filename):
        '''
        Loads a CGC-ELF program in memory and prepares the initial CPU state
        and the stack.

        :param filename: pathname of the file to be executed.
        '''
        CGC_MIN_PAGE_SIZE = 4096
        CGC_MIN_ALIGN = CGC_MIN_PAGE_SIZE
        TASK_SIZE = 0x80000000

        def CGC_PAGESTART(_v):
            return ((_v) & ~ (CGC_MIN_ALIGN - 1))

        def CGC_PAGEOFFSET(_v):
            return ((_v) & (CGC_MIN_ALIGN - 1))

        def CGC_PAGEALIGN(_v):
            return (((_v) + CGC_MIN_ALIGN - 1) & ~(CGC_MIN_ALIGN - 1))

        def BAD_ADDR(x):
            return ((x) >= TASK_SIZE)

        # load elf See https://github.com/CyberdyneNYC/linux-source-3.13.2-cgc/blob/master/fs/binfmt_cgc.c
        # read the ELF object file
        cgc = CGCElf(filename)
        logger.info("Loading %s as a %s elf" % (filename, cgc.arch))
        # make cpu and memory (Only 1 thread in Decree)
        cpu = self._mk_proc()

        bss = brk = 0
        start_code = 0xffffffff
        end_code = start_data = end_data = 0

        for (vaddr, memsz, perms, name, offset, filesz) in cgc.maps():
            if vaddr < start_code:
                start_code = vaddr
            if start_data < vaddr:
                start_data = vaddr

            if vaddr > TASK_SIZE or filesz > memsz or \
                    memsz > TASK_SIZE or TASK_SIZE - memsz < vaddr:
                raise Exception("Set_brk can never work. avoid overflows")

            # CGCMAP--
            addr = None
            if filesz > 0:
                hint = CGC_PAGESTART(vaddr)
                size = CGC_PAGEALIGN(filesz + CGC_PAGEOFFSET(vaddr))
                offset = CGC_PAGESTART(offset)
                addr = cpu.memory.mmapFile(hint, size, perms, name, offset)
                assert not BAD_ADDR(addr)

                lo = CGC_PAGEALIGN(vaddr + filesz)
                hi = CGC_PAGEALIGN(vaddr + memsz)
            else:
                # for 0 filesz, we have to include the first page as bss.
                lo = CGC_PAGESTART(vaddr + filesz)
                hi = CGC_PAGEALIGN(vaddr + memsz)

            # map anon pages for the rest (no prefault)
            if hi - lo > 0:
                zaddr = cpu.memory.mmap(lo, hi - lo, perms)
                assert not BAD_ADDR(zaddr)

            lo = vaddr + filesz
            hi = CGC_PAGEALIGN(vaddr + memsz)
            if hi - lo > 0:
                old_perms = cpu.memory.perms(lo)
                cpu.memory.mprotect(lo, hi - lo, 'rw')
                try:
                    cpu.memory[lo:hi] = '\x00' * (hi - lo)
                except Exception as e:
                    logger.debug("Exception zeroing main elf fractional pages: %s" % str(e))
                cpu.memory.mprotect(lo, hi, old_perms)

            if addr is None:
                addr = zaddr
            assert addr is not None

            k = vaddr + filesz
            if k > bss:
                bss = k
            if 'x' in perms and end_code < k:
                end_code = k
            if end_data < k:
                end_data = k

            k = vaddr + memsz
            if k > brk:
                brk = k

        bss = brk
        stack_base = 0xbaaaaffc
        stack_size = 0x800000
        stack = cpu.memory.mmap(0xbaaab000 - stack_size, stack_size, 'rwx') + stack_size - 4
        assert (stack_base) in cpu.memory and (stack_base - stack_size + 4) in cpu.memory

        # Only one thread in Decree
        status, thread = next(cgc.threads())
        assert status == 'Running'

        logger.info("Setting initial cpu state")
        # set initial CPU state
        cpu.write_register('EAX', 0x0)
        cpu.write_register('ECX', 0x0)
        cpu.write_register('EDX', 0x0)
        cpu.write_register('EBX', 0x0)
        cpu.write_register('ESP', stack)
        cpu.write_register('EBP', 0x0)
        cpu.write_register('ESI', 0x0)
        cpu.write_register('EDI', 0x0)
        cpu.write_register('EIP', thread['EIP'])
        cpu.write_register('RFLAGS', 0x202)
        cpu.write_register('CS', 0x0)
        cpu.write_register('SS', 0x0)
        cpu.write_register('DS', 0x0)
        cpu.write_register('ES', 0x0)
        cpu.write_register('FS', 0x0)
        cpu.write_register('GS', 0x0)

        cpu.memory.mmap(0x4347c000, 0x1000, 'r')
        # cpu.memory[0x4347c000:0x4347d000] = 'A' 0x1000

        logger.info("Entry point: %016x", cpu.EIP)
        logger.info("Stack start: %016x", cpu.ESP)
        logger.info("Brk: %016x", brk)
        logger.info("Mappings:")
        for m in str(cpu.memory).split('\n'):
            logger.info("  %s", m)
        return [cpu]

    def _open(self, f):
        if None in self.files:
            fd = self.files.index(None)
            self.files[fd] = f
        else:
            fd = len(self.files)
            self.files.append(f)
        return fd

    def _close(self, fd):
        '''
        Closes a file descriptor
        :rtype: int
        :param fd: the file descriptor to close.
        :return: C{0} on success.
        '''
        self.files[fd] = None

    def _dup(self, fd):
        '''
        Duplicates a file descriptor
        :rtype: int
        :param fd: the file descriptor to close.
        :return: C{0} on success.
        '''
        return self._open(self.files[fd])

    def _is_open(self, fd):
        return fd >= 0 and fd < len(self.files) and self.files[fd] is not None

    def sys_allocate(self, cpu, length, isX, addr):
        ''' allocate - allocate virtual memory

           The  allocate  system call creates a new allocation in the virtual address
           space of the calling process.  The length argument specifies the length of
           the allocation in bytes which will be rounded up to the hardware page size.

           The kernel chooses the address at which to create the allocation; the
           address of the new allocation is returned in *addr as the result of the call.

           All newly allocated memory is readable and writeable. In addition, the
           is_X argument is a boolean that allows newly allocated memory to be marked
           as executable (non-zero) or non-executable (zero).

           The allocate function is invoked through system call number 5.

           :param cpu: current CPU
           :param length: the length of the allocation in bytes
           :param isX: boolean that allows newly allocated memory to be marked as executable
           :param addr: the address of the new allocation is returned in *addr

           :return: On success, allocate returns zero and a pointer to the allocated area
                               is returned in *addr.  Otherwise, an error code is returned
                               and *addr is undefined.
                   EINVAL   length is zero.
                   EINVAL   length is too large.
                   EFAULT   addr points to an invalid address.
                   ENOMEM   No memory is available or the process' maximum number of allocations
                            would have been exceeded.
        '''
        # TODO: check 4 bytes from addr
        if addr not in cpu.memory:
            logger.info("ALLOCATE: addr points to invalid address. Returning EFAULT")
            return Decree.CGC_EFAULT

        perms = ['rw ', 'rwx'][bool(isX)]
        try:
            result = cpu.memory.mmap(None, length, perms)
        except Exception as e:
            logger.info("ALLOCATE exception %s. Returning ENOMEM %r", str(e), length)
            return Decree.CGC_ENOMEM
        cpu.write_int(addr, result, 32)
        logger.info("ALLOCATE(%d, %s, 0x%08x) -> 0x%08x" % (length, perms, addr, result))
        self.syscall_trace.append(("_allocate", -1, length))
        return 0

    def sys_random(self, cpu, buf, count, rnd_bytes):
        ''' random - fill a buffer with random data

           The  random  system call populates the buffer referenced by buf with up to
           count bytes of random data. If count is zero, random returns 0 and optionallyi
           sets *rx_bytes to zero. If count is greater than SSIZE_MAX, the result is unspecified.

           :param cpu: current CPU
           :param buf: a memory buffer
           :param count: max number of bytes to receive
           :param rnd_bytes: if valid, points to the actual number of random bytes

           :return:  0        On success
                     EINVAL   count is invalid.
                     EFAULT   buf or rnd_bytes points to an invalid address.
        '''

        ret = 0
        if count != 0:
            if count > Decree.CGC_SSIZE_MAX or count < 0:
                ret = Decree.CGC_EINVAL
            else:
                # TODO check count bytes from buf
                if buf not in cpu.memory or (buf + count) not in cpu.memory:
                    logger.info("RANDOM: buf points to invalid address. Returning EFAULT")
                    return Decree.CGC_EFAULT

                data = open("/dev/urandom", "r").read(count)
                self.syscall_trace.append(("_random", -1, data))
                cpu.write_bytes(buf, data)

        # TODO check 4 bytes from rx_bytes
        if rx_bytes:
            if rx_bytes not in cpu.memory:
                logger.info("RANDOM: Not valid rx_bytes. Returning EFAULT")
                return Decree.CGC_EFAULT
            cpu.write_int(rx_bytes, len(data), 32)

        logger.info("RANDOM(0x%08x, %d, 0x%08x) -> <%s>)" % (buf, count, rnd_bytes, repr(data[:10])))
        return ret

    def sys_receive(self, cpu, fd, buf, count, rx_bytes):
        ''' receive - receive bytes from a file descriptor

            The receive system call reads up to count bytes from file descriptor fd to the
            buffer pointed to by buf. If count is zero, receive returns 0 and optionally
            dets *rx_bytes to zero.

            :param cpu: current CPU.
            :param fd: a valid file descripor
            :param buf: a memory buffer
            :param count: max number of bytes to receive
            :param rx_bytes: if valid, points to the actual number of bytes received
            :return: 0            Success
                     EBADF        fd is not a valid file descriptor or is not open
                     EFAULT       buf or rx_bytes points to an invalid address.
        '''
        data = ''
        if count != 0:
            if not self._is_open(fd):
                logger.info("RECEIVE: Not valid file descriptor on receive. Returning EBADF")
                return Decree.CGC_EBADF

            # TODO check count bytes from buf
            if buf not in cpu.memory:  # or not  buf+count in cpu.memory:
                logger.info("RECEIVE: buf points to invalid address. Returning EFAULT")
                return Decree.CGC_EFAULT

            #import random
            #count = random.randint(1,count)
            if fd > 2 and self.files[fd].is_empty():
                cpu.PC -= cpu.instruction.size
                self.wait([fd], [], None)
                raise RestartSyscall()

            # get some potential delay
            # if random.randint(5) == 0 and count > 1:
            #    count = count/2

            # Read the data and put in tin memory
            data = self.files[fd].receive(count)
            self.syscall_trace.append(("_receive", fd, data))
            cpu.write_bytes(buf, data)

            self.signal_receive(fd)

        # TODO check 4 bytes from rx_bytes
        if rx_bytes:
            if rx_bytes not in cpu.memory:
                logger.info("RECEIVE: Not valid file descriptor on receive. Returning EFAULT")
                return Decree.CGC_EFAULT
            cpu.write_int(rx_bytes, len(data), 32)

        logger.info("RECEIVE(%d, 0x%08x, %d, 0x%08x) -> <%s> (size:%d)" % (fd, buf, count, rx_bytes, repr(data)[:min(count, 10)], len(data)))
        return 0

    def sys_transmit(self, cpu, fd, buf, count, tx_bytes):
        ''' transmit - send bytes through a file descriptor
          The  transmit system call writes up to count bytes from the buffer pointed
          to by buf to the file descriptor fd. If count is zero, transmit returns 0
          and optionally sets *tx_bytes to zero.

          :param cpu           current CPU
          :param fd            a valid file descripor
          :param buf           a memory buffer
          :param count         number of bytes to send
          :param tx_bytes      if valid, points to the actual number of bytes transmitted
          :return: 0            Success
                   EBADF        fd is not a valid file descriptor or is not open.
                   EFAULT       buf or tx_bytes points to an invalid address.
        '''
        data = []
        if count != 0:

            if not self._is_open(fd):
                logger.error("TRANSMIT: Not valid file descriptor. Returning EBADFD %d", fd)
                return Decree.CGC_EBADF

            # TODO check count bytes from buf
            if buf not in cpu.memory or (buf + count) not in cpu.memory:
                logger.debug("TRANSMIT: buf points to invalid address. Rerurning EFAULT")
                return Decree.CGC_EFAULT

            if fd > 2 and self.files[fd].is_full():
                cpu.PC -= cpu.instruction.size
                self.wait([], [fd], None)
                raise RestartSyscall()

            for i in range(0, count):
                value = Operators.CHR(cpu.read_int(buf + i, 8))
                if not isstring(value):
                    logger.debug("TRANSMIT: Writing symbolic values to file %d", fd)
                    #value = str(value)
                data.append(value)
            self.files[fd].transmit(data)

            logger.info("TRANSMIT(%d, 0x%08x, %d, 0x%08x) -> <%.24r>" % (fd, buf, count, tx_bytes, ''.join(str(x) for x in data)))
            self.syscall_trace.append(("_transmit", fd, data))
            self.signal_transmit(fd)

        # TODO check 4 bytes from tx_bytes
        if tx_bytes:
            if tx_bytes not in cpu.memory:
                logger.debug("TRANSMIT: Not valid tx_bytes pointer on transmit. Returning EFAULT")
                return Decree.CGC_EFAULT
            cpu.write_int(tx_bytes, len(data), 32)

        return 0

    def sys_terminate(self, cpu, error_code):
        '''
        Exits all threads in a process
        :param cpu: current CPU.
        :raises Exception: 'Finished'
        '''
        procid = self.procs.index(cpu)
        self.sched()
        self.running.remove(procid)
        # self.procs[procid] = None #let it there so we can report?
        if issymbolic(error_code):
            logger.info("TERMINATE PROC_%02d with symbolic exit code [%d,%d]", procid, solver.minmax(self.constraints, error_code))
        else:
            logger.info("TERMINATE PROC_%02d %x", procid, error_code)
        if len(self.running) == 0:
            raise TerminateState('Process exited correctly. Code: {}'.format(error_code))
        return error_code

    def sys_deallocate(self, cpu, addr, size):
        ''' deallocate - remove allocations
        The  deallocate  system call deletes the allocations for the specified
        address range, and causes further references to the addresses within the
        range to generate invalid memory accesses. The region is also
        automatically deallocated when the process is terminated.

        The address addr must be a multiple of the page size.  The length parameter
        specifies the size of the region to be deallocated in bytes.  All pages
        containing a part of the indicated range are deallocated, and subsequent
        references will terminate the process.  It is not an error if the indicated
        range does not contain any allocated pages.

        The deallocate function is invoked through system call number 6.

        :param cpu: current CPU
        :param addr: the starting address to unmap.
        :param size: the size of the portion to unmap.
        :return 0        On success
                EINVAL   addr is not page aligned.
                EINVAL   length is zero.
                EINVAL   any  part  of  the  region  being  deallocated  is outside the valid
                         address range of the process.

        :param cpu: current CPU.
        :return: C{0} on success.
        '''
        logger.info("DEALLOCATE(0x%08x, %d)" % (addr, size))

        if addr & 0xfff != 0:
            logger.info("DEALLOCATE: addr is not page aligned")
            return Decree.CGC_EINVAL
        if size == 0:
            logger.info("DEALLOCATE:length is zero")
            return Decree.CGC_EINVAL
        # unlikely AND WRONG!!!
        # if addr > Decree.CGC_SSIZE_MAX or addr+size > Decree.CGC_SSIZE_MAX:
        #    logger.info("DEALLOCATE: part of the region being deallocated is outside the valid address range of the process")
        #    return Decree.CGC_EINVAL

        cpu.memory.munmap(addr, size)
        self.syscall_trace.append(("_deallocate", -1, size))
        return 0

    def sys_fdwait(self, cpu, nfds, readfds, writefds, timeout, readyfds):
        ''' fdwait - wait for file descriptors to become ready
        '''
        logger.debug("FDWAIT(%d, 0x%08x, 0x%08x, 0x%08x, 0x%08x)" % (nfds, readfds, writefds, timeout, readyfds))

        if timeout:
            if timeout not in cpu.memory:  # todo: size
                logger.info("FDWAIT: timeput is pointing to invalid memory. Returning EFAULT")
                return Decree.CGC_EFAULT

        if readyfds:
            if readyfds not in cpu.memory:
                logger.info("FDWAIT: readyfds pointing to invalid memory. Returning EFAULT")
                return Decree.CGC_EFAULT

        writefds_wait = set()
        writefds_ready = set()

        fds_bitsize = (nfds + 7) & ~7
        if writefds:
            if writefds not in cpu.memory:
                logger.info("FDWAIT: writefds pointing to invalid memory. Returning EFAULT")
                return Decree.CGC_EFAULT
            bits = cpu.read_int(writefds, fds_bitsize)

            for fd in range(nfds):
                if (bits & 1 << fd):
                    if self.files[fd].is_full():
                        writefds_wait.add(fd)
                    else:
                        writefds_ready.add(fd)

        readfds_wait = set()
        readfds_ready = set()
        if readfds:
            if readfds not in cpu.memory:
                logger.info("FDWAIT: readfds pointing to invalid memory. Returning EFAULT")
                return Decree.CGC_EFAULT
            bits = cpu.read_int(readfds, fds_bitsize)
            for fd in range(nfds):
                if (bits & 1 << fd):
                    if self.files[fd].is_empty():
                        readfds_wait.add(fd)
                    else:
                        readfds_ready.add(fd)
        n = len(readfds_ready) + len(writefds_ready)
        if n == 0:
            # TODO FIX timout symbolic
            if timeout != 0:
                seconds = cpu.read_int(timeout, 32)
                microseconds = cpu.read_int(timeout + 4, 32)
                logger.info("FDWAIT: waiting for read on fds: {%s} and write to: {%s} timeout: %d", repr(
                    list(readfds_wait)), repr(list(writefds_wait)), microseconds + 1000 * seconds)
                to = microseconds + 1000 * seconds
                # no ready file, wait
            else:
                to = None
                logger.info("FDWAIT: waiting for read on fds: {%s} and write to: {%s} timeout: INDIFENITELY",
                            repr(list(readfds_wait)), repr(list(writefds_wait)))

            cpu.PC -= cpu.instruction.size
            self.wait(readfds_wait, writefds_wait, to)
            raise RestartSyscall()  # When comming back from a timeout remember
            # not to backtrack instruction and set EAX to 0! :( uglyness alert!

        if readfds:
            bits = 0
            for fd in readfds_ready:
                bits |= 1 << fd
            for byte in range(0, nfds, 8):
                cpu.write_int(readfds, (bits >> byte) & 0xff, 8)
        if writefds:
            bits = 0
            for fd in writefds_ready:
                bits |= 1 << fd
            for byte in range(0, nfds, 8):
                cpu.write_int(writefds, (bits >> byte) & 0xff, 8)

        logger.info("FDWAIT: continuing. Some file is ready Readyfds: %08x", readyfds)
        if readyfds:
            cpu.write_int(readyfds, n, 32)

        self.syscall_trace.append(("_fdwait", -1, None))
        return 0

    def int80(self, cpu):
        '''
        32 bit dispatcher.
        :param cpu: current CPU.
        _terminate, transmit, receive, fdwait, allocate, deallocate and random
        '''
        syscalls = {0x00000001: self.sys_terminate,
                    0x00000002: self.sys_transmit,
                    0x00000003: self.sys_receive,
                    0x00000004: self.sys_fdwait,
                    0x00000005: self.sys_allocate,
                    0x00000006: self.sys_deallocate,
                    0x00000007: self.sys_random,
                    }
        if cpu.EAX not in list(syscalls.keys()):
            raise TerminateState("32 bit DECREE system call number {} Not Implemented".format(cpu.EAX))
        func = syscalls[cpu.EAX]
        logger.debug("SYSCALL32: %s (nargs: %d)", func.__name__, func.__code__.co_argcount)
        nargs = func.__code__.co_argcount
        args = [cpu, cpu.EBX, cpu.ECX, cpu.EDX, cpu.ESI, cpu.EDI, cpu.EBP]
        cpu.EAX = func(*args[:nargs - 1])

    def sched(self):
        ''' Yield CPU.
            This will choose another process from the RUNNNIG list and change
            current running process. May give the same cpu if only one running
            proccess.
        '''
        if len(self.procs) > 1:
            logger.info("SCHED:")
            logger.info("\tProcess: %r", self.procs)
            logger.info("\tRunning: %r", self.running)
            logger.info("\tRWait: %r", self.rwait)
            logger.info("\tTWait: %r", self.twait)
            logger.info("\tTimers: %r", self.timers)
            logger.info("\tCurrent clock: %d", self.clocks)
            logger.info("\tCurrent cpu: %d", self._current)

        if len(self.running) == 0:
            logger.info("None running checking if there is some process waiting for a timeout")
            if all(x is None for x in self.timers):
                raise Deadlock()
<<<<<<< HEAD
            self.clocks = min([x for x in self.timers if x is not None]) + 1
=======
            self.clocks = min(x for x in self.timers if x is not None) + 1
>>>>>>> a85dd7b6
            self.check_timers()
            assert len(self.running) != 0, "DEADLOCK!"
            self._current = self.running[0]
            return
        next_index = (self.running.index(self._current) + 1) % len(self.running)
        next = self.running[next_index]
        if len(self.procs) > 1:
            logger.info("\tTransfer control from process %d to %d", self._current, next)
        self._current = next

    def wait(self, readfds, writefds, timeout):
        ''' Wait for filedescriptors or timout.
            Adds the current proceess in the correspondant wainting list and
            yield the cpu to another running process.
        '''
        logger.info("WAIT:")
        logger.info("\tProcess %d is going to wait for [ %r %r %r ]", self._current, readfds, writefds, timeout)
        logger.info("\tProcess: %r", self.procs)
        logger.info("\tRunning: %r", self.running)
        logger.info("\tRWait: %r", self.rwait)
        logger.info("\tTWait: %r", self.twait)
        logger.info("\tTimers: %r", self.timers)

        for fd in readfds:
            self.rwait[fd].add(self._current)
        for fd in writefds:
            self.twait[fd].add(self._current)
        if timeout is not None:
            self.timers[self._current] = self.clocks + timeout
        else:
            self.timers[self._current] = None
        procid = self._current
        # self.sched()
        next_index = (self.running.index(procid) + 1) % len(self.running)
        self._current = self.running[next_index]
        logger.info("\tTransfer control from process %d to %d", procid, self._current)
        logger.info("\tREMOVING %r from %r. Current: %r", procid, self.running, self._current)
        self.running.remove(procid)
        if self._current not in self.running:
            logger.info("\tCurrent not running. Checking for timers...")
            self._current = None
            if all(x is None for x in self.timers):
                raise Deadlock()
            self.check_timers()

    def awake(self, procid):
        ''' Remove procid from waitlists and restablish it in the running list '''
        logger.info("Remove procid:%d from waitlists and restablish it in the running list", procid)
        for wait_list in self.rwait:
            if procid in wait_list:
                wait_list.remove(procid)
        for wait_list in self.twait:
            if procid in wait_list:
                wait_list.remove(procid)
        self.timers[procid] = None
        self.running.append(procid)
        if self._current is None:
            self._current = procid

    def connections(self, fd):
        if fd in [0, 1, 2]:
            return None
        if fd % 2:
            return fd + 1
        else:
            return fd - 1

    def signal_receive(self, fd):
        ''' Awake one process waiting to receive data on fd '''
        connections = self.connections
        if connections(fd) and self.twait[connections(fd)]:
            procid = random.sample(self.twait[connections(fd)], 1)[0]
            self.awake(procid)

    def signal_transmit(self, fd):
        ''' Awake one process waiting to transmit data on fd '''
        connections = self.connections
        if connections(fd) and self.rwait[connections(fd)]:
            procid = random.sample(self.rwait[connections(fd)], 1)[0]
            self.awake(procid)

    def check_timers(self):
        ''' Awake proccess if timer has expired '''
        if self._current is None:
            #Advance the clocks. Go to future!!
<<<<<<< HEAD
            advance = min([x for x in self.timers if x is not None]) + 1
=======
            advance = min(x for x in self.timers if x is not None) + 1
>>>>>>> a85dd7b6
            logger.info("Advancing the clock from %d to %d", self.clocks, advance)
            self.clocks = advance
        for procid in range(len(self.timers)):
            if self.timers[procid] is not None:
                if self.clocks > self.timers[procid]:
                    self.procs[procid].PC += self.procs[procid].instruction.size
                    self.awake(procid)

    def execute(self):
        """
        Execute one cpu instruction in the current thread (only one suported).
        :rtype: bool
        :return: C{True}

        :todo: This is where we could implement a simple schedule.
        """
        try:
            self.current.execute()
            self.clocks += 1
            if self.clocks % 10000 == 0:
                self.check_timers()
                self.sched()
        except Interruption as e:
            if e.N != 0x80:
                raise
            try:
                self.int80(self.current)
            except RestartSyscall:
                pass

        return True

############################################################################
# Symbolic versions follows


class SDecree(Decree):
    '''
    A symbolic extension of a Decree Operating System .
    '''

    def __init__(self, constraints, programs, symbolic_random=None):
        '''
        Builds a symbolic extension of a Decree OS
        :param constraints: a constraint set
        :param cpus: CPU for this platform
        :param mem: memory for this platform
        '''
        self.random = 0
        self._constraints = constraints
        super(SDecree, self).__init__(programs)

    def _mk_proc(self):
        return I386Cpu(SMemory32(self.constraints))

    @property
    def constraints(self):
        return self._constraints

    @constraints.setter
    def constraints(self, constraints):
        self._constraints = constraints
        for proc in self.procs:
            proc.memory.constraints = constraints

    # marshaling/pickle
    def __getstate__(self):
        state = super(SDecree, self).__getstate__()
        state['constraints'] = self.constraints
        state['random'] = self.random
        return state

    def __setstate__(self, state):
        self._constraints = state['constraints']
        self.random = state['random']
        super(SDecree, self).__setstate__(state)

    def sys_receive(self, cpu, fd, buf, count, rx_bytes):
        ''' Symbolic version of Decree.sys_receive
        '''
        if issymbolic(fd):
            logger.info("Ask to read from a symbolic file descriptor!!")
            cpu.PC = cpu.PC - cpu.instruction.size
            raise SymbolicSyscallArgument(cpu, 0)

        if issymbolic(buf):
            logger.info("Ask to read to a symbolic buffer")
            cpu.PC = cpu.PC - cpu.instruction.size
            raise SymbolicSyscallArgument(cpu, 1)

        if issymbolic(count):
            logger.info("Ask to read a symbolic number of bytes ")
            cpu.PC = cpu.PC - cpu.instruction.size
            raise SymbolicSyscallArgument(cpu, 2)

        if issymbolic(rx_bytes):
            logger.info("Ask to return size to a symbolic address ")
            cpu.PC = cpu.PC - cpu.instruction.size
            raise SymbolicSyscallArgument(cpu, 3)

        return super(SDecree, self).sys_receive(cpu, fd, buf, count, rx_bytes)

    def sys_transmit(self, cpu, fd, buf, count, tx_bytes):
        ''' Symbolic version of Decree.sys_receive
        '''
        if issymbolic(fd):
            logger.info("Ask to write to a symbolic file descriptor!!")
            cpu.PC = cpu.PC - cpu.instruction.size
            raise SymbolicSyscallArgument(cpu, 0)

        if issymbolic(buf):
            logger.info("Ask to write to a symbolic buffer")
            cpu.PC = cpu.PC - cpu.instruction.size
            raise SymbolicSyscallArgument(cpu, 1)

        if issymbolic(count):
            logger.info("Ask to write a symbolic number of bytes ")
            cpu.PC = cpu.PC - cpu.instruction.size
            raise SymbolicSyscallArgument(cpu, 2)

        if issymbolic(tx_bytes):
            logger.info("Ask to return size to a symbolic address ")
            cpu.PC = cpu.PC - cpu.instruction.size
            raise SymbolicSyscallArgument(cpu, 3)

        return super(SDecree, self).sys_transmit(cpu, fd, buf, count, tx_bytes)

    def sys_allocate(self, cpu, length, isX, address_p):
        if issymbolic(length):
            logger.info("Ask to ALLOCATE a symbolic number of bytes ")
            cpu.PC = cpu.PC - cpu.instruction.size
            raise SymbolicSyscallArgument(cpu, 0)
        if issymbolic(isX):
            logger.info("Ask to ALLOCATE potentially executable or not executable memory")
            cpu.PC = cpu.PC - cpu.instruction.size
            raise SymbolicSyscallArgument(cpu, 1)
        if issymbolic(address_p):
            logger.info("Ask to return ALLOCATE result to a symbolic reference ")
            cpu.PC = cpu.PC - cpu.instruction.size
            raise SymbolicSyscallArgument(cpu, 2)
        return super(SDecree, self).sys_allocate(cpu, length, isX, address_p)

    def sys_deallocate(self, cpu, addr, size):
        if issymbolic(addr):
            logger.info("Ask to DEALLOCATE a symbolic pointer?!")
            cpu.PC = cpu.PC - cpu.instruction.size
            raise SymbolicSyscallArgument(cpu, 0)
        if issymbolic(size):
            logger.info("Ask to DEALLOCATE a symbolic size?!")
            cpu.PC = cpu.PC - cpu.instruction.size
            raise SymbolicSyscallArgument(cpu, 1)
        return super(SDecree, self).sys_deallocate(cpu, addr, size)

    def sys_random(self, cpu, buf, count, rnd_bytes):
        if issymbolic(buf):
            logger.info("Ask to write random bytes to a symbolic buffer")
            cpu.PC = cpu.PC - cpu.instruction.size
            raise SymbolicSyscallArgument(cpu, 0)

        if issymbolic(count):
            logger.info("Ask to read a symbolic number of random bytes ")
            cpu.PC = cpu.PC - cpu.instruction.size
            raise SymbolicSyscallArgument(cpu, 1)

        if issymbolic(rnd_bytes):
            logger.info("Ask to return rnd size to a symbolic address ")
            cpu.PC = cpu.PC - cpu.instruction.size
            raise SymbolicSyscallArgument(cpu, 2)

        data = []
        for i in range(count):
            if False:
                # Too slow for the new age.
                value = self.constraints.new_bitvec(8, name="RANDOM_%04d" % self.random)
                self.constraints.add(symb == cgcrandom.stream[self.random])
            else:
                value = cgcrandom.stream[self.random]
            data.append(value)
            self.random += 1

        cpu.write_bytes(buf, data)
        if rnd_bytes:
            cpu.write_int(rnd_bytes, len(data), 32)
        logger.info("RANDOM(0x%08x, %d, 0x%08x) -> %d", buf, count, rnd_bytes, len(data))
        return 0


class DecreeEmu(object):

    RANDOM = 0

    @staticmethod
    def cgc_initialize_secret_page(platform):
        logger.info("Skipping: cgc_initialize_secret_page()")
        return 0

    @staticmethod
    def cgc_random(platform, buf, count, rnd_bytes):
        from . import cgcrandom
        if issymbolic(buf):
            logger.info("Ask to write random bytes to a symbolic buffer")
            raise ConcretizeArgument(platform.current, 0)

        if issymbolic(count):
            logger.info("Ask to read a symbolic number of random bytes ")
            raise ConcretizeArgument(platform.current, 1)

        if issymbolic(rnd_bytes):
            logger.info("Ask to return rnd size to a symbolic address ")
            raise ConcretizeArgument(platform.current, 2)

        data = []
        for i in range(count):
            value = cgcrandom.stream[DecreeEmu.RANDOM]
            data.append(value)
            DecreeEmu.random += 1

        cpu = platform.current
        cpu.write(buf, data)
        if rnd_bytes:
            cpu.store(rnd_bytes, len(data), 32)
        logger.info("RANDOM(0x%08x, %d, 0x%08x) -> %d", buf, count, rnd_bytes, len(data))
        return 0<|MERGE_RESOLUTION|>--- conflicted
+++ resolved
@@ -1,13 +1,7 @@
 from __future__ import absolute_import
 from future import standard_library
 standard_library.install_aliases()
-<<<<<<< HEAD
-from builtins import next
-from builtins import str
-from builtins import range
-=======
 from builtins import *
->>>>>>> a85dd7b6
 from . import cgcrandom
 import weakref
 import sys, os, struct
@@ -156,11 +150,7 @@
 
         #Each process can wait for one timeout
         self.timers = [None] * nprocs
-<<<<<<< HEAD
-        #each fd has a waitlist
-=======
         # each fd has a waitlist
->>>>>>> a85dd7b6
         self.rwait = [set() for _ in range(nfiles)]
         self.twait = [set() for _ in range(nfiles)]
 
@@ -788,11 +778,7 @@
             logger.info("None running checking if there is some process waiting for a timeout")
             if all(x is None for x in self.timers):
                 raise Deadlock()
-<<<<<<< HEAD
-            self.clocks = min([x for x in self.timers if x is not None]) + 1
-=======
             self.clocks = min(x for x in self.timers if x is not None) + 1
->>>>>>> a85dd7b6
             self.check_timers()
             assert len(self.running) != 0, "DEADLOCK!"
             self._current = self.running[0]
@@ -878,11 +864,7 @@
         ''' Awake proccess if timer has expired '''
         if self._current is None:
             #Advance the clocks. Go to future!!
-<<<<<<< HEAD
-            advance = min([x for x in self.timers if x is not None]) + 1
-=======
             advance = min(x for x in self.timers if x is not None) + 1
->>>>>>> a85dd7b6
             logger.info("Advancing the clock from %d to %d", self.clocks, advance)
             self.clocks = advance
         for procid in range(len(self.timers)):
