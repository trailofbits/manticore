--- conflicted
+++ resolved
@@ -1,4 +1,3 @@
-<<<<<<< HEAD
 from __future__ import absolute_import
 from future import standard_library
 standard_library.install_aliases()
@@ -8,9 +7,6 @@
 from . import cgcrandom
 import weakref
 import sys, os, struct
-=======
-import cgcrandom
->>>>>>> a21c8b60
 # TODO use cpu factory
 from ..core.cpu.x86 import I386Cpu
 from ..core.cpu.abstractcpu import Interruption, Syscall, ConcretizeRegister
@@ -20,11 +16,8 @@
 from ..utils.helpers import issymbolic, isstring
 from ..binary import CGCElf
 from ..platforms.platform import Platform
-<<<<<<< HEAD
 from contextlib import closing
 import io
-=======
->>>>>>> a21c8b60
 import logging
 import random
 
@@ -157,19 +150,11 @@
         self.running = list(range(nprocs))
         self._current = 0
 
-<<<<<<< HEAD
         #Each process can wait for one timeout
-        self.timers = [ None ] * nprocs
+        self.timers = [None] * nprocs
         #each fd has a waitlist
         self.rwait = [set() for _ in range(nfiles)]
         self.twait = [set() for _ in range(nfiles)]
-=======
-        # Each process can wait for one timeout
-        self.timers = [None] * nprocs
-        # each fd has a waitlist
-        self.rwait = [set() for _ in xrange(nfiles)]
-        self.twait = [set() for _ in xrange(nfiles)]
->>>>>>> a21c8b60
 
         # Install event forwarders
         for proc in self.procs:
@@ -242,13 +227,8 @@
         :todo: FIX. move to cpu or memory
         """
         filename = ""
-<<<<<<< HEAD
-        for i in range(0,1024):
-            c = Operators.CHR(cpu.read_int(buf+i,8))
-=======
-        for i in xrange(0, 1024):
+        for i in range(0, 1024):
             c = Operators.CHR(cpu.read_int(buf + i, 8))
->>>>>>> a21c8b60
             if c == '\x00':
                 break
             filename += c
@@ -325,15 +305,9 @@
                 old_perms = cpu.memory.perms(lo)
                 cpu.memory.mprotect(lo, hi - lo, 'rw')
                 try:
-<<<<<<< HEAD
-                    cpu.memory[lo:hi] = '\x00' *(hi-lo)
-                except Exception as e:
-                    logger.debug("Exception zeroing main elf fractional pages: %s"%str(e))
-=======
                     cpu.memory[lo:hi] = '\x00' * (hi - lo)
                 except Exception as e:
                     logger.debug("Exception zeroing main elf fractional pages: %s" % str(e))
->>>>>>> a21c8b60
                 cpu.memory.mprotect(lo, hi, old_perms)
 
             if addr is None:
@@ -596,15 +570,9 @@
                 self.wait([], [fd], None)
                 raise RestartSyscall()
 
-<<<<<<< HEAD
             for i in range(0, count):
-                value = Operators.CHR(cpu.read_int(buf+i,8))
+                value = Operators.CHR(cpu.read_int(buf + i, 8))
                 if not isstring(value):
-=======
-            for i in xrange(0, count):
-                value = Operators.CHR(cpu.read_int(buf + i, 8))
-                if not isinstance(value, str):
->>>>>>> a21c8b60
                     logger.debug("TRANSMIT: Writing symbolic values to file %d", fd)
                     #value = str(value)
                 data.append(value)
@@ -787,18 +755,10 @@
         if cpu.EAX not in list(syscalls.keys()):
             raise TerminateState("32 bit DECREE system call number {} Not Implemented".format(cpu.EAX))
         func = syscalls[cpu.EAX]
-<<<<<<< HEAD
         logger.debug("SYSCALL32: %s (nargs: %d)", func.__name__, func.__code__.co_argcount)
         nargs = func.__code__.co_argcount
-        args = [ cpu, cpu.EBX, cpu.ECX, cpu.EDX, cpu.ESI, cpu.EDI, cpu.EBP ]
-        cpu.EAX = func(*args[:nargs-1])
-
-=======
-        logger.debug("SYSCALL32: %s (nargs: %d)", func.func_name, func.func_code.co_argcount)
-        nargs = func.func_code.co_argcount
         args = [cpu, cpu.EBX, cpu.ECX, cpu.EDX, cpu.ESI, cpu.EDI, cpu.EBP]
         cpu.EAX = func(*args[:nargs - 1])
->>>>>>> a21c8b60
 
     def sched(self):
         ''' Yield CPU.
@@ -820,11 +780,7 @@
             logger.info("None running checking if there is some process waiting for a timeout")
             if all([x is None for x in self.timers]):
                 raise Deadlock()
-<<<<<<< HEAD
-            self.clocks = min([x for x in self.timers if x is not None])+1
-=======
-            self.clocks = min(filter(lambda x: x is not None, self.timers)) + 1
->>>>>>> a21c8b60
+            self.clocks = min([x for x in self.timers if x is not None]) + 1
             self.check_timers()
             assert len(self.running) != 0, "DEADLOCK!"
             self._current = self.running[0]
@@ -909,13 +865,8 @@
     def check_timers(self):
         ''' Awake proccess if timer has expired '''
         if self._current is None:
-<<<<<<< HEAD
             #Advance the clocks. Go to future!!
-            advance = min([x for x in self.timers if x is not None]) +1
-=======
-            # Advance the clocks. Go to future!!
-            advance = min(filter(lambda x: x is not None, self.timers)) + 1
->>>>>>> a21c8b60
+            advance = min([x for x in self.timers if x is not None]) + 1
             logger.info("Advancing the clock from %d to %d", self.clocks, advance)
             self.clocks = advance
         for procid in range(len(self.timers)):
