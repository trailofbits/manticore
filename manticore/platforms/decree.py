
from . import cgcrandom
# TODO use cpu factory
from ..core.cpu.x86 import I386Cpu
from ..core.cpu.abstractcpu import Interruption, ConcretizeRegister, ConcretizeArgument
from ..core.memory import SMemory32, Memory32
from ..core.smtlib import *
from ..core.executor import TerminateState
from ..utils.helpers import issymbolic
from manticore.binary import CGCElf
from ..platforms.platform import Platform
import logging
import random

logger = logging.getLogger(__name__)


class RestartSyscall(Exception):
    pass


class Deadlock(Exception):
    pass


class SymbolicSyscallArgument(ConcretizeRegister):
    def __init__(self, cpu, number, message='Concretizing syscall argument', policy='SAMPLED'):
        reg_name = ['EBX', 'ECX', 'EDX', 'ESI', 'EDI', 'EBP'][number]
        super().__init__(cpu, reg_name, message, policy)


class Socket(object):
    @staticmethod
    def pair():
        a = Socket()
        b = Socket()
        a.connect(b)
        return a, b

    def __init__(self):
        self.buffer = []  # queue os bytes
        self.peer = None

    def __repr__(self):
        return "SOCKET(%x, %r, %x)" % (hash(self), self.buffer, hash(self.peer))

    def is_connected(self):
        return self.peer is not None

    def is_empty(self):
        return len(self.buffer) == 0

    def is_full(self):
        return len(self.buffer) > 2 * 1024

    def connect(self, peer):
        assert not self.is_connected()
        assert not peer.is_connected()
        self.peer = peer
        if peer.peer is None:
            peer.peer = self

    def receive(self, size):
        rx_bytes = min(size, len(self.buffer))
        ret = []
        for i in range(rx_bytes):
            ret.append(self.buffer.pop())
        return ret

    def transmit(self, buf):
        assert self.is_connected()
        return self.peer._transmit(buf)

    def _transmit(self, buf):
        for c in buf:
            self.buffer.insert(0, c)
        return len(buf)


class Decree(Platform):
    '''
    A simple Decree Operating System.
    This class emulates the most common Decree system calls
    '''
    CGC_EBADF = 1
    CGC_EFAULT = 2
    CGC_EINVAL = 3
    CGC_ENOMEM = 4
    CGC_ENOSYS = 5
    CGC_EPIPE = 6
    CGC_SSIZE_MAX = 2147483647
    CGC_SIZE_MAX = 4294967295
    CGC_FD_SETSIZE = 32

    def __init__(self, programs, **kwargs):
        '''
        Builds a Decree OS
        :param cpus: CPU for this platform
        :param mem: memory for this platform
        :todo: generalize for more CPUs
        :todo: fix deps?
        '''
        programs = programs.split(",")
        super().__init__(path=programs[0], **kwargs)
        self.clocks = 0
        self.files = []
        self.syscall_trace = []

        self.files = []
        # open standard files stdin, stdout, stderr
        logger.info("Opening file descriptors (0,1,2)")
        self.input = Socket()
        self.output = Socket()

        stdin = Socket()
        stdout = Socket()
        stderr = Socket()
        # A transmit to stdin,stdout or stderr will be directed to out
        stdin.peer = self.output
        stdout.peer = self.output
        stderr.peer = self.output
        # A receive from stdin will get data from inp
        self.input.peer = stdin
        # A receive on stdout or stderr will return no data (rx_bytes: 0)

        assert self._open(stdin) == 0
        assert self._open(stdout) == 1
        assert self._open(stderr) == 2

        # Load process and setup socketpairs
        self.procs = []
        for program in programs:
            self.procs += self.load(program)
            socka, sockb = Socket.pair()
            self._open(socka)
            self._open(sockb)

        nprocs = len(self.procs)
        nfiles = len(self.files)
        assert nprocs > 0
        self.running = list(range(nprocs))
        self._current = 0

        # Each process can wait for one timeout
        self.timers = [None] * nprocs
        # each fd has a waitlist
        self.rwait = [set() for _ in range(nfiles)]
        self.twait = [set() for _ in range(nfiles)]

        # Install event forwarders
        for proc in self.procs:
            self.forward_events_from(proc)

    @property
    def PC(self):
<<<<<<< HEAD
        return (self._current, self.procs[self._current].PC)
=======
        return self._current, self.procs[self._current].PC
>>>>>>> 1878f58d

    def __deepcopy__(self, memo):
        return self

    def _mk_proc(self):
        return I386Cpu(Memory32())

    @property
    def current(self):
        return self.procs[self._current]

    def __getstate__(self):
        state = super().__getstate__()
        state['clocks'] = self.clocks
        state['input'] = self.input.buffer
        state['output'] = self.output.buffer
        state['files'] = [x.buffer for x in self.files]
        state['procs'] = self.procs
        state['current'] = self._current
        state['running'] = self.running
        state['rwait'] = self.rwait
        state['twait'] = self.twait
        state['timers'] = self.timers
        state['syscall_trace'] = self.syscall_trace
        return state

    def __setstate__(self, state):
        """
        :todo: some asserts
        :todo: fix deps? (last line)
        """
        super().__setstate__(state)
        self.input = Socket()
        self.input.buffer = state['input']
        self.output = Socket()
        self.output.buffer = state['output']

        self.files = []
        for buf in state['files']:
            f = Socket()
            f.buffer = buf
            self.files.append(f)
        for fd in range(len(self.files)):
            if self.connections(fd) is not None:
                self.files[fd].peer = self.files[self.connections(fd)]

        self.files[0].peer = self.output
        self.files[1].peer = self.output
        self.files[2].peer = self.output
        self.input.peer = self.files[0]

        self.procs = state['procs']
        self._current = state['current']
        self.running = state['running']
        self.rwait = state['rwait']
        self.twait = state['twait']
        self.timers = state['timers']
        self.clocks = state['clocks']

        self.syscall_trace = state['syscall_trace']

        # Install event forwarders
        for proc in self.procs:
            self.forward_events_from(proc)

    def _read_string(self, cpu, buf):
        """
        Reads a null terminated concrete buffer form memory
        :todo: FIX. move to cpu or memory
        """
        filename = ""
        for i in range(0, 1024):
            c = Operators.CHR(cpu.read_int(buf + i, 8))
            if c == '\x00':
                break
            filename += c
        return filename

    def load(self, filename):
        '''
        Loads a CGC-ELF program in memory and prepares the initial CPU state
        and the stack.

        :param filename: pathname of the file to be executed.
        '''
        CGC_MIN_PAGE_SIZE = 4096
        CGC_MIN_ALIGN = CGC_MIN_PAGE_SIZE
        TASK_SIZE = 0x80000000

        def CGC_PAGESTART(_v):
            return ((_v) & ~ (CGC_MIN_ALIGN - 1))

        def CGC_PAGEOFFSET(_v):
            return ((_v) & (CGC_MIN_ALIGN - 1))

        def CGC_PAGEALIGN(_v):
            return (((_v) + CGC_MIN_ALIGN - 1) & ~(CGC_MIN_ALIGN - 1))

        def BAD_ADDR(x):
            return ((x) >= TASK_SIZE)

        # load elf See https://github.com/CyberdyneNYC/linux-source-3.13.2-cgc/blob/master/fs/binfmt_cgc.c
        # read the ELF object file
        cgc = CGCElf(filename)
        logger.info("Loading %s as a %s elf" % (filename, cgc.arch))
        # make cpu and memory (Only 1 thread in Decree)
        cpu = self._mk_proc()

        bss = brk = 0
        start_code = 0xffffffff
        end_code = start_data = end_data = 0

        for (vaddr, memsz, perms, name, offset, filesz) in cgc.maps():
            if vaddr < start_code:
                start_code = vaddr
            if start_data < vaddr:
                start_data = vaddr

            if vaddr > TASK_SIZE or filesz > memsz or \
                    memsz > TASK_SIZE or TASK_SIZE - memsz < vaddr:
                raise Exception("Set_brk can never work. avoid overflows")

            # CGCMAP--
            addr = None
            if filesz > 0:
                hint = CGC_PAGESTART(vaddr)
                size = CGC_PAGEALIGN(filesz + CGC_PAGEOFFSET(vaddr))
                offset = CGC_PAGESTART(offset)
                addr = cpu.memory.mmapFile(hint, size, perms, name, offset)
                assert not BAD_ADDR(addr)

                lo = CGC_PAGEALIGN(vaddr + filesz)
                hi = CGC_PAGEALIGN(vaddr + memsz)
            else:
                # for 0 filesz, we have to include the first page as bss.
                lo = CGC_PAGESTART(vaddr + filesz)
                hi = CGC_PAGEALIGN(vaddr + memsz)

            # map anon pages for the rest (no prefault)
            if hi - lo > 0:
                zaddr = cpu.memory.mmap(lo, hi - lo, perms)
                assert not BAD_ADDR(zaddr)

            lo = vaddr + filesz
            hi = CGC_PAGEALIGN(vaddr + memsz)
            if hi - lo > 0:
                old_perms = cpu.memory.perms(lo)
                cpu.memory.mprotect(lo, hi - lo, 'rw')
                try:
                    cpu.memory[lo:hi] = '\x00' * (hi - lo)
                except Exception as e:
                    logger.debug("Exception zeroing main elf fractional pages: %s" % str(e))
                cpu.memory.mprotect(lo, hi, old_perms)

            if addr is None:
                addr = zaddr
            assert addr is not None

            k = vaddr + filesz
            if k > bss:
                bss = k
            if 'x' in perms and end_code < k:
                end_code = k
            if end_data < k:
                end_data = k

            k = vaddr + memsz
            if k > brk:
                brk = k

        bss = brk
        stack_base = 0xbaaaaffc
        stack_size = 0x800000
        stack = cpu.memory.mmap(0xbaaab000 - stack_size, stack_size, 'rwx') + stack_size - 4
        assert (stack_base) in cpu.memory and (stack_base - stack_size + 4) in cpu.memory

        # Only one thread in Decree
        status, thread = next(cgc.threads())
        assert status == 'Running'

        logger.info("Setting initial cpu state")
        # set initial CPU state
        cpu.write_register('EAX', 0x0)
        cpu.write_register('ECX', 0x0)
        cpu.write_register('EDX', 0x0)
        cpu.write_register('EBX', 0x0)
        cpu.write_register('ESP', stack)
        cpu.write_register('EBP', 0x0)
        cpu.write_register('ESI', 0x0)
        cpu.write_register('EDI', 0x0)
        cpu.write_register('EIP', thread['EIP'])
        cpu.write_register('RFLAGS', 0x202)
        cpu.write_register('CS', 0x0)
        cpu.write_register('SS', 0x0)
        cpu.write_register('DS', 0x0)
        cpu.write_register('ES', 0x0)
        cpu.write_register('FS', 0x0)
        cpu.write_register('GS', 0x0)

        cpu.memory.mmap(0x4347c000, 0x1000, 'r')
        # cpu.memory[0x4347c000:0x4347d000] = 'A' 0x1000

        logger.info("Entry point: %016x", cpu.EIP)
        logger.info("Stack start: %016x", cpu.ESP)
        logger.info("Brk: %016x", brk)
        logger.info("Mappings:")
        for m in str(cpu.memory).split('\n'):
            logger.info("  %s", m)
        return [cpu]

    def _open(self, f):
        if None in self.files:
            fd = self.files.index(None)
            self.files[fd] = f
        else:
            fd = len(self.files)
            self.files.append(f)
        return fd

    def _close(self, fd):
        '''
        Closes a file descriptor
        :rtype: int
        :param fd: the file descriptor to close.
        :return: C{0} on success.
        '''
        self.files[fd] = None

    def _dup(self, fd):
        '''
        Duplicates a file descriptor
        :rtype: int
        :param fd: the file descriptor to close.
        :return: C{0} on success.
        '''
        return self._open(self.files[fd])

    def _is_open(self, fd):
        return fd >= 0 and fd < len(self.files) and self.files[fd] is not None

    def sys_allocate(self, cpu, length, isX, addr):
        ''' allocate - allocate virtual memory

           The  allocate  system call creates a new allocation in the virtual address
           space of the calling process.  The length argument specifies the length of
           the allocation in bytes which will be rounded up to the hardware page size.

           The kernel chooses the address at which to create the allocation; the
           address of the new allocation is returned in *addr as the result of the call.

           All newly allocated memory is readable and writeable. In addition, the
           is_X argument is a boolean that allows newly allocated memory to be marked
           as executable (non-zero) or non-executable (zero).

           The allocate function is invoked through system call number 5.

           :param cpu: current CPU
           :param length: the length of the allocation in bytes
           :param isX: boolean that allows newly allocated memory to be marked as executable
           :param addr: the address of the new allocation is returned in *addr

           :return: On success, allocate returns zero and a pointer to the allocated area
                               is returned in *addr.  Otherwise, an error code is returned
                               and *addr is undefined.
                   EINVAL   length is zero.
                   EINVAL   length is too large.
                   EFAULT   addr points to an invalid address.
                   ENOMEM   No memory is available or the process' maximum number of allocations
                            would have been exceeded.
        '''
        # TODO: check 4 bytes from addr
        if addr not in cpu.memory:
            logger.info("ALLOCATE: addr points to invalid address. Returning EFAULT")
            return Decree.CGC_EFAULT

        perms = ['rw ', 'rwx'][bool(isX)]
        try:
            result = cpu.memory.mmap(None, length, perms)
        except Exception as e:
            logger.info("ALLOCATE exception %s. Returning ENOMEM %r", str(e), length)
            return Decree.CGC_ENOMEM
        cpu.write_int(addr, result, 32)
        logger.info("ALLOCATE(%d, %s, 0x%08x) -> 0x%08x" % (length, perms, addr, result))
        self.syscall_trace.append(("_allocate", -1, length))
        return 0

    def sys_random(self, cpu, buf, count, rnd_bytes):
        ''' random - fill a buffer with random data

           The  random  system call populates the buffer referenced by buf with up to
           count bytes of random data. If count is zero, random returns 0 and optionallyi
           sets *rx_bytes to zero. If count is greater than SSIZE_MAX, the result is unspecified.

           :param cpu: current CPU
           :param buf: a memory buffer
           :param count: max number of bytes to receive
           :param rnd_bytes: if valid, points to the actual number of random bytes

           :return:  0        On success
                     EINVAL   count is invalid.
                     EFAULT   buf or rnd_bytes points to an invalid address.
        '''

        ret = 0
        if count != 0:
            if count > Decree.CGC_SSIZE_MAX or count < 0:
                ret = Decree.CGC_EINVAL
            else:
                # TODO check count bytes from buf
                if buf not in cpu.memory or (buf + count) not in cpu.memory:
                    logger.info("RANDOM: buf points to invalid address. Returning EFAULT")
                    return Decree.CGC_EFAULT

                data = open("/dev/urandom", "r").read(count)
                self.syscall_trace.append(("_random", -1, data))
                cpu.write_bytes(buf, data)

        # TODO check 4 bytes from rx_bytes
        if rnd_bytes:
            if rnd_bytes not in cpu.memory:
                logger.info("RANDOM: Not valid rnd_bytes. Returning EFAULT")
                return Decree.CGC_EFAULT
            cpu.write_int(rnd_bytes, len(data), 32)

        logger.info("RANDOM(0x%08x, %d, 0x%08x) -> <%s>)" % (buf, count, rnd_bytes, repr(data[:10])))
        return ret

    def sys_receive(self, cpu, fd, buf, count, rx_bytes):
        ''' receive - receive bytes from a file descriptor

            The receive system call reads up to count bytes from file descriptor fd to the
            buffer pointed to by buf. If count is zero, receive returns 0 and optionally
            dets *rx_bytes to zero.

            :param cpu: current CPU.
            :param fd: a valid file descripor
            :param buf: a memory buffer
            :param count: max number of bytes to receive
            :param rx_bytes: if valid, points to the actual number of bytes received
            :return: 0            Success
                     EBADF        fd is not a valid file descriptor or is not open
                     EFAULT       buf or rx_bytes points to an invalid address.
        '''
        data = ''
        if count != 0:
            if not self._is_open(fd):
                logger.info("RECEIVE: Not valid file descriptor on receive. Returning EBADF")
                return Decree.CGC_EBADF

            # TODO check count bytes from buf
            if buf not in cpu.memory:  # or not  buf+count in cpu.memory:
                logger.info("RECEIVE: buf points to invalid address. Returning EFAULT")
                return Decree.CGC_EFAULT

            #import random
            #count = random.randint(1,count)
            if fd > 2 and self.files[fd].is_empty():
                cpu.PC -= cpu.instruction.size
                self.wait([fd], [], None)
                raise RestartSyscall()

            # get some potential delay
            # if random.randint(5) == 0 and count > 1:
            #    count = count/2

            # Read the data and put in tin memory
            data = self.files[fd].receive(count)
            self.syscall_trace.append(("_receive", fd, data))
            cpu.write_bytes(buf, data)

            self.signal_receive(fd)

        # TODO check 4 bytes from rx_bytes
        if rx_bytes:
            if rx_bytes not in cpu.memory:
                logger.info("RECEIVE: Not valid file descriptor on receive. Returning EFAULT")
                return Decree.CGC_EFAULT
            cpu.write_int(rx_bytes, len(data), 32)

        logger.info("RECEIVE(%d, 0x%08x, %d, 0x%08x) -> <%s> (size:%d)" % (fd, buf, count, rx_bytes, repr(data)[:min(count, 10)], len(data)))
        return 0

    def sys_transmit(self, cpu, fd, buf, count, tx_bytes):
        ''' transmit - send bytes through a file descriptor
          The  transmit system call writes up to count bytes from the buffer pointed
          to by buf to the file descriptor fd. If count is zero, transmit returns 0
          and optionally sets *tx_bytes to zero.

          :param cpu           current CPU
          :param fd            a valid file descripor
          :param buf           a memory buffer
          :param count         number of bytes to send
          :param tx_bytes      if valid, points to the actual number of bytes transmitted
          :return: 0            Success
                   EBADF        fd is not a valid file descriptor or is not open.
                   EFAULT       buf or tx_bytes points to an invalid address.
        '''
        data = []
        if count != 0:

            if not self._is_open(fd):
                logger.error("TRANSMIT: Not valid file descriptor. Returning EBADFD %d", fd)
                return Decree.CGC_EBADF

            # TODO check count bytes from buf
            if buf not in cpu.memory or (buf + count) not in cpu.memory:
                logger.debug("TRANSMIT: buf points to invalid address. Rerurning EFAULT")
                return Decree.CGC_EFAULT

            if fd > 2 and self.files[fd].is_full():
                cpu.PC -= cpu.instruction.size
                self.wait([], [fd], None)
                raise RestartSyscall()

            for i in range(0, count):
                value = Operators.CHR(cpu.read_int(buf + i, 8))
                if not isinstance(value, str):
                    logger.debug("TRANSMIT: Writing symbolic values to file %d", fd)
                    #value = str(value)
                data.append(value)
            self.files[fd].transmit(data)

            logger.info("TRANSMIT(%d, 0x%08x, %d, 0x%08x) -> <%.24r>" % (fd, buf, count, tx_bytes, ''.join([str(x) for x in data])))
            self.syscall_trace.append(("_transmit", fd, data))
            self.signal_transmit(fd)

        # TODO check 4 bytes from tx_bytes
        if tx_bytes:
            if tx_bytes not in cpu.memory:
                logger.debug("TRANSMIT: Not valid tx_bytes pointer on transmit. Returning EFAULT")
                return Decree.CGC_EFAULT
            cpu.write_int(tx_bytes, len(data), 32)

        return 0

    def sys_terminate(self, cpu, error_code):
        '''
        Exits all threads in a process
        :param cpu: current CPU.
        :raises Exception: 'Finished'
        '''
        procid = self.procs.index(cpu)
        self.sched()
        self.running.remove(procid)
        # self.procs[procid] = None #let it there so we can report?
        if issymbolic(error_code):
            logger.info("TERMINATE PROC_%02d with symbolic exit code [%d,%d]", procid, solver.minmax(self.constraints, error_code))
        else:
            logger.info("TERMINATE PROC_%02d %x", procid, error_code)
        if len(self.running) == 0:
            raise TerminateState('Process exited correctly. Code: {}'.format(error_code))
        return error_code

    def sys_deallocate(self, cpu, addr, size):
        ''' deallocate - remove allocations
        The  deallocate  system call deletes the allocations for the specified
        address range, and causes further references to the addresses within the
        range to generate invalid memory accesses. The region is also
        automatically deallocated when the process is terminated.

        The address addr must be a multiple of the page size.  The length parameter
        specifies the size of the region to be deallocated in bytes.  All pages
        containing a part of the indicated range are deallocated, and subsequent
        references will terminate the process.  It is not an error if the indicated
        range does not contain any allocated pages.

        The deallocate function is invoked through system call number 6.

        :param cpu: current CPU
        :param addr: the starting address to unmap.
        :param size: the size of the portion to unmap.
        :return 0        On success
                EINVAL   addr is not page aligned.
                EINVAL   length is zero.
                EINVAL   any  part  of  the  region  being  deallocated  is outside the valid
                         address range of the process.

        :param cpu: current CPU.
        :return: C{0} on success.
        '''
        logger.info("DEALLOCATE(0x%08x, %d)" % (addr, size))

        if addr & 0xfff != 0:
            logger.info("DEALLOCATE: addr is not page aligned")
            return Decree.CGC_EINVAL
        if size == 0:
            logger.info("DEALLOCATE:length is zero")
            return Decree.CGC_EINVAL
        # unlikely AND WRONG!!!
        # if addr > Decree.CGC_SSIZE_MAX or addr+size > Decree.CGC_SSIZE_MAX:
        #    logger.info("DEALLOCATE: part of the region being deallocated is outside the valid address range of the process")
        #    return Decree.CGC_EINVAL

        cpu.memory.munmap(addr, size)
        self.syscall_trace.append(("_deallocate", -1, size))
        return 0

    def sys_fdwait(self, cpu, nfds, readfds, writefds, timeout, readyfds):
        ''' fdwait - wait for file descriptors to become ready
        '''
        logger.debug("FDWAIT(%d, 0x%08x, 0x%08x, 0x%08x, 0x%08x)" % (nfds, readfds, writefds, timeout, readyfds))

        if timeout:
            if timeout not in cpu.memory:  # todo: size
                logger.info("FDWAIT: timeput is pointing to invalid memory. Returning EFAULT")
                return Decree.CGC_EFAULT

        if readyfds:
            if readyfds not in cpu.memory:
                logger.info("FDWAIT: readyfds pointing to invalid memory. Returning EFAULT")
                return Decree.CGC_EFAULT

        writefds_wait = set()
        writefds_ready = set()

        fds_bitsize = (nfds + 7) & ~7
        if writefds:
            if writefds not in cpu.memory:
                logger.info("FDWAIT: writefds pointing to invalid memory. Returning EFAULT")
                return Decree.CGC_EFAULT
            bits = cpu.read_int(writefds, fds_bitsize)

            for fd in range(nfds):
                if (bits & 1 << fd):
                    if self.files[fd].is_full():
                        writefds_wait.add(fd)
                    else:
                        writefds_ready.add(fd)

        readfds_wait = set()
        readfds_ready = set()
        if readfds:
            if readfds not in cpu.memory:
                logger.info("FDWAIT: readfds pointing to invalid memory. Returning EFAULT")
                return Decree.CGC_EFAULT
            bits = cpu.read_int(readfds, fds_bitsize)
            for fd in range(nfds):
                if (bits & 1 << fd):
                    if self.files[fd].is_empty():
                        readfds_wait.add(fd)
                    else:
                        readfds_ready.add(fd)
        n = len(readfds_ready) + len(writefds_ready)
        if n == 0:
            # TODO FIX timout symbolic
            if timeout != 0:
                seconds = cpu.read_int(timeout, 32)
                microseconds = cpu.read_int(timeout + 4, 32)
                logger.info("FDWAIT: waiting for read on fds: {%s} and write to: {%s} timeout: %d", repr(
                    list(readfds_wait)), repr(list(writefds_wait)), microseconds + 1000 * seconds)
                to = microseconds + 1000 * seconds
                # no ready file, wait
            else:
                to = None
                logger.info("FDWAIT: waiting for read on fds: {%s} and write to: {%s} timeout: INDIFENITELY",
                            repr(list(readfds_wait)), repr(list(writefds_wait)))

            cpu.PC -= cpu.instruction.size
            self.wait(readfds_wait, writefds_wait, to)
            raise RestartSyscall()  # When comming back from a timeout remember
            # not to backtrack instruction and set EAX to 0! :( uglyness alert!

        if readfds:
            bits = 0
            for fd in readfds_ready:
                bits |= 1 << fd
            for byte in range(0, nfds, 8):
                cpu.write_int(readfds, (bits >> byte) & 0xff, 8)
        if writefds:
            bits = 0
            for fd in writefds_ready:
                bits |= 1 << fd
            for byte in range(0, nfds, 8):
                cpu.write_int(writefds, (bits >> byte) & 0xff, 8)

        logger.info("FDWAIT: continuing. Some file is ready Readyfds: %08x", readyfds)
        if readyfds:
            cpu.write_int(readyfds, n, 32)

        self.syscall_trace.append(("_fdwait", -1, None))
        return 0

    def int80(self, cpu):
        '''
        32 bit dispatcher.
        :param cpu: current CPU.
        _terminate, transmit, receive, fdwait, allocate, deallocate and random
        '''
        syscalls = {0x00000001: self.sys_terminate,
                    0x00000002: self.sys_transmit,
                    0x00000003: self.sys_receive,
                    0x00000004: self.sys_fdwait,
                    0x00000005: self.sys_allocate,
                    0x00000006: self.sys_deallocate,
                    0x00000007: self.sys_random,
                    }
        if cpu.EAX not in syscalls.keys():
            raise TerminateState("32 bit DECREE system call number {} Not Implemented".format(cpu.EAX))
        func = syscalls[cpu.EAX]
        logger.debug("SYSCALL32: %s (nargs: %d)", func.__name__, func.__code__.co_argcount)
        nargs = func.__code__.co_argcount
        args = [cpu, cpu.EBX, cpu.ECX, cpu.EDX, cpu.ESI, cpu.EDI, cpu.EBP]
        cpu.EAX = func(*args[:nargs - 1])

    def sched(self):
        ''' Yield CPU.
            This will choose another process from the RUNNNIG list and change
            current running process. May give the same cpu if only one running
            proccess.
        '''
        if len(self.procs) > 1:
            logger.info("SCHED:")
            logger.info("\tProcess: %r", self.procs)
            logger.info("\tRunning: %r", self.running)
            logger.info("\tRWait: %r", self.rwait)
            logger.info("\tTWait: %r", self.twait)
            logger.info("\tTimers: %r", self.timers)
            logger.info("\tCurrent clock: %d", self.clocks)
            logger.info("\tCurrent cpu: %d", self._current)

        if len(self.running) == 0:
            logger.info("None running checking if there is some process waiting for a timeout")
            if all([x is None for x in self.timers]):
                raise Deadlock()
            self.clocks = min([x for x in self.timers if x is not None]) + 1
            self.check_timers()
            assert len(self.running) != 0, "DEADLOCK!"
            self._current = self.running[0]
            return
        next_index = (self.running.index(self._current) + 1) % len(self.running)
        next = self.running[next_index]
        if len(self.procs) > 1:
            logger.info("\tTransfer control from process %d to %d", self._current, next)
        self._current = next

    def wait(self, readfds, writefds, timeout):
        ''' Wait for filedescriptors or timout.
            Adds the current proceess in the correspondant wainting list and
            yield the cpu to another running process.
        '''
        logger.info("WAIT:")
        logger.info("\tProcess %d is going to wait for [ %r %r %r ]", self._current, readfds, writefds, timeout)
        logger.info("\tProcess: %r", self.procs)
        logger.info("\tRunning: %r", self.running)
        logger.info("\tRWait: %r", self.rwait)
        logger.info("\tTWait: %r", self.twait)
        logger.info("\tTimers: %r", self.timers)

        for fd in readfds:
            self.rwait[fd].add(self._current)
        for fd in writefds:
            self.twait[fd].add(self._current)
        if timeout is not None:
            self.timers[self._current] = self.clocks + timeout
        else:
            self.timers[self._current] = None
        procid = self._current
        # self.sched()
        next_index = (self.running.index(procid) + 1) % len(self.running)
        self._current = self.running[next_index]
        logger.info("\tTransfer control from process %d to %d", procid, self._current)
        logger.info("\tREMOVING %r from %r. Current: %r", procid, self.running, self._current)
        self.running.remove(procid)
        if self._current not in self.running:
            logger.info("\tCurrent not running. Checking for timers...")
            self._current = None
            if all([x is None for x in self.timers]):
                raise Deadlock()
            self.check_timers()

    def awake(self, procid):
        ''' Remove procid from waitlists and restablish it in the running list '''
        logger.info("Remove procid:%d from waitlists and restablish it in the running list", procid)
        for wait_list in self.rwait:
            if procid in wait_list:
                wait_list.remove(procid)
        for wait_list in self.twait:
            if procid in wait_list:
                wait_list.remove(procid)
        self.timers[procid] = None
        self.running.append(procid)
        if self._current is None:
            self._current = procid

    def connections(self, fd):
        if fd in [0, 1, 2]:
            return None
        if fd % 2:
            return fd + 1
        else:
            return fd - 1

    def signal_receive(self, fd):
        ''' Awake one process waiting to receive data on fd '''
        connections = self.connections
        if connections(fd) and self.twait[connections(fd)]:
            procid = random.sample(self.twait[connections(fd)], 1)[0]
            self.awake(procid)

    def signal_transmit(self, fd):
        ''' Awake one process waiting to transmit data on fd '''
        connections = self.connections
        if connections(fd) and self.rwait[connections(fd)]:
            procid = random.sample(self.rwait[connections(fd)], 1)[0]
            self.awake(procid)

    def check_timers(self):
        ''' Awake proccess if timer has expired '''
        if self._current is None:
            # Advance the clocks. Go to future!!
            advance = min([x for x in self.timers if x is not None]) + 1
            logger.info("Advancing the clock from %d to %d", self.clocks, advance)
            self.clocks = advance
        for procid in range(len(self.timers)):
            if self.timers[procid] is not None:
                if self.clocks > self.timers[procid]:
                    self.procs[procid].PC += self.procs[procid].instruction.size
                    self.awake(procid)

    def execute(self):
        """
        Execute one cpu instruction in the current thread (only one suported).
        :rtype: bool
        :return: C{True}

        :todo: This is where we could implement a simple schedule.
        """
        try:
            self.current.execute()
            self.clocks += 1
            if self.clocks % 10000 == 0:
                self.check_timers()
                self.sched()
        except Interruption as e:
            if e.N != 0x80:
                raise
            try:
                self.int80(self.current)
            except RestartSyscall:
                pass

        return True

############################################################################
# Symbolic versions follows


class SDecree(Decree):
    '''
    A symbolic extension of a Decree Operating System .
    '''

    def __init__(self, constraints, programs, symbolic_random=None):
        '''
        Builds a symbolic extension of a Decree OS
        :param constraints: a constraint set
        :param cpus: CPU for this platform
        :param mem: memory for this platform
        '''
        self.random = 0
        self._constraints = constraints
        super().__init__(programs)

    def _mk_proc(self):
        return I386Cpu(SMemory32(self.constraints))

    @property
    def constraints(self):
        return self._constraints

    @constraints.setter
    def constraints(self, constraints):
        self._constraints = constraints
        for proc in self.procs:
            proc.memory.constraints = constraints

    # marshaling/pickle
    def __getstate__(self):
        state = super().__getstate__()
        state['constraints'] = self.constraints
        state['random'] = self.random
        return state

    def __setstate__(self, state):
        self._constraints = state['constraints']
        self.random = state['random']
        super().__setstate__(state)

    def sys_receive(self, cpu, fd, buf, count, rx_bytes):
        '''
        Symbolic version of Decree.sys_receive
        '''
        if issymbolic(fd):
            logger.info("Ask to read from a symbolic file descriptor!!")
            cpu.PC = cpu.PC - cpu.instruction.size
            raise SymbolicSyscallArgument(cpu, 0)

        if issymbolic(buf):
            logger.info("Ask to read to a symbolic buffer")
            cpu.PC = cpu.PC - cpu.instruction.size
            raise SymbolicSyscallArgument(cpu, 1)

        if issymbolic(count):
            logger.info("Ask to read a symbolic number of bytes ")
            cpu.PC = cpu.PC - cpu.instruction.size
            raise SymbolicSyscallArgument(cpu, 2)

        if issymbolic(rx_bytes):
            logger.info("Ask to return size to a symbolic address ")
            cpu.PC = cpu.PC - cpu.instruction.size
            raise SymbolicSyscallArgument(cpu, 3)

        return super().sys_receive(cpu, fd, buf, count, rx_bytes)

    def sys_transmit(self, cpu, fd, buf, count, tx_bytes):
        '''
        Symbolic version of Decree.sys_transmit
        '''
        if issymbolic(fd):
            logger.info("Ask to write to a symbolic file descriptor!!")
            cpu.PC = cpu.PC - cpu.instruction.size
            raise SymbolicSyscallArgument(cpu, 0)

        if issymbolic(buf):
            logger.info("Ask to write to a symbolic buffer")
            cpu.PC = cpu.PC - cpu.instruction.size
            raise SymbolicSyscallArgument(cpu, 1)

        if issymbolic(count):
            logger.info("Ask to write a symbolic number of bytes ")
            cpu.PC = cpu.PC - cpu.instruction.size
            raise SymbolicSyscallArgument(cpu, 2)

        if issymbolic(tx_bytes):
            logger.info("Ask to return size to a symbolic address ")
            cpu.PC = cpu.PC - cpu.instruction.size
            raise SymbolicSyscallArgument(cpu, 3)

        return super().sys_transmit(cpu, fd, buf, count, tx_bytes)

    def sys_allocate(self, cpu, length, isX, address_p):
        if issymbolic(length):
            logger.info("Ask to ALLOCATE a symbolic number of bytes ")
            cpu.PC = cpu.PC - cpu.instruction.size
            raise SymbolicSyscallArgument(cpu, 0)
        if issymbolic(isX):
            logger.info("Ask to ALLOCATE potentially executable or not executable memory")
            cpu.PC = cpu.PC - cpu.instruction.size
            raise SymbolicSyscallArgument(cpu, 1)
        if issymbolic(address_p):
            logger.info("Ask to return ALLOCATE result to a symbolic reference ")
            cpu.PC = cpu.PC - cpu.instruction.size
            raise SymbolicSyscallArgument(cpu, 2)
        return super().sys_allocate(cpu, length, isX, address_p)

    def sys_deallocate(self, cpu, addr, size):
        if issymbolic(addr):
            logger.info("Ask to DEALLOCATE a symbolic pointer?!")
            cpu.PC = cpu.PC - cpu.instruction.size
            raise SymbolicSyscallArgument(cpu, 0)
        if issymbolic(size):
            logger.info("Ask to DEALLOCATE a symbolic size?!")
            cpu.PC = cpu.PC - cpu.instruction.size
            raise SymbolicSyscallArgument(cpu, 1)
        return super().sys_deallocate(cpu, addr, size)

    def sys_random(self, cpu, buf, count, rnd_bytes):
        if issymbolic(buf):
            logger.info("Ask to write random bytes to a symbolic buffer")
            cpu.PC = cpu.PC - cpu.instruction.size
            raise SymbolicSyscallArgument(cpu, 0)

        if issymbolic(count):
            logger.info("Ask to read a symbolic number of random bytes ")
            cpu.PC = cpu.PC - cpu.instruction.size
            raise SymbolicSyscallArgument(cpu, 1)

        if issymbolic(rnd_bytes):
            logger.info("Ask to return rnd size to a symbolic address ")
            cpu.PC = cpu.PC - cpu.instruction.size
            raise SymbolicSyscallArgument(cpu, 2)

        data = []
        for i in range(count):
            if False:
                # Too slow for the new age.
                value = self.constraints.new_bitvec(8, name="RANDOM_%04d" % self.random)
                self.constraints.add(symb == cgcrandom.stream[self.random])
            else:
                value = cgcrandom.stream[self.random]
            data.append(value)
            self.random += 1

        cpu.write_bytes(buf, data)
        if rnd_bytes:
            cpu.write_int(rnd_bytes, len(data), 32)
        logger.info("RANDOM(0x%08x, %d, 0x%08x) -> %d", buf, count, rnd_bytes, len(data))
        return 0


class DecreeEmu(object):

    RANDOM = 0

    @staticmethod
    def cgc_initialize_secret_page(platform):
        logger.info("Skipping: cgc_initialize_secret_page()")
        return 0

    @staticmethod
    def cgc_random(platform, buf, count, rnd_bytes):
        from . import cgcrandom
        if issymbolic(buf):
            logger.info("Ask to write random bytes to a symbolic buffer")
            raise ConcretizeArgument(platform.current, 0)

        if issymbolic(count):
            logger.info("Ask to read a symbolic number of random bytes ")
            raise ConcretizeArgument(platform.current, 1)

        if issymbolic(rnd_bytes):
            logger.info("Ask to return rnd size to a symbolic address ")
            raise ConcretizeArgument(platform.current, 2)

        data = []
        for i in range(count):
            value = cgcrandom.stream[DecreeEmu.RANDOM]
            data.append(value)
            DecreeEmu.random += 1

        cpu = platform.current
        cpu.write(buf, data)
        if rnd_bytes:
            cpu.store(rnd_bytes, len(data), 32)
        logger.info("RANDOM(0x%08x, %d, 0x%08x) -> %d", buf, count, rnd_bytes, len(data))
        return 0<|MERGE_RESOLUTION|>--- conflicted
+++ resolved
@@ -153,11 +153,7 @@
 
     @property
     def PC(self):
-<<<<<<< HEAD
-        return (self._current, self.procs[self._current].PC)
-=======
         return self._current, self.procs[self._current].PC
->>>>>>> 1878f58d
 
     def __deepcopy__(self, memo):
         return self
