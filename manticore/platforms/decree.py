--- conflicted
+++ resolved
@@ -9,11 +9,7 @@
 from ..core.executor import TerminateState
 from ..utils.helpers import issymbolic
 from ..binary import CGCElf
-<<<<<<< HEAD
-from ..binary import CGCGrr
 from ..platforms.platform import Platform
-=======
->>>>>>> d1ead7a7
 from contextlib import closing
 import StringIO
 import logging
