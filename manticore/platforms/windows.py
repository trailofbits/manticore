--- conflicted
+++ resolved
@@ -66,11 +66,7 @@
         '''
         Builds a Windows OS platform
         '''
-<<<<<<< HEAD
-        super(Windows, self).__init__(**kwargs)
-=======
         super(Windows, self).__init__(path,**kwargs)
->>>>>>> 76357216
         self.clocks = 0
         self.files = [] 
         self.syscall_trace = []
