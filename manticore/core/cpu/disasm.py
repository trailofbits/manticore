--- conflicted
+++ resolved
@@ -84,15 +84,9 @@
         self.il_queue = []
         # current il
         self.disasm_il = None
-<<<<<<< HEAD
-        # real size of the instruction (how many bytes it is)
-        self.disasm_insn_size = None
-        # LLIL size (aka size of the registers involved)
-=======
         # real size of the instruction
         self.disasm_insn_size = None
         # Binja LLIL size (size of operands)
->>>>>>> 9d3c01a1
         self.insn_size = None
 
         # for all UNIMPL insn and other hard times
@@ -127,8 +121,7 @@
                 del self.il_queue[:]
 
         from binaryninja import Architecture, LowLevelILFunction
-<<<<<<< HEAD
-=======
+
         func = LowLevelILFunction(self.view.arch)
         func.current_address = pc
         self.disasm_insn_size = (self.view.arch.
@@ -136,25 +129,6 @@
         self.current_llil_func = func
         self.il_queue = [(i, func[i]) for i in xrange(len(func))]
         return self.il_queue.pop(0)[1]
-        #  # get current il
-        #  il = self.current_func.get_lifted_il_at(pc)
-
-        #  # add all other instructions with same address to the queue
-        #  next_idx = il.instr_index + 1
-        #  next_il = self.current_func.lifted_il[next_idx]
-        #  if next_il is None:
-            #  return il
-        #  while next_il.address == pc:
-            #  self.il_queue.append((next_idx, next_il))
-            #  next_idx += 1
-            #  try:
-                #  next_il = self.current_func.lifted_il[next_idx]
-            #  except IndexError:
-                #  break
-
-        #  # return the current instruction
-        #  return il
->>>>>>> 9d3c01a1
 
         func = LowLevelILFunction(Architecture[self.arch])
         func.current_address = pc
@@ -173,8 +147,6 @@
         import binaryninja.enums as enums
 
         pc = self._fix_addr(pc)
-<<<<<<< HEAD
-=======
 
         # FIXME will be removed
         ##################
@@ -188,7 +160,6 @@
             self.current_func = blocks[0].function
         ##################
 
->>>>>>> 9d3c01a1
         il = self._pop_from_il_queue(code, pc)
         self.insn_size = il.size
         self.current_pc = pc
@@ -199,10 +170,7 @@
         if (o == enums.LowLevelILOperation.LLIL_UNIMPL or
                 o == enums.LowLevelILOperation.LLIL_UNIMPL_MEM):
             return self.fallback_disasm.disassemble_instruction(code, pc)
-<<<<<<< HEAD
-=======
-
->>>>>>> 9d3c01a1
+
         return self.BinjaILInstruction(il,
                                        self.entry_point_diff,
                                        self.disasm_insn_size,
@@ -212,11 +180,6 @@
     class BinjaILInstruction(Instruction):
         def __init__(self, llil, offset, size, function):
             self.llil = llil
-<<<<<<< HEAD
-            self.function = function
-            self._size = size
-=======
->>>>>>> 9d3c01a1
             self.offset = offset
             self._size = size
             self.function = function
@@ -277,9 +240,6 @@
                                           self.llil.operation.name,
                                           self.llil.address)
 
-<<<<<<< HEAD
-def init_disassembler(disassembler, arch, mode):
-=======
 class BinjaDisasm(Disasm):
 
     def __init__(self, view):
@@ -320,7 +280,6 @@
             pass
 
 def init_disassembler(disassembler, arch, mode, view=None):
->>>>>>> 9d3c01a1
     if disassembler == "capstone":
         return CapstoneDisasm(arch, mode)
     elif disassembler == "binja-il":
