--- conflicted
+++ resolved
@@ -1,20 +1,9 @@
 from capstone import *
 from capstone.x86 import *
-<<<<<<< HEAD
 from .abstractcpu import Abi, SyscallAbi, Cpu, RegisterFile, Operand, instruction
 from .abstractcpu import ConcretizeRegister, ConcretizeRegister, ConcretizeArgument
 from .abstractcpu import Interruption, Sysenter, Syscall
 from functools import wraps
-
-=======
-from .abstractcpu import Cpu, RegisterFile, Operand, SANE_SIZES, instruction
-from .abstractcpu import ConcretizeRegister, Interruption, Sysenter, Syscall
-import sys
-import struct
-import types
-import weakref
-from functools import wraps, partial
->>>>>>> 96422635
 import collections
 from ..smtlib import *
 from ..memory import MemoryException
