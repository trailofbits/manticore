from __future__ import division
from builtins import map, range, int
import collections
import logging

from functools import wraps

import capstone as cs

from .abstractcpu import (
    Abi, SyscallAbi, Cpu, RegisterFile, Operand, instruction,
    ConcretizeRegister, Interruption,
    Syscall, DivideByZeroError
)


from ..smtlib import Operators, BitVec, Bool, BitVecConstant, operator, visitors
from ..memory import ConcretizeMemory
from ...utils.helpers import issymbolic
from functools import reduce

logger = logging.getLogger(__name__)

OP_NAME_MAP = {
    'JNE': 'JNZ',
    'JE': 'JZ',
    'CMOVE': 'CMOVZ',
    'CMOVNE': 'CMOVNZ',
    'MOVUPS': 'MOV',
    'MOVABS': 'MOV',
    'MOVSB': 'MOVS',
    'MOVSW': 'MOVS',
    'MOVSQ': 'MOVS',
    'SETNE': 'SETNZ',
    'SETE': 'SETZ',
    'LODSB': 'LODS',
    'LODSW': 'LODS',
    'LODSD': 'LODS',
    'LODSQ': 'LODS',
    'STOSB': 'STOS',
    'STOSW': 'STOS',
    'STOSD': 'STOS',
    'STOSQ': 'STOS',
    'SCASB': 'SCAS',
    'SCASW': 'SCAS',
    'SCASD': 'SCAS',
    'SCASQ': 'SCAS',
    'CMPSB': 'CMPS',
    'CMPSW': 'CMPS',
    'CMPSD': 'CMPS',
    'VMOVSD': 'MOVSD',
    'FUCOMPI': 'FUCOMIP',
}


###############################################################################
# Auxiliar decorators...
def rep(old_method):
    # This decorates REP instructions (STOS, LODS, MOVS, INS, OUTS)
    @wraps(old_method)
    def new_method(cpu, *args, **kw_args):
        prefix = cpu.instruction.prefix
        if (cs.x86.X86_PREFIX_REP in prefix):
            counter_name = {16: 'CX', 32: 'ECX', 64: 'RCX'}[cpu.instruction.addr_size * 8]
            count = cpu.read_register(counter_name)
            if issymbolic(count):
                raise ConcretizeRegister(cpu, counter_name, "Concretizing {} on REP instruction".format(counter_name), policy='SAMPLED')

            FLAG = count != 0

            # Repeat!
            if FLAG:
                old_method(cpu, *args, **kw_args)
                count = cpu.write_register(counter_name, count - 1)
                FLAG = count != 0  # true FLAG means loop

            if not FLAG:
                cpu.PC += cpu.instruction.size

        else:
            cpu.PC += cpu.instruction.size
            old_method(cpu, *args, **kw_args)

    return new_method


def repe(old_method):
    # This decorates REPE enabled instructions (SCAS, CMPS)
    @wraps(old_method)
    def new_method(cpu, *args, **kw_args):
        prefix = cpu.instruction.prefix
        if (cs.x86.X86_PREFIX_REP in prefix) or (cs.x86.X86_PREFIX_REPNE in prefix):
            counter_name = {16: 'CX', 32: 'ECX', 64: 'RCX'}[cpu.instruction.addr_size * 8]
            count = cpu.read_register(counter_name)
            if issymbolic(count):
                raise ConcretizeRegister(cpu, counter_name, "Concretizing {} on REP instruction".format(counter_name), policy='SAMPLED')

            FLAG = count != 0

            # Repeate!
            if FLAG:
                old_method(cpu, *args, **kw_args)
                count = cpu.write_register(counter_name, count - 1)

                # REPE
                if cs.x86.X86_PREFIX_REP in prefix:
                    FLAG = Operators.AND(cpu.ZF == True, count != 0)  # true FLAG means loop
                # REPNE
                elif cs.x86.X86_PREFIX_REPNE in prefix:
                    FLAG = Operators.AND(cpu.ZF == False, count != 0)  # true FLAG means loop

            # if issymbolic(FLAG):
            #    raise ConcretizeRegister(cpu, 'ZF', "Concretizing ZF on REP instruction", policy='ALL')

            # if not FLAG:
            cpu.PC += Operators.ITEBV(cpu.address_bit_size, FLAG, 0, cpu.instruction.size)

        else:
            cpu.PC += cpu.instruction.size
            old_method(cpu, *args, **kw_args)
    return new_method

###############################################################################
# register/flag descriptors


class AMD64RegFile(RegisterFile):
    Regspec = collections.namedtuple('RegSpec', 'register_id ty offset size reset')
    _flags = {
        'CF': 0,
        'PF': 2,
        'AF': 4,
        'ZF': 6,
        'SF': 7,
        'IF': 9,
        'DF': 10,
        'OF': 11
    }
    _table = {
        'CS': Regspec('CS', int, 0, 16, False),
        'DS': Regspec('DS', int, 0, 16, False),
        'ES': Regspec('ES', int, 0, 16, False),
        'SS': Regspec('SS', int, 0, 16, False),
        'FS': Regspec('FS', int, 0, 16, False),
        'GS': Regspec('GS', int, 0, 16, False),
        'RAX': Regspec('RAX', int, 0, 64, True),
        'RBX': Regspec('RBX', int, 0, 64, True),
        'RCX': Regspec('RCX', int, 0, 64, True),
        'RDX': Regspec('RDX', int, 0, 64, True),
        'RSI': Regspec('RSI', int, 0, 64, True),
        'RDI': Regspec('RDI', int, 0, 64, True),
        'RSP': Regspec('RSP', int, 0, 64, True),
        'RBP': Regspec('RBP', int, 0, 64, True),
        'RIP': Regspec('RIP', int, 0, 64, True),
        'R8': Regspec('R8', int, 0, 64, True),
        'R9': Regspec('R9', int, 0, 64, True),
        'R10': Regspec('R10', int, 0, 64, True),
        'R11': Regspec('R11', int, 0, 64, True),
        'R12': Regspec('R12', int, 0, 64, True),
        'R13': Regspec('R13', int, 0, 64, True),
        'R14': Regspec('R14', int, 0, 64, True),
        'R15': Regspec('R15', int, 0, 64, True),
        'EAX': Regspec('RAX', int, 0, 32, True),
        'EBX': Regspec('RBX', int, 0, 32, True),
        'ECX': Regspec('RCX', int, 0, 32, True),
        'EDX': Regspec('RDX', int, 0, 32, True),
        'ESI': Regspec('RSI', int, 0, 32, True),
        'EDI': Regspec('RDI', int, 0, 32, True),
        'ESP': Regspec('RSP', int, 0, 32, True),
        'EBP': Regspec('RBP', int, 0, 32, True),
        'EIP': Regspec('RIP', int, 0, 32, True),
        'R8D': Regspec('R8', int, 0, 32, True),
        'R9D': Regspec('R9', int, 0, 32, True),
        'R10D': Regspec('R10', int, 0, 32, True),
        'R11D': Regspec('R11', int, 0, 32, True),
        'R12D': Regspec('R12', int, 0, 32, True),
        'R13D': Regspec('R13', int, 0, 32, True),
        'R14D': Regspec('R14', int, 0, 32, True),
        'R15D': Regspec('R15', int, 0, 32, True),
        'AX': Regspec('RAX', int, 0, 16, False),
        'BX': Regspec('RBX', int, 0, 16, False),
        'CX': Regspec('RCX', int, 0, 16, False),
        'DX': Regspec('RDX', int, 0, 16, False),
        'SI': Regspec('RSI', int, 0, 16, False),
        'DI': Regspec('RDI', int, 0, 16, False),
        'SP': Regspec('RSP', int, 0, 16, False),
        'BP': Regspec('RBP', int, 0, 16, False),
        'IP': Regspec('RIP', int, 0, 16, False),
        'R8W': Regspec('R8', int, 0, 16, False),
        'R9W': Regspec('R9', int, 0, 16, False),
        'R10W': Regspec('R10', int, 0, 16, False),
        'R11W': Regspec('R11', int, 0, 16, False),
        'R12W': Regspec('R12', int, 0, 16, False),
        'R13W': Regspec('R13', int, 0, 16, False),
        'R14W': Regspec('R14', int, 0, 16, False),
        'R15W': Regspec('R15', int, 0, 16, False),
        'AL': Regspec('RAX', int, 0, 8, False),
        'BL': Regspec('RBX', int, 0, 8, False),
        'CL': Regspec('RCX', int, 0, 8, False),
        'DL': Regspec('RDX', int, 0, 8, False),
        'SIL': Regspec('RSI', int, 0, 8, False),
        'DIL': Regspec('RDI', int, 0, 8, False),
        'SPL': Regspec('RSP', int, 0, 8, False),
        'BPL': Regspec('RBP', int, 0, 8, False),
        'R8B': Regspec('R8', int, 0, 8, False),
        'R9B': Regspec('R9', int, 0, 8, False),
        'R10B': Regspec('R10', int, 0, 8, False),
        'R11B': Regspec('R11', int, 0, 8, False),
        'R12B': Regspec('R12', int, 0, 8, False),
        'R13B': Regspec('R13', int, 0, 8, False),
        'R14B': Regspec('R14', int, 0, 8, False),
        'R15B': Regspec('R15', int, 0, 8, False),
        'AH': Regspec('RAX', int, 8, 8, False),
        'BH': Regspec('RBX', int, 8, 8, False),
        'CH': Regspec('RCX', int, 8, 8, False),
        'DH': Regspec('RDX', int, 8, 8, False),
        'SIH': Regspec('RSI', int, 8, 8, False),
        'DIH': Regspec('RDI', int, 8, 8, False),
        'SPH': Regspec('RSP', int, 8, 8, False),
        'BPH': Regspec('RBP', int, 8, 8, False),
        'R8H': Regspec('R8', int, 8, 8, False),
        'R9H': Regspec('R9', int, 8, 8, False),
        'R10H': Regspec('R10', int, 8, 8, False),
        'R11H': Regspec('R11', int, 8, 8, False),
        'R12H': Regspec('R12', int, 8, 8, False),
        'R13H': Regspec('R13', int, 8, 8, False),
        'R14H': Regspec('R14', int, 8, 8, False),
        'R15H': Regspec('R15', int, 8, 8, False),
        'FP0': Regspec('FP0', float, 0, 80, False),
        'FP1': Regspec('FP1', float, 0, 80, False),
        'FP2': Regspec('FP2', float, 0, 80, False),
        'FP3': Regspec('FP3', float, 0, 80, False),
        'FP4': Regspec('FP4', float, 0, 80, False),
        'FP5': Regspec('FP5', float, 0, 80, False),
        'FP6': Regspec('FP6', float, 0, 80, False),
        'FP7': Regspec('FP7', float, 0, 80, False),
        'FPSW': Regspec('FPSW', int, 0, 16, False),
        'TOP': Regspec('FPSW', int, 11, 3, False),
        'FPTAG': Regspec('FPTAG', int, 0, 16, False),
        'FPCW': Regspec('FPCW', int, 0, 16, False),
        'CF': Regspec('CF', bool, 0, 1, False),
        'PF': Regspec('PF', bool, 0, 1, False),
        'AF': Regspec('AF', bool, 0, 1, False),
        'ZF': Regspec('ZF', bool, 0, 1, False),
        'SF': Regspec('SF', bool, 0, 1, False),
        'IF': Regspec('IF', bool, 0, 1, False),
        'DF': Regspec('DF', bool, 0, 1, False),
        'OF': Regspec('OF', bool, 0, 1, False),
        'YMM0': Regspec('YMM0', int, 0, 256, False),
        'YMM1': Regspec('YMM1', int, 0, 256, False),
        'YMM2': Regspec('YMM2', int, 0, 256, False),
        'YMM3': Regspec('YMM3', int, 0, 256, False),
        'YMM4': Regspec('YMM4', int, 0, 256, False),
        'YMM5': Regspec('YMM5', int, 0, 256, False),
        'YMM6': Regspec('YMM6', int, 0, 256, False),
        'YMM7': Regspec('YMM7', int, 0, 256, False),
        'YMM8': Regspec('YMM8', int, 0, 256, False),
        'YMM9': Regspec('YMM9', int, 0, 256, False),
        'YMM10': Regspec('YMM10', int, 0, 256, False),
        'YMM11': Regspec('YMM11', int, 0, 256, False),
        'YMM12': Regspec('YMM12', int, 0, 256, False),
        'YMM13': Regspec('YMM13', int, 0, 256, False),
        'YMM14': Regspec('YMM14', int, 0, 256, False),
        'YMM15': Regspec('YMM15', int, 0, 256, False),
        'XMM0': Regspec('YMM0', int, 0, 128, False),
        'XMM1': Regspec('YMM1', int, 0, 128, False),
        'XMM2': Regspec('YMM2', int, 0, 128, False),
        'XMM3': Regspec('YMM3', int, 0, 128, False),
        'XMM4': Regspec('YMM4', int, 0, 128, False),
        'XMM5': Regspec('YMM5', int, 0, 128, False),
        'XMM6': Regspec('YMM6', int, 0, 128, False),
        'XMM7': Regspec('YMM7', int, 0, 128, False),
        'XMM8': Regspec('YMM8', int, 0, 128, False),
        'XMM9': Regspec('YMM9', int, 0, 128, False),
        'XMM10': Regspec('YMM10', int, 0, 128, False),
        'XMM11': Regspec('YMM11', int, 0, 128, False),
        'XMM12': Regspec('YMM12', int, 0, 128, False),
        'XMM13': Regspec('YMM13', int, 0, 128, False),
        'XMM14': Regspec('YMM14', int, 0, 128, False),
        'XMM15': Regspec('YMM15', int, 0, 128, False),
    }

    # this should be calculated on __import__ using _table
    _affects = {
        'RIP': ('EIP', 'IP'),
        'EIP': ('IP', 'RIP'),
        'IP': ('EIP', 'RIP'),
        'RAX': ('AH', 'AL', 'AX', 'EAX'),
        'EAX': ('AH', 'AL', 'AX', 'RAX'),
        'AX': ('AH', 'AL', 'EAX', 'RAX'),
        'AH': ('AX', 'EAX', 'RAX'),
        'AL': ('AX', 'EAX', 'RAX'),
        'RBX': ('BH', 'BL', 'BX', 'EBX'),
        'EBX': ('BH', 'BL', 'BX', 'RBX'),
        'BX': ('BH', 'BL', 'EBX', 'RBX'),
        'BH': ('BX', 'EBX', 'RBX'),
        'BL': ('BX', 'EBX', 'RBX'),
        'RCX': ('CH', 'CL', 'CX', 'ECX'),
        'ECX': ('CH', 'CL', 'CX', 'RCX'),
        'CX': ('CH', 'CL', 'ECX', 'RCX'),
        'CH': ('CX', 'ECX', 'RCX'),
        'CL': ('CX', 'ECX', 'RCX'),
        'RDX': ('DH', 'DL', 'DX', 'EDX'),
        'EDX': ('DH', 'DL', 'DX', 'RDX'),
        'DX': ('DH', 'DL', 'EDX', 'RDX'),
        'DH': ('DX', 'EDX', 'RDX'),
        'DL': ('DX', 'EDX', 'RDX'),
        'RSI': ('ESI', 'SI', 'SIH', 'SIL'),
        'ESI': ('RSI', 'SI', 'SIH', 'SIL'),
        'SI': ('ESI', 'RSI', 'SIH', 'SIL'),
        'SIH': ('ESI', 'RSI', 'SI'),
        'SIL': ('ESI', 'RSI', 'SI'),
        'RDI': ('DI', 'DIH', 'DIL', 'EDI'),
        'EDI': ('DI', 'DIH', 'DIL', 'RDI'),
        'DI': ('DIH', 'DIL', 'EDI', 'RDI'),
        'DIH': ('DI', 'EDI', 'RDI'),
        'DIL': ('DI', 'EDI', 'RDI'),
        'RSP': ('ESP', 'SP', 'SPH', 'SPL'),
        'ESP': ('RSP', 'SP', 'SPH', 'SPL'),
        'SP': ('ESP', 'RSP', 'SPH', 'SPL'),
        'SPH': ('ESP', 'RSP', 'SP'),
        'SPL': ('ESP', 'RSP', 'SP'),
        'RBP': ('BP', 'BPH', 'BPL', 'EBP'),
        'EBP': ('BP', 'BPH', 'BPL', 'RBP'),
        'BP': ('BPH', 'BPL', 'EBP', 'RBP'),
        'BPH': ('BP', 'EBP', 'RBP'),
        'BPL': ('BP', 'EBP', 'RBP'),
        'CS': (),
        'DS': (),
        'ES': (),
        'FS': (),
        'GS': (),
        'SS': (),
        'RFLAGS': ('EFLAGS', 'AF', 'CF', 'DF', 'IF', 'OF', 'PF', 'SF', 'ZF'),
        'EFLAGS': ('RFLAGS', 'AF', 'CF', 'DF', 'IF', 'OF', 'PF', 'SF', 'ZF'),
        'AF': ('RFLAGS', 'EFLAGS'),
        'CF': ('RFLAGS', 'EFLAGS'),
        'DF': ('RFLAGS', 'EFLAGS'),
        'IF': ('RFLAGS', 'EFLAGS'),
        'OF': ('RFLAGS', 'EFLAGS'),
        'PF': ('RFLAGS', 'EFLAGS'),
        'SF': ('RFLAGS', 'EFLAGS'),
        'ZF': ('RFLAGS', 'EFLAGS'),
        'FPSW': ('TOP',),
        'TOP': ('FPSW',),
        'FPCW': (),
        'FPTAG': (),
        'FP0': (),
        'FP1': (),
        'FP2': (),
        'FP3': (),
        'FP4': (),
        'FP5': (),
        'FP6': (),
        'FP7': (),
        'R10': ('R10B', 'R10D', 'R10H', 'R10W'),
        'R10B': ('R10', 'R10D', 'R10W'),
        'R10D': ('R10', 'R10B', 'R10H', 'R10W'),
        'R10H': ('R10', 'R10D', 'R10W'),
        'R10W': ('R10', 'R10B', 'R10D', 'R10H'),
        'R11': ('R11B', 'R11D', 'R11H', 'R11W'),
        'R11B': ('R11', 'R11D', 'R11W'),
        'R11D': ('R11', 'R11B', 'R11H', 'R11W'),
        'R11H': ('R11', 'R11D', 'R11W'),
        'R11W': ('R11', 'R11B', 'R11D', 'R11H'),
        'R12': ('R12B', 'R12D', 'R12H', 'R12W'),
        'R12B': ('R12', 'R12D', 'R12W'),
        'R12D': ('R12', 'R12B', 'R12H', 'R12W'),
        'R12H': ('R12', 'R12D', 'R12W'),
        'R12W': ('R12', 'R12B', 'R12D', 'R12H'),
        'R13': ('R13B', 'R13D', 'R13H', 'R13W'),
        'R13B': ('R13', 'R13D', 'R13W'),
        'R13D': ('R13', 'R13B', 'R13H', 'R13W'),
        'R13H': ('R13', 'R13D', 'R13W'),
        'R13W': ('R13', 'R13B', 'R13D', 'R13H'),
        'R14': ('R14B', 'R14D', 'R14H', 'R14W'),
        'R14B': ('R14', 'R14D', 'R14W'),
        'R14D': ('R14', 'R14B', 'R14H', 'R14W'),
        'R14H': ('R14', 'R14D', 'R14W'),
        'R14W': ('R14', 'R14B', 'R14D', 'R14H'),
        'R15': ('R15B', 'R15D', 'R15H', 'R15W'),
        'R15B': ('R15', 'R15D', 'R15W'),
        'R15D': ('R15', 'R15B', 'R15H', 'R15W'),
        'R15H': ('R15', 'R15D', 'R15W'),
        'R15W': ('R15', 'R15B', 'R15D', 'R15H'),
        'R8': ('R8B', 'R8D', 'R8H', 'R8W'),
        'R8B': ('R8', 'R8D', 'R8W'),
        'R8D': ('R8', 'R8B', 'R8H', 'R8W'),
        'R8H': ('R8', 'R8D', 'R8W'),
        'R8W': ('R8', 'R8B', 'R8D', 'R8H'),
        'R9': ('R9B', 'R9D', 'R9H', 'R9W'),
        'R9B': ('R9', 'R9D', 'R9W'),
        'R9D': ('R9', 'R9B', 'R9H', 'R9W'),
        'R9H': ('R9', 'R9D', 'R9W'),
        'R9W': ('R9', 'R9B', 'R9D', 'R9H'),
        'XMM0': ('YMM0',),
        'XMM1': ('YMM1',),
        'XMM10': ('YMM10',),
        'XMM11': ('YMM11',),
        'XMM12': ('YMM12',),
        'XMM13': ('YMM13',),
        'XMM14': ('YMM14',),
        'XMM15': ('YMM15',),
        'XMM2': ('YMM2',),
        'XMM3': ('YMM3',),
        'XMM4': ('YMM4',),
        'XMM5': ('YMM5',),
        'XMM6': ('YMM6',),
        'XMM7': ('YMM7',),
        'XMM8': ('YMM8',),
        'XMM9': ('YMM9',),
        'YMM0': ('XMM0',),
        'YMM1': ('XMM1',),
        'YMM10': ('XMM10',),
        'YMM11': ('XMM11',),
        'YMM12': ('XMM12',),
        'YMM13': ('XMM13',),
        'YMM14': ('XMM14',),
        'YMM15': ('XMM15',),
        'YMM2': ('XMM2',),
        'YMM3': ('XMM3',),
        'YMM4': ('XMM4',),
        'YMM5': ('XMM5',),
        'YMM6': ('XMM6',),
        'YMM7': ('XMM7',),
        'YMM8': ('XMM8',),
        'YMM9': ('XMM9',),
    }
    _canonical_registers = ('RAX', 'RCX', 'RDX', 'RBX', 'RSP', 'RBP', 'RSI', 'RDI',
                            'R8', 'R9', 'R10', 'R11', 'R12', 'R13', 'R14', 'R15', 'RIP',
                            'YMM0', 'YMM1', 'YMM2', 'YMM3', 'YMM4', 'YMM5',
                            'YMM6', 'YMM7', 'YMM8', 'YMM9', 'YMM10', 'YMM11', 'YMM12',
                            'YMM13', 'YMM14', 'YMM15', 'CS', 'DS', 'ES', 'SS', 'FS', 'GS',
                            'AF', 'CF', 'DF', 'IF', 'OF', 'PF', 'SF', 'ZF',
                            'FP0', 'FP1', 'FP2', 'FP3', 'FP4', 'FP5', 'FP6', 'FP7',
                            'FPSW', 'FPCW', 'FPTAG')

    def __init__(self, *args, **kwargs):
        super(AMD64RegFile, self).__init__(*args, **kwargs)

        self._registers = {}
        for reg in ('RAX', 'RCX', 'RDX', 'RBX', 'RSP', 'RBP', 'RSI', 'RDI',
                    'R8', 'R9', 'R10', 'R11', 'R12', 'R13', 'R14', 'R15', 'RIP',
                    'YMM0', 'YMM1', 'YMM2', 'YMM3', 'YMM4', 'YMM5',
                    'YMM6', 'YMM7', 'YMM8', 'YMM9', 'YMM10', 'YMM11', 'YMM12',
                    'YMM13', 'YMM14', 'YMM15', 'CS', 'DS', 'ES', 'SS', 'FS', 'GS',
                    'AF', 'CF', 'DF', 'IF', 'OF', 'PF', 'SF', 'ZF'):
            self._registers[reg] = 0

        for reg in ('FP0', 'FP1', 'FP2', 'FP3', 'FP4', 'FP5', 'FP6', 'FP7'):
            self._registers[reg] = (0, 0)

        for reg in ('FPSW', 'FPTAG', 'FPCW'):
            self._registers[reg] = 0

        self._cache = {}
        for name in ('AF', 'CF', 'DF', 'IF', 'OF', 'PF', 'SF', 'ZF'):
            self.write(name, False)

        self._all_registers = tuple(self._table) + \
            ('FP0', 'FP1', 'FP2', 'FP3', 'FP4', 'FP5', 'FP6', 'FP7', 'EFLAGS', 'RFLAGS') + \
            tuple(self._aliases)

    @property
    def all_registers(self):
        return self._all_registers

    @property
    def canonical_registers(self):
        return self._canonical_registers

    def __contains__(self, register):
        return register in self.all_registers

    def _set_bv(self, register_id, register_size, offset, size, reset, value):
<<<<<<< HEAD
        if isinstance(value, int):
=======
        if isinstance(value, (int, long)):
>>>>>>> a21c8b60
            # type error or forgiving?
            # if (value & ~((1<<size)-1)) != 0 :
            #    raise TypeError('Value bigger than register')
            value &= (1 << size) - 1
        elif not isinstance(value, BitVec) or value.size != size:
            raise TypeError
        if not reset:
            if register_size == size:
                new_value = 0
            elif offset == 0:
                new_value = self._registers[register_id] & (~((1 << size) - 1))
            else:
                new_value = self._registers[register_id] & (~(((1 << size) - 1) << offset))
        else:
            new_value = 0
        new_value |= Operators.ZEXTEND(value, register_size) << offset
        self._registers[register_id] = new_value
        return value

    def _get_bv(self, register_id, register_size, offset, size):
        if register_size == size:
            value = self._registers[register_id]
        else:
            value = Operators.EXTRACT(self._registers[register_id], offset, size)
        return value

    def _set_flag(self, register_id, register_size, offset, size, reset, value):
        assert size == 1
        if not isinstance(value, (bool, int, BitVec, Bool)):
            raise TypeError
        if isinstance(value, BitVec):
            if value.size != 1:
                raise TypeError
        if not isinstance(value, (bool, Bool)):
            value = (value != 0)
        self._registers[register_id] = value
        return value

    def _get_flag(self, register_id, register_size, offset, size):
        assert size == 1
        return self._registers[register_id]

    def _set_float(self, register_id, register_size, offset, size, reset, value):
        assert size == 80
        assert offset == 0
        if not isinstance(value, tuple):  # Add decimal here?
            raise TypeError
        self._registers[register_id] = value
        return value

    def _get_float(self, register_id, register_size, offset, size):
        assert size == 80
        assert offset == 0
        return self._registers[register_id]

    def _get_flags(self, reg):
        ''' Build EFLAGS/RFLAGS from flags '''
        def make_symbolic(flag_expr):
            register_size = 32 if reg == 'EFLAGS' else 64
            value, offset = flag_expr
            return Operators.ITEBV(register_size, value,
                                   BitVecConstant(register_size, 1 << offset),
                                   BitVecConstant(register_size, 0))

        flags = []
        for flag, offset in self._flags.items():
            flags.append((self._registers[flag], offset))

        if any(issymbolic(flag) for flag, offset in flags):
            res = reduce(operator.or_, map(make_symbolic, flags))
        else:
            res = 0
            for flag, offset in flags:
                res += flag << offset
        return res

    def _set_flags(self, reg, res):
        ''' Set individual flags from a EFLAGS/RFLAGS value '''
        #assert sizeof (res) == 32 if reg == 'EFLAGS' else 64
        for flag, offset in self._flags.items():
            self.write(flag, Operators.EXTRACT(res, offset, 1))

    def write(self, name, value):
        name = self._alias(name)
        if name in ('ST0', 'ST1', 'ST2', 'ST3', 'ST4', 'ST5', 'ST6', 'ST7'):
            name = 'FP%d' % ((self.read('TOP') + int(name[2])) & 7)

        # Special EFLAGS/RFLAGS case
        if 'FLAGS' in name:
            self._set_flags(name, value)
            self._update_cache(name, value)
            return value

        register_id, ty, offset, size, reset = self._table[name]
        if register_id != name:
            # FIXME add a column to _table with parent_size so we don't need to access the dict twice
            register_size = self._table[register_id].size
        else:
            register_size = size
        assert register_size >= offset + size
        typed_setter = {int: self._set_bv, bool: self._set_flag, float: self._set_float}[ty]
        value = typed_setter(register_id, register_size, offset, size, reset, value)
        self._update_cache(name, value)
        return value

    def _update_cache(self, name, value):
        self._cache[name] = value
        for affected in self._affects[name]:
            assert affected != name
            self._cache.pop(affected, None)

    def read(self, name):
        name = self._alias(name)
        if name in ('ST0', 'ST1', 'ST2', 'ST3', 'ST4', 'ST5', 'ST6', 'ST7'):
            name = 'FP%d' % ((self.read('TOP') + int(name[2])) & 7)
        if name in self._cache:
            return self._cache[name]
        if 'FLAGS' in name:
            value = self._get_flags(name)
            self._cache[name] = value
            return value
        register_id, ty, offset, size, reset = self._table[name]
        if register_id != name:
            register_size = self._table[register_id].size
        else:
            register_size = size
        assert register_size >= offset + size
        typed_getter = {int: self._get_bv, bool: self._get_flag, float: self._get_float}[ty]
        value = typed_getter(register_id, register_size, offset, size)
        self._cache[name] = value
        return value

    def sizeof(self, reg):
        return self._table[reg].size

# Operand Wrapper
class AMD64Operand(Operand):
    ''' This class deals with capstone X86 operands '''

    def __init__(self, cpu, op, **kwargs):
        super(AMD64Operand, self).__init__(cpu, op, **kwargs)

    @property
    def type(self):
        type_map = {cs.x86.X86_OP_REG: 'register',
                    cs.x86.X86_OP_MEM: 'memory',
                    cs.x86.X86_OP_IMM: 'immediate'}

        return type_map[self.op.type]

    # Operand access
    def address(self):
        cpu, o = self.cpu, self.op
        address = 0
        if self.mem.segment is not None:
            seg = self.mem.segment
            base, size, ty = cpu.get_descriptor(cpu.read_register(seg))
            address += base  # todo check limits and perms
        else:
            # FIXME inspect operand or cpu.instruction and decide
            # the correct default segment for instruction
            seg = 'DS'
            if self.mem.base is not None and self.mem.base in ['SP', 'ESP', 'EBP']:
                seg = 'SS'
            base, size, ty = cpu.get_descriptor(cpu.read_register(seg))
            address += base  # todo check limits and perms
        if self.mem.base is not None:
            base = self.mem.base
            address += cpu.read_register(base)
        if self.mem.index is not None:
            index = self.mem.index
            address += self.mem.scale * cpu.read_register(index)

        address += self.mem.disp

        return address & ((1 << cpu.address_bit_size) - 1)

    def read(self):
        cpu, o = self.cpu, self.op
        if self.type == 'register':
            value = cpu.read_register(self.reg)
            #logger.info("Read from reg %s value: %x",self.reg, value)
            return value
        elif self.type == 'immediate':
            #logger.info("Read from immediate value: %x", o.imm)
            return o.imm
        elif self.type == 'memory':
            value = cpu.read_int(self.address(), self.size)
            #logger.info("read mem operand from %x value: %x",self.address(), value)
            return value
        else:
            raise NotImplementedError("read_operand unknown type", o.type)

    def write(self, value):
        cpu, o = self.cpu, self.op
        if self.type == 'register':
            #logger.info("Write to reg %s value: %x",self.reg, value)
            cpu.write_register(self.reg, value)
        elif self.type == 'memory':
            #logger.info("write mem operand to %x value: %x",self.address(), value)
            cpu.write_int(self.address(), value, self.size)
        else:
            raise NotImplementedError("write_operand unknown type", o.type)
        return value & ((1 << self.size) - 1)

    @property
    def size(self):
        return self.op.size * 8

    def __getattr__(self, name):
        return getattr(self.op, name)


class X86Cpu(Cpu):
    '''
    A CPU model.
    '''

    def __init__(self, regfile, memory, *args, **kwargs):
        '''
        Builds a CPU model.
        :param regfile: regfile object for this CPU.
        :param memory: memory object for this CPU.
        '''
        super(X86Cpu, self).__init__(regfile, memory, *args, **kwargs)
        #Segments ('base', 'limit', 'perms', 'gatetype')
        self._segments = {}

    def __getstate__(self):
        state = super(X86Cpu, self).__getstate__()
        state['segments'] = self._segments
        return state

    def __setstate__(self, state):
        self._segments = state['segments']
        super(X86Cpu, self).__setstate__(state)

    # Segments
    def set_descriptor(self, selector, base, limit, perms):
        assert selector > 0 and selector < 0xffff
        assert base >= 0 and base < (1 << self.address_bit_size)
        assert limit >= 0 and limit < 0xffff or limit & 0xfff == 0
        # perms ? not used yet Also is not really perms but rather a bunch of attributes
        self._segments[selector] = (base, limit, perms)

    def get_descriptor(self, selector):
        return self._segments.setdefault(selector, (0, 0xfffff000, 'rwx'))

    def _wrap_operands(self, operands):
        return [AMD64Operand(self, op) for op in operands]

    # Auxiliar stack acess
    def push(cpu, value, size):
        '''
        Writes a value in the stack.

        :param value: the value to put in the stack.
        :param size: the size of the value.
        '''
<<<<<<< HEAD
        assert size in ( 8, 16, cpu.address_bit_size )
        cpu.STACK = cpu.STACK - size // 8
=======
        assert size in (8, 16, cpu.address_bit_size)
        cpu.STACK = cpu.STACK - size / 8
>>>>>>> a21c8b60
        base, _, _ = cpu.get_descriptor(cpu.read_register('SS'))
        address = cpu.STACK + base
        cpu.write_int(address, value, size)

    def pop(cpu, size):
        '''
        Gets a value from the stack.

        :rtype: int
        :param size: the size of the value to consume from the stack.
        :return: the value from the stack.
        '''
        assert size in (16, cpu.address_bit_size)
        base, _, _ = cpu.get_descriptor(cpu.SS)
        address = cpu.STACK + base
        value = cpu.read_int(address, size)
<<<<<<< HEAD
        cpu.STACK = cpu.STACK + size // 8
=======
        cpu.STACK = cpu.STACK + size / 8
>>>>>>> a21c8b60
        return value

    ################################################
    # This its unused but shouldn't be deleted!!!
    # The instruction cache must be invalidated after an executable
    # page was changed or removed or added
    def invalidate_cache(cpu, address, size):
        ''' remove decoded instruction from instruction cache '''
        cache = cpu.instruction_cache
        for offset in range(size):
            if address + offset in cache:
                del cache[address + offset]

    def canonicalize_instruction_name(self, instruction):
        # MOVSD
        if instruction.opcode[0] in (0xa4, 0xa5):
            name = 'MOVS'
        else:
            name = instruction.insn_name().upper()
        # Check if we already have an implementation...
        name = OP_NAME_MAP.get(name, name)
        return name

    #
    # Instruction Implementations
    #

    def _calculate_CMP_flags(self, size, res, arg0, arg1):
        SIGN_MASK = 1 << (size - 1)
        self.CF = Operators.ULT(arg0, arg1)
        self.AF = ((arg0 ^ arg1) ^ res) & 0x10 != 0
        self.ZF = res == 0
        self.SF = (res & SIGN_MASK) != 0
        sign0 = (arg0 & SIGN_MASK) == SIGN_MASK
        sign1 = (arg1 & SIGN_MASK) == SIGN_MASK
        signr = (res & SIGN_MASK) == SIGN_MASK
        self.OF = Operators.AND(sign0 ^ sign1, sign0 ^ signr)
        self.PF = self._calculate_parity_flag(res)

    def _calculate_parity_flag(self, res):
        return (res ^ res >> 1 ^ res >> 2 ^ res >> 3 ^ res >> 4 ^ res >> 5 ^ res >> 6 ^ res >> 7) & 1 == 0

    def _calculate_logic_flags(self, size, res):
        SIGN_MASK = 1 << (size - 1)
        self.CF = False  # cleared
        self.AF = False
        self.ZF = res == 0
        self.SF = (res & SIGN_MASK) != 0
        self.OF = False  # cleared
        self.PF = self._calculate_parity_flag(res)

    #####################################################
    # Instructions
    @instruction
    def CPUID(cpu):
        '''
        CPUID instruction.

        The ID flag (bit 21) in the EFLAGS register indicates support for the
        CPUID instruction.  If a software procedure can set and clear this
        flag, the processor executing the procedure supports the CPUID
        instruction. This instruction operates the same in non-64-bit modes and
        64-bit mode.  CPUID returns processor identification and feature
        information in the EAX, EBX, ECX, and EDX registers.

        The instruction's output is dependent on the contents of the EAX
        register upon execution.

        :param cpu: current CPU.
        '''
        # FIXME Choose conservative values and consider returning some default when eax not here
        conf = {0x0: (0x0000000d, 0x756e6547, 0x6c65746e, 0x49656e69),
                0x1: (0x000306c3, 0x05100800, 0x7ffafbff, 0xbfebfbff),
                0x2: (0x76035a01, 0x00f0b5ff, 0x00000000, 0x00c10000),
                0x4: {0x0: (0x1c004121, 0x01c0003f, 0x0000003f, 0x00000000),
                      0x1: (0x1c004122, 0x01c0003f, 0x0000003f, 0x00000000),
                      0x2: (0x1c004143, 0x01c0003f, 0x000001ff, 0x00000000),
                      0x3: (0x1c03c163, 0x03c0003f, 0x00000fff, 0x00000006)},
                0x7: (0x00000000, 0x00000000, 0x00000000, 0x00000000),
                0x8: (0x00000000, 0x00000000, 0x00000000, 0x00000000),
                0xb: {0x0: (0x00000001, 0x00000002, 0x00000100, 0x00000005),
                      0x1: (0x00000004, 0x00000004, 0x00000201, 0x00000003)},
                0xd: {0x0: (0x00000000, 0x00000000, 0x00000000, 0x00000000),
                      0x1: (0x00000000, 0x00000000, 0x00000000, 0x00000000)},
                }

        if cpu.EAX not in conf:
            logger.warning('CPUID with EAX=%x not implemented @ %x', cpu.EAX, cpu.PC)
            cpu.EAX, cpu.EBX, cpu.ECX, cpu.EDX = 0, 0, 0, 0
            return

        if isinstance(conf[cpu.EAX], tuple):
            cpu.EAX, cpu.EBX, cpu.ECX, cpu.EDX = conf[cpu.EAX]
            return

        if cpu.ECX not in conf[cpu.EAX]:
            logger.warning('CPUID with EAX=%x ECX=%x not implemented', cpu.EAX, cpu.ECX)
            cpu.EAX, cpu.EBX, cpu.ECX, cpu.EDX = 0, 0, 0, 0
            return

        cpu.EAX, cpu.EBX, cpu.ECX, cpu.EDX = conf[cpu.EAX][cpu.ECX]

    @instruction
    def XGETBV(cpu):
        '''
        XGETBV instruction.

        Reads the contents of the extended cont register (XCR) specified in the ECX register into registers EDX:EAX.
        Implemented only for ECX = 0.

        :param cpu: current CPU.
        '''
        # if cpu.ECX != 0:
        #logger.debug("XGETBV ECX=%x not implemented", cpu.ECX)
        cpu.EAX, cpu.EDX = 7, 0

########################################################################################
# Generic Operations
########################################################################################
# Logical: AND, TEST, NOT, XOR, OR
########################################################################################
    @instruction
    def AND(cpu, dest, src):
        '''
        Logical AND.

        Performs a bitwise AND operation on the destination (first) and source
        (second) operands and stores the result in the destination operand location.
        Each bit of the result is set to 1 if both corresponding bits of the first and
        second operands are 1; otherwise, it is set to 0.

        The OF and CF flags are cleared; the SF, ZF, and PF flags are set according to the result::

            DEST  =  DEST AND SRC;

        :param cpu: current CPU.
        :param dest: destination operand.
        :param src: source operand.
        '''
        res = dest.write(dest.read() & src.read())
        # Defined Flags: szp
        cpu._calculate_logic_flags(dest.size, res)

    @instruction
    def TEST(cpu, src1, src2):
        '''
        Logical compare.

        Computes the bit-wise logical AND of first operand (source 1 operand)
        and the second operand (source 2 operand) and sets the SF, ZF, and PF
        status flags according to the result. The result is then discarded::

            TEMP  =  SRC1 AND SRC2;
            SF  =  MSB(TEMP);
            IF TEMP  =  0
            THEN ZF  =  1;
            ELSE ZF  =  0;
            FI:
            PF  =  BitwiseXNOR(TEMP[0:7]);
            CF  =  0;
            OF  =  0;
            (*AF is Undefined*)

        :param cpu: current CPU.
        :param src1: first operand.
        :param src2: second operand.
        '''
        # Defined Flags: szp
        temp = src1.read() & src2.read()
        cpu.SF = (temp & (1 << (src1.size - 1))) != 0
        cpu.ZF = temp == 0
        cpu.PF = cpu._calculate_parity_flag(temp)
        cpu.CF = False
        cpu.OF = False

    @instruction
    def NOT(cpu, dest):
        '''
        One's complement negation.

        Performs a bitwise NOT operation (each 1 is cleared to 0, and each 0
        is set to 1) on the destination operand and stores the result in the destination
        operand location::

            DEST  =  NOT DEST;

        :param cpu: current CPU.
        :param dest: destination operand.
        '''
        res = dest.write(~dest.read())
        # Flags Affected: None.

    @instruction
    def XOR(cpu, dest, src):
        '''
        Logical exclusive OR.

        Performs a bitwise exclusive Operators.OR(XOR) operation on the destination (first)
        and source (second) operands and stores the result in the destination
        operand location.

        Each bit of the result is 1 if the corresponding bits of the operands
        are different; each bit is 0 if the corresponding bits are the same.

        The OF and CF flags are cleared; the SF, ZF, and PF flags are set according to the result::

            DEST  =  DEST XOR SRC;

        :param cpu: current CPU.
        :param dest: destination operand.
        :param src: source operand.
        '''
        if dest == src:
            # if the operands are the same write zero
            res = dest.write(0)
        else:
            res = dest.write(dest.read() ^ src.read())
        # Defined Flags: szp
        cpu._calculate_logic_flags(dest.size, res)

    @instruction
    def OR(cpu, dest, src):
        '''
        Logical inclusive OR.

        Performs a bitwise inclusive OR operation between the destination (first)
        and source (second) operands and stores the result in the destination operand location.

        Each bit of the result of the OR instruction is set to 0 if both corresponding
        bits of the first and second operands are 0; otherwise, each bit is set
        to 1.

        The OF and CF flags are cleared; the SF, ZF, and PF flags are set according to the result::

            DEST  =  DEST OR SRC;

        :param cpu: current CPU.
        :param dest: destination operand.
        :param src: source operand.
        '''
        res = dest.write(dest.read() | src.read())
        # Defined Flags: szp
        cpu._calculate_logic_flags(dest.size, res)

########################################################################################
# Generic Operations
########################################################################################
# Arithmetic: AAA, AAD, AAM, AAS, ADC, ADD, CMP, CMPXCHG
#             CMPXCHG8B,DAA, DAS, DEC, DIV, IDIV, IMUL, INC, MUL,
#             NEG, SBB, SUB, XADD
########################################################################################
    @instruction
    def AAA(cpu):
        '''
        ASCII adjust after addition.

        Adjusts the sum of two unpacked BCD values to create an unpacked BCD
        result. The AL register is the implied source and destination operand
        for this instruction. The AAA instruction is only useful when it follows
        an ADD instruction that adds (binary addition) two unpacked BCD values
        and stores a byte result in the AL register. The AAA instruction then
        adjusts the contents of the AL register to contain the correct 1-digit
        unpacked BCD result.
        If the addition produces a decimal carry, the AH register is incremented
        by 1, and the CF and AF flags are set. If there was no decimal carry,
        the CF and AF flags are cleared and the AH register is unchanged. In either
        case, bits 4 through 7 of the AL register are cleared to 0.

        This instruction executes as described in compatibility mode and legacy mode.
        It is not valid in 64-bit mode.
        ::
                IF ((AL AND 0FH) > 9) Operators.OR(AF  =  1)
                THEN
                    AL  =  (AL + 6);
                    AH  =  AH + 1;
                    AF  =  1;
                    CF  =  1;
                ELSE
                    AF  =  0;
                    CF  =  0;
                FI;
                AL  =  AL AND 0FH;
        :param cpu: current CPU.
        '''
        cpu.AF = Operators.OR(cpu.AL & 0x0F > 9, cpu.AF)
        cpu.CF = cpu.AF
        cpu.AH = Operators.ITEBV(8, cpu.AF, cpu.AH + 1, cpu.AH)
        cpu.AL = Operators.ITEBV(8, cpu.AF, cpu.AL + 6, cpu.AL)
        '''
        if (cpu.AL & 0x0F > 9) or cpu.AF == 1:
            cpu.AL = cpu.AL + 6
            cpu.AH = cpu.AH + 1
            cpu.AF = True
            cpu.CF = True
        else:
            cpu.AF = False
            cpu.CF = False
        '''
        cpu.AL = cpu.AL & 0x0f

    @instruction
    def AAD(cpu, imm=None):
        '''
        ASCII adjust AX before division.

        Adjusts two unpacked BCD digits (the least-significant digit in the
        AL register and the most-significant digit in the AH register) so that
        a division operation performed on the result will yield a correct unpacked
        BCD value. The AAD instruction is only useful when it precedes a DIV instruction
        that divides (binary division) the adjusted value in the AX register by
        an unpacked BCD value.
        The AAD instruction sets the value in the AL register to (AL + (10 * AH)), and then
        clears the AH register to 00H. The value in the AX register is then equal to the binary
        equivalent of the original unpacked two-digit (base 10) number in registers AH and AL.

        The SF, ZF, and PF flags are set according to the resulting binary value in the AL register.

        This instruction executes as described in compatibility mode and legacy mode.
        It is not valid in 64-bit mode.::

                tempAL  =  AL;
                tempAH  =  AH;
                AL  =  (tempAL + (tempAH * 10)) AND FFH;
                AH  =  0

        :param cpu: current CPU.
        '''
        if imm is None:
            imm = 10
        else:
            imm = imm.read()

        cpu.AL += cpu.AH * imm
        cpu.AH = 0

        # Defined flags: ...sz.p.
        cpu._calculate_logic_flags(8, cpu.AL)

    @instruction
    def AAM(cpu, imm=None):
        '''
        ASCII adjust AX after multiply.

        Adjusts the result of the multiplication of two unpacked BCD values
        to create a pair of unpacked (base 10) BCD values. The AX register is
        the implied source and destination operand for this instruction. The AAM
        instruction is only useful when it follows a MUL instruction that multiplies
        (binary multiplication) two unpacked BCD values and stores a word result
        in the AX register. The AAM instruction then adjusts the contents of the
        AX register to contain the correct 2-digit unpacked (base 10) BCD result.

        The SF, ZF, and PF flags are set according to the resulting binary value in the AL register.

        This instruction executes as described in compatibility mode and legacy mode.
        It is not valid in 64-bit mode.::

                tempAL  =  AL;
                AH  =  tempAL / 10;
                AL  =  tempAL MOD 10;

        :param cpu: current CPU.
        '''
        if imm is None:
            imm = 10
        else:
            imm = imm.read()

        cpu.AH = Operators.UDIV(cpu.AL, imm)
        cpu.AL = Operators.UREM(cpu.AL, imm)

        # Defined flags: ...sz.p.
        cpu._calculate_logic_flags(8, cpu.AL)

    @instruction
    def AAS(cpu):
        '''
        ASCII Adjust AL after subtraction.

        Adjusts the result of the subtraction of two unpacked BCD values to  create a unpacked
        BCD result. The AL register is the implied source and destination operand for this instruction.
        The AAS instruction is only useful when it follows a SUB instruction that subtracts
        (binary subtraction) one unpacked BCD value from another and stores a byte result in the AL
        register. The AAA instruction then adjusts the contents of the AL register to contain the
        correct 1-digit unpacked BCD result. If the subtraction produced a decimal carry, the AH register
        is decremented by 1, and the CF and AF flags are set. If no decimal carry occurred, the CF and AF
        flags are cleared, and the AH register is unchanged. In either case, the AL register is left with
        its top nibble set to 0.

        The AF and CF flags are set to 1 if there is a decimal borrow; otherwise, they are cleared to 0.

        This instruction executes as described in compatibility mode and legacy mode.
        It is not valid in 64-bit mode.::


                IF ((AL AND 0FH) > 9) Operators.OR(AF  =  1)
                THEN
                    AX  =  AX - 6;
                    AH  =  AH - 1;
                    AF  =  1;
                    CF  =  1;
                ELSE
                    CF  =  0;
                    AF  =  0;
                FI;
                AL  =  AL AND 0FH;

        :param cpu: current CPU.
        '''
        if (cpu.AL & 0x0F > 9) or cpu.AF == 1:
            cpu.AX = cpu.AX - 6
            cpu.AH = cpu.AH - 1
            cpu.AF = True
            cpu.CF = True
        else:
            cpu.AF = False
            cpu.CF = False
        cpu.AL = cpu.AL & 0x0f

    @instruction
    def ADC(cpu, dest, src):
        '''
        Adds with carry.

        Adds the destination operand (first operand), the source operand (second operand),
        and the carry (CF) flag and stores the result in the destination operand. The state
        of the CF flag represents a carry from a previous addition. When an immediate value
        is used as an operand, it is sign-extended to the length of the destination operand
        format. The ADC instruction does not distinguish between signed or unsigned operands.
        Instead, the processor evaluates the result for both data types and sets the OF and CF
        flags to indicate a carry in the signed or unsigned result, respectively. The SF flag
        indicates the sign of the signed result. The ADC instruction is usually executed as
        part of a multibyte or multiword addition in which an ADD instruction is followed by an
        ADC instruction::

                DEST  =  DEST + SRC + CF;

        The OF, SF, ZF, AF, CF, and PF flags are set according to the result.

        :param cpu: current CPU.
        :param dest: destination operand.
        :param src: source operand.
        '''
        cpu._ADD(dest, src, carry=True)

    @instruction
    def ADD(cpu, dest, src):
        '''
        Add.

        Adds the first operand (destination operand) and the second operand (source operand)
        and stores the result in the destination operand. When an immediate value is used as
        an operand, it is sign-extended to the length of the destination operand format.
        The ADD instruction does not distinguish between signed or unsigned operands. Instead,
        the processor evaluates the result for both data types and sets the OF and CF flags to
        indicate a carry in the signed or unsigned result, respectively. The SF flag indicates
        the sign of the signed result::

                DEST  =  DEST + SRC;

        :param cpu: current CPU.
        :param dest: destination operand.
        :param src: source operand.
        '''
        cpu._ADD(dest, src, carry=False)

    def _ADD(cpu, dest, src, carry=False):
        MASK = (1 << dest.size) - 1
        SIGN_MASK = 1 << (dest.size - 1)
        arg0 = dest.read()
        if src.size < dest.size:
            arg1 = Operators.SEXTEND(src.read(), src.size, dest.size)
        else:
            arg1 = src.read()

        to_add = arg1
        if carry:
            cv = Operators.ITEBV(dest.size, cpu.CF, 1, 0)
            to_add = arg1 + cv

        res = dest.write((arg0 + to_add) & MASK)

        # Affected flags: oszapc
        tempCF = Operators.OR(Operators.ULT(res, arg0 & MASK), Operators.ULT(res, arg1 & MASK))
        if carry:
            # case of 0xFFFFFFFF + 0xFFFFFFFF + CF(1)
            tempCF = Operators.OR(tempCF, Operators.AND(res == MASK, cpu.CF))

        cpu.CF = tempCF
        cpu.AF = ((arg0 ^ arg1) ^ res) & 0x10 != 0
        cpu.ZF = res == 0
        cpu.SF = (res & SIGN_MASK) != 0
        cpu.OF = (((arg0 ^ arg1 ^ SIGN_MASK) & (res ^ arg1)) & SIGN_MASK) != 0
        cpu.PF = cpu._calculate_parity_flag(res)

    @instruction
    def CMP(cpu, src1, src2):
        '''
        Compares two operands.

        Compares the first source operand with the second source operand and sets the status flags
        in the EFLAGS register according to the results. The comparison is performed by subtracting
        the second operand from the first operand and then setting the status flags in the same manner
        as the SUB instruction. When an immediate value is used as an operand, it is sign-extended to
        the length of the first operand::

                temp  =  SRC1 - SignExtend(SRC2);
                ModifyStatusFlags; (* Modify status flags in the same manner as the SUB instruction*)

        The CF, OF, SF, ZF, AF, and PF flags are set according to the result.

        :param cpu: current CPU.
        :param dest: destination operand.
        :param src: source operand.
        '''
        arg0 = src1.read()
        arg1 = Operators.SEXTEND(src2.read(), src2.size, src1.size)

        # Affected Flags o..szapc
        cpu._calculate_CMP_flags(src1.size, arg0 - arg1, arg0, arg1)

    @instruction
    def CMPXCHG(cpu, dest, src):
        '''
        Compares and exchanges.

        Compares the value in the AL, AX, EAX or RAX register (depending on the
        size of the operand) with the first operand (destination operand). If
        the two values are equal, the second operand (source operand) is loaded
        into the destination operand. Otherwise, the destination operand is
        loaded into the AL, AX, EAX or RAX register.

        The ZF flag is set if the values in the destination operand and
        register AL, AX, or EAX are equal; otherwise it is cleared. The CF, PF,
        AF, SF, and OF flags are set according to the results of the comparison
        operation::

        (* accumulator  =  AL, AX, EAX or RAX,  depending on whether *)
        (* a byte, word, a doubleword or a 64bit comparison is being performed*)
        IF accumulator  ==  DEST
        THEN
            ZF  =  1
            DEST  =  SRC
        ELSE
            ZF  =  0
            accumulator  =  DEST
        FI;

        :param cpu: current CPU.
        :param dest: destination operand.
        :param src: source operand.
        '''
        size = dest.size
        reg_name = {8: 'AL', 16: 'AX', 32: 'EAX', 64: 'RAX'}[size]
        accumulator = cpu.read_register(reg_name)
        sval = src.read()
        dval = dest.read()

        cpu.write_register(reg_name, dval)
        dest.write(Operators.ITEBV(size, accumulator == dval, sval, dval))

        # Affected Flags o..szapc
        cpu._calculate_CMP_flags(size, accumulator - dval, accumulator, dval)

    @instruction
    def CMPXCHG8B(cpu, dest):
        '''
        Compares and exchanges bytes.

        Compares the 64-bit value in EDX:EAX (or 128-bit value in RDX:RAX if
        operand size is 128 bits) with the operand (destination operand). If
        the values are equal, the 64-bit value in ECX:EBX (or 128-bit value in
        RCX:RBX) is stored in the destination operand.  Otherwise, the value in
        the destination operand is loaded into EDX:EAX (or RDX:RAX)::

                IF (64-Bit Mode and OperandSize = 64)
                THEN
                    IF (RDX:RAX = DEST)
                    THEN
                        ZF = 1;
                        DEST = RCX:RBX;
                    ELSE
                        ZF = 0;
                        RDX:RAX = DEST;
                    FI
                ELSE
                    IF (EDX:EAX = DEST)
                    THEN
                        ZF = 1;
                        DEST = ECX:EBX;
                    ELSE
                        ZF = 0;
                        EDX:EAX = DEST;
                    FI;
                FI;

        :param cpu: current CPU.
        :param dest: destination operand.
        '''
        size = dest.size
        cmp_reg_name_l = {64: 'EAX', 128: 'RAX'}[size]
        cmp_reg_name_h = {64: 'EDX', 128: 'RDX'}[size]
        src_reg_name_l = {64: 'EBX', 128: 'RBX'}[size]
        src_reg_name_h = {64: 'ECX', 128: 'RCX'}[size]

        # EDX:EAX or RDX:RAX
        cmph = cpu.read_register(cmp_reg_name_h)
        cmpl = cpu.read_register(cmp_reg_name_l)

        srch = cpu.read_register(src_reg_name_h)
        srcl = cpu.read_register(src_reg_name_l)

        cmp0 = Operators.CONCAT(size, cmph, cmpl)
        src0 = Operators.CONCAT(size, srch, srcl)
        arg_dest = dest.read()
        cpu.ZF = arg_dest == cmp0

        dest.write(
<<<<<<< HEAD
                    Operators.ITEBV(size, cpu.ZF,
                                    Operators.CONCAT(size, srch, srcl),
                                    arg_dest )
                  )

        cpu.write_register(cmp_reg_name_l, Operators.ITEBV(size // 2, cpu.ZF, cmpl,
                                                              Operators.EXTRACT(arg_dest, 0, size // 2)))
        cpu.write_register(cmp_reg_name_h, Operators.ITEBV(size // 2, cpu.ZF, cmph,
                                                              Operators.EXTRACT(arg_dest, size // 2, size // 2)))
=======
            Operators.ITEBV(size, cpu.ZF,
                            Operators.CONCAT(size, srch, srcl),
                            arg_dest)
        )
>>>>>>> a21c8b60

        cpu.write_register(cmp_reg_name_l, Operators.ITEBV(size / 2, cpu.ZF, cmpl,
                                                           Operators.EXTRACT(arg_dest, 0, size / 2)))
        cpu.write_register(cmp_reg_name_h, Operators.ITEBV(size / 2, cpu.ZF, cmph,
                                                           Operators.EXTRACT(arg_dest, size / 2, size / 2)))

    @instruction
    def DAA(cpu):
        '''
        Decimal adjusts AL after addition.

        Adjusts the sum of two packed BCD values to create a packed BCD result. The AL register
        is the implied source and destination operand. If a decimal carry is detected, the CF
        and AF flags are set accordingly.
        The CF and AF flags are set if the adjustment of the value results in a decimal carry in
        either digit of the result. The SF, ZF, and PF flags are set according to the result.

        This instruction is not valid in 64-bit mode.::

                IF (((AL AND 0FH) > 9) or AF  =  1)
                THEN
                    AL  =  AL + 6;
                    CF  =  CF OR CarryFromLastAddition; (* CF OR carry from AL  =  AL + 6 *)
                    AF  =  1;
                ELSE
                    AF  =  0;
                FI;
                IF ((AL AND F0H) > 90H) or CF  =  1)
                THEN
                    AL  =  AL + 60H;
                    CF  =  1;
                ELSE
                    CF  =  0;
                FI;

        :param cpu: current CPU.
        '''

        cpu.AF = Operators.OR((cpu.AL & 0x0f) > 9, cpu.AF)
        oldAL = cpu.AL
        cpu.AL = Operators.ITEBV(8, cpu.AF, cpu.AL + 6, cpu.AL)
        cpu.CF = Operators.ITE(cpu.AF, Operators.OR(cpu.CF, cpu.AL < oldAL), cpu.CF)

        cpu.CF = Operators.OR((cpu.AL & 0xf0) > 0x90, cpu.CF)
        cpu.AL = Operators.ITEBV(8, cpu.CF, cpu.AL + 0x60, cpu.AL)
        '''
        #old not-symbolic aware version...
        if ((cpu.AL & 0x0f) > 9) or cpu.AF:
            oldAL = cpu.AL
            cpu.AL =  cpu.AL + 6
            cpu.CF = Operators.OR(cpu.CF, cpu.AL < oldAL)
            cpu.AF  =  True
        else:
            cpu.AF  =  False

        if ((cpu.AL & 0xf0) > 0x90) or cpu.CF:
            cpu.AL  = cpu.AL + 0x60
            cpu.CF  =  True
        else:
            cpu.CF  =  False
        '''

        cpu.ZF = cpu.AL == 0
        cpu.SF = (cpu.AL & 0x80) != 0
        cpu.PF = cpu._calculate_parity_flag(cpu.AL)

    @instruction
    def DAS(cpu):
        '''
        Decimal adjusts AL after subtraction.

        Adjusts the result of the subtraction of two packed BCD values to create a packed BCD result.
        The AL register is the implied source and destination operand. If a decimal borrow is detected,
        the CF and AF flags are set accordingly. This instruction is not valid in 64-bit mode.

        The SF, ZF, and PF flags are set according to the result.::

                IF (AL AND 0FH) > 9 OR AF  =  1
                THEN
                    AL  =  AL - 6;
                    CF  =  CF OR BorrowFromLastSubtraction; (* CF OR borrow from AL  =  AL - 6 *)
                    AF  =  1;
                ELSE
                    AF  =  0;
                FI;
                IF ((AL > 99H) or OLD_CF  =  1)
                THEN
                    AL  =  AL - 60H;
                    CF  =  1;

        :param cpu: current CPU.
        '''
        oldAL = cpu.AL
        oldCF = cpu.CF

        cpu.AF = Operators.OR((cpu.AL & 0x0f) > 9, cpu.AF)
        cpu.AL = Operators.ITEBV(8, cpu.AF, cpu.AL - 6, cpu.AL)
        cpu.CF = Operators.ITE(cpu.AF, Operators.OR(oldCF, cpu.AL > oldAL), cpu.CF)

        cpu.CF = Operators.ITE(Operators.OR(oldAL > 0x99, oldCF), True, cpu.CF)
        cpu.AL = Operators.ITEBV(8, Operators.OR(oldAL > 0x99, oldCF), cpu.AL - 0x60, cpu.AL)
        #
        '''
        if (cpu.AL & 0x0f) > 9 or cpu.AF:
            cpu.AL = cpu.AL - 6;
            cpu.CF = Operators.OR(oldCF, cpu.AL > oldAL)
            cpu.AF = True
        else:
            cpu.AF  =  False

        if ((oldAL > 0x99) or oldCF):
            cpu.AL = cpu.AL - 0x60
            cpu.CF = True
        '''
        cpu.ZF = cpu.AL == 0
        cpu.SF = (cpu.AL & 0x80) != 0
        cpu.PF = cpu._calculate_parity_flag(cpu.AL)

    @instruction
    def DEC(cpu, dest):
        '''
        Decrements by 1.

        Subtracts 1 from the destination operand, while preserving the state of
        the CF flag. The destination operand can be a register or a memory
        location. This instruction allows a loop counter to be updated without
        disturbing the CF flag. (To perform a decrement operation that updates
        the CF flag, use a SUB instruction with an immediate operand of 1.) The
        instruction's 64-bit mode default operation size is 32 bits.

        The OF, SF, ZF, AF, and PF flags are set according to the result::

                DEST  =  DEST - 1;

        :param cpu: current CPU.
        :param dest: destination operand.
        '''
        arg0 = dest.read()
        res = dest.write(arg0 - 1)
        # Affected Flags o..szapc
        res &= (1 << dest.size) - 1
        SIGN_MASK = 1 << (dest.size - 1)
        cpu.AF = ((arg0 ^ 1) ^ res) & 0x10 != 0
        cpu.ZF = res == 0
        cpu.SF = (res & SIGN_MASK) != 0
        cpu.OF = res == SIGN_MASK
        cpu.PF = cpu._calculate_parity_flag(res)

    @instruction
    def DIV(cpu, src):
        '''
        Unsigned divide.

        Divides (unsigned) the value in the AX register, DX:AX register pair,
        or EDX:EAX or RDX:RAX register pair (dividend) by the source operand
        (divisor) and stores the result in the AX (AH:AL), DX:AX, EDX:EAX or
        RDX:RAX registers. The source operand can be a general-purpose register
        or a memory location. The action of this instruction depends of the
        operand size (dividend/divisor). Division using 64-bit operand is
        available only in 64-bit mode. Non-integral results are truncated
        (chopped) towards 0. The reminder is always less than the divisor in
        magnitude. Overflow is indicated with the #DE (divide error) exception
        rather than with the CF flag::

            IF SRC  =  0
                THEN #DE; FI;(* divide error *)
            IF OperandSize  =  8 (* word/byte operation *)
                THEN
                    temp  =  AX / SRC;
                    IF temp > FFH
                        THEN #DE; (* divide error *) ;
                        ELSE
                            AL  =  temp;
                            AH  =  AX MOD SRC;
                    FI;
                ELSE IF OperandSize  =  16 (* doubleword/word operation *)
                    THEN
                        temp  =  DX:AX / SRC;
                        IF temp > FFFFH
                            THEN #DE; (* divide error *) ;
                        ELSE
                            AX  =  temp;
                            DX  =  DX:AX MOD SRC;
                        FI;
                    FI;
                ELSE If OperandSize = 32 (* quadword/doubleword operation *)
                    THEN
                        temp  =  EDX:EAX / SRC;
                        IF temp > FFFFFFFFH
                            THEN #DE; (* divide error *) ;
                        ELSE
                            EAX  =  temp;
                            EDX  =  EDX:EAX MOD SRC;
                        FI;
                    FI;
                ELSE IF OperandSize = 64 (*Doublequadword/quadword operation*)
                    THEN
                        temp = RDX:RAX / SRC;
                        IF temp > FFFFFFFFFFFFFFFFH
                            THEN #DE; (* Divide error *)
                        ELSE
                            RAX = temp;
                            RDX = RDX:RAX MOD SRC;
                        FI;
                    FI;
            FI;

        :param cpu: current CPU.
        :param src: source operand.
        '''
        size = src.size
        reg_name_h = {8: 'DL', 16: 'DX', 32: 'EDX', 64: 'RDX'}[size]
        reg_name_l = {8: 'AL', 16: 'AX', 32: 'EAX', 64: 'RAX'}[size]

        dividend = Operators.CONCAT(size * 2,
                                    cpu.read_register(reg_name_h),
                                    cpu.read_register(reg_name_l))
        divisor = Operators.ZEXTEND(src.read(), size * 2)

<<<<<<< HEAD
        #TODO make symbol friendly
        if isinstance(divisor, int) and divisor == 0:
=======
        # TODO make symbol friendly
        if isinstance(divisor, (int, long)) and divisor == 0:
>>>>>>> a21c8b60
            raise DivideByZeroError()
        quotient = Operators.UDIV(dividend, divisor)

        MASK = (1 << size) - 1

<<<<<<< HEAD
        #TODO make symbol friendly
        if isinstance(quotient, int) and quotient > MASK:
=======
        # TODO make symbol friendly
        if isinstance(quotient, (int, long)) and quotient > MASK:
>>>>>>> a21c8b60
            raise DivideByZeroError()
        remainder = Operators.UREM(dividend, divisor)

        cpu.write_register(reg_name_l, Operators.EXTRACT(quotient, 0, size))
        cpu.write_register(reg_name_h, Operators.EXTRACT(remainder, 0, size))
        # Flags Affected
        # The CF, OF, SF, ZF, AF, and PF flags are undefined.

    @instruction
    def IDIV(cpu, src):
        '''
        Signed divide.

        Divides (signed) the value in the AL, AX, or EAX register by the source
        operand and stores the result in the AX, DX:AX, or EDX:EAX registers.
        The source operand can be a general-purpose register or a memory
        location. The action of this instruction depends on the operand size.::

        IF SRC  =  0
        THEN #DE; (* divide error *)
        FI;
        IF OpernadSize  =  8 (* word/byte operation *)
        THEN
            temp  =  AX / SRC; (* signed division *)
            IF (temp > 7FH) Operators.OR(temp < 80H)
            (* if a positive result is greater than 7FH or a negative result is
            less than 80H *)
            THEN #DE; (* divide error *) ;
            ELSE
                AL  =  temp;
                AH  =  AX SignedModulus SRC;
            FI;
        ELSE
            IF OpernadSize  =  16 (* doubleword/word operation *)
            THEN
                temp  =  DX:AX / SRC; (* signed division *)
                IF (temp > 7FFFH) Operators.OR(temp < 8000H)
                (* if a positive result is greater than 7FFFH *)
                (* or a negative result is less than 8000H *)
                THEN #DE; (* divide error *) ;
                ELSE
                    AX  =  temp;
                    DX  =  DX:AX SignedModulus SRC;
                FI;
            ELSE (* quadword/doubleword operation *)
                temp  =  EDX:EAX / SRC; (* signed division *)
                IF (temp > 7FFFFFFFH) Operators.OR(temp < 80000000H)
                (* if a positive result is greater than 7FFFFFFFH *)
                (* or a negative result is less than 80000000H *)
                THEN #DE; (* divide error *) ;
                ELSE
                    EAX  =  temp;
                    EDX  =  EDX:EAX SignedModulus SRC;
                FI;
            FI;
        FI;

        :param cpu: current CPU.
        :param src: source operand.
        '''

        reg_name_h = {8: 'AH', 16: 'DX', 32: 'EDX', 64: 'RDX'}[src.size]
        reg_name_l = {8: 'AL', 16: 'AX', 32: 'EAX', 64: 'RAX'}[src.size]

        dividend = Operators.CONCAT(src.size * 2,
                                    cpu.read_register(reg_name_h),
                                    cpu.read_register(reg_name_l))

        divisor = src.read()
        if isinstance(divisor, int) and divisor == 0:
            raise DivideByZeroError()

        dst_size = src.size * 2

        divisor = Operators.SEXTEND(divisor, src.size, dst_size)
        mask = (1 << dst_size) - 1
        sign_mask = 1 << (dst_size - 1)

        dividend_sign = (dividend & sign_mask) != 0
        divisor_sign = (divisor & sign_mask) != 0

<<<<<<< HEAD
        if isinstance(divisor, int):
=======
        if isinstance(divisor, (int, long)):
>>>>>>> a21c8b60
            if divisor_sign:
                divisor = ((~divisor) + 1) & mask
                divisor = -divisor

        if isinstance(dividend, int):
            if dividend_sign:
                dividend = ((~dividend) + 1) & mask
                dividend = -dividend

        quotient = Operators.SDIV(dividend, divisor)
<<<<<<< HEAD
        if (isinstance(dividend, int) and
                isinstance(dividend, int)):
=======
        if (isinstance(dividend, (int, long)) and
                isinstance(dividend, (int, long))):
>>>>>>> a21c8b60
            # handle the concrete case
            remainder = dividend - (quotient * divisor)
        else:
            # symbolic case -- optimize via SREM
            remainder = Operators.SREM(dividend, divisor)

        cpu.write_register(reg_name_l, Operators.EXTRACT(quotient, 0, src.size))
        cpu.write_register(reg_name_h, Operators.EXTRACT(remainder, 0, src.size))
        # Flags Affected
        # The CF, OF, SF, ZF, AF, and PF flags are undefined.

    @instruction
    def IMUL(cpu, *operands):
        '''
        Signed multiply.

        Performs a signed multiplication of two operands. This instruction has
        three forms, depending on the number of operands.
            - One-operand form. This form is identical to that used by the MUL
            instruction. Here, the source operand (in a general-purpose
            register or memory location) is multiplied by the value in the AL,
            AX, or EAX register (depending on the operand size) and the product
            is stored in the AX, DX:AX, or EDX:EAX registers, respectively.
            - Two-operand form. With this form the destination operand (the
            first operand) is multiplied by the source operand (second
            operand). The destination operand is a general-purpose register and
            the source operand is an immediate value, a general-purpose
            register, or a memory location. The product is then stored in the
            destination operand location.
            - Three-operand form. This form requires a destination operand (the
            first operand) and two source operands (the second and the third
            operands). Here, the first source operand (which can be a
            general-purpose register or a memory location) is multiplied by the
            second source operand (an immediate value). The product is then
            stored in the destination operand (a general-purpose register).

        When an immediate value is used as an operand, it is sign-extended to
        the length of the destination operand format. The CF and OF flags are
        set when significant bits are carried into the upper half of the
        result. The CF and OF flags are cleared when the result fits exactly in
        the lower half of the result.The three forms of the IMUL instruction
        are similar in that the length of the product is calculated to twice
        the length of the operands. With the one-operand form, the product is
        stored exactly in the destination. With the two- and three- operand
        forms, however, result is truncated to the length of the destination
        before it is stored in the destination register. Because of this
        truncation, the CF or OF flag should be tested to ensure that no
        significant bits are lost. The two- and three-operand forms may also be
        used with unsigned operands because the lower half of the product is
        the same regardless if the operands are signed or unsigned. The CF and
        OF flags, however, cannot be used to determine if the upper half of the
        result is non-zero::

        IF (NumberOfOperands == 1)
        THEN
            IF (OperandSize == 8)
            THEN
                AX = AL * SRC (* Signed multiplication *)
                IF AL == AX
                THEN
                    CF = 0; OF = 0;
                ELSE
                    CF = 1; OF = 1;
                FI;
            ELSE
                IF OperandSize == 16
                THEN
                    DX:AX = AX * SRC (* Signed multiplication *)
                    IF sign_extend_to_32 (AX) == DX:AX
                    THEN
                        CF = 0; OF = 0;
                    ELSE
                        CF = 1; OF = 1;
                    FI;
                ELSE
                    IF OperandSize == 32
                    THEN
                        EDX:EAX = EAX * SRC (* Signed multiplication *)
                        IF EAX == EDX:EAX
                        THEN
                            CF = 0; OF = 0;
                        ELSE
                            CF = 1; OF = 1;
                        FI;
                    ELSE (* OperandSize = 64 *)
                        RDX:RAX = RAX * SRC (* Signed multiplication *)
                        IF RAX == RDX:RAX
                        THEN
                            CF = 0; OF = 0;
                        ELSE
                           CF = 1; OF = 1;
                        FI;
                    FI;
                FI;
        ELSE
            IF (NumberOfOperands = 2)
            THEN
                temp = DEST * SRC (* Signed multiplication; temp is double DEST size *)
                DEST = DEST * SRC (* Signed multiplication *)
                IF temp != DEST
                THEN
                    CF = 1; OF = 1;
                ELSE
                    CF = 0; OF = 0;
                FI;
            ELSE (* NumberOfOperands = 3 *)
                DEST = SRC1 * SRC2 (* Signed multiplication *)
                temp = SRC1 * SRC2 (* Signed multiplication; temp is double SRC1 size *)
                IF temp != DEST
                THEN
                    CF = 1; OF = 1;
                ELSE
                    CF = 0; OF = 0;
                FI;
            FI;
        FI;

        :param cpu: current CPU.
        :param operands: variable list of operands.
        '''
        dest = operands[0]
        OperandSize = dest.size
        reg_name_h = {8: 'AH', 16: 'DX', 32: 'EDX', 64: 'RDX'}[OperandSize]
        reg_name_l = {8: 'AL', 16: 'AX', 32: 'EAX', 64: 'RAX'}[OperandSize]

        arg0 = dest.read()
        arg1 = None
        arg2 = None
        res = None
        if len(operands) == 1:
            arg1 = cpu.read_register(reg_name_l)
            temp = (Operators.SEXTEND(arg0, OperandSize, OperandSize * 2) *
                    Operators.SEXTEND(arg1, OperandSize, OperandSize * 2))
            temp = temp & ((1 << (OperandSize * 2)) - 1)
            cpu.write_register(reg_name_l,
                               Operators.EXTRACT(temp, 0, OperandSize))
            cpu.write_register(reg_name_h,
                               Operators.EXTRACT(temp, OperandSize, OperandSize))
            res = Operators.EXTRACT(temp, 0, OperandSize)
        elif len(operands) == 2:
            arg1 = operands[1].read()
            arg1 = Operators.SEXTEND(arg1, OperandSize, OperandSize * 2)
            temp = Operators.SEXTEND(arg0, OperandSize, OperandSize * 2) * arg1
            temp = temp & ((1 << (OperandSize * 2)) - 1)
            res = dest.write(Operators.EXTRACT(temp, 0, OperandSize))
        else:
            arg1 = operands[1].read()
            arg2 = operands[2].read()
            temp = (Operators.SEXTEND(arg1, OperandSize, OperandSize * 2) *
                    Operators.SEXTEND(arg2, operands[2].size, OperandSize * 2))
            temp = temp & ((1 << (OperandSize * 2)) - 1)
            res = dest.write(Operators.EXTRACT(temp, 0, OperandSize))

        cpu.CF = (Operators.SEXTEND(res, OperandSize, OperandSize * 2) != temp)
        cpu.OF = cpu.CF

    @instruction
    def INC(cpu, dest):
        '''
        Increments by 1.

        Adds 1 to the destination operand, while preserving the state of the
        CF flag. The destination operand can be a register or a memory location.
        This instruction allows a loop counter to be updated without disturbing
        the CF flag. (Use a ADD instruction with an immediate operand of 1 to
        perform an increment operation that does updates the CF flag.)::

                DEST  =  DEST +1;

        :param cpu: current CPU.
        :param dest: destination operand.
        '''
        arg0 = dest.read()
        res = dest.write(arg0 + 1)
        res &= (1 << dest.size) - 1
        SIGN_MASK = 1 << (dest.size - 1)
        cpu.AF = ((arg0 ^ 1) ^ res) & 0x10 != 0
        cpu.ZF = res == 0
        cpu.SF = (res & SIGN_MASK) != 0
        cpu.OF = res == SIGN_MASK
        cpu.PF = cpu._calculate_parity_flag(res)

    @instruction
    def MUL(cpu, src):
        '''
        Unsigned multiply.

        Performs an unsigned multiplication of the first operand (destination
        operand) and the second operand (source operand) and stores the result
        in the destination operand. The destination operand is an implied operand
        located in register AL, AX or EAX (depending on the size of the operand);
        the source operand is located in a general-purpose register or a memory location.

        The result is stored in register AX, register pair DX:AX, or register
        pair EDX:EAX (depending on the operand size), with the high-order bits
        of the product contained in register AH, DX, or EDX, respectively. If
        the high-order bits of the product are 0, the CF and OF flags are cleared;
        otherwise, the flags are set::

                IF byte operation
                THEN
                    AX  =  AL * SRC
                ELSE (* word or doubleword operation *)
                    IF OperandSize  =  16
                    THEN
                        DX:AX  =  AX * SRC
                    ELSE (* OperandSize  =  32 *)
                        EDX:EAX  =  EAX * SRC
                    FI;
                FI;

        :param cpu: current CPU.
        :param src: source operand.
        '''
        size = src.size
        reg_name_low, reg_name_high = {8: ('AL', 'AH'),
                                       16: ('AX', 'DX'),
                                       32: ('EAX', 'EDX'),
                                       64: ('RAX', 'RDX')}[size]
        res = (Operators.ZEXTEND(cpu.read_register(reg_name_low), 256) *
               Operators.ZEXTEND(src.read(), 256))
        cpu.write_register(reg_name_low, Operators.EXTRACT(res, 0, size))
        cpu.write_register(reg_name_high, Operators.EXTRACT(res, size, size))
        cpu.OF = Operators.EXTRACT(res, size, size) != 0
        cpu.CF = cpu.OF

    @instruction
    def NEG(cpu, dest):
        '''
        Two's complement negation.

        Replaces the value of operand (the destination operand) with its two's complement.
        (This operation is equivalent to subtracting the operand from 0.) The destination operand is
        located in a general-purpose register or a memory location::

                IF DEST  =  0
                THEN CF  =  0
                ELSE CF  =  1;
                FI;
                DEST  =  - (DEST)

        :param cpu: current CPU.
        :param dest: destination operand.
        '''
        source = dest.read()
        res = dest.write(-source)
        cpu._calculate_logic_flags(dest.size, res)
        cpu.CF = source != 0
        cpu.AF = (res & 0x0f) != 0x00

    @instruction
    def SBB(cpu, dest, src):
        '''
        Integer subtraction with borrow.

        Adds the source operand (second operand) and the carry (CF) flag, and
        subtracts the result from the destination operand (first operand). The
        result of the subtraction is stored in the destination operand. The
        destination operand can be a register or a memory location; the source
        operand can be an immediate, a register, or a memory location.
        (However, two memory operands cannot be used in one instruction.) The
        state of the CF flag represents a borrow from a previous subtraction.
        When an immediate value is used as an operand, it is sign-extended to
        the length of the destination operand format.
        The SBB instruction does not distinguish between signed or unsigned
        operands. Instead, the processor evaluates the result for both data
        types and sets the OF and CF flags to indicate a borrow in the signed
        or unsigned result, respectively. The SF flag indicates the sign of the
        signed result.  The SBB instruction is usually executed as part of a
        multibyte or multiword subtraction in which a SUB instruction is
        followed by a SBB instruction::

                DEST  =  DEST - (SRC + CF);

        :param cpu: current CPU.
        :param dest: destination operand.
        :param src: source operand.
        '''
        cpu._SUB(dest, src, carry=True)

    @instruction
    def SUB(cpu, dest, src):
        '''
        Subtract.

        Subtracts the second operand (source operand) from the first operand
        (destination operand) and stores the result in the destination operand.
        The destination operand can be a register or a memory location; the
        source operand can be an immediate, register, or memory location.
        (However, two memory operands cannot be used in one instruction.) When
        an immediate value is used as an operand, it is sign-extended to the
        length of the destination operand format.
        The SUB instruction does not distinguish between signed or unsigned
        operands. Instedef SUBad, the processor evaluates the result for both
        data types and sets the OF and CF flags to indicate a borrow in the
        signed or unsigned result, respectively. The SF flag indicates the sign
        of the signed result::

            DEST  =  DEST - SRC;

        :param cpu: current CPU.
        :param dest: destination operand.
        :param src: source operand.
        '''
        cpu._SUB(dest, src, carry=False)

    def _SUB(cpu, dest, src, carry=False):
        size = dest.size
        minuend = dest.read()

        if src.size < dest.size:
            subtrahend = Operators.SEXTEND(src.read(), src.size, size)
        else:
            subtrahend = src.read()

        if carry:
            cv = Operators.ITEBV(size, cpu.CF, 1, 0)
            subtrahend += cv

        res = dest.write(minuend - subtrahend) & ((1 << size) - 1)
        cpu._calculate_CMP_flags(dest.size, res, minuend, subtrahend)

    @instruction
    def XADD(cpu, dest, src):
        '''
        Exchanges and adds.

        Exchanges the first operand (destination operand) with the second operand
        (source operand), then loads the sum of the two values into the destination
        operand. The destination operand can be a register or a memory location;
        the source operand is a register.
        This instruction can be used with a LOCK prefix::

                TEMP  =  SRC + DEST
                SRC  =  DEST
                DEST  =  TEMP

        :param cpu: current CPU.
        :param dest: destination operand.
        :param src: source operand.
        '''
        MASK = (1 << dest.size) - 1
        SIGN_MASK = 1 << (dest.size - 1)

        arg0 = dest.read()
        arg1 = src.read()
        temp = (arg1 + arg0) & MASK
        src.write(arg0)
        dest.write(temp)

        # Affected flags: oszapc
        tempCF = Operators.OR(Operators.ULT(temp, arg0), Operators.ULT(temp, arg1))
        cpu.CF = tempCF
        cpu.AF = ((arg0 ^ arg1) ^ temp) & 0x10 != 0
        cpu.ZF = temp == 0
        cpu.SF = (temp & SIGN_MASK) != 0
        cpu.OF = (((arg0 ^ arg1 ^ SIGN_MASK) & (temp ^ arg1)) & SIGN_MASK) != 0
        cpu.PF = cpu._calculate_parity_flag(temp)


########################################################################################
# Generic Operations
########################################################################################
# Move: BSWAP, CMOVB, CMOVBE, CMOVL, CMOVLE, CMOVNB, CMOVNBE, CMOVNL, CMOVNLE,
#       CMOVNO, CMOVNP, CMOVNS, CMOVNZ, CMOVO, CMOVP, CMOVS, CMOVZ, LAHF, LDS,
#       LEA, LES, LFS, LGS, LSS, MOV, MOVBE, SAHF, SETB, SETBE,
#       SETL, SETLE, SETNB, SETNBE, SETNL, SETNLE, SETNO, SETNP, SETNS, SETNZ,
#       SETO, SETP, SETS, SETZ, XADD, XCHG, XLAT
########################################################################################
    @instruction
    def BSWAP(cpu, dest):
        '''
        Byte swap.

        Reverses the byte order of a 32-bit (destination) register: bits 0 through
        7 are swapped with bits 24 through 31, and bits 8 through 15 are swapped
        with bits 16 through 23. This instruction is provided for converting little-endian
        values to big-endian format and vice versa.
        To swap bytes in a word value (16-bit register), use the XCHG instruction.
        When the BSWAP instruction references a 16-bit register, the result is
        undefined::

            TEMP  =  DEST
            DEST[7..0]  =  TEMP[31..24]
            DEST[15..8]  =  TEMP[23..16]
            DEST[23..16]  =  TEMP[15..8]
            DEST[31..24]  =  TEMP[7..0]

        :param cpu: current CPU.
        :param dest: destination operand.
        '''
        parts = []
        arg0 = dest.read()
        for i in range(0, dest.size, 8):
            parts.append(Operators.EXTRACT(arg0, i, 8))

        dest.write(Operators.CONCAT(8 * len(parts), *parts))

########################################################################################
# Generic Operations -- Moves -- Conditional moves
########################################################################################
#  Unsigned Conditional Moves: CMOVB CMOVNAE CMOVC CMOVB CMOVNBE CMOVA CMOVNB CMOVNC
#                              CMOVAE CMOVNA CMOVBE CMOVNZ CMOVE CMOVNZ CMOVNE CMOVPE
#                              CMOVP CMOVPO CMOVNP
########################################################################################
    # CMOVcc
    # CMOVB CMOVNAE CMOVC
    @instruction
    def CMOVB(cpu, dest, src):
        '''
        Conditional move - Below/not above or equal.

        Tests the status flags in the EFLAGS register and moves the source operand
        (second operand) to the destination operand (first operand) if the given
        test condition is true.

        :param cpu: current CPU.
        :param dest: destination operand.
        :param src: source operand.
        '''
        dest.write(Operators.ITEBV(dest.size, cpu.CF, src.read(), dest.read()))

    # CMOVNBE
    @instruction
    def CMOVA(cpu, dest, src):
        '''
        Conditional move - Above/not below or equal.

        Tests the status flags in the EFLAGS register and moves the source operand
        (second operand) to the destination operand (first operand) if the given
        test condition is true.

        :param cpu: current CPU.
        :param dest: destination operand.
        :param src: source operand.
        '''
        dest.write(Operators.ITEBV(dest.size, Operators.AND(cpu.CF == False, cpu.ZF == False), src.read(), dest.read()))

    # CMOVNB CMOVNC
    @instruction
    def CMOVAE(cpu, dest, src):
        '''
        Conditional move - Above or equal/not below.

        Tests the status flags in the EFLAGS register and moves the source operand
        (second operand) to the destination operand (first operand) if the given
        test condition is true.

        :param cpu: current CPU.
        :param dest: destination operand.
        :param src: source operand.
        '''
        dest.write(Operators.ITEBV(dest.size, cpu.CF == False, src.read(), dest.read()))

    # CMOVNA
    @instruction
    def CMOVBE(cpu, dest, src):
        '''
        Conditional move - Below or equal/not above.

        Tests the status flags in the EFLAGS register and moves the source operand
        (second operand) to the destination operand (first operand) if the given
        test condition is true.

        :param cpu: current CPU.
        :param dest: destination operand.
        :param src: source operand.
        '''
        dest.write(Operators.ITEBV(dest.size, Operators.OR(cpu.CF, cpu.ZF), src.read(), dest.read()))

    @instruction
    def CMOVZ(cpu, dest, src):
        '''
        Conditional move - Equal/zero.

        Tests the status flags in the EFLAGS register and moves the source operand
        (second operand) to the destination operand (first operand) if the given
        test condition is true.

        :param cpu: current CPU.
        :param dest: destination operand.
        :param src: source operand.
        '''
        dest.write(Operators.ITEBV(dest.size, cpu.ZF, src.read(), dest.read()))

    @instruction
    def CMOVNZ(cpu, dest, src):
        '''
        Conditional move - Not equal/not zero.

        Tests the status flags in the EFLAGS register and moves the source operand
        (second operand) to the destination operand (first operand) if the given
        test condition is true.

        :param cpu: current CPU.
        :param dest: destination operand.
        :param src: source operand.
        '''
        dest.write(Operators.ITEBV(dest.size, cpu.ZF == False, src.read(), dest.read()))

    # CMOVPE
    @instruction
    def CMOVP(cpu, dest, src):
        '''
        Conditional move - Parity/parity even.

        Tests the status flags in the EFLAGS register and moves the source operand
        (second operand) to the destination operand (first operand) if the given
        test condition is true.

        :param cpu: current CPU.
        :param dest: destination operand.
        :param src: source operand.
        '''
        dest.write(Operators.ITEBV(dest.size, cpu.PF, src.read(), dest.read()))
    # CMOVPO

    @instruction
    def CMOVNP(cpu, dest, src):
        '''
        Conditional move - Not parity/parity odd.

        Tests the status flags in the EFLAGS register and moves the source operand
        (second operand) to the destination operand (first operand) if the given
        test condition is true.

        :param cpu: current CPU.
        :param dest: destination operand.
        :param src: source operand.
        '''
        dest.write(Operators.ITEBV(dest.size, cpu.PF == False, src.read(), dest.read()))

########################################################################################
# Generic Operations -- Moves -- Signed Conditional Moves
########################################################################################
#  Unsigned Conditional Moves: CMOVGE CMOVNL CMOVL CMOVNGE CMOVLE CMOVNG CMOVO CMOVNO
#                              CMOVS CMOVNS
########################################################################################
    @instruction
    def CMOVG(cpu, dest, src):
        '''
        Conditional move - Greater.

        Tests the status flags in the EFLAGS register and moves the source operand
        (second operand) to the destination operand (first operand) if the given
        test condition is true.

        :param cpu: current CPU.
        :param dest: destination operand.
        :param src: source operand.
        '''
        dest.write(Operators.ITEBV(dest.size, Operators.AND(cpu.ZF == 0, cpu.SF == cpu.OF), src.read(), dest.read()))

    # CMOVNL
    @instruction
    def CMOVGE(cpu, dest, src):
        '''
        Conditional move - Greater or equal/not less.

        Tests the status flags in the EFLAGS register and moves the source operand
        (second operand) to the destination operand (first operand) if the given
        test condition is true.

        :param cpu: current CPU.
        :param dest: destination operand.
        :param src: source operand.
        '''
        dest.write(Operators.ITEBV(dest.size, (cpu.SF ^ cpu.OF) == 0, src.read(), dest.read()))

    # CMOVNGE
    @instruction
    def CMOVL(cpu, dest, src):
        '''
        Conditional move - Less/not greater or equal.

        Tests the status flags in the EFLAGS register and moves the source operand
        (second operand) to the destination operand (first operand) if the given
        test condition is true.

        :param cpu: current CPU.
        :param dest: destination operand.
        :param src: source operand.
        '''
        dest.write(Operators.ITEBV(dest.size, cpu.SF ^ cpu.OF, src.read(), dest.read()))

    # CMOVNG
    @instruction
    def CMOVLE(cpu, dest, src):
        '''
        Conditional move - Less or equal/not greater.

        Tests the status flags in the EFLAGS register and moves the source operand
        (second operand) to the destination operand (first operand) if the given
        test condition is true.

        :param cpu: current CPU.
        :param dest: destination operand.
        :param src: source operand.
        '''
        dest.write(Operators.ITEBV(dest.size, Operators.OR(cpu.SF ^ cpu.OF, cpu.ZF), src.read(), dest.read()))

    @instruction
    def CMOVO(cpu, dest, src):
        '''
        Conditional move - Overflow.

        Tests the status flags in the EFLAGS register and moves the source operand
        (second operand) to the destination operand (first operand) if the given
        test condition is true.

        :param cpu: current CPU.
        :param dest: destination operand.
        :param src: source operand.
        '''
        dest.write(Operators.ITEBV(dest.size, cpu.OF, src.read(), dest.read()))

    @instruction
    def CMOVNO(cpu, dest, src):
        '''
        Conditional move - Not overflow.

        Tests the status flags in the EFLAGS register and moves the source operand
        (second operand) to the destination operand (first operand) if the given
        test condition is true.

        :param cpu: current CPU.
        :param dest: destination operand.
        :param src: source operand.
        '''
        dest.write(Operators.ITEBV(dest.size, cpu.OF == False, src.read(), dest.read()))

    @instruction
    def CMOVS(cpu, dest, src):
        '''
        Conditional move - Sign (negative).

        Tests the status flags in the EFLAGS register and moves the source operand
        (second operand) to the destination operand (first operand) if the given
        test condition is true.

        :param cpu: current CPU.
        :param dest: destination operand.
        :param src: source operand.
        '''
        dest.write(Operators.ITEBV(dest.size, cpu.SF, src.read(), dest.read()))

    @instruction
    def CMOVNS(cpu, dest, src):
        '''
        Conditional move - Not sign (non-negative).

        Tests the status flags in the EFLAGS register and moves the source operand
        (second operand) to the destination operand (first operand) if the given
        test condition is true.

        :param cpu: current CPU.
        :param dest: destination operand.
        :param src: source operand.
        '''
        dest.write(Operators.ITEBV(dest.size, cpu.SF == False, src.read(), dest.read()))

    @instruction
    def LAHF(cpu):
        '''
        Loads status flags into AH register.

        Moves the low byte of the EFLAGS register (which includes status flags
        SF, ZF, AF, PF, and CF) to the AH register. Reserved bits 1, 3, and 5
        of the EFLAGS register are set in the AH register::

                AH  =  EFLAGS(SF:ZF:0:AF:0:PF:1:CF);

        :param cpu: current CPU.
        :param dest: destination operand.
        :param src: source operand.
        '''
        used_regs = (cpu.SF, cpu.ZF, cpu.AF, cpu.PF, cpu.CF)
        is_expression = any(issymbolic(x) for x in used_regs)

        def make_flag(val, offset):
            if is_expression:
                return Operators.ITEBV(8, val,
                                       BitVecConstant(8, 1 << offset),
                                       BitVecConstant(8, 0))
            else:
                return val << offset

        cpu.AH = (make_flag(cpu.SF, 7) |
                  make_flag(cpu.ZF, 6) |
                  make_flag(0, 5) |
                  make_flag(cpu.AF, 4) |
                  make_flag(0, 3) |
                  make_flag(cpu.PF, 2) |
                  make_flag(1, 1) |
                  make_flag(cpu.CF, 0))

    @instruction
    def LDS(cpu, dest, src):
        """
        Not implemented.

        """
        raise NotImplementedError("LDS")  # TODO

    @instruction
    def LES(cpu, dest, src):
        """
        Not implemented.

        """
        raise NotImplementedError("LES")  # TODO

    @instruction
    def LFS(cpu, dest, src):
        """
        Not implemented.

        """
        raise NotImplementedError("LFS")  # TODO

    @instruction
    def LGS(cpu, dest, src):
        """
        Not implemented.

        """
        raise NotImplementedError("LGS")  # TODO

    @instruction
    def LSS(cpu, dest, src):
        '''
        Loads far pointer.

        Loads a far pointer (segment selector and offset) from the second operand
        (source operand) into a segment register and the first operand (destination
        operand). The source operand specifies a 48-bit or a 32-bit pointer in
        memory depending on the current setting of the operand-size attribute
        (32 bits or 16 bits, respectively). The instruction opcode and the destination
        operand specify a segment register/general-purpose register pair. The
        16-bit segment selector from the source operand is loaded into the segment
        register specified with the opcode (DS, SS, ES, FS, or GS). The 32-bit
        or 16-bit offset is loaded into the register specified with the destination
        operand.
        In 64-bit mode, the instruction's default operation size is 32 bits. Using a
        REX prefix in the form of REX.W promotes operation to specify a source operand
        referencing an 80-bit pointer (16-bit selector, 64-bit offset) in memory.
        If one of these instructions is executed in protected mode, additional
        information from the segment descriptor pointed to by the segment selector
        in the source operand is loaded in the hidden part of the selected segment
        register.
        Also in protected mode, a null selector (values 0000 through 0003) can
        be loaded into DS, ES, FS, or GS registers without causing a protection
        exception. (Any subsequent reference to a segment whose corresponding
        segment register is loaded with a null selector, causes a general-protection
        exception (#GP) and no memory reference to the segment occurs.)::

                IF ProtectedMode
                THEN IF SS is loaded
                    THEN IF SegementSelector  =  null
                        THEN #GP(0);
                        FI;
                    ELSE IF Segment selector index is not within descriptor table limits
                        OR Segment selector RPL  CPL
                        OR Access rights indicate nonwritable data segment
                        OR DPL  CPL
                        THEN #GP(selector);
                        FI;
                    ELSE IF Segment marked not present
                        THEN #SS(selector);
                        FI;
                        SS  =  SegmentSelector(SRC);
                        SS  =  SegmentDescriptor([SRC]);
                    ELSE IF DS, ES, FS, or GS is loaded with non-null segment selector
                        THEN IF Segment selector index is not within descriptor table limits
                            OR Access rights indicate segment neither data nor readable code segment
                            OR Segment is data or nonconforming-code segment
                            AND both RPL and CPL > DPL)
                            THEN #GP(selector);
                            FI;
                        ELSE IF Segment marked not present
                            THEN #NP(selector);
                            FI;
                            SegmentRegister  =  SegmentSelector(SRC) AND RPL;
                            SegmentRegister  =  SegmentDescriptor([SRC]);
                        ELSE IF DS, ES, FS, or GS is loaded with a null selector:
                            SegmentRegister  =  NullSelector;
                            SegmentRegister(DescriptorValidBit)  =  0; (*hidden flag; not accessible by software*)
                        FI;
                    FI;
                    IF (Real-Address or Virtual-8086 Mode)
                    THEN
                        SegmentRegister  =  SegmentSelector(SRC);
                    FI;
                    DEST  =  Offset(SRC);
        '''
        raise NotImplementedError("LSS")  # TODO

    @instruction
    def LEA(cpu, dest, src):
        '''
        Loads effective address.

        Computes the effective address of the second operand (the source operand) and stores it in the first operand
        (destination operand). The source operand is a memory address (offset part) specified with one of the processors
        addressing modes; the destination operand is a general-purpose register. The address-size and operand-size
        attributes affect the action performed by this instruction. The operand-size
        attribute of the instruction is determined by the chosen register; the address-size attribute is determined by the
        attribute of the code segment.

        :param cpu: current CPU.
        :param dest: destination operand.
        :param src: source operand.
        '''
        dest.write(Operators.EXTRACT(src.address(), 0, dest.size))

    @instruction
    def MOV(cpu, dest, src, *rest):  # Fake argument to work around capstone issue # 950
        '''
        Move.

        Copies the second operand (source operand) to the first operand (destination
        operand). The source operand can be an immediate value, general-purpose
        register, segment register, or memory location; the destination register
        can be a general-purpose register, segment register, or memory location.
        Both operands must be the same size, which can be a byte, a word, or a
        doubleword.

        :param cpu: current CPU.
        :param dest: destination operand.
        :param src: source operand.
        :param rest: workaround for a capstone bug, should never be provided
        '''
        dest.write(src.read())

    @instruction
    def MOVBE(cpu, dest, src):
        '''
        Moves data after swapping bytes.

        Performs a byte swap operation on the data copied from the second operand (source operand) and store the result
        in the first operand (destination operand). The source operand can be a general-purpose register, or memory location; the destination register can be a general-purpose register, or a memory location; however, both operands can
        not be registers, and only one operand can be a memory location. Both operands must be the same size, which can
        be a word, a doubleword or quadword.
        The MOVBE instruction is provided for swapping the bytes on a read from memory or on a write to memory; thus
        providing support for converting little-endian values to big-endian format and vice versa.
        In 64-bit mode, the instruction's default operation size is 32 bits. Use of the REX.R prefix permits access to additional registers (R8-R15). Use of the REX.W prefix promotes operation to 64 bits::

                TEMP = SRC
                IF ( OperandSize = 16)
                THEN
                    DEST[7:0] = TEMP[15:8];
                    DEST[15:8] = TEMP[7:0];
                ELSE IF ( OperandSize = 32)
                    DEST[7:0] = TEMP[31:24];
                    DEST[15:8] = TEMP[23:16];
                    DEST[23:16] = TEMP[15:8];
                    DEST[31:23] = TEMP[7:0];
                ELSE IF ( OperandSize = 64)
                    DEST[7:0] = TEMP[63:56];
                    DEST[15:8] = TEMP[55:48];
                    DEST[23:16] = TEMP[47:40];
                    DEST[31:24] = TEMP[39:32];
                    DEST[39:32] = TEMP[31:24];
                    DEST[47:40] = TEMP[23:16];
                    DEST[55:48] = TEMP[15:8];
                    DEST[63:56] = TEMP[7:0];
                FI;

        :param cpu: current CPU.
        :param dest: destination operand.
        :param src: source operand.
        '''
        size = dest.size
        arg0 = dest.read()
        temp = 0
<<<<<<< HEAD
        for pos in range(0,size,8):
            temp = (temp << 8) | (arg0&0xff)
=======
        for pos in xrange(0, size, 8):
            temp = (temp << 8) | (arg0 & 0xff)
>>>>>>> a21c8b60
            arg0 = arg0 >> 8
        dest.write(arg0)

    @instruction
    def SAHF(cpu):
        '''
        Stores AH into flags.

        Loads the SF, ZF, AF, PF, and CF flags of the EFLAGS register with values
        from the corresponding bits in the AH register (bits 7, 6, 4, 2, and 0,
        respectively). Bits 1, 3, and 5 of register AH are ignored; the corresponding
        reserved bits (1, 3, and 5) in the EFLAGS register remain as shown below::

                EFLAGS(SF:ZF:0:AF:0:PF:1:CF)  =  AH;

        :param cpu: current CPU.
        :param dest: destination operand.
        :param src: source operand.
        '''

        eflags_size = 32
        val = cpu.AH & 0xD5 | 0x02

        cpu.EFLAGS = Operators.ZEXTEND(val, eflags_size)

    @instruction
    def SETA(cpu, dest):
        '''
        Sets byte if above.

        Sets the destination operand to 0 or 1 depending on the settings of the status flags (CF, SF, OF, ZF, and PF, 1, 0) in the
        EFLAGS register. The destination operand points to a byte register or a byte in memory. The condition code suffix
        (cc, 1, 0) indicates the condition being tested for::
                IF condition
                THEN
                    DEST = 1;
                ELSE
                    DEST = 0;
                FI;

        :param cpu: current CPU.
        :param dest: destination operand.
         '''
        dest.write(Operators.ITEBV(dest.size, Operators.OR(cpu.CF, cpu.ZF) == False, 1, 0))

    @instruction
    def SETAE(cpu, dest):
        '''
        Sets byte if above or equal.

        :param cpu: current CPU.
        :param dest: destination operand.
        '''
        dest.write(Operators.ITEBV(dest.size, cpu.CF == False, 1, 0))

    @instruction
    def SETB(cpu, dest):
        '''
        Sets byte if below.

        :param cpu: current CPU.
        :param dest: destination operand.
        '''
        dest.write(Operators.ITEBV(dest.size, cpu.CF, 1, 0))

    @instruction
    def SETBE(cpu, dest):
        '''
        Sets byte if below or equal.

        :param cpu: current CPU.
        :param dest: destination operand.
        '''
        dest.write(Operators.ITEBV(dest.size, Operators.OR(cpu.CF, cpu.ZF), 1, 0))

    @instruction
    def SETC(cpu, dest):
        '''
        Sets if carry.

        :param cpu: current CPU.
        :param dest: destination operand.
        '''
        dest.write(Operators.ITEBV(dest.size, cpu.CF, 1, 0))

    @instruction
    def SETE(cpu, dest):
        '''
        Sets byte if equal.

        :param cpu: current CPU.
        :param dest: destination operand.
        '''
        dest.write(Operators.ITEBV(dest.size, cpu.ZF, 1, 0))

    @instruction
    def SETG(cpu, dest):
        '''
        Sets byte if greater.

        :param cpu: current CPU.
        :param dest: destination operand.
        '''
        dest.write(Operators.ITEBV(dest.size, Operators.AND(cpu.ZF == False, cpu.SF == cpu.OF), 1, 0))

    @instruction
    def SETGE(cpu, dest):
        '''
        Sets byte if greater or equal.

        :param cpu: current CPU.
        :param dest: destination operand.
        '''
        dest.write(Operators.ITEBV(dest.size, cpu.SF == cpu.OF, 1, 0))

    @instruction
    def SETL(cpu, dest):
        '''
        Sets byte if less.

        :param cpu: current CPU.
        :param dest: destination operand.
        '''
        dest.write(Operators.ITEBV(dest.size, cpu.SF != cpu.OF, 1, 0))

    @instruction
    def SETLE(cpu, dest):
        '''
        Sets byte if less or equal.

        :param cpu: current CPU.
        :param dest: destination operand.
        '''
        dest.write(Operators.ITEBV(dest.size, Operators.OR(cpu.ZF, cpu.SF != cpu.OF), 1, 0))

    @instruction
    def SETNA(cpu, dest):
        '''
        Sets byte if not above.

        :param cpu: current CPU.
        :param dest: destination operand.
        '''
        dest.write(Operators.ITEBV(dest.size, Operators.OR(cpu.CF, cpu.ZF), 1, 0))

    @instruction
    def SETNAE(cpu, dest):
        '''
        Sets byte if not above or equal.

        :param cpu: current CPU.
        :param dest: destination operand.
        '''
        dest.write(Operators.ITEBV(dest.size, cpu.CF, 1, 0))

    @instruction
    def SETNB(cpu, dest):
        '''
        Sets byte if not below.

        :param cpu: current CPU.
        :param dest: destination operand.
        '''
        dest.write(Operators.ITEBV(dest.size, cpu.CF == False, 1, 0))

    @instruction
    def SETNBE(cpu, dest):
        '''
        Sets byte if not below or equal.

        :param cpu: current CPU.
        :param dest: destination operand.
        '''
        dest.write(Operators.ITEBV(dest.size, Operators.AND(cpu.CF == False, cpu.ZF == False), 1, 0))

    @instruction
    def SETNC(cpu, dest):
        '''
        Sets byte if not carry.

        :param cpu: current CPU.
        :param dest: destination operand.
        '''
        dest.write(Operators.ITEBV(dest.size, cpu.CF == False, 1, 0))

    @instruction
    def SETNE(cpu, dest):
        '''
        Sets byte if not equal.

        :param cpu: current CPU.
        :param dest: destination operand.
        '''
        dest.write(Operators.ITEBV(dest.size, cpu.ZF == False, 1, 0))

    @instruction
    def SETNG(cpu, dest):
        '''
        Sets byte if not greater.

        :param cpu: current CPU.
        :param dest: destination operand.
        '''
        dest.write(Operators.ITEBV(dest.size, Operators.OR(cpu.ZF, cpu.SF != cpu.OF), 1, 0))

    @instruction
    def SETNGE(cpu, dest):
        '''
        Sets if not greater or equal.

        :param cpu: current CPU.
        :param dest: destination operand.
        '''
        dest.write(Operators.ITEBV(dest.size, cpu.SF != cpu.OF, 1, 0))

    @instruction
    def SETNL(cpu, dest):
        '''
        Sets byte if not less.

        :param cpu: current CPU.
        :param dest: destination operand.
        '''
        dest.write(Operators.ITEBV(dest.size, cpu.SF == cpu.OF, 1, 0))

    @instruction
    def SETNLE(cpu, dest):
        '''
        Sets byte if not less or equal.

        :param cpu: current CPU.
        :param dest: destination operand.
        '''
        dest.write(Operators.ITEBV(dest.size, Operators.AND(cpu.ZF == False, cpu.SF == cpu.OF), 1, 0))

    @instruction
    def SETNO(cpu, dest):
        '''
        Sets byte if not overflow.

        :param cpu: current CPU.
        :param dest: destination operand.
        '''
        dest.write(Operators.ITEBV(dest.size, cpu.OF == False, 1, 0))

    @instruction
    def SETNP(cpu, dest):
        '''
        Sets byte if not parity.

        :param cpu: current CPU.
        :param dest: destination operand.
        '''
        dest.write(Operators.ITEBV(dest.size, cpu.PF == False, 1, 0))

    @instruction
    def SETNS(cpu, dest):
        '''
        Sets byte if not sign.

        :param cpu: current CPU.
        :param dest: destination operand.
        '''
        dest.write(Operators.ITEBV(dest.size, cpu.SF == False, 1, 0))

    @instruction
    def SETNZ(cpu, dest):
        '''
        Sets byte if not zero.

        :param cpu: current CPU.
        :param dest: destination operand.
        '''
        dest.write(Operators.ITEBV(dest.size, cpu.ZF == False, 1, 0))

    @instruction
    def SETO(cpu, dest):
        '''
        Sets byte if overflow.

        :param cpu: current CPU.
        :param dest: destination operand.
        '''
        dest.write(Operators.ITEBV(dest.size, cpu.OF, 1, 0))

    @instruction
    def SETP(cpu, dest):
        '''
        Sets byte if parity.

        :param cpu: current CPU.
        :param dest: destination operand.
        '''
        dest.write(Operators.ITEBV(dest.size, cpu.PF, 1, 0))

    @instruction
    def SETPE(cpu, dest):
        '''
        Sets byte if parity even.

        :param cpu: current CPU.
        :param dest: destination operand.
        '''
        dest.write(Operators.ITEBV(dest.size, cpu.PF, 1, 0))

    @instruction
    def SETPO(cpu, dest):
        '''
        Sets byte if parity odd.

        :param cpu: current CPU.
        :param dest: destination operand.
        '''
        dest.write(Operators.ITEBV(dest.size, cpu.PF == False, 1, 0))

    @instruction
    def SETS(cpu, dest):
        '''
        Sets byte if sign.

        :param cpu: current CPU.
        :param dest: destination operand.
        '''
        dest.write(Operators.ITEBV(dest.size, cpu.SF, 1, 0))

    @instruction
    def SETZ(cpu, dest):
        '''
        Sets byte if zero.

        :param cpu: current CPU.
        :param dest: destination operand.
        '''
        dest.write(Operators.ITEBV(dest.size, cpu.ZF, 1, 0))

    @instruction
    def XCHG(cpu, dest, src):
        '''
        Exchanges register/memory with register.

        Exchanges the contents of the destination (first) and source (second)
        operands. The operands can be two general-purpose registers or a register
        and a memory location. If a memory operand is referenced, the processor's
        locking protocol is automatically implemented for the duration of the
        exchange operation, regardless of the presence or absence of the LOCK
        prefix or of the value of the IOPL.
        This instruction is useful for implementing semaphores or similar data
        structures for process synchronization.
        The XCHG instruction can also be used instead of the BSWAP instruction
        for 16-bit operands::

                TEMP  =  DEST
                DEST  =  SRC
                SRC  =  TEMP

        :param cpu: current CPU.
        :param dest: destination operand.
        :param src: source operand.
        '''
        temp = dest.read()
        dest.write(src.read())
        src.write(temp)

########################################################################################
# Generic Operations
########################################################################################
# Stack: LEAVE, POP, PUSH, POPF, PUSHF, INT
#
# Not Implemented: BOUND, ENTER, INT1, INTO, IRET, IRETD, POPA, POPAD, POPFD,
#                  PUSHA, PUSHAD, PUSHFD
########################################################################################
    @instruction
    def LEAVE(cpu):
        '''
        High level procedure exit.

        Releases the stack frame set up by an earlier ENTER instruction. The
        LEAVE instruction copies the frame pointer (in the EBP register) into
        the stack pointer register (ESP), which releases the stack space allocated
        to the stack frame. The old frame pointer (the frame pointer for the calling
        procedure that was saved by the ENTER instruction) is then popped from
        the stack into the EBP register, restoring the calling procedure's stack
        frame.
        A RET instruction is commonly executed following a LEAVE instruction
        to return program control to the calling procedure::

                IF Stackaddress_bit_size  =  32
                THEN
                    ESP  =  EBP;
                ELSE (* Stackaddress_bit_size  =  16*)
                    SP  =  BP;
                FI;
                IF OperandSize  =  32
                THEN
                    EBP  =  Pop();
                ELSE (* OperandSize  =  16*)
                    BP  =  Pop();
                FI;

        :param cpu: current CPU.
        '''
        cpu.STACK = cpu.FRAME
        cpu.FRAME = cpu.pop(cpu.address_bit_size)

    @instruction
    def POP(cpu, dest):
        '''
        Pops a value from the stack.

        Loads the value from the top of the stack to the location specified
        with the destination operand and then increments the stack pointer.

        :param cpu: current CPU.
        :param dest: destination operand.
        '''
        dest.write(cpu.pop(dest.size))

    @instruction
    def PUSH(cpu, src):
        '''
        Pushes a value onto the stack.

        Decrements the stack pointer and then stores the source operand on the top of the stack.

        :param cpu: current CPU.
        :param src: source operand.
        '''
        # http://stackoverflow.com/questions/11291151/how-push-imm-encodes
        size = src.size
        v = src.read()
<<<<<<< HEAD
        if size != 64 and size != cpu.address_bit_size // 2:
=======
        if size != 64 and size != cpu.address_bit_size / 2:
>>>>>>> a21c8b60
            v = Operators.SEXTEND(v, size, cpu.address_bit_size)
            size = cpu.address_bit_size
        cpu.push(v, size)

    @instruction
    def POPF(cpu):
        '''
        Pops stack into EFLAGS register.

        :param cpu: current CPU.
        '''
        mask = (0x00000001 |
                0x00000004 |
                0x00000010 |
                0x00000040 |
                0x00000080 |
                0x00000400 |
                0x00000800)
        val = cpu.pop(16)
        eflags_size = 32
        cpu.EFLAGS = Operators.ZEXTEND(val & mask, eflags_size)

    @instruction
    def POPFD(cpu):
        '''
        Pops stack into EFLAGS register.

        :param cpu: current CPU.
        '''
        mask = 0x00000001 | 0x00000004 | 0x00000010 | 0x00000040 | 0x00000080 | 0x00000400 | 0x00000800
        cpu.EFLAGS = cpu.pop(32) & mask

    @instruction
    def POPFQ(cpu):
        '''
        Pops stack into EFLAGS register.

        :param cpu: current CPU.
        '''
        mask = 0x00000001 | 0x00000004 | 0x00000010 | 0x00000040 | 0x00000080 | 0x00000400 | 0x00000800
        cpu.EFLAGS = (cpu.EFLAGS & ~mask) | cpu.pop(64) & mask

    @instruction
    def PUSHF(cpu):
        '''
        Pushes FLAGS register onto the stack.

        :param cpu: current CPU.
        '''
        cpu.push(cpu.EFLAGS, 16)

    @instruction
    def PUSHFD(cpu):
        '''
        Pushes EFLAGS register onto the stack.

        :param cpu: current CPU.
        '''
        cpu.push(cpu.EFLAGS, 32)

    @instruction
    def PUSHFQ(cpu):
        '''
        Pushes RFLAGS register onto the stack.

        :param cpu: current CPU.
        '''
        cpu.push(cpu.RFLAGS, 64)

    @instruction
    def INT(cpu, op0):
        '''
        Calls to interrupt procedure.

        The INT n instruction generates a call to the interrupt or exception handler specified
        with the destination operand. The INT n instruction is the  general mnemonic for executing
        a software-generated call to an interrupt handler. The INTO instruction is a special
        mnemonic for calling overflow exception (#OF), interrupt vector number 4. The overflow
        interrupt checks the OF flag in the EFLAGS register and calls the overflow interrupt handler
        if the OF flag is set to 1.

        :param cpu: current CPU.
        :param op0: destination operand.
        '''
        if op0.read() != 0x80:
            logger.warning("Unsupported interrupt")
        raise Interruption(op0.read())

    @instruction
    def INT3(cpu):
        '''
        Breakpoint

        :param cpu: current CPU.
        '''
        raise Interruption(3)

########################################################################################
# Generic Operations
########################################################################################
# Branch: CALL, RETN, JB, JBE, JCXZ, JECXZ, JL, JLE, JMP, JNB, JNBE, JNL, JNLE,
#         JNO, JNP, JNS, JNZ, JO, JP, JS, JZ, LOOP, LOOPNZ, LOOPZ
#
# Not Implemented: CALLF, RETF, JMPF
########################################################################################
    @instruction
    def CALL(cpu, op0):
        '''
        Procedure call.

        Saves procedure linking information on the stack and branches to the called procedure specified using the target
        operand. The target operand specifies the address of the first instruction in the called procedure. The operand can
        be an immediate value, a general-purpose register, or a memory location.

        :param cpu: current CPU.
        :param op0: target operand.
        '''
        # TODO FIX 64Bit FIX segment
        proc = op0.read()
        cpu.push(cpu.PC, cpu.address_bit_size)
        cpu.PC = proc

    @instruction
    def RET(cpu, *operands):
        '''
        Returns from procedure.

        Transfers program control to a return address located on the top of
        the stack. The address is usually placed on the stack by a CALL instruction,
        and the return is made to the instruction that follows the CALL instruction.
        The optional source operand specifies the number of stack bytes to be
        released after the return address is popped; the default is none.

        :param cpu: current CPU.
        :param operands: variable operands list.
        '''
        # TODO FIX 64Bit FIX segment
        N = 0
        if len(operands) > 0:
            N = operands[0].read()
        cpu.PC = cpu.pop(cpu.address_bit_size)
        cpu.STACK += N

    @instruction
    def JA(cpu, target):
        '''
        Jumps short if above.

        :param cpu: current CPU.
        :param target: destination operand.
        '''
        cpu.PC = Operators.ITEBV(cpu.address_bit_size, Operators.AND(cpu.CF == False, cpu.ZF == False), target.read(), cpu.PC)

    @instruction
    def JAE(cpu, target):
        '''
        Jumps short if above or equal.

        :param cpu: current CPU.
        :param target: destination operand.
        '''
        cpu.PC = Operators.ITEBV(cpu.address_bit_size, cpu.CF == False, target.read(), cpu.PC)

    @instruction
    def JB(cpu, target):
        '''
        Jumps short if below.

        :param cpu: current CPU.
        :param target: destination operand.
        '''
        cpu.PC = Operators.ITEBV(cpu.address_bit_size, cpu.CF == True, target.read(), cpu.PC)

    @instruction
    def JBE(cpu, target):
        '''
        Jumps short if below or equal.

        :param cpu: current CPU.
        :param target: destination operand.
        '''
        cpu.PC = Operators.ITEBV(cpu.address_bit_size, Operators.OR(cpu.CF, cpu.ZF), target.read(), cpu.PC)

    @instruction
    def JC(cpu, target):
        '''
        Jumps short if carry.

        :param cpu: current CPU.
        :param target: destination operand.
        '''
        cpu.PC = Operators.ITEBV(cpu.address_bit_size, cpu.CF, target.read(), cpu.PC)

    @instruction
    def JCXZ(cpu, target):
        '''
        Jumps short if CX register is 0.

        :param cpu: current CPU.
        :param target: destination operand.
        '''
        cpu.PC = Operators.ITEBV(cpu.address_bit_size, cpu.CX == 0, target.read(), cpu.PC)

    @instruction
    def JECXZ(cpu, target):
        '''
        Jumps short if ECX register is 0.

        :param cpu: current CPU.
        :param target: destination operand.
        '''
        cpu.PC = Operators.ITEBV(cpu.address_bit_size, cpu.ECX == 0, target.read(), cpu.PC)

    @instruction
    def JRCXZ(cpu, target):
        '''
        Jumps short if RCX register is 0.

        :param cpu: current CPU.
        :param target: destination operand.
        '''
        cpu.PC = Operators.ITEBV(cpu.address_bit_size, cpu.RCX == 0, target.read(), cpu.PC)

    @instruction
    def JE(cpu, target):
        '''
        Jumps short if equal.

        :param cpu: current CPU.
        :param target: destination operand.
        '''
        cpu.PC = Operators.ITEBV(cpu.address_bit_size, cpu.ZF, target.read(), cpu.PC)

    @instruction
    def JG(cpu, target):
        '''
        Jumps short if greater.

        :param cpu: current CPU.
        :param target: destination operand.
        '''
        cpu.PC = Operators.ITEBV(cpu.address_bit_size, Operators.AND(cpu.ZF == False, cpu.SF == cpu.OF), target.read(), cpu.PC)

    @instruction
    def JGE(cpu, target):
        '''
        Jumps short if greater or equal.

        :param cpu: current CPU.
        :param target: destination operand.
        '''
        cpu.PC = Operators.ITEBV(cpu.address_bit_size, (cpu.SF == cpu.OF), target.read(), cpu.PC)

    @instruction
    def JL(cpu, target):
        '''
        Jumps short if less.

        :param cpu: current CPU.
        :param target: destination operand.
        '''
        cpu.PC = Operators.ITEBV(cpu.address_bit_size, (cpu.SF != cpu.OF), target.read(), cpu.PC)

    @instruction
    def JLE(cpu, target):
        '''
        Jumps short if less or equal.

        :param cpu: current CPU.
        :param target: destination operand.
        '''
        cpu.PC = Operators.ITEBV(cpu.address_bit_size, Operators.OR(cpu.ZF, cpu.SF != cpu.OF), target.read(), cpu.PC)

    @instruction
    def JNA(cpu, target):
        '''
        Jumps short if not above.

        :param cpu: current CPU.
        :param target: destination operand.
        '''
        cpu.PC = Operators.ITEBV(cpu.address_bit_size, Operators.OR(cpu.CF, cpu.ZF), target.read(), cpu.PC)

    @instruction
    def JNAE(cpu, target):
        '''
        Jumps short if not above or equal.

        :param cpu: current CPU.
        :param target: destination operand.
        '''
        cpu.PC = Operators.ITEBV(cpu.address_bit_size, cpu.CF, target.read(), cpu.PC)

    @instruction
    def JNB(cpu, target):
        '''
        Jumps short if not below.

        :param cpu: current CPU.
        :param target: destination operand.
        '''
        cpu.PC = Operators.ITEBV(cpu.address_bit_size, cpu.CF == False, target.read(), cpu.PC)

    @instruction
    def JNBE(cpu, target):
        '''
        Jumps short if not below or equal.

        :param cpu: current CPU.
        :param target: destination operand.
        '''
        cpu.PC = Operators.ITEBV(cpu.address_bit_size, Operators.AND(cpu.CF == False, cpu.ZF == False), target.read(), cpu.PC)

    @instruction
    def JNC(cpu, target):
        '''
        Jumps short if not carry.

        :param cpu: current CPU.
        :param target: destination operand.
        '''
        cpu.PC = Operators.ITEBV(cpu.address_bit_size, False == cpu.CF, target.read(), cpu.PC)

    @instruction
    def JNE(cpu, target):
        '''
        Jumps short if not equal.

        :param cpu: current CPU.
        :param target: destination operand.
        '''
        cpu.PC = Operators.ITEBV(cpu.address_bit_size, False == cpu.ZF, target.read(), cpu.PC)

    @instruction
    def JNG(cpu, target):
        '''
        Jumps short if not greater.

        :param cpu: current CPU.
        :param target: destination operand.
        '''
        cpu.PC = Operators.ITEBV(cpu.address_bit_size, Operators.OR(cpu.ZF, cpu.SF != cpu.OF), target.read(), cpu.PC)

    @instruction
    def JNGE(cpu, target):
        '''
        Jumps short if not greater or equal.

        :param cpu: current CPU.
        :param target: destination operand.
        '''
        cpu.PC = Operators.ITEBV(cpu.address_bit_size, (cpu.SF != cpu.OF), target.read(), cpu.PC)

    @instruction
    def JNL(cpu, target):
        '''
        Jumps short if not less.

        :param cpu: current CPU.
        :param target: destination operand.
        '''
        cpu.PC = Operators.ITEBV(cpu.address_bit_size, (cpu.SF == cpu.OF), target.read(), cpu.PC)

    @instruction
    def JNLE(cpu, target):
        '''
        Jumps short if not less or equal.

        :param cpu: current CPU.
        :param target: destination operand.
        '''
        cpu.PC = Operators.ITEBV(cpu.address_bit_size, Operators.AND(False == cpu.ZF, cpu.SF == cpu.OF), target.read(), cpu.PC)

    @instruction
    def JNO(cpu, target):
        '''
        Jumps short if not overflow.

        :param cpu: current CPU.
        :param target: destination operand.
        '''
        cpu.PC = Operators.ITEBV(cpu.address_bit_size, False == cpu.OF, target.read(), cpu.PC)

    @instruction
    def JNP(cpu, target):
        '''
        Jumps short if not parity.

        :param cpu: current CPU.
        :param target: destination operand.
        '''
        cpu.PC = Operators.ITEBV(cpu.address_bit_size, False == cpu.PF, target.read(), cpu.PC)

    @instruction
    def JNS(cpu, target):
        '''
        Jumps short if not sign.

        :param cpu: current CPU.
        :param target: destination operand.
        '''
        cpu.PC = Operators.ITEBV(cpu.address_bit_size, False == cpu.SF, target.read(), cpu.PC)

    def JNZ(cpu, target):
        '''
        Jumps short if not zero.

        :param cpu: current CPU.
        :param target: destination operand.
        '''
        cpu.JNE(target)

    @instruction
    def JO(cpu, target):
        '''
        Jumps short if overflow.

        :param cpu: current CPU.
        :param target: destination operand.
        '''
        cpu.PC = Operators.ITEBV(cpu.address_bit_size, cpu.OF, target.read(), cpu.PC)

    @instruction
    def JP(cpu, target):
        '''
        Jumps short if parity.

        :param cpu: current CPU.
        :param target: destination operand.
        '''
        cpu.PC = Operators.ITEBV(cpu.address_bit_size, cpu.PF, target.read(), cpu.PC)

    @instruction
    def JPE(cpu, target):
        '''
        Jumps short if parity even.

        :param cpu: current CPU.
        :param target: destination operand.
        '''
        cpu.PC = Operators.ITEBV(cpu.address_bit_size, cpu.PF, target.read(), cpu.PC)

    @instruction
    def JPO(cpu, target):
        '''
        Jumps short if parity odd.

        :param cpu: current CPU.
        :param target: destination operand.
        '''
        cpu.PC = Operators.ITEBV(cpu.address_bit_size, False == cpu.PF, target.read(), cpu.PC)

    @instruction
    def JS(cpu, target):
        '''
        Jumps short if sign.

        :param cpu: current CPU.
        :param target: destination operand.
        '''
        cpu.PC = Operators.ITEBV(cpu.address_bit_size, cpu.SF, target.read(), cpu.PC)

    @instruction
    def JZ(cpu, target):
        '''
        Jumps short if zero.

        :param cpu: current CPU.
        :param target: destination operand.
        '''
        cpu.PC = Operators.ITEBV(cpu.address_bit_size, cpu.ZF, target.read(), cpu.PC)

    @instruction
    def JMP(cpu, target):
        '''
        Jump.

        Transfers program control to a different point in the instruction stream without
        recording return information. The destination (target) operand specifies the address
        of the instruction being jumped to. This operand can be an immediate value, a general-purpose register, or a memory location.

        :param cpu: current CPU.
        :param target: destination operand.
        '''
        cpu.PC = target.read()

    def LJMP(cpu, cs_selector, target):
        '''
        We are just going to ignore the CS selector for now.
        '''
        logger.info("LJMP: Jumping to: %r:%r", cs_selector.read(), target.read())
        cpu.CS = cs_selector.read()
        cpu.PC = target.read()

    # LOOPZ
    def LOOP(cpu, dest):
        '''
        Loops according to ECX counter.

        Performs a loop operation using the ECX or CX register as a counter.
        Each time the LOOP instruction is executed, the count register is decremented,
        then checked for 0. If the count is 0, the loop is terminated and program
        execution continues with the instruction following the LOOP instruction.
        If the count is not zero, a near jump is performed to the destination
        (target) operand, which is presumably the instruction at the beginning
        of the loop. If the address-size attribute is 32 bits, the ECX register
        is used as the count register; otherwise the CX register is used::

                IF address_bit_size  =  32
                THEN
                    Count is ECX;
                ELSE (* address_bit_size  =  16 *)
                    Count is CX;
                FI;
                Count  =  Count - 1;

                IF (Count  0)  =  1
                THEN
                    EIP  =  EIP + SignExtend(DEST);
                    IF OperandSize  =  16
                    THEN
                        EIP  =  EIP AND 0000FFFFH;
                    FI;
                ELSE
                    Terminate loop and continue program execution at EIP;
                FI;

        :param cpu: current CPU.
        :param dest: destination operand.
        '''
        counter_name = {16: 'CX', 32: 'ECX', 64: 'RCX'}[cpu.address_bit_size]
        counter = cpu.write_register(counter_name, cpu.read_register(counter_name) - 1)
        cpu.PC = Operators.ITEBV(cpu.address_bit_size, counter == 0, (cpu.PC + dest.read()) & ((1 << dest.size) - 1), cpu.PC + cpu.instruction.size)

    def LOOPNZ(cpu, target):
        '''
        Loops if ECX counter is nonzero.

        :param cpu: current CPU.
        :param target: destination operand.
        '''
        counter_name = {16: 'CX', 32: 'ECX', 64: 'RCX'}[cpu.address_bit_size]
        counter = cpu.write_register(counter_name, cpu.read_register(counter_name) - 1)
        cpu.PC = Operators.ITEBV(cpu.address_bit_size, counter != 0, (cpu.PC + target.read()) & ((1 << target.size) - 1), cpu.PC + cpu.instruction.size)


########################################################################################
# Generic Operations
########################################################################################
# Shifts: RCL, RCR, ROL, ROR, SAL, SAR, SHL, SHLD, SHR, SHRD
#
########################################################################################

    @instruction
    def RCL(cpu, dest, src):
        '''
        Rotates through carry left.

        Shifts (rotates) the bits of the first operand (destination operand) the number of bit positions specified in the
        second operand (count operand) and stores the result in the destination operand. The destination operand can be
        a register or a memory location; the count operand is an unsigned integer that can be an immediate or a value in
        the CL register. In legacy and compatibility mode, the processor restricts the count to a number between 0 and 31
        by masking all the bits in the count operand except the 5 least-significant bits.

        The RCL instruction shifts the CF flag into the least-significant bit and shifts the most-significant bit into the CF flag.

        :param cpu: current CPU.
        :param dest: destination operand.
        :param src: count operand.
        '''
        OperandSize = dest.size
        count = src.read()
        countMask = {8: 0x1f,
                     16: 0x1f,
                     32: 0x1f,
                     64: 0x3f}[OperandSize]
        tempCount = Operators.ZEXTEND((count & countMask) % (src.size + 1), OperandSize)

        value = dest.read()

<<<<<<< HEAD
        if isinstance(tempCount, int) and tempCount == 0:
            #this is a no-op
=======
        if isinstance(tempCount, (int, long)) and tempCount == 0:
            # this is a no-op
>>>>>>> a21c8b60
            new_val = value
            dest.write(new_val)
        else:
            carry = Operators.ITEBV(OperandSize, cpu.CF, 1, 0)
            right = value >> (OperandSize - tempCount)
            new_val = (value << tempCount) | (carry << (tempCount - 1)) | (right >> 1)
            dest.write(new_val)

            def sf(v, size):
                return (v & (1 << (size - 1))) != 0
            cpu.CF = sf(value << (tempCount - 1), OperandSize)
            cpu.OF = Operators.ITE(tempCount == 1,
                                   sf(new_val, OperandSize) != cpu.CF,
                                   cpu.OF)

    @instruction
    def RCR(cpu, dest, src):
        '''
        Rotates through carry right (RCR).

        Shifts (rotates) the bits of the first operand (destination operand) the number of bit positions specified in the
        second operand (count operand) and stores the result in the destination operand. The destination operand can be
        a register or a memory location; the count operand is an unsigned integer that can be an immediate or a value in
        the CL register. In legacy and compatibility mode, the processor restricts the count to a number between 0 and 31
        by masking all the bits in the count operand except the 5 least-significant bits.

        Rotate through carry right (RCR) instructions shift all the bits toward less significant bit positions, except
        for the least-significant bit, which is rotated to the most-significant bit location. The RCR instruction shifts the
        CF flag into the most-significant bit and shifts the least-significant bit into the CF flag.

        :param cpu: current CPU.
        :param dest: destination operand.
        :param src: count operand.
        '''
        OperandSize = dest.size
        count = src.read()
        countMask = {8: 0x1f,
                     16: 0x1f,
                     32: 0x1f,
                     64: 0x3f}[OperandSize]
        tempCount = Operators.ZEXTEND((count & countMask) % (src.size + 1), OperandSize)

        value = dest.read()

<<<<<<< HEAD

        if isinstance(tempCount, int) and tempCount == 0:
            #this is a no-op
=======
        if type(tempCount) in (int, long) and tempCount == 0:
            # this is a no-op
>>>>>>> a21c8b60
            new_val = value
            dest.write(new_val)
        else:
            carry = Operators.ITEBV(OperandSize, cpu.CF, 1, 0)
            left = value >> (tempCount - 1)
            right = value << (OperandSize - tempCount)

            new_val = (left >> 1) | (carry << (OperandSize - tempCount)) | (right << 1)

            dest.write(new_val)

            cpu.CF = Operators.ITE(tempCount != 0, (left & 1) == 1, cpu.CF)
            # for RCR these are calculated before rotation starts
            s_MSB = ((new_val >> (OperandSize - 1)) & 0x1) == 1
            s_MSB2 = ((new_val >> (OperandSize - 2)) & 0x1) == 1
            cpu.OF = Operators.ITE(tempCount == 1,
                                   s_MSB ^ s_MSB2, cpu.OF)

    @instruction
    def ROL(cpu, dest, src):
        '''
        Rotates left (ROL).

        Shifts (rotates) the bits of the first operand (destination operand) the number of bit positions specified in the
        second operand (count operand) and stores the result in the destination operand. The destination operand can be
        a register or a memory location; the count operand is an unsigned integer that can be an immediate or a value in
        the CL register. In legacy and compatibility mode, the processor restricts the count to a number between 0 and 31
        by masking all the bits in the count operand except the 5 least-significant bits.

        The rotate left shift all the bits toward more-significant bit positions, except for the most-significant bit, which
        is rotated to the least-significant bit location.

        :param cpu: current CPU.
        :param dest: destination operand.
        :param src: count operand.
        '''
        OperandSize = dest.size
        count = src.read()
        countMask = {8: 0x1f,
                     16: 0x1f,
                     32: 0x1f,
                     64: 0x3f}[OperandSize]
        tempCount = Operators.ZEXTEND((count & countMask) % (OperandSize), OperandSize)

        value = dest.read()
        newValue = (value << tempCount) | (value >> (OperandSize - tempCount))
        dest.write(newValue)

        cpu.CF = Operators.ITE(tempCount != 0, (newValue & 1) == 1, cpu.CF)
        s_MSB = ((newValue >> (OperandSize - 1)) & 0x1) == 1
        cpu.OF = Operators.ITE(tempCount == 1, s_MSB ^ cpu.CF, cpu.OF)

    @instruction
    def ROR(cpu, dest, src):
        '''
        Rotates rigth (ROR).

        Shifts (rotates) the bits of the first operand (destination operand) the number of bit positions specified in the
        second operand (count operand) and stores the result in the destination operand. The destination operand can be
        a register or a memory location; the count operand is an unsigned integer that can be an immediate or a value in
        the CL register. In legacy and compatibility mode, the processor restricts the count to a number between 0 and 31
        by masking all the bits in the count operand except the 5 least-significant bits.

        The rotate right (ROR) instruction shift all the bits toward less significant bit positions, except
        for the least-significant bit, which is rotated to the most-significant bit location.

        :param cpu: current CPU.
        :param dest: destination operand.
        :param src: count operand.
        '''
        OperandSize = dest.size
        count = src.read()
        countMask = {8: 0x1f,
                     16: 0x1f,
                     32: 0x1f,
                     64: 0x3f}[OperandSize]
        tempCount = Operators.ZEXTEND((count & countMask) % (OperandSize), OperandSize)

        value = dest.read()

        newValue = (value >> tempCount) | (value << (OperandSize - tempCount))
        dest.write(newValue)

        cpu.CF = Operators.ITE(tempCount != 0, ((newValue >> (OperandSize - 1)) & 0x1) == 1, cpu.CF)
        s_MSB = ((newValue >> (OperandSize - 1)) & 0x1) == 1
        s_MSB2 = ((newValue >> (OperandSize - 2)) & 0x1) == 1
        cpu.OF = Operators.ITE(tempCount == 1, s_MSB ^ s_MSB2, cpu.OF)

    @instruction
    def SAL(cpu, dest, src):
        '''
        The shift arithmetic left.

        Shifts the bits in the first operand (destination operand) to the left or right by the number of bits specified in the
        second operand (count operand). Bits shifted beyond the destination operand boundary are first shifted into the CF
        flag, then discarded. At the end of the shift operation, the CF flag contains the last bit shifted out of the destination
        operand.

        :param cpu: current CPU.
        :param dest: destination operand.
        :param src: count operand.
        '''
        OperandSize = dest.size
        count = src.read()
        countMask = {8: 0x1f,
                     16: 0x1f,
                     32: 0x1f,
                     64: 0x3f}[OperandSize]
        tempCount = Operators.ZEXTEND(count & countMask, dest.size)

        tempDest = value = dest.read()
        res = dest.write(Operators.ITEBV(dest.size, tempCount == 0, tempDest, value << tempCount))

        # Should not modify flags if tempcount == 0
        MASK = (1 << OperandSize) - 1
        SIGN_MASK = 1 << (OperandSize - 1)

        cpu.CF = Operators.OR(Operators.AND(tempCount == 0, cpu.CF), Operators.AND(tempCount != 0, (tempDest & (1 << (OperandSize - tempCount)) != 0)))
        # OF is only set iff count == 1, and set to XOR(CF, MSB(res))
        # OF is only defined for count == 1, but in practice (unit tests from real cpu) its calculated for count != 0
        cpu.OF = Operators.ITE(tempCount != 0, (cpu.CF) ^ (((res >> (OperandSize - 1)) & 0x1) == 1), cpu.OF)
        cpu.SF = Operators.OR(Operators.AND(tempCount == 0, cpu.SF), Operators.AND(tempCount != 0, (res & SIGN_MASK) != 0))
        cpu.ZF = Operators.OR(Operators.AND(tempCount == 0, cpu.ZF), Operators.AND(tempCount != 0, res == 0))
        cpu.PF = Operators.OR(Operators.AND(tempCount == 0, cpu.PF), Operators.AND(tempCount != 0, cpu._calculate_parity_flag(res)))

    def SHL(cpu, dest, src):
        '''
        The shift logical left.

        The shift arithmetic left (SAL) and shift logical left (SHL) instructions perform the same operation.

        :param cpu: current cpu.
        :param dest: destination operand.
        :param src: source operand.
        '''
        return cpu.SAL(dest, src)

    @instruction
    def SAR(cpu, dest, src):
        '''
        Shift arithmetic right.

        The shift arithmetic right (SAR) and shift logical right (SHR) instructions shift the bits of the destination operand to
        the right (toward less significant bit locations). For each shift count, the least significant bit of the destination
        operand is shifted into the CF flag, and the most significant bit is either set or cleared depending on the instruction
        type. The SHR instruction clears the most significant bit. the SAR instruction sets or clears the most significant bit
        to correspond to the sign (most significant bit) of the original value in the destination operand. In effect, the SAR
        instruction fills the empty bit position's shifted value with the sign of the unshifted value

        :param cpu: current CPU.
        :param dest: destination operand.
        :param src: source operand.
        '''
        OperandSize = dest.size
        countMask = {8: 0x1f,
                     16: 0x1f,
                     32: 0x1f,
                     64: 0x3f}[OperandSize]

        count = src.read() & countMask
        value = dest.read()

        res = Operators.SAR(OperandSize, value, Operators.ZEXTEND(count, OperandSize))
        dest.write(res)

        SIGN_MASK = (1 << (OperandSize - 1))

        # We can't use this one as the 'true' expression gets eagerly calculated even on count == 0		 +        cpu.CF = Operators.ITE(count!=0, ((value >> Operators.ZEXTEND(count-1, OperandSize)) & 1) !=0, cpu.CF)
        # cpu.CF = Operators.ITE(count!=0, ((value >> Operators.ZEXTEND(count-1, OperandSize)) & 1) !=0, cpu.CF)

        if issymbolic(count):
            # We can't use this one as the EXTRACT op needs the offset arguments to be concrete
            #    cpu.CF = Operators.ITE(count!=0, Operands.EXTRACT(value,count-1,1) !=0, cpu.CF)
            cpu.CF = Operators.ITE(Operators.AND(count != 0, count <= OperandSize), ((value >> Operators.ZEXTEND(count - 1, OperandSize)) & 1) != 0, cpu.CF)
        else:
            if count != 0:
                if count > OperandSize:
                    count = OperandSize
                cpu.CF = Operators.EXTRACT(value, count - 1, 1) != 0

        # on count == 0 AF is unaffected, for count > 0, AF is undefined.
        # in either case, do not touch AF
        cpu.ZF = Operators.ITE(count != 0, res == 0, cpu.ZF)
        cpu.SF = Operators.ITE(count != 0, (res & SIGN_MASK) != 0, cpu.SF)
        cpu.OF = Operators.ITE(count == 1, False, cpu.OF)
        cpu.PF = Operators.ITE(count != 0, cpu._calculate_parity_flag(res), cpu.PF)

    @instruction
    def SHR(cpu, dest, src):
        '''
        Shift logical right.

        The shift arithmetic right (SAR) and shift logical right (SHR)
        instructions shift the bits of the destination operand to the right
        (toward less significant bit locations). For each shift count, the
        least significant bit of the destination operand is shifted into the CF
        flag, and the most significant bit is either set or cleared depending
        on the instruction type. The SHR instruction clears the most
        significant bit.

        :param cpu: current CPU.
        :param dest: destination operand.
        :param src: count operand.
        '''
        OperandSize = dest.size
        count = Operators.ZEXTEND(src.read() & (OperandSize - 1), OperandSize)
        value = dest.read()

        res = dest.write(value >> count)  # UNSIGNED Operators.UDIV2 !! TODO Check

        MASK = (1 << OperandSize) - 1
        SIGN_MASK = 1 << (OperandSize - 1)

        if issymbolic(count):
            cpu.CF = Operators.ITE(count != 0,
                                   ((value >> Operators.ZEXTEND(count - 1, OperandSize)) & 1) != 0,
                                   cpu.CF)
        else:
            if count != 0:
                cpu.CF = Operators.EXTRACT(value, count - 1, 1) != 0

        cpu.ZF = Operators.ITE(count != 0, res == 0, cpu.ZF)
        cpu.SF = Operators.ITE(count != 0, (res & SIGN_MASK) != 0, cpu.SF)
        # OF is only defined for count == 1, but in practice (unit tests from real cpu) its calculated for count != 0
        cpu.OF = Operators.ITE(count != 0, ((value >> (OperandSize - 1)) & 0x1) == 1, cpu.OF)
        cpu.PF = Operators.ITE(count != 0, cpu._calculate_parity_flag(res), cpu.PF)

    def _set_shiftd_flags(cpu, opsize, original, result, lastbit, count):

        MASK = (1 << opsize) - 1
        SIGN_MASK = 1 << (opsize - 1)

        # tempcount can be CL
        cpu.CF = Operators.OR(
            Operators.AND(cpu.CF, count == 0),
            Operators.AND(count != 0, lastbit))

        # on one bit shifts, OF is set if a sign change occurred, otherwise cleared
        # undefined for > 1 bit shifts
        signchange = (result & SIGN_MASK) != (original & SIGN_MASK)
        cpu.OF = Operators.ITE(count == 1,
                               signchange,
                               cpu.OF)

        cpu.PF = Operators.ITE(count == 0, cpu.PF, cpu._calculate_parity_flag(result))
        cpu.SF = Operators.ITE(count == 0, cpu.SF, (result & SIGN_MASK) != 0)
        cpu.ZF = Operators.ITE(count == 0, cpu.ZF, result == 0)

    @instruction
    def SHRD(cpu, dest, src, count):
        '''
        Double precision shift right.

        Shifts the first operand (destination operand) to the right the number of bits specified by the third operand
        (count operand). The second operand (source operand) provides bits to shift in from the left (starting with
        the most significant bit of the destination operand).

        :param cpu: current CPU.
        :param dest: destination operand.
        :param src: source operand.
        :param count: count operand
        '''
        OperandSize = dest.size
        MASK = ((1 << OperandSize) - 1)
        # count is masked based on destination size
        tempCount = Operators.ZEXTEND(count.read(), OperandSize) & (OperandSize - 1)

        if isinstance(tempCount, int) and tempCount == 0:
            pass
        else:
            arg0 = dest.read()
            arg1 = src.read()
            # do the shift
            res = Operators.ITEBV(OperandSize, tempCount == 0, arg0, (arg0 >> tempCount) | (arg1 << (dest.size - tempCount)))
            res = res & MASK
            dest.write(res)
            lastbit = 0 != (arg0 >> (tempCount - 1)) & 1

            cpu._set_shiftd_flags(OperandSize, arg0, res, lastbit, tempCount)

    @instruction
    def SHLD(cpu, dest, src, count):
        '''
        Double precision shift right.

        Shifts the first operand (destination operand) to the left the number of bits specified by the third operand
        (count operand). The second operand (source operand) provides bits to shift in from the right (starting with
        the least significant bit of the destination operand).

        :param cpu: current CPU.
        :param dest: destination operand.
        :param src: source operand.
        :param count: count operand
        '''
        OperandSize = dest.size
        tempCount = Operators.ZEXTEND(count.read(), OperandSize) & (OperandSize - 1)
        arg0 = dest.read()
        arg1 = src.read()

        MASK = ((1 << OperandSize) - 1)
        t0 = (arg0 << tempCount)
        t1 = arg1 >> (OperandSize - tempCount)
        res = Operators.ITEBV(OperandSize, tempCount == 0, arg0, t0 | t1)
        res = res & MASK
        dest.write(res)

        if isinstance(tempCount, int) and tempCount == 0:
            pass
        else:
            SIGN_MASK = 1 << (OperandSize - 1)
            lastbit = 0 != ((arg0 << (tempCount - 1)) & SIGN_MASK)

            cpu._set_shiftd_flags(OperandSize, arg0, res, lastbit, tempCount)

########################################################################################
# Generic Operations
########################################################################################
# Bits: BSF, BSR, BT, BTC, BTR, BTS, POPCNT
#
########################################################################################
    def _getMemoryBit(cpu, bitbase, bitoffset):
        ''' Calculate address and bit offset given a base address and a bit offset
            relative to that address (in the form of asm operands) '''
        assert bitbase.type == 'memory'
        assert bitbase.size >= bitoffset.size
        addr = bitbase.address()
        offt = Operators.SEXTEND(bitoffset.read(), bitoffset.size, bitbase.size)
<<<<<<< HEAD
        offt_is_neg = offt >= (1<<(bitbase.size-1))
        offt_in_bytes = offt // 8
=======
        offt_is_neg = offt >= (1 << (bitbase.size - 1))
        offt_in_bytes = offt / 8
>>>>>>> a21c8b60
        bitpos = offt % 8

        new_addr = addr + Operators.ITEBV(bitbase.size, offt_is_neg, -offt_in_bytes, offt_in_bytes)
        return (new_addr, bitpos)

    @instruction
    def BSF(cpu, dest, src):
        '''
        Bit scan forward.

        Searches the source operand (second operand) for the least significant
        set bit (1 bit). If a least significant 1 bit is found, its bit index
        is stored in the destination operand (first operand). The source operand
        can be a register or a memory location; the destination operand is a register.
        The bit index is an unsigned offset from bit 0 of the source operand.
        If the contents source operand are 0, the contents of the destination
        operand is undefined::

                    IF SRC  =  0
                    THEN
                        ZF  =  1;
                        DEST is undefined;
                    ELSE
                        ZF  =  0;
                        temp  =  0;
                        WHILE Bit(SRC, temp)  =  0
                        DO
                            temp  =  temp + 1;
                            DEST  =  temp;
                        OD;
                    FI;

        :param cpu: current CPU.
        :param dest: destination operand.
        :param src: source operand.
        '''
        value = src.read()
        flag = Operators.EXTRACT(value, 0, 1) == 1
        res = 0
<<<<<<< HEAD
        for pos in range(1, src.size):
            res  = Operators.ITEBV(dest.size, flag, res, pos)
            flag = Operators.OR(flag, Operators.EXTRACT(value, pos, 1) == 1 )
=======
        for pos in xrange(1, src.size):
            res = Operators.ITEBV(dest.size, flag, res, pos)
            flag = Operators.OR(flag, Operators.EXTRACT(value, pos, 1) == 1)
>>>>>>> a21c8b60

        cpu.ZF = value == 0
        dest.write(Operators.ITEBV(dest.size, cpu.ZF, dest.read(), res))

    @instruction
    def BSR(cpu, dest, src):
        '''
        Bit scan reverse.

        Searches the source operand (second operand) for the most significant
        set bit (1 bit). If a most significant 1 bit is found, its bit index is
        stored in the destination operand (first operand). The source operand
        can be a register or a memory location; the destination operand is a register.
        The bit index is an unsigned offset from bit 0 of the source operand.
        If the contents source operand are 0, the contents of the destination
        operand is undefined::

                IF SRC  =  0
                THEN
                    ZF  =  1;
                    DEST is undefined;
                ELSE
                    ZF  =  0;
                    temp  =  OperandSize - 1;
                    WHILE Bit(SRC, temp)  =  0
                    DO
                        temp  =  temp - 1;
                        DEST  =  temp;
                    OD;
                FI;

        :param cpu: current CPU.
        :param dest: destination operand.
        :param src: source operand.
        '''
        value = src.read()
        flag = Operators.EXTRACT(value, src.size - 1, 1) == 1
        res = 0

        for pos in reversed(range(0, src.size)):
            res = Operators.ITEBV(dest.size, flag, res, pos)
            flag = Operators.OR(flag, (Operators.EXTRACT(value, pos, 1) == 1))

        cpu.PF = cpu._calculate_parity_flag(res)
        cpu.ZF = value == 0
        dest.write(Operators.ITEBV(dest.size, cpu.ZF, dest.read(), res))

    @instruction
    def BT(cpu, dest, src):
        '''
        Bit Test.

        Selects the bit in a bit string (specified with the first operand, called the bit base) at the
        bit-position designated by the bit offset (specified by the second operand) and stores the value
        of the bit in the CF flag. The bit base operand can be a register or a memory location; the bit
        offset operand can be a register or an immediate value:
            - If the bit base operand specifies a register, the instruction takes the modulo 16, 32, or 64
              of the bit offset operand (modulo size depends on the mode and register size; 64-bit operands
              are available only in 64-bit mode).
            - If the bit base operand specifies a memory location, the operand represents the address of the
              byte in memory that contains the bit base (bit 0 of the specified byte) of the bit string. The
              range of the bit position that can be referenced by the offset operand depends on the operand size.

        :param cpu: current CPU.
        :param dest: bit base.
        :param src: bit offset.
        '''
        if dest.type == 'register':
            cpu.CF = ((dest.read() >> (src.read() % dest.size)) & 1) != 0
        elif dest.type == 'memory':
            addr, pos = cpu._getMemoryBit(dest, src)
            base, size, ty = cpu.get_descriptor(cpu.DS)
            value = cpu.read_int(addr + base, 8)
            cpu.CF = Operators.EXTRACT(value, pos, 1) == 1
        else:
            raise NotImplementedError("Unknown operand for BT: {}".format(dest.type))

    @instruction
    def BTC(cpu, dest, src):
        '''
        Bit test and complement.

        Selects the bit in a bit string (specified with the first operand, called
        the bit base) at the bit-position designated by the bit offset operand
        (second operand), stores the value of the bit in the CF flag, and complements
        the selected bit in the bit string.

        :param cpu: current CPU.
        :param dest: bit base operand.
        :param src: bit offset operand.
        '''
        if dest.type == 'register':
            value = dest.read()
            pos = src.read() % dest.size
            cpu.CF = value & (1 << pos) == 1 << pos
            dest.write(value ^ (1 << pos))
        elif dest.type == 'memory':
            addr, pos = cpu._getMemoryBit(dest, src)
            base, size, ty = cpu.get_descriptor(cpu.DS)
            addr += base
            value = cpu.read_int(addr, 8)
            cpu.CF = value & (1 << pos) == 1 << pos
            value = value ^ (1 << pos)
            cpu.write_int(addr, value, 8)
        else:
            raise NotImplementedError("Unknown operand for BTC: {}".format(dest.type))

    @instruction
    def BTR(cpu, dest, src):
        '''
        Bit test and reset.

        Selects the bit in a bit string (specified with the first operand, called
        the bit base) at the bit-position designated by the bit offset operand
        (second operand), stores the value of the bit in the CF flag, and clears
        the selected bit in the bit string to 0.

        :param cpu: current CPU.
        :param dest: bit base operand.
        :param src: bit offset operand.
        '''
        if dest.type == 'register':
            value = dest.read()
            pos = src.read() % dest.size
            cpu.CF = value & (1 << pos) == 1 << pos
            dest.write(value & ~(1 << pos))
        elif dest.type == 'memory':
            addr, pos = cpu._getMemoryBit(dest, src)
            base, size, ty = cpu.get_descriptor(cpu.DS)
            addr += base
            value = cpu.read_int(addr, 8)
            cpu.CF = value & (1 << pos) == 1 << pos
            value = value & ~(1 << pos)
            cpu.write_int(addr, value, 8)
        else:
            raise NotImplementedError("Unknown operand for BTR: {}".format(dest.type))

    @instruction
    def BTS(cpu, dest, src):
        '''
        Bit test and set.

        Selects the bit in a bit string (specified with the first operand, called
        the bit base) at the bit-position designated by the bit offset operand
        (second operand), stores the value of the bit in the CF flag, and sets
        the selected bit in the bit string to 1.

        :param cpu: current CPU.
        :param dest: bit base operand.
        :param src: bit offset operand.
        '''

        if dest.type == 'register':
            value = dest.read()
            pos = src.read() % dest.size
            cpu.CF = value & (1 << pos) == 1 << pos
            dest.write(value | (1 << pos))
        elif dest.type == 'memory':
            addr, pos = cpu._getMemoryBit(dest, src)
            base, size, ty = cpu.get_descriptor(cpu.DS)
            addr += base
            # read from addr
            value = cpu.read_int(addr, 8)
            cpu.CF = value & (1 << pos) == 1 << pos
            value = value | (1 << pos)
            cpu.write_int(addr, value, 8)
        else:
            raise NotImplementedError("Unknown operand for BTS: {}".format(dest.type))

    @instruction
    def POPCNT(cpu, dest, src):
        '''
        This instruction calculates of number of bits set to 1 in the second
        operand (source) and returns the count in the first operand (a destination
        register).
        Count = 0;
        For (i=0; i < OperandSize; i++) {
            IF (SRC[ i] = 1) // i'th bit
                THEN Count++;
            FI;
        }
        DEST = Count;
        Flags Affected
        OF, SF, ZF, AF, CF, PF are all cleared.
        ZF is set if SRC = 0, otherwise ZF is cleared
        '''
        count = 0
        source = src.read()
        for i in range(src.size):
            count += Operators.ITEBV(dest.size, (source >> i) & 1 == 1, 1, 0)
        dest.write(count)
        # Flags
        cpu.OF = False
        cpu.SF = False
        cpu.AF = False
        cpu.CF = False
        cpu.PF = False
        cpu.ZF = source == 0

########################################################################################
# Flag Operations
########################################################################################
# Bits: STD, CLD, STC, CLC,
#
########################################################################################

    @instruction
    def CLD(cpu):
        '''
        Clears direction flag.
        Clears the DF flag in the EFLAGS register. When the DF flag is set to 0, string operations
        increment the index registers (ESI and/or EDI)::

            DF  =  0;

        :param cpu: current CPU.
        '''
        cpu.DF = False

    @instruction
    def STD(cpu):
        '''
        Sets direction flag.

        Sets the DF flag in the EFLAGS register. When the DF flag is set to 1, string operations decrement
        the index registers (ESI and/or EDI)::

            DF  =  1;

        :param cpu: current CPU.
        '''
        cpu.DF = True

    @instruction
    def CLC(cpu):
        '''
        Clears CF
        :param cpu: current CPU.
        '''
        cpu.CF = False

    @instruction
    def STC(cpu):
        '''
        Sets CF
        :param cpu: current CPU.
        '''
        cpu.CF = True

########################################################################################
# Generic Operations
########################################################################################
# Bits: CMPS, INS, LODS, MOVS, OUTS, SCAS, STOS
#
########################################################################################
    @repe
    def CMPS(cpu, dest, src):
        '''
        Compares string operands.

        Compares the byte, word, double word or quad specified with the first source
        operand with the byte, word, double or quad word specified with the second
        source operand and sets the status flags in the EFLAGS register according
        to the results. Both the source operands are located in memory::

                temp  = SRC1 - SRC2;
                SetStatusFlags(temp);
                IF (byte comparison)
                THEN IF DF  =  0
                    THEN
                        (E)SI  =  (E)SI + 1;
                        (E)DI  =  (E)DI + 1;
                    ELSE
                        (E)SI  =  (E)SI - 1;
                        (E)DI  =  (E)DI - 1;
                    FI;
                ELSE IF (word comparison)
                    THEN IF DF  =  0
                        (E)SI  =  (E)SI + 2;
                        (E)DI  =  (E)DI + 2;
                    ELSE
                        (E)SI  =  (E)SI - 2;
                        (E)DI  =  (E)DI - 2;
                    FI;
                ELSE (* doubleword comparison*)
                    THEN IF DF  =  0
                        (E)SI  =  (E)SI + 4;
                        (E)DI  =  (E)DI + 4;
                    ELSE
                        (E)SI  =  (E)SI - 4;
                        (E)DI  =  (E)DI - 4;
                    FI;
                FI;

        :param cpu: current CPU.
        :param dest: first source operand.
        :param src: second source operand.
        '''
        src_reg = {8: 'SI', 32: 'ESI', 64: 'RSI'}[cpu.address_bit_size]
        dest_reg = {8: 'DI', 32: 'EDI', 64: 'RDI'}[cpu.address_bit_size]

        base, _, ty = cpu.get_descriptor(cpu.DS)

        src_addr = cpu.read_register(src_reg) + base
        dest_addr = cpu.read_register(dest_reg) + base
        size = dest.size

        # Compare
        arg1 = cpu.read_int(dest_addr, size)
        arg0 = cpu.read_int(src_addr, size)
        res = (arg0 - arg1) & ((1 << size) - 1)

        cpu._calculate_CMP_flags(size, res, arg0, arg1)

<<<<<<< HEAD
        #Advance EDI/ESI pointers
        increment = Operators.ITEBV(cpu.address_bit_size, cpu.DF, -size // 8, size // 8)
=======
        # Advance EDI/ESI pointers
        increment = Operators.ITEBV(cpu.address_bit_size, cpu.DF, -size / 8, size / 8)
>>>>>>> a21c8b60
        cpu.write_register(src_reg, cpu.read_register(src_reg) + increment)
        cpu.write_register(dest_reg, cpu.read_register(dest_reg) + increment)

    @rep
    def LODS(cpu, dest, src):
        '''
        Loads string.

        Loads a byte, word, or doubleword from the source operand into the AL, AX, or EAX register, respectively. The
        source operand is a memory location, the address of which is read from the DS:ESI or the DS:SI registers
        (depending on the address-size attribute of the instruction, 32 or 16, respectively). The DS segment may be over-
        ridden with a segment override prefix.
        After the byte, word, or doubleword is transferred from the memory location into the AL, AX, or EAX register, the
        (E)SI register is incremented or decremented automatically according to the setting of the DF flag in the EFLAGS
        register. (If the DF flag is 0, the (E)SI register is incremented; if the DF flag is 1, the ESI register is decremented.)
        The (E)SI register is incremented or decremented by 1 for byte operations, by 2 for word operations, or by 4 for
        doubleword operations.

        :param cpu: current CPU.
        :param dest: source operand.
        '''
        src_reg = {8: 'SI', 32: 'ESI', 64: 'RSI'}[cpu.address_bit_size]
        base, _, ty = cpu.get_descriptor(cpu.DS)

        src_addr = cpu.read_register(src_reg) + base
        size = dest.size

        arg0 = cpu.read_int(src_addr, size)
        dest.write(arg0)

<<<<<<< HEAD
        increment = Operators.ITEBV(cpu.address_bit_size, cpu.DF, -size // 8, size // 8)
=======
        increment = Operators.ITEBV(cpu.address_bit_size, cpu.DF, -size / 8, size / 8)
>>>>>>> a21c8b60
        cpu.write_register(src_reg, cpu.read_register(src_reg) + increment)

    @rep
    def MOVS(cpu, dest, src):
        '''
        Moves data from string to string.

        Moves the byte, word, or doubleword specified with the second operand (source operand) to the location specified
        with the first operand (destination operand). Both the source and destination operands are located in memory. The
        address of the source operand is read from the DS:ESI or the DS:SI registers (depending on the address-size
        attribute of the instruction, 32 or 16, respectively). The address of the destination operand is read from the ES:EDI
        or the ES:DI registers (again depending on the address-size attribute of the instruction). The DS segment may be
        overridden with a segment override prefix, but the ES segment cannot be overridden.

        :param cpu: current CPU.
        :param dest: destination operand.
        :param src: source operand.
        '''
        base, size, ty = cpu.get_descriptor(cpu.DS)
        src_addr = src.address() + base
        dest_addr = dest.address() + base

        src_reg = src.mem.base
        dest_reg = dest.mem.base
        size = dest.size

        # Copy the data
        dest.write(src.read())

<<<<<<< HEAD
        #Advance EDI/ESI pointers
        increment = Operators.ITEBV(cpu.address_bit_size, cpu.DF, -size // 8, size // 8)
=======
        # Advance EDI/ESI pointers
        increment = Operators.ITEBV(cpu.address_bit_size, cpu.DF, -size / 8, size / 8)
>>>>>>> a21c8b60
        cpu.write_register(src_reg, cpu.read_register(src_reg) + increment)
        cpu.write_register(dest_reg, cpu.read_register(dest_reg) + increment)

    @repe
    def SCAS(cpu, dest, src):
        '''
        Scans String.

        Compares the byte, word, or double word specified with the memory operand
        with the value in the AL, AX, EAX, or RAX register, and sets the status flags
        according to the results. The memory operand address is read from either
        the ES:RDI, ES:EDI or the ES:DI registers (depending on the address-size
        attribute of the instruction, 32 or 16, respectively)::

                IF (byte comparison)
                THEN
                    temp  =  AL - SRC;
                    SetStatusFlags(temp);
                    THEN IF DF  =  0
                        THEN (E)DI  =  (E)DI + 1;
                        ELSE (E)DI  =  (E)DI - 1;
                        FI;
                    ELSE IF (word comparison)
                        THEN
                            temp  =  AX - SRC;
                            SetStatusFlags(temp)
                            THEN IF DF  =  0
                                THEN (E)DI  =  (E)DI + 2;
                                ELSE (E)DI  =  (E)DI - 2;
                                FI;
                     ELSE (* doubleword comparison *)
                           temp  =  EAX - SRC;
                           SetStatusFlags(temp)
                           THEN IF DF  =  0
                                THEN
                                    (E)DI  =  (E)DI + 4;
                                ELSE
                                    (E)DI  =  (E)DI - 4;
                                FI;
                           FI;
                     FI;

        :param cpu: current CPU.
        :param dest: destination operand.
        :param src: source operand.
        '''
        dest_reg = dest.reg
        mem_reg = src.mem.base  # , src.type, src.read()
        size = dest.size
        arg0 = dest.read()
        arg1 = src.read()
        res = arg0 - arg1
        cpu._calculate_CMP_flags(size, res, arg0, arg1)

<<<<<<< HEAD
        increment = Operators.ITEBV(cpu.address_bit_size, cpu.DF, -size // 8, size // 8)
=======
        increment = Operators.ITEBV(cpu.address_bit_size, cpu.DF, -size / 8, size / 8)
>>>>>>> a21c8b60
        cpu.write_register(mem_reg, cpu.read_register(mem_reg) + increment)

    @rep
    def STOS(cpu, dest, src):
        '''
        Stores String.

        Stores a byte, word, or doubleword from the AL, AX, or EAX register,
        respectively, into the destination operand. The destination operand is
        a memory location, the address of which is read from either the ES:EDI
        or the ES:DI registers (depending on the address-size attribute of the
        instruction, 32 or 16, respectively). The ES segment cannot be overridden
        with a segment override prefix.

        :param cpu: current CPU.
        :param dest: destination operand.
        :param src: source operand.
        '''
        size = src.size
        dest.write(src.read())
        dest_reg = dest.mem.base
<<<<<<< HEAD
        increment = Operators.ITEBV({'RDI':64, 'EDI':32, 'DI':16}[dest_reg], cpu.DF, -size // 8, size // 8)
=======
        increment = Operators.ITEBV({'RDI': 64, 'EDI': 32, 'DI': 16}[dest_reg], cpu.DF, -size / 8, size / 8)
>>>>>>> a21c8b60
        cpu.write_register(dest_reg, cpu.read_register(dest_reg) + increment)


########################################################################################
# MMX Operations
########################################################################################
# State Management: EMMS
#
########################################################################################
    @instruction
    def EMMS(cpu):
        '''
        Empty MMX Technology State

        Sets the values of all the tags in the x87 FPU tag word to empty (all
        1s). This operation marks the x87 FPU data registers (which are aliased
        to the MMX technology registers) as available for use by x87 FPU
        floating-point instructions.

            x87FPUTagWord <- FFFFH;
        '''
        cpu.FPTAG = 0xFFFF

#@@@@@@@@@@@@@@@@@@@@@@@@@@@@@@@@@@@@@@@@@@@@@@@@@@@@@@@@@@@@@@@@@@@@@@@@@@@@@@@@@@@@@@@@@@
#@@@@@@@@@@@@@@@@@@@@@@@@@@@@@@@@@@@@@@@@@@@@@@@@@@@@@@@@@@@@@@@@@@@@@@@@@@@@@@@@@@@@@@@@@@
#@@@@@@@@@@@@@@@@@@@@@@@@@@@@@@@@@@@@@@@@@@@@@@@@@@@@@@@@@@@@@@@@@@@@@@@@@@@@@@@@@@@@@@@@@@
#@@@@@@@@@@@@@@@@@ compulsive coding after this @@@@@@@@@@@@@@@@@@@@@@@@@@@@@@@@@@@@@@@@@@@
    @instruction
    def STMXCSR(cpu, dest):
        '''Store MXCSR Register State
        Stores the contents of the MXCSR control and status register to the destination operand.
        The destination operand is a 32-bit memory location. The reserved bits in the MXCSR register
        are stored as 0s.'''
        dest.write(0x1F80)

    @instruction
    def PAUSE(cpu):
        pass

    @instruction
    def ANDN(cpu, dest, src1, src2):
        '''Performs a bitwise logical AND of inverted second operand (the first source operand)
           with the third operand (the second source operand). The result is stored in the first
           operand (destination operand).

                DEST <- (NOT SRC1) bitwiseAND SRC2;
                SF <- DEST[OperandSize -1];
                ZF <- (DEST = 0);
           Flags Affected
                SF and ZF are updated based on result. OF and CF flags are cleared. AF and PF flags are undefined.
        '''
        value = ~src1.read() & src2.read()
        dest.write(value)
        cpu.ZF = value == 0
        cpu.SF = (value & (1 << dest.size)) != 0
        cpu.OF = False
        cpu.CF = False

    @instruction
    def SHLX(cpu, dest, src, count):
        '''
        The shift arithmetic left.

        Shifts the bits in the first operand (destination operand) to the left or right by the number of bits specified in the
        second operand (count operand). Bits shifted beyond the destination operand boundary are first shifted into the CF
        flag, then discarded. At the end of the shift operation, the CF flag contains the last bit shifted out of the destination
        operand.

        :param cpu: current CPU.
        :param dest: destination operand.
        :param src: count operand.
        '''
        OperandSize = dest.size
        count = count.read()
        countMask = {8: 0x1f,
                     16: 0x1f,
                     32: 0x1f,
                     64: 0x3f}[OperandSize]
        tempCount = Operators.ZEXTEND(count & countMask, dest.size)
        tempDest = value = src.read()
        res = dest.write(Operators.ITEBV(dest.size, tempCount == 0, tempDest, value << tempCount))

    @instruction
    def SHRX(cpu, dest, src, count):
        '''
        The shift arithmetic right.

        :param cpu: current CPU.
        :param dest: destination operand.
        :param src: count operand.
        '''
        OperandSize = dest.size
        count = count.read()
        countMask = {8: 0x1f,
                     16: 0x1f,
                     32: 0x1f,
                     64: 0x3f}[OperandSize]
        tempCount = Operators.ZEXTEND(count & countMask, dest.size)
        tempDest = value = src.read()
        res = dest.write(Operators.ITEBV(dest.size, tempCount == 0, tempDest, value >> tempCount))

    @instruction
    def SARX(cpu, dest, src, count):
        '''
        The shift arithmetic right.

        :param cpu: current CPU.
        :param dest: destination operand.
        :param src: count operand.
        '''
        OperandSize = dest.size
        count = count.read()
        countMask = {8: 0x1f,
                     16: 0x1f,
                     32: 0x1f,
                     64: 0x3f}[OperandSize]
        tempCount = count & countMask
        tempDest = value = src.read()

        sign = value & (1 << (OperandSize - 1))
        while tempCount != 0:
            cpu.CF = (value & 0x1) != 0  # LSB
            value = (value >> 1) | sign
            tempCount = tempCount - 1
        res = dest.write(value)

    @instruction
    def PMINUB(cpu, dest, src):
        dest_value = dest.read()
        src_value = src.read()
        result = 0
        for pos in range(0, dest.size, 8):
            itema = (dest_value >> pos) & 0xff
            itemb = (src_value >> pos) & 0xff
            result |= Operators.ITEBV(dest.size, itema < itemb, itema, itemb) << pos
        dest.write(result)

    @instruction
    def VPXOR(cpu, dest, arg0, arg1):
        res = dest.write(arg0.read() ^ arg1.read())

    @instruction
    def PXOR(cpu, dest, src):
        '''
        Logical exclusive OR.

        Performs a bitwise logical exclusive-OR (XOR) operation on the quadword
        source (second) and destination (first) operands and stores the result
        in the destination operand location. The source operand can be an MMX(TM)
        technology register or a quadword memory location; the destination operand
        must be an MMX register. Each bit of the result is 1 if the corresponding
        bits of the two operands are different; each bit is 0 if the corresponding
        bits of the operands are the same::

            DEST  =  DEST XOR SRC;

        :param cpu: current CPU.
        :param dest: destination operand.
        :param src: quadword source operand.
        '''
        res = dest.write(dest.read() ^ src.read())

    def _PUNPCKL(cpu, dest, src, item_size):
        '''
        Generic PUNPCKL
        '''
        assert dest.size == src.size
        size = dest.size
        dest_value = dest.read()
        src_value = src.read()
        mask = (1 << item_size) - 1
        res = 0
<<<<<<< HEAD
        count =0
        for pos in range(0, size // item_size):
=======
        count = 0
        for pos in xrange(0, size / item_size):
>>>>>>> a21c8b60
            if count >= size:
                break
            item0 = Operators.ZEXTEND((dest_value >> (pos * item_size)) & mask, size)
            item1 = Operators.ZEXTEND((src_value >> (pos * item_size)) & mask, size)
            res |= item0 << count
            count += item_size
            res |= item1 << count
            count += item_size

        dest.write(res)

    def _PUNPCKH(cpu, dest, src, item_size):
        '''
        Generic PUNPCKH
        '''
        assert dest.size == src.size
        size = dest.size
        dest_value = dest.read()
        src_value = src.read()
        mask = (1 << item_size) - 1
        res = 0
        count = 0
<<<<<<< HEAD
        for pos in reversed(range(0, size // item_size)):
=======
        for pos in reversed(xrange(0, size / item_size)):
>>>>>>> a21c8b60
            if count >= size:
                break
            item0 = Operators.ZEXTEND((dest_value >> (pos * item_size)) & mask, size)
            item1 = Operators.ZEXTEND((src_value >> (pos * item_size)) & mask, size)
            res = res << item_size
            res |= item1
            res = res << item_size
            res |= item0
            count += item_size * 2

        dest.write(res)

    @instruction
    def PUNPCKHBW(cpu, dest, src):
        cpu._PUNPCKH(dest, src, 8)

    @instruction
    def PUNPCKHWD(cpu, dest, src):
        cpu._PUNPCKH(dest, src, 16)

    @instruction
    def PUNPCKHDQ(cpu, dest, src):
        cpu._PUNPCKH(dest, src, 32)

    @instruction
    def PUNPCKHQDQ(cpu, dest, src):
        cpu._PUNPCKH(dest, src, 64)

    @instruction
    def PUNPCKLBW(cpu, dest, src):
        '''
        Interleaves the low-order bytes of the source and destination operands.

        Unpacks and interleaves the low-order data elements (bytes, words, doublewords, and quadwords)
        of the destination operand (first operand) and source operand (second operand) into the
        destination operand.

        :param cpu: current CPU.
        :param dest: destination operand.
        :param src: source operand.
        '''
        cpu._PUNPCKL(dest, src, 8)

    @instruction
    def PUNPCKLWD(cpu, dest, src):
        '''
        Interleaves the low-order bytes of the source and destination operands.

        Unpacks and interleaves the low-order data elements (bytes, words, doublewords, and quadwords)
        of the destination operand (first operand) and source operand (second operand) into the
        destination operand.

        :param cpu: current CPU.
        :param dest: destination operand.
        :param src: source operand.
        '''
        cpu._PUNPCKL(dest, src, 16)

    @instruction
    def PUNPCKLQDQ(cpu, dest, src):
        '''
        Interleaves the low-order quad-words of the source and destination operands.

        Unpacks and interleaves the low-order data elements (bytes, words, doublewords, and quadwords)
        of the destination operand (first operand) and source operand (second operand) into the
        destination operand.

        :param cpu: current CPU.
        :param dest: destination operand.
        :param src: source operand.
        '''
        cpu._PUNPCKL(dest, src, 64)

    @instruction
    def PUNPCKLDQ(cpu, dest, src):
        '''
        Interleaves the low-order double-words of the source and destination operands.

        Unpacks and interleaves the low-order data elements (bytes, words, doublewords, and quadwords)
        of the destination operand (first operand) and source operand (second operand) into the
        destination operand.

        :param cpu: current CPU.
        :param dest: destination operand.
        :param src: source operand.
        '''
        cpu._PUNPCKL(dest, src, 32)

    @instruction
    def PSHUFW(cpu, op0, op1, op3):
        '''
        Packed shuffle words.

        Copies doublewords from source operand (second operand) and inserts them in the destination operand
        (first operand) at locations selected with the order operand (third operand).

        :param cpu: current CPU.
        :param op0: destination operand.
        :param op1: source operand.
        :param op3: order operand.
         '''
        size = op0.size
        arg0 = op0.read()
        arg1 = op1.read()
        arg3 = Operators.ZEXTEND(op3.read(), size)
        assert size == 64
        arg0 |= ((arg1 >> ((arg3 >> 0) & 3 * 16)) & 0xffff)
        arg0 |= ((arg1 >> ((arg3 >> 2) & 3 * 16)) & 0xffff) << 16
        arg0 |= ((arg1 >> ((arg3 >> 4) & 3 * 16)) & 0xffff) << 32
        arg0 |= ((arg1 >> ((arg3 >> 6) & 3 * 16)) & 0xffff) << 48
        op0.write(arg0)

    @instruction
    def PSHUFLW(cpu, op0, op1, op3):
        '''
        Shuffle Packed Low Words

        Copies words from the low quadword of the source operand (second operand)
        and inserts them in the low quadword of the destination operand (first operand)
        at word locations selected with the order operand (third operand).

        This operation is similar to the operation used by the PSHUFD instruction.

            Operation
            Destination[0..15] = (Source >> (Order[0..1] * 16))[0..15];
            Destination[16..31] = (Source >> (Order[2..3] * 16))[0..15];
            Destination[32..47] = (Source >> (Order[4..5] * 16))[0..15];
            Destination[48..63] = (Source >> (Order[6..7] * 16))[0..15];
            Destination[64..127] = Source[64..127];
        '''
        size = op0.size
        arg0 = op0.read()
        arg1 = op1.read()
        arg3 = Operators.ZEXTEND(op3.read(), size)
        arg0 = arg1 & 0xffffffffffffffff0000000000000000
        arg0 |= ((arg1 >> (((arg3 >> 0) & 3) * 16)) & 0xffff)
        arg0 |= ((arg1 >> (((arg3 >> 2) & 3) * 16)) & 0xffff) << 16
        arg0 |= ((arg1 >> (((arg3 >> 4) & 3) * 16)) & 0xffff) << 32
        arg0 |= ((arg1 >> (((arg3 >> 6) & 3) * 16)) & 0xffff) << 48

        op0.write(arg0)

    @instruction
    def PSHUFD(cpu, op0, op1, op3):
        '''
        Packed shuffle doublewords.

        Copies doublewords from source operand (second operand) and inserts them in the destination operand
        (first operand) at locations selected with the order operand (third operand).

        :param cpu: current CPU.
        :param op0: destination operand.
        :param op1: source operand.
        :param op3: order operand.
         '''
        size = op0.size
        arg0 = op0.read()
        arg1 = op1.read()
        order = Operators.ZEXTEND(op3.read(), size)

        arg0 = arg0 & 0xffffffffffffffffffffffffffffffff00000000000000000000000000000000
        arg0 |= ((arg1 >> (((order >> 0) & 3) * 32)) & 0xffffffff)
        arg0 |= ((arg1 >> (((order >> 2) & 3) * 32)) & 0xffffffff) << 32
        arg0 |= ((arg1 >> (((order >> 4) & 3) * 32)) & 0xffffffff) << 64
        arg0 |= ((arg1 >> (((order >> 6) & 3) * 32)) & 0xffffffff) << 96

        op0.write(arg0)

    @instruction
    def MOVDQU(cpu, op0, op1):
        '''
        Moves unaligned double quadword.

        Moves a double quadword from the source operand (second operand) to the destination operand
        (first operand)::

            OP0  =  OP1;

        :param cpu: current CPU.
        :param op0: destination operand.
        :param op1: source operand.
        '''

        op0.write(op1.read())

    @instruction
    def MOVDQA(cpu, op0, op1):
        '''
        Moves aligned double quadword.

        Moves a double quadword from the source operand (second operand) to the destination operand
        (first operand)::
            OP0  =  OP1;

        :param cpu: current CPU.
        :param op0: destination operand.
        :param op1: source operand.
        @todo: check alignment.
        '''
        op0.write(op1.read())

    @instruction
    def PCMPEQB(cpu, op0, op1):
        '''
        Packed compare for equal.

        Performs a SIMD compare for equality of the packed bytes, words, or doublewords in the
        destination operand (first operand) and the source operand (second operand). If a pair of
        data elements are equal, the corresponding data element in the destination operand is set
        to all 1s; otherwise, it is set to all 0s. The source operand can be an MMX(TM) technology
        register or a 64-bit memory location, or it can be an XMM register or a 128-bit memory location.
        The destination operand can be an MMX or an XMM register.
        The PCMPEQB instruction compares the bytes in the destination operand to the corresponding bytes
        in the source operand.

        :param cpu: current CPU.
        :param op0: destination operand.
        :param op1: source operand.
        '''
        arg0 = op0.read()
        arg1 = op1.read()
        res = 0

<<<<<<< HEAD
        for i in range(0,op0.size,8):
            res = Operators.ITEBV(op0.size, Operators.EXTRACT(arg0, i, 8) == Operators.EXTRACT(arg1, i, 8), res | (0xff << i), res )
            #if (arg0>>i)&0xff == (arg1>>i)&0xff:
=======
        for i in xrange(0, op0.size, 8):
            res = Operators.ITEBV(op0.size, Operators.EXTRACT(arg0, i, 8) == Operators.EXTRACT(arg1, i, 8), res | (0xff << i), res)
            # if (arg0>>i)&0xff == (arg1>>i)&0xff:
>>>>>>> a21c8b60
            #    res = res | (0xff << i)
        op0.write(res)

    ############################################################################
    # Implementation of PCMPxSTRx Instructions:
    # + PCMPESTRM, PCMPESTRI, PCMPISTRM, PCMPISTRI
    ##
    # '''
    # See Ref: https://software.intel.com/sites/default/files/m/8/b/8/D9156103.pdf

    # :param cpu: current CPU.
    # :param op0: compare oprand 1
    # :param op1: compare oprand 2
    # :param op2: control byte
    #             - op2[3:2] :
    #               + 00: Equal Any
    #               + 01: Ranges
    #               + 10: Equal Each
    #               + 11: Equal Ordered
    # '''
    #############################################################################
    def _pcmpxstrx_srcdat_format(self, ctlbyte):
        # Parse CTL Byte
        # Source Data Format
        if ((Operators.EXTRACT(ctlbyte, 0, 2) & 1) == 0):
            stepsize = 8
        else:
            stepsize = 16
        return stepsize

    def _pcmpxstri_output_selection(self, ctlbyte, res):
        # Output Selection
        # PCMPESTRI/PCMPISTRI
        stepsize = self._pcmpxstrx_srcdat_format(ctlbyte)
        if Operators.EXTRACT(ctlbyte, 6, 1) == 0:
            oecx = 0
            tres = res
            while ((tres & 1) == 0):
                oecx += 1
                tres >>= 1
            return oecx
        else:
<<<<<<< HEAD
            oecx = 128 // stepsize - 1
            tres = res
            msbmask = 1 << (128 // stepsize) - 1
            while (tres & msbmask) == 0:
=======
            oecx = 128 / stepsize - 1
            tres = res
            msbmask = (1 << (128 / stepsize - 1))
            while ((tres & msbmask) == 0):
>>>>>>> a21c8b60
                oecx -= 1
                tres = (tres << 1) & ((msbmask << 1) - 1)
            return oecx

    def _pcmpxstrm_output_selection(self, ctlbyte, res):
<<<<<<< HEAD
        ## Output Selection
        ###  PCMPESTRM/PCMPISTRM
        if Operators.EXTRACT(ctlbyte, 6, 1) == 0:
=======
        # Output Selection
        # PCMPESTRM/PCMPISTRM
        if (Operators.EXTRACT(ctlbyte, 6, 1) == 0):
>>>>>>> a21c8b60
            return res
        else:
            stepsize = self._pcmpxstrx_srcdat_format(ctlbyte)
            xmmres = 0
            for i in range(0, 128, stepsize):
                if (res & 1 == 1):
                    xmmres |= (((1 << stepsize) - 1) << i)
                res >>= 1
            return xmmres

    def _pcmpistrx_varg(self, arg, ctlbyte):
        step = self._pcmpxstrx_srcdat_format(ctlbyte)
        result = []
        for i in range(0, 128, step):
            uc = Operators.EXTRACT(arg, i, step)
            if uc == 0:
                break
            result.append(uc)
        return result

    def _pcmpestrx_varg(self, arg, regname, ctlbyte):
        reg = self.read_register(regname)
        if (issymbolic(reg)):
            raise ConcretizeRegister(self, regname, "Concretize PCMPESTRx ECX/EDX")
        smask = 1 << (self.regfile.sizeof(regname) - 1)
        step = self._pcmpxstrx_srcdat_format(ctlbyte)
        if (reg & smask == 1):
            val = Operators.NOT(reg - 1)
        else:
            val = reg
<<<<<<< HEAD
        if val > 128 // step:
            val = 128 // step
=======
        if (val > 128 / step):
            val = 128 / step
>>>>>>> a21c8b60
        result = []
        for i in range(val):
            uc = Operators.EXTRACT(arg, i * step, step)
            result.append(uc)
        return result

    def _pcmpxstrx_aggregation_operation(self, varg0, varg1, ctlbyte):
        ##
        needle = [e for e in varg0]
        haystack = [e for e in varg1]

        # Aggregation Operation
        res = 0
        stepsize = self._pcmpxstrx_srcdat_format(ctlbyte)
        xmmsize = 128
        if (Operators.EXTRACT(ctlbyte, 2, 2) == 0):
            #raise NotImplementedError("pcmpistrx Equal any")
            for i in range(len(haystack)):
                if haystack[i] in needle:
                    res |= (1 << i)
        elif (Operators.EXTRACT(ctlbyte, 2, 2) == 1):
            #raise NotImplementedError("pcmpistrx Ranges")
            assert len(needle) % 2 == 0
            for i in range(len(haystack)):
                for j in range(0, len(needle), 2):
                    if haystack[i] >= needle[j] and haystack[i] <= needle[j + 1]:
                        res |= (1 << i)
                        break
        elif (Operators.EXTRACT(ctlbyte, 2, 2) == 2):
            #raise NotImplementedError("pcmpistrx Equal each")
            # Equal Each requires Null Byte Comparison Here
<<<<<<< HEAD
            while len(needle) < xmmsize // stepsize:
                needle.append('\x00')
            while len(haystack) < xmmsize // stepsize:
                haystack.append('\x00')
            for i in range(xmmsize // stepsize):
                res = Operators.ITEBV(xmmsize, needle[i] == haystack[i], res|(1 << i), res)
=======
            while len(needle) < xmmsize / stepsize:
                needle.append('\x00')
            while len(haystack) < xmmsize / stepsize:
                haystack.append('\x00')
            for i in range(xmmsize / stepsize):
                res = Operators.ITEBV(xmmsize, needle[i] == haystack[i], res | (1 << i), res)
>>>>>>> a21c8b60
        elif (Operators.EXTRACT(ctlbyte, 2, 2) == 3):
            #raise NotImplementedError("pcmpistrx Equal ordered")
            if len(haystack) < len(needle):
                return 0
            for i in range(len(haystack)):
<<<<<<< HEAD
                if len(needle) + i > xmmsize // stepsize:
                    upto = xmmsize // stepsize - i
                else:
                    upto = len(needle)
                subneedle = needle[:upto]
                res = Operators.ITEBV(xmmsize, haystack[i:i+len(subneedle)] == subneedle, res|(1 << i), res)
=======
                subneedle = needle[: (xmmsize / stepsize - i) if len(needle) + i > xmmsize / stepsize else len(needle)]
                res = Operators.ITEBV(xmmsize, haystack[i:i + len(subneedle)] == subneedle, res | (1 << i), res)
>>>>>>> a21c8b60
        return res

    def _pcmpxstrx_polarity(self, res1, ctlbyte, arg2len):
        # Polarity
        stepsize = self._pcmpxstrx_srcdat_format(ctlbyte)
        if Operators.EXTRACT(ctlbyte, 4, 2) == 0:
            res2 = res1
<<<<<<< HEAD
            pass
        if Operators.EXTRACT(ctlbyte, 4, 2) == 1:
            res2 = ((1 << (128 // stepsize)) - 1) ^ res1
        if Operators.EXTRACT(ctlbyte, 4, 2) == 2:
            res2 = res1
            pass
        if Operators.EXTRACT(ctlbyte, 4, 2) == 3:
=======
        if (Operators.EXTRACT(ctlbyte, 4, 2) == 1):
            res2 = ((1 << (128 / stepsize)) - 1) ^ res1
        if (Operators.EXTRACT(ctlbyte, 4, 2) == 2):
            res2 = res1
        if (Operators.EXTRACT(ctlbyte, 4, 2) == 3):
>>>>>>> a21c8b60
            res2 = ((1 << arg2len) - 1) ^ res1
        return res2

    def _pcmpxstrx_setflags(self, res, varg0, varg1, ctlbyte):
        stepsize = self._pcmpxstrx_srcdat_format(ctlbyte)
<<<<<<< HEAD
        self.ZF = len(varg1) < 128 // stepsize
        self.SF = len(varg0) < 128 // stepsize
=======
        self.ZF = len(varg1) < 128 / stepsize
        self.SF = len(varg0) < 128 / stepsize
>>>>>>> a21c8b60
        self.CF = res != 0
        self.OF = res & 1
        self.AF = False
        self.PF = False

    def _pcmpxstrx_operands(self, op0, op1, op2):
        arg0 = op0.read()
        arg1 = op1.read()
        ctlbyte = op2.read()
        if issymbolic(arg0):
            # XMM Register
            assert op0.type == 'register'
            raise ConcretizeRegister(self, op0.reg, "Concretize for PCMPXSTRX")
        if issymbolic(arg1):
            if op1.type == 'register':
                # XMM Register
                raise ConcretizeRegister(self, op1.reg, "Concretize for PCMPXSTRX")
            else:
                # Memory
                raise ConcretizeMemory(self.memory, op1.address(), op0.size)
        assert(not issymbolic(ctlbyte))
        return (arg0, arg1, ctlbyte)

    @instruction
    def PCMPISTRI(cpu, op0, op1, op2):
        arg0, arg1, ctlbyte = cpu._pcmpxstrx_operands(op0, op1, op2)
        varg0 = cpu._pcmpistrx_varg(arg0, ctlbyte)
        varg1 = cpu._pcmpistrx_varg(arg1, ctlbyte)
        res = cpu._pcmpxstrx_aggregation_operation(varg0, varg1, ctlbyte)
        res = cpu._pcmpxstrx_polarity(res, ctlbyte, len(varg1))
<<<<<<< HEAD
        if res == 0:
            cpu.ECX = 128 // cpu._pcmpxstrx_srcdat_format(ctlbyte)
=======
        if (res == 0):
            cpu.ECX = 128 / cpu._pcmpxstrx_srcdat_format(ctlbyte)
>>>>>>> a21c8b60
        else:
            cpu.ECX = cpu._pcmpxstri_output_selection(ctlbyte, res)
        cpu._pcmpxstrx_setflags(res, varg0, varg1, ctlbyte)

    @instruction
    def PCMPISTRM(cpu, op0, op1, op2):
        arg0, arg1, ctlbyte = cpu._pcmpxstrx_operands(op0, op1, op2)
        varg0 = cpu._pcmpistrx_varg(arg0, ctlbyte)
        varg1 = cpu._pcmpistrx_varg(arg1, ctlbyte)
        res = cpu._pcmpxstrx_aggregation_operation(varg0, varg1, ctlbyte)
        res = cpu._pcmpxstrx_polarity(res, ctlbyte, len(varg1))
        cpu.XMM0 = cpu._pcmpxstrm_output_selection(ctlbyte, res)
        cpu._pcmpxstrx_setflags(res, varg0, varg1, ctlbyte)

    @instruction
    def PCMPESTRI(cpu, op0, op1, op2):
        arg0, arg1, ctlbyte = cpu._pcmpxstrx_operands(op0, op1, op2)
        varg0 = cpu._pcmpestrx_varg(arg0, 'EAX', ctlbyte)
        varg1 = cpu._pcmpestrx_varg(arg1, 'EDX', ctlbyte)
        res = cpu._pcmpxstrx_aggregation_operation(varg0, varg1, ctlbyte)
        res = cpu._pcmpxstrx_polarity(res, ctlbyte, len(varg1))
        if (res == 0):
<<<<<<< HEAD
            cpu.ECX = 128 // cpu._pcmpxstrx_srcdat_format(ctlbyte)
=======
            cpu.ECX = 128 / cpu._pcmpxstrx_srcdat_format(ctlbyte)
>>>>>>> a21c8b60
        else:
            cpu.ECX = cpu._pcmpxstri_output_selection(ctlbyte, res)
        cpu._pcmpxstrx_setflags(res, varg0, varg1, ctlbyte)

    @instruction
    def PCMPESTRM(cpu, op0, op1, op2):
        arg0, arg1, ctlbyte = cpu._pcmpxstrx_operands(op0, op1, op2)
        varg0 = cpu._pcmpestrx_varg(arg0, 'EAX', ctlbyte)
        varg1 = cpu._pcmpestrx_varg(arg1, 'EDX', ctlbyte)
        res = cpu._pcmpxstrx_aggregation_operation(varg0, varg1, ctlbyte)
        res = cpu._pcmpxstrx_polarity(res, ctlbyte, len(varg1))
        cpu.XMM0 = cpu._pcmpxstrm_output_selection(ctlbyte, res)
        cpu._pcmpxstrx_setflags(res, varg0, varg1, ctlbyte)

    @instruction
    def PMOVMSKB(cpu, op0, op1):
        '''
        Moves byte mask to general-purpose register.

        Creates an 8-bit mask made up of the most significant bit of each byte of the source operand
        (second operand) and stores the result in the low byte or word of the destination operand
        (first operand). The source operand is an MMX(TM) technology or an XXM register; the destination
        operand is a general-purpose register.

        :param cpu: current CPU.
        :param op0: destination operand.
        :param op1: source operand.
        '''
        arg0 = op0.read()
        arg1 = op1.read()

        res = 0
<<<<<<< HEAD
        for i in reversed(range(7,op1.size,8)):
            res = (res<<1) | ((arg1>>i)&1)
        op0.write(Operators.EXTRACT(res,0,op0.size))
=======
        for i in reversed(xrange(7, op1.size, 8)):
            res = (res << 1) | ((arg1 >> i) & 1)
        op0.write(Operators.EXTRACT(res, 0, op0.size))
>>>>>>> a21c8b60

    @instruction
    def PSRLDQ(cpu, dest, src):
        '''
        Packed shift right logical double quadword.

        Shifts the destination operand (first operand) to the right by the number
        of bytes specified in the count operand (second operand). The empty high-order
        bytes are cleared (set to all 0s). If the value specified by the count
        operand is greater than 15, the destination operand is set to all 0s.
        The destination operand is an XMM register. The count operand is an 8-bit
        immediate::

            TEMP  =  SRC;
            if (TEMP > 15) TEMP  =  16;
            DEST  =  DEST >> (temp * 8);

        :param cpu: current CPU.
        :param dest: destination operand.
        :param src: count operand.
        '''
        # TODO(yan): Verify the correctness of truncating SRC like this ( tests
        # use '-1' as the value
        temp = Operators.EXTRACT(src.read(), 0, 8)
        temp = Operators.ITEBV(src.size, temp > 15, 16, temp)
        dest.write(dest.read() >> (temp * 8))

    @instruction
    def NOP(cpu, arg0=None):
        '''
        No Operation.

        Performs no operation. This instruction is a one-byte instruction that  takes up space in the
        instruction stream but does not affect the machine.
        The NOP instruction is an alias mnemonic for the XCHG (E)AX, (E)AX instruction.

        :param cpu: current CPU.
        :param arg0: this argument is ignored.
        '''

    @instruction
    def MOVD(cpu, op0, op1):
        cpu._writeCorrectSize(op0, op1)

    @instruction
    def MOVZX(cpu, op0, op1):
        '''
        Moves with zero-extend.

        Copies the contents of the source operand (register or memory location) to the destination
        operand (register) and zero extends the value to 16 or 32 bits. The size of the converted value
        depends on the operand-size attribute::

                OP0  =  ZeroExtend(OP1);

        :param cpu: current CPU.
        :param op0: destination operand.
        :param op1: source operand.
        '''
        op0.write(Operators.ZEXTEND(op1.read(), op0.size))

    @instruction
    def MOVSX(cpu, op0, op1):
        '''
        Moves with sign-extension.

        Copies the contents of the source operand (register or memory location) to the destination
        operand (register) and sign extends the value to 16::

                OP0  =  SignExtend(OP1);

        :param cpu: current CPU.
        :param op0: destination operand.
        :param op1: source operand.
        '''
        op0.write(Operators.SEXTEND(op1.read(), op1.size, op0.size))

    @instruction
    def MOVSXD(cpu, op0, op1):
        '''Move DWORD with sign extension to QWORD.'''
        op0.write(Operators.SEXTEND(op1.read(), op1.size, op0.size))

    @instruction
    def CQO(cpu):
        '''
        RDX:RAX = sign-extend of RAX.
        '''
        res = Operators.SEXTEND(cpu.RAX, 64, 128)
        cpu.RAX = Operators.EXTRACT(res, 0, 64)
        cpu.RDX = Operators.EXTRACT(res, 64, 64)

    @instruction
    def CDQE(cpu):
        '''
        RAX = sign-extend of EAX.
        '''
        cpu.RAX = Operators.SEXTEND(cpu.EAX, 32, 64)

    @instruction
    def CDQ(cpu):
        '''
        EDX:EAX = sign-extend of EAX
        '''
        cpu.EDX = Operators.EXTRACT(Operators.SEXTEND(cpu.EAX, 32, 64), 32, 32)

    @instruction
    def CWDE(cpu):
        '''
        Converts word to doubleword.

        ::
            DX = sign-extend of AX.

        :param cpu: current CPU.
        '''
        bit = Operators.EXTRACT(cpu.AX, 15, 1)
        cpu.EAX = Operators.SEXTEND(cpu.AX, 16, 32)
        cpu.EDX = Operators.SEXTEND(bit, 1, 32)

    @instruction
    def CBW(cpu):
        '''
        Converts byte to word.

        Double the size of the source operand by means of sign extension::

                AX = sign-extend of AL.

        :param cpu: current CPU.
        '''
        cpu.AX = Operators.SEXTEND(cpu.AL, 8, 16)

    @instruction
    def RDTSC(cpu):
        '''
        Reads time-stamp counter.

        Loads the current value of the processor's time-stamp counter into the
        EDX:EAX registers.  The time-stamp counter is contained in a 64-bit
        MSR. The high-order 32 bits of the MSR are loaded into the EDX
        register, and the low-order 32 bits are loaded into the EAX register.
        The processor increments the time-stamp counter MSR every clock cycle
        and resets it to 0 whenever the processor is reset.

        :param cpu: current CPU.
        '''
        val = cpu.icount
        cpu.RAX = val & 0xffffffff
        cpu.RDX = (val >> 32) & 0xffffffff

    # AVX
    def _writeCorrectSize(cpu, op0, op1):
        if op0.size > op1.size:
            op0.write(Operators.ZEXTEND(op1.read(), op0.size))
        else:
            op0.write(Operators.EXTRACT(op1.read(), 0, op0.size))

    @instruction
    def VMOVD(cpu, op0, op1):
        cpu._writeCorrectSize(op0, op1)

    # MMX
    @instruction
    def VMOVUPS(cpu, op0, op1):
        arg1 = op1.read()
        op0.write(arg1)

    @instruction
    def VMOVAPS(cpu, op0, op1):
        arg1 = op1.read()
        op0.write(arg1)

    @instruction
    def VMOVQ(cpu, op0, op1):
        cpu._writeCorrectSize(op0, op1)

    # FPU:
    @instruction
    def FNSTCW(cpu, dest):
        '''
        Stores x87 FPU Control Word.

        Stores the current value of the FPU control word at the specified destination in memory.
        The FSTCW instruction checks for and handles pending unmasked floating-point exceptions
        before storing the control word; the FNSTCW instruction does not::

            DEST  =  FPUControlWord;

        :param cpu: current CPU.
        :param dest: destination operand.
        '''
        cpu.write_int(dest.address(), cpu.FPCW, 16)

    @instruction
    def SYSCALL(cpu):
        '''
        Calls to interrupt procedure.

        The INT n instruction generates a call to the interrupt or exception handler specified
        with the destination operand. The INT n instruction is the  general mnemonic for executing
        a software-generated call to an interrupt handler. The INTO instruction is a special
        mnemonic for calling overflow exception (#OF), interrupt vector number 4. The overflow
        interrupt checks the OF flag in the EFLAGS register and calls the overflow interrupt handler
        if the OF flag is set to 1.

        :param cpu: current CPU.
        '''
        cpu.RCX = cpu.RIP
        cpu.R11 = cpu.RFLAGS
        raise Syscall()

    @instruction
    def MOVLPD(cpu, dest, src):
        '''
        Moves low packed double-precision floating-point value.

        Moves a double-precision floating-point value from the source operand (second operand) and the
        destination operand (first operand). The source and destination operands can be an XMM register
        or a 64-bit memory location. This instruction allows double-precision floating-point values to be moved
        to and from the low quadword of an XMM register and memory. It cannot be used for register to register
        or memory to memory moves. When the destination operand is an XMM register, the high quadword of the
        register remains unchanged.

        :param cpu: current CPU.
        :param dest: destination operand.
        :param src: source operand.
        '''
        value = src.read()
        if src.size == 64 and dest.size == 128:
            value = (dest.read() & 0xffffffffffffffff0000000000000000) | Operators.ZEXTEND(value, 128)
        dest.write(value)

    @instruction
    def MOVHPD(cpu, dest, src):
        '''
        Moves high packed double-precision floating-point value.

        Moves a double-precision floating-point value from the source operand (second operand) and the
        destination operand (first operand). The source and destination operands can be an XMM register
        or a 64-bit memory location. This instruction allows double-precision floating-point values to be moved
        to and from the high quadword of an XMM register and memory. It cannot be used for register to
        register or memory to memory moves. When the destination operand is an XMM register, the low quadword
        of the register remains unchanged.

        :param cpu: current CPU.
        :param dest: destination operand.
        :param src: source operand.
        '''
        if src.size == 128:
            assert dest.size == 64
            dest.write(Operators.EXTRACT(src.read(), 64, 64))
        else:
            assert src.size == 64 and dest.size == 128
            value = Operators.EXTRACT(dest.read(), 0, 64)  # low part
            dest.write(Operators.CONCAT(128, src.read(), value))

    @instruction
    def PSUBB(cpu, dest, src):
        '''
        Packed subtract.

        Performs a SIMD subtract of the packed integers of the source operand (second operand) from the packed
        integers of the destination operand (first operand), and stores the packed integer results in the
        destination operand. The source operand can be an MMX(TM) technology register or a 64-bit memory location,
        or it can be an XMM register or a 128-bit memory location. The destination operand can be an MMX or an XMM
        register.
        The PSUBB instruction subtracts packed byte integers. When an individual result is too large or too small
        to be represented in a byte, the result is wrapped around and the low 8 bits are written to the
        destination element.

        :param cpu: current CPU.
        :param dest: destination operand.
        :param src: source operand.
        '''
        result = []
        value_a = dest.read()
        value_b = src.read()
        for i in reversed(range(0, dest.size, 8)):
            a = Operators.EXTRACT(value_a, i, 8)
            b = Operators.EXTRACT(value_b, i, 8)
            result.append((a - b) & 0xff)
        dest.write(Operators.CONCAT(8 * len(result), *result))

    @instruction
    def POR(cpu, dest, src):
        '''
        Performs a bitwise logical OR operation on the source operand (second operand) and the destination operand
        (first operand) and stores the result in the destination operand. The source operand can be an MMX technology
        register or a 64-bit memory location or it can be an XMM register or a 128-bit memory location. The destination
        operand can be an MMX technology register or an XMM register. Each bit of the result is set to 1 if either
        or both of the corresponding bits of the first and second operands are 1; otherwise, it is set to 0.
        '''
        res = dest.write(dest.read() | src.read())

    @instruction
    def XORPS(cpu, dest, src):
        '''
        Performs a bitwise logical OR operation on the source operand (second operand) and the destination operand
        (first operand) and stores the result in the destination operand. The source operand can be an MMX technology
        register or a 64-bit memory location or it can be an XMM register or a 128-bit memory location. The destination
        operand can be an MMX technology register or an XMM register. Each bit of the result is set to 1 if either
        or both of the corresponding bits of the first and second operands are 1; otherwise, it is set to 0.
        '''
        res = dest.write(dest.read() ^ src.read())

    @instruction
    def VORPD(cpu, dest, src, src2):
        '''
        Performs a bitwise logical OR operation on the source operand (second operand) and second source operand (third operand)
         and stores the result in the destination operand (first operand).
        '''
        res = dest.write(src.read() | src2.read())

    @instruction
    def VORPS(cpu, dest, src, src2):
        '''
        Performs a bitwise logical OR operation on the source operand (second operand) and second source operand (third operand)
         and stores the result in the destination operand (first operand).
        '''
        res = dest.write(src.read() | src2.read())

    @instruction
    def PTEST(cpu, dest, src):
        ''' PTEST
         PTEST set the ZF flag if all bits in the result are 0 of the bitwise AND
         of the first source operand (first operand) and the second source operand
         (second operand). Also this sets the CF flag if all bits in the result
         are 0 of the bitwise AND of the second source operand (second operand)
         and the logical NOT of the destination operand.
        '''
        cpu.OF = False
        cpu.AF = False
        cpu.PF = False
        cpu.SF = False
        cpu.ZF = (Operators.EXTRACT(dest.read(), 0, 128) & Operators.EXTRACT(src.read(), 0, 128)) == 0
        cpu.CF = (Operators.EXTRACT(src.read(), 0, 128) & ~(Operators.EXTRACT(dest.read(), 0, 128))) == 0

    @instruction
    def VPTEST(cpu, dest, src):
        cpu.OF = False
        cpu.AF = False
        cpu.PF = False
        cpu.SF = False
        cpu.ZF = (dest.read() & src.read()) == 0
        cpu.CF = (dest.read() & ~src.read()) == 0

    @instruction
    def MOVAPS(cpu, dest, src):
        '''
        Moves aligned packed single-precision floating-point values.

        Moves a double quadword containing four packed single-precision floating-point numbers from the
        source operand (second operand) to the destination operand (first operand). This instruction can be
        used to load an XMM register from a 128-bit memory location, to store the contents of an XMM register
        into a 128-bit memory location, or move data between two XMM registers.
        When the source or destination operand is a memory operand, the operand must be aligned on a 16-byte
        boundary or a general-protection exception (#GP) will be generated::

                DEST  =  SRC;

        :param cpu: current CPU.
        :param dest: destination operand.
        :param src: source operand.
        '''
        dest.write(src.read())

    @instruction
    def MOVQ(cpu, dest, src):
        '''
        Move quadword.

        Copies a quadword from the source operand (second operand) to the destination operand (first operand).
        The source and destination operands can be MMX(TM) technology registers, XMM registers, or 64-bit memory
        locations. This instruction can be used to move a between two MMX registers or between an MMX register
        and a 64-bit memory location, or to move data between two XMM registers or between an XMM register and
        a 64-bit memory location. The instruction cannot be used to transfer data between memory locations.
        When the source operand is an XMM register, the low quadword is moved; when the destination operand is
        an XMM register, the quadword is stored to the low quadword of the register, and the high quadword is
        cleared to all 0s::

            MOVQ instruction when operating on MMX registers and memory locations:

            DEST  =  SRC;

            MOVQ instruction when source and destination operands are XMM registers:

            DEST[63-0]  =  SRC[63-0];

            MOVQ instruction when source operand is XMM register and destination operand is memory location:

            DEST  =  SRC[63-0];

            MOVQ instruction when source operand is memory location and destination operand is XMM register:

            DEST[63-0]  =  SRC;
            DEST[127-64]  =  0000000000000000H;

        :param cpu: current CPU.
        :param dest: destination operand.
        :param src: source operand.
        '''
        # mmx to mmx or mmx to mem
        if dest.size == src.size and dest.size == 64:
            dest.write(src.read())
        # two xmm regs
        elif dest.size == src.size and dest.size == 128:
            src_lo = Operators.EXTRACT(src.read(), 0, 64)
            dest.write(Operators.ZEXTEND(src_lo, 128))
        # mem to xmm
        elif dest.size == 128 and src.size == 64:
            dest.write(Operators.ZEXTEND(src.read(), dest.size))
        # xmm to mem
        elif dest.size == 64 and src.size == 128:
            dest.write(Operators.EXTRACT(src.read(), 0, dest.size))
        else:
            msg = 'Invalid size in MOVQ'
            logger.error(msg)
            raise Exception(msg)

    @instruction
    def MOVSD(cpu, dest, src):
        '''
        Move Scalar Double-Precision Floating-Point Value

        Moves a scalar double-precision floating-point value from the source
        operand (second operand) to the destination operand (first operand).
        The source and destination operands can be XMM registers or 64-bit memory
        locations. This instruction can be used to move a double-precision
        floating-point value to and from the low quadword of an XMM register and
        a 64-bit memory location, or to move a double-precision floating-point
        value between the low quadwords of two XMM registers. The instruction
        cannot be used to transfer data between memory locations.
        When the source and destination operands are XMM registers, the high
        quadword of the destination operand remains unchanged. When the source
        operand is a memory location and destination operand is an XMM registers,
        the high quadword of the destination operand is cleared to all 0s.

        :param cpu: current CPU.
        :param dest: destination operand.
        :param src: source operand.
        '''
        assert dest.type != 'memory' or src.type != 'memory'
        value = Operators.EXTRACT(src.read(), 0, 64)
        if dest.size > src.size:
            value = Operators.ZEXTEND(value, dest.size)
        dest.write(value)

    @instruction
    def MOVSS(cpu, dest, src):
        '''
        Moves a scalar single-precision floating-point value

        Moves a scalar single-precision floating-point value from the source operand (second operand)
        to the destination operand (first operand). The source and destination operands can be XMM
        registers or 32-bit memory locations. This instruction can be used to move a single-precision
        floating-point value to and from the low doubleword of an XMM register and a 32-bit memory
        location, or to move a single-precision floating-point value between the low doublewords of
        two XMM registers. The instruction cannot be used to transfer data between memory locations.
        When the source and destination operands are XMM registers, the three high-order doublewords of the
        destination operand remain unchanged. When the source operand is a memory location and destination
        operand is an XMM registers, the three high-order doublewords of the destination operand are cleared to all 0s.

        //MOVSS instruction when source and destination operands are XMM registers:
        if(IsXMM(Source) && IsXMM(Destination))
            Destination[0..31] = Source[0..31];
            //Destination[32..127] remains unchanged
            //MOVSS instruction when source operand is XMM register and destination operand is memory location:
        else if(IsXMM(Source) && IsMemory(Destination))
            Destination = Source[0..31];
        //MOVSS instruction when source operand is memory location and destination operand is XMM register:
        else {
                Destination[0..31] = Source;
                Destination[32..127] = 0;
        }
        '''
        if dest.type == 'register' and src.type == 'register':
            assert dest.size == 128 and src.size == 128
            dest.write(dest.read() & ~0xffffffff | src.read() & 0xffffffff)
        elif dest.type == 'memory':
            assert src.type == 'register'
            dest.write(Operators.EXTRACT(src.read(), 0, dest.size))
        else:
            assert src.type == 'memory' and dest.type == 'register'
            assert src.size == 32 and dest.size == 128
            dest.write(Operators.ZEXTEND(src.read(), 128))

    @instruction
    def VMOVDQA(cpu, dest, src):
        '''
        Move Aligned Double Quadword

        Moves 128 bits of packed integer values from the source operand (second
        operand) to the destination operand (first operand). This instruction
        can be used to load an XMM register from a 128-bit memory location, to
        store the contents of an XMM register into a 128-bit memory location, or
        to move data between two XMM registers.

        When the source or destination operand is a memory operand, the operand
        must be aligned on a 16-byte boundary or a general-protection exception
        (#GP) will be generated. To move integer data to and from unaligned
        memory locations, use the VMOVDQU instruction.'''
        # TODO raise exception when unaligned!
        dest.write(src.read())

    @instruction
    def VMOVDQU(cpu, dest, src):
        '''
        Move Unaligned Double Quadword

        Moves 128 bits of packed integer values from the source operand (second operand)
        to the destination operand (first operand). This instruction can be used to load
        an XMM register from a 128-bit memory location, to store the contents of an XMM
        register into a 128-bit memory location, or to move data between two XMM registers.
        When the source or destination operand is a memory operand, the operand may be
        unaligned on a 16-byte boundary without causing a general-protection exception
        (#GP) to be generated.

            VMOVDQU (VEX.128 encoded version)
            DEST[127:0] <- SRC[127:0]
            DEST[VLMAX-1:128] <- 0
            VMOVDQU (VEX.256 encoded version)
            DEST[255:0] <- SRC[255:0]
        '''
        # FIXME for VEX128? or do testcase
        dest.write(src.read())

    @instruction
    def VEXTRACTF128(cpu, dest, src, offset):
        '''Extract Packed Floating-Point Values

        Extracts 128-bits of packed floating-point values from the source
        operand (second operand) at an 128-bit offset from imm8[0] into the
        destination operand (first operand). The destination may be either an
        XMM register or an 128-bit memory location.
        '''
        offset = offset.read()
        dest.write(Operators.EXTRACT(src.read(), offset * 128, (offset + 1) * 128))

    @instruction
    def PREFETCHT0(cpu, arg):
        '''
        Not implemented.

        Performs no operation.
        '''

    @instruction
    def PREFETCHT1(cpu, arg):
        '''
        Not implemented.

        Performs no operation.
        '''

    @instruction
    def PREFETCHT2(cpu, arg):
        '''
        Not implemented.

        Performs no operation.
        '''

    @instruction
    def PREFETCHTNTA(cpu, arg):
        '''
        Not implemented.

        Performs no operation.
        '''

    @instruction
    def PINSRW(cpu, dest, src, count):
        if dest.size == 64:
            # PINSRW instruction with 64-bit source operand:
            sel = count.read() & 3
            mask = [0x000000000000FFFF, 0x00000000FFFF0000, 0x0000FFFF00000000, 0xFFFF000000000000][sel]
        else:
            # PINSRW instruction with 128-bit source operand
            assert dest.size == 128
            sel = count.read() & 7
            mask = [
                0x0000000000000000000000000000FFFF,
                0x000000000000000000000000FFFF0000,
                0x00000000000000000000FFFF00000000,
                0x0000000000000000FFFF000000000000,
                0x000000000000FFFF0000000000000000,
                0x00000000FFFF00000000000000000000,
                0x0000FFFF000000000000000000000000,
                0xFFFF0000000000000000000000000000][sel]
        dest.write((dest.read() & ~mask) | ((Operators.ZEXTEND(src.read(), dest.size) << (sel * 16)) & mask))

    @instruction
    def PEXTRW(cpu, dest, src, count):
        if src.size == 64:
            sel = Operators.ZEXTEND(Operators.EXTRACT(count.read(), 0, 2), src.size)
        else:
            sel = Operators.ZEXTEND(Operators.EXTRACT(count.read(), 0, 3), src.size)
        tmp = (src.read() >> (sel * 16)) & 0xffff
        dest.write(Operators.EXTRACT(tmp, 0, dest.size))

    @instruction
    def PALIGNR(cpu, dest, src, offset):
        '''ALIGNR concatenates the destination operand (the first operand) and the source
            operand (the second operand) into an intermediate composite, shifts the composite
            at byte granularity to the right by a constant immediate, and extracts the right-
            aligned result into the destination.'''
        dest.write(
            Operators.EXTRACT(
                Operators.CONCAT(dest.size * 2, dest.read(), src.read()),
                offset.read() * 8,
                dest.size))

    @instruction
    def PSLLDQ(cpu, dest, src):
        ''' Packed Shift Left Logical Double Quadword
        Shifts the destination operand (first operand) to the left by the number
         of bytes specified in the count operand (second operand). The empty low-order
         bytes are cleared (set to all 0s). If the value specified by the count
         operand is greater than 15, the destination operand is set to all 0s.
         The destination operand is an XMM register. The count operand is an 8-bit
         immediate.

            TEMP  =  COUNT;
            if (TEMP > 15) TEMP  =  16;
            DEST  =  DEST << (TEMP * 8);
        '''
        count = Operators.ZEXTEND(src.read(), dest.size * 2)
        byte_count = Operators.ITEBV(src.size * 2, count > 15, 16, count)
        bit_count = byte_count * 8
        val = Operators.ZEXTEND(dest.read(), dest.size * 2)
        val = val << (Operators.ZEXTEND(bit_count, dest.size * 2))
        dest.write(Operators.EXTRACT(val, 0, dest.size))

    # FIXME
    @instruction
    def PSRLQ(cpu, dest, src):
        '''Shift Packed Data Right Logical

        Shifts the bits in the individual quadword in the destination operand to the right by
        the number of bits specified in the count operand . As the bits in the data elements
        are shifted right, the empty high-order bits are cleared (set to 0). If the value
        specified by the count operand is greater than  63, then the destination operand is set
        to all 0s.

        if(OperandSize == 64) {
                        //PSRLQ instruction with 64-bit operand:
                        if(Count > 63) Destination[64..0] = 0;
                        else Destination = ZeroExtend(Destination >> Count);
                }
                else {
                        //PSRLQ instruction with 128-bit operand:
                        if(Count > 15) Destination[128..0] = 0;
                        else {
                                Destination[0..63] = ZeroExtend(Destination[0..63] >> Count);
                                Destination[64..127] = ZeroExtend(Destination[64..127] >> Count);
                        }
                }
        '''

        count = src.read()
        count = Operators.ITEBV(src.size, Operators.UGT(count, 63), 64, count)
        count = Operators.EXTRACT(count, 0, 64)
        if dest.size == 64:
            dest.write(dest.read() >> count)
        else:
            hi = Operators.EXTRACT(dest.read(), 64, 64) >> count
            low = Operators.EXTRACT(dest.read(), 0, 64) >> count
            dest.write(Operators.CONCAT(128, hi, low))

    @instruction
    def PAND(cpu, dest, src):
        dest.write(dest.read() & src.read())

    @instruction
    def LSL(cpu, limit_ptr, selector):
        selector = selector.read()

        if issymbolic(selector):
            # need to check if selector can be any of cpu_segments.keys()
            # and if so concretize accordingly
            raise NotImplementedError("Do not yet implement symbolic LSL")

        # Checks that the segment selector is not null.
        if selector == 0 or selector not in cpu._segments:  # Shouldn't we need check for max GDTR limit instead?
            cpu.ZF = False
            logger.info("Invalid selector %s. Clearing ZF", selector)
            return

        base, limit, ty = cpu.get_descriptor(selector)

        # Check CPL and type
        # TODO http://x86.renejeschke.de/html/file_module_x86_id_162.html
        logger.debug("LSL instruction not fully implemented")

        cpu.ZF = True
        limit_ptr.write(limit)

    @instruction
    def SYSENTER(cpu):
        '''
        Calls to system

        Executes a fast call to a level 0 system procedure or routine

        :param cpu: current CPU.
        '''
        raise Syscall()

    @instruction
    def TZCNT(cpu, dest, src):
        '''
        Count the number of trailing least significant zero bits in source
        operand (second operand) and returns the result in destination
        operand (first operand). TZCNT is an extension of the BSF instruction.

        The key difference between TZCNT and BSF instruction is that TZCNT
        provides operand size as output when source operand is zero while in
        the case of BSF instruction, if source operand is zero, the content of
        destination operand are undefined. On processors that do not support
        TZCNT, the instruction byte encoding is executed as BSF
        '''

        value = src.read()
        flag = Operators.EXTRACT(value, 0, 1) == 1
        res = 0
<<<<<<< HEAD
        for pos in range(1, src.size):
            res  = Operators.ITEBV(dest.size, flag, res, pos)
            flag = Operators.OR(flag, Operators.EXTRACT(value, pos, 1) == 1 )

=======
        for pos in xrange(1, src.size):
            res = Operators.ITEBV(dest.size, flag, res, pos)
            flag = Operators.OR(flag, Operators.EXTRACT(value, pos, 1) == 1)
>>>>>>> a21c8b60

        cpu.CF = res == src.size
        cpu.ZF = res == 0
        dest.write(res)

    @instruction
    def VPSHUFB(cpu, op0, op1, op3):
        '''
        Packed shuffle bytes.

        Copies bytes from source operand (second operand) and inserts them in the destination operand
        (first operand) at locations selected with the order operand (third operand).

        :param cpu: current CPU.
        :param op0: destination operand.
        :param op1: source operand.
        :param op3: order operand.
         '''
        size = op0.size
        arg0 = op0.read()
        arg1 = op1.read()
        arg3 = Operators.ZEXTEND(op3.read(), size)

        arg0 |= Operators.ITEBV(size, Operators.EXTRACT(arg3, 7, 1) == 1, 0, (arg1 >> ((arg3 >> 0) & 7 * 8)) & 0xff)
        arg0 |= Operators.ITEBV(size, Operators.EXTRACT(arg3, 15, 1) == 1, 0, ((arg1 >> ((arg3 >> 8) & 7 * 8)) & 0xff) << 8)
        arg0 |= Operators.ITEBV(size, Operators.EXTRACT(arg3, 23, 1) == 1, 0, ((arg1 >> ((arg3 >> 16) & 7 * 8)) & 0xff) << 16)
        arg0 |= Operators.ITEBV(size, Operators.EXTRACT(arg3, 31, 1) == 1, 0, ((arg1 >> ((arg3 >> 24) & 7 * 8)) & 0xff) << 24)
        arg0 |= Operators.ITEBV(size, Operators.EXTRACT(arg3, 39, 1) == 1, 0, ((arg1 >> ((arg3 >> 32) & 7 * 8)) & 0xff) << 32)
        arg0 |= Operators.ITEBV(size, Operators.EXTRACT(arg3, 47, 1) == 1, 0, ((arg1 >> ((arg3 >> 40) & 7 * 8)) & 0xff) << 40)
        arg0 |= Operators.ITEBV(size, Operators.EXTRACT(arg3, 55, 1) == 1, 0, ((arg1 >> ((arg3 >> 48) & 7 * 8)) & 0xff) << 48)
        arg0 |= Operators.ITEBV(size, Operators.EXTRACT(arg3, 63, 1) == 1, 0, ((arg1 >> ((arg3 >> 56) & 7 * 8)) & 0xff) << 56)
        arg0 |= Operators.ITEBV(size, Operators.EXTRACT(arg3, 71, 1) == 1, 0, ((arg1 >> ((arg3 >> 64) & 7 * 8)) & 0xff) << 64)
        arg0 |= Operators.ITEBV(size, Operators.EXTRACT(arg3, 79, 1) == 1, 0, ((arg1 >> ((arg3 >> 72) & 7 * 8)) & 0xff) << 72)
        arg0 |= Operators.ITEBV(size, Operators.EXTRACT(arg3, 87, 1) == 1, 0, ((arg1 >> ((arg3 >> 80) & 7 * 8)) & 0xff) << 80)
        arg0 |= Operators.ITEBV(size, Operators.EXTRACT(arg3, 95, 1) == 1, 0, ((arg1 >> ((arg3 >> 88) & 7 * 8)) & 0xff) << 88)
        arg0 |= Operators.ITEBV(size, Operators.EXTRACT(arg3, 103, 1) == 1, 0, ((arg1 >> ((arg3 >> 96) & 7 * 8)) & 0xff) << 96)
        arg0 |= Operators.ITEBV(size, Operators.EXTRACT(arg3, 111, 1) == 1, 0, ((arg1 >> ((arg3 >> 104) & 7 * 8)) & 0xff) << 104)
        arg0 |= Operators.ITEBV(size, Operators.EXTRACT(arg3, 119, 1) == 1, 0, ((arg1 >> ((arg3 >> 112) & 7 * 8)) & 0xff) << 112)
        arg0 |= Operators.ITEBV(size, Operators.EXTRACT(arg3, 127, 1) == 1, 0, ((arg1 >> ((arg3 >> 120) & 7 * 8)) & 0xff) << 120)
        op0.write(arg0)

    @instruction
    def VZEROUPPER(cpu):
        cpu.YMM0 = cpu.YMM0 & 0xffffffffffffffffffffffffffffffff
        cpu.YMM1 = cpu.YMM1 & 0xffffffffffffffffffffffffffffffff
        cpu.YMM2 = cpu.YMM2 & 0xffffffffffffffffffffffffffffffff
        cpu.YMM3 = cpu.YMM3 & 0xffffffffffffffffffffffffffffffff
        cpu.YMM4 = cpu.YMM4 & 0xffffffffffffffffffffffffffffffff
        cpu.YMM5 = cpu.YMM5 & 0xffffffffffffffffffffffffffffffff
        cpu.YMM6 = cpu.YMM6 & 0xffffffffffffffffffffffffffffffff
        cpu.YMM7 = cpu.YMM7 & 0xffffffffffffffffffffffffffffffff

        if cpu.mode == cs.CS_MODE_64:
            cpu.YMM8 = cpu.YMM8 & 0xffffffffffffffffffffffffffffffff
            cpu.YMM9 = cpu.YMM9 & 0xffffffffffffffffffffffffffffffff
            cpu.YMM10 = cpu.YMM10 & 0xffffffffffffffffffffffffffffffff
            cpu.YMM11 = cpu.YMM11 & 0xffffffffffffffffffffffffffffffff
            cpu.YMM12 = cpu.YMM12 & 0xffffffffffffffffffffffffffffffff
            cpu.YMM13 = cpu.YMM13 & 0xffffffffffffffffffffffffffffffff
            cpu.YMM14 = cpu.YMM14 & 0xffffffffffffffffffffffffffffffff
            cpu.YMM15 = cpu.YMM15 & 0xffffffffffffffffffffffffffffffff

################################################################################
# Calling conventions


class I386LinuxSyscallAbi(SyscallAbi):
    '''
    i386 Linux system call ABI
    '''

    def syscall_number(self):
        return self._cpu.EAX

    def get_arguments(self):
        for reg in ('EBX', 'ECX', 'EDX', 'ESI', 'EDI', 'EBP'):
            yield reg

    def write_result(self, result):
        self._cpu.EAX = result


class AMD64LinuxSyscallAbi(SyscallAbi):
    '''
    AMD64 Linux system call ABI
    '''

    # TODO(yan): Floating point or wide arguments that deviate from the norm are
    # not yet supported.

    def syscall_number(self):
        return self._cpu.RAX

    def get_arguments(self):
        for reg in ('RDI', 'RSI', 'RDX', 'R10', 'R8', 'R9'):
            yield reg

    def write_result(self, result):
        self._cpu.RAX = result


class I386CdeclAbi(Abi):
    '''
    i386 cdecl function call semantics
    '''

    def get_arguments(self):
        base = self._cpu.STACK + self._cpu.address_bit_size // 8
        for address in self.values_from(base):
            yield address

    def write_result(self, result):
        self._cpu.EAX = result

    def ret(self):
        self._cpu.EIP = self._cpu.pop(self._cpu.address_bit_size)


class I386StdcallAbi(Abi):
    '''
    x86 Stdcall function call convention. Callee cleans up the stack.
    '''

    def __init__(self, cpu):
        super(I386StdcallAbi, self).__init__(cpu)
        self._arguments = 0

    def get_arguments(self):
        base = self._cpu.STACK + self._cpu.address_bit_size // 8
        for address in self.values_from(base):
            self._arguments += 1
            yield address

    def write_result(self, result):
        self._cpu.EAX = result

    def ret(self):
        self._cpu.EIP = self._cpu.pop(self._cpu.address_bit_size)

        word_bytes = self._cpu.address_bit_size // 8
        self._cpu.ESP += self._arguments * word_bytes
        self._arguments = 0


class SystemVAbi(Abi):
    '''
    x64 SystemV function call convention
    '''

    # TODO(yan): Floating point or wide arguments that deviate from the norm are
    # not yet supported.

    def get_arguments(self):
        # First 6 arguments go in registers, rest are popped from stack
        reg_args = ('RDI', 'RSI', 'RDX', 'RCX', 'R8', 'R9')

        for reg in reg_args:
            yield reg

        word_bytes = self._cpu.address_bit_size // 8
        for address in self.values_from(self._cpu.RSP + word_bytes):
            yield address

    def write_result(self, result):
        # XXX(yan): Can also return in rdx for wide values.
        self._cpu.RAX = result

    def ret(self):
        self._cpu.RIP = self._cpu.pop(self._cpu.address_bit_size)


class AMD64Cpu(X86Cpu):
    # Config
    max_instr_width = 15
    address_bit_size = 64
    machine = 'amd64'
    arch = cs.CS_ARCH_X86
    mode = cs.CS_MODE_64

    def __init__(self, memory, *args, **kwargs):
        '''
        Builds a CPU model.
        :param memory: memory object for this CPU.
        '''
        super(AMD64Cpu, self).__init__(AMD64RegFile(aliases={'PC': 'RIP', 'STACK': 'RSP', 'FRAME': 'RBP'},),
                                       memory,
                                       *args,
                                       **kwargs)

    def __str__(self):
        '''
        Returns a string representation of cpu state

        :rtype: str
        :return: a string containing the name and current value for all the registers.
        '''
        CHEADER = '\033[95m'
        CBLUE = '\033[94m'
        CGREEN = '\033[92m'
        CWARNING = '\033[93m'
        CFAIL = '\033[91m'
        CEND = '\033[0m'
        pos = 0

        result = ""
        try:
            instruction = self.instruction
            result += "Instruction: 0x%016x:\t%s\t%s\n" % (instruction.address, instruction.mnemonic, instruction.op_str)
        except BaseException:
            result += "{can't decode instruction }\n"

        regs = ('RAX', 'RCX', 'RDX', 'RBX', 'RSP', 'RBP', 'RSI', 'RDI', 'R8', 'R9', 'R10', 'R11', 'R12', 'R13', 'R14', 'R15', 'RIP', 'EFLAGS')
        for reg_name in regs:
            value = self.read_register(reg_name)
            if issymbolic(value):
                result += "%3s: " % reg_name + CFAIL
                result += visitors.pretty_print(value, depth=10)
                result += CEND
            else:
                result += "%3s: 0x%016x" % (reg_name, value)
            pos = 0
            result += '\n'

        pos = 0
        for reg_name in ('CF', 'SF', 'ZF', 'OF', 'AF', 'PF', 'IF', 'DF'):
            value = self.read_register(reg_name)
            if issymbolic(value):
                result += "%s:" % reg_name + CFAIL
                #"%16s"%value+CEND
                result += visitors.pretty_print(value, depth=10) + CEND
            else:
                result += "%s: %1x" % (reg_name, value)

            pos = 0
            result += '\n'

        for reg_name in ['CS', 'DS', 'ES', 'SS', 'FS', 'GS']:
            base, size, ty = self.get_descriptor(self.read_register(reg_name))
            result += '%s: %x, %x (%s)\n' % (reg_name, base, size, ty)

        for reg_name in ['FP0', 'FP1', 'FP2', 'FP3', 'FP4', 'FP5', 'FP6', 'FP7', 'TOP']:
            value = getattr(self, reg_name)
            result += "%3s: %r" % (reg_name, value)
            pos = 0
            result += '\n'

        return result

    @property
    def canonical_registers(self):
        return self.regfile.canonical_registers

    @instruction
    def XLATB(cpu):
        '''
        Table look-up translation.

        Locates a byte entry in a table in memory, using the contents of the
        AL register as a table index, then copies the contents of the table entry
        back into the AL register. The index in the AL register is treated as
        an unsigned integer. The XLAT and XLATB instructions get the base address
        of the table in memory from either the DS:EBX or the DS:BX registers.
        In 64-bit mode, operation is similar to that in legacy or compatibility mode.
        AL is used to specify the table index (the operand size is fixed at 8 bits).
        RBX, however, is used to specify the table's base address::

                IF address_bit_size = 16
                THEN
                    AL = (DS:BX + ZeroExtend(AL));
                ELSE IF (address_bit_size = 32)
                    AL = (DS:EBX + ZeroExtend(AL)); FI;
                ELSE (address_bit_size = 64)
                    AL = (RBX + ZeroExtend(AL));
                FI;

        :param cpu: current CPU.
        :param dest: destination operand.
        '''
        cpu.AL = cpu.read_int(cpu.RBX + Operators.ZEXTEND(cpu.AL, 64), 8)


class I386Cpu(X86Cpu):
    # Config
    max_instr_width = 15
    address_bit_size = 32
    machine = 'i386'
    arch = cs.CS_ARCH_X86
    mode = cs.CS_MODE_32

    def __init__(self, memory, *args, **kwargs):
        '''
        Builds a CPU model.
        :param memory: memory object for this CPU.
        '''
        super(I386Cpu, self).__init__(AMD64RegFile({'PC': 'EIP', 'STACK': 'ESP', 'FRAME': 'EBP'}),
                                      memory,
                                      *args,
                                      **kwargs)

    def __str__(self):
        '''
        Returns a string representation of cpu state

        :rtype: str
        :return: a string containing the name and current value for all the registers.
        '''
        CHEADER = '\033[95m'
        CBLUE = '\033[94m'
        CGREEN = '\033[92m'
        CWARNING = '\033[93m'
        CFAIL = '\033[91m'
        CEND = '\033[0m'
        pos = 0

        result = ""
        try:
            instruction = self.instruction
            result += "Instruction: 0x%016x:\t%s\t%s\n" % (instruction.address, instruction.mnemonic, instruction.op_str)
        except BaseException:
            result += "{can't decode instruction }\n"

        regs = ('EAX', 'ECX', 'EDX', 'EBX', 'ESP', 'EBP', 'ESI', 'EDI', 'EIP')
        for reg_name in regs:
            value = self.read_register(reg_name)
            if issymbolic(value):
                result += "%3s: " % reg_name + CFAIL
                result += visitors.pretty_print(value, depth=10) + CEND
            else:
                result += "%3s: 0x%016x" % (reg_name, value)
            pos = 0
            result += '\n'

        pos = 0
        for reg_name in ['CF', 'SF', 'ZF', 'OF', 'AF', 'PF', 'IF', 'DF']:
            value = self.read_register(reg_name)
            if issymbolic(value):
                result += "%s:" % reg_name + CFAIL
                #"%16s"%value+CEND
                result += visitors.pretty_print(value, depth=10) + CEND
            else:
                result += "%s: %1x" % (reg_name, value)

            pos = 0
            result += '\n'

        for reg_name in ['CS', 'DS', 'ES', 'SS', 'FS', 'GS']:
            base, size, ty = self.get_descriptor(self.read_register(reg_name))
            result += '%s: %x, %x (%s)\n' % (reg_name, base, size, ty)

        for reg_name in ['FP0', 'FP1', 'FP2', 'FP3', 'FP4', 'FP5', 'FP6', 'FP7', 'TOP']:
            value = getattr(self, reg_name)
            result += "%3s: %r" % (reg_name, value)
            pos = 0
            result += '\n'

        return result

    @property
    def canonical_registers(self):
        regs = ['EAX', 'ECX', 'EDX', 'EBX', 'ESP', 'EBP', 'ESI', 'EDI', 'EIP']
        regs.extend(['CS', 'DS', 'ES', 'SS', 'FS', 'GS'])
        regs.extend(['FP0', 'FP1', 'FP2', 'FP3', 'FP4', 'FP5', 'FP6', 'FP7', 'FPCW', 'FPSW', 'FPTAG'])
        regs.extend(['XMM0', 'XMM1', 'XMM10', 'XMM11', 'XMM12', 'XMM13', 'XMM14', 'XMM15', 'XMM2', 'XMM3', 'XMM4', 'XMM5', 'XMM6', 'XMM7', 'XMM8', 'XMM9'])
        regs.extend(['CF', 'PF', 'AF', 'ZF', 'SF', 'IF', 'DF', 'OF'])
        return tuple(regs)

    @instruction
    def XLATB(cpu):
        '''
        Table look-up translation.

        Locates a byte entry in a table in memory, using the contents of the
        AL register as a table index, then copies the contents of the table entry
        back into the AL register. The index in the AL register is treated as
        an unsigned integer. The XLAT and XLATB instructions get the base address
        of the table in memory from either the DS:EBX or the DS:BX registers.
        In 64-bit mode, operation is similar to that in legacy or compatibility mode.
        AL is used to specify the table index (the operand size is fixed at 8 bits).
        RBX, however, is used to specify the table's base address::

                IF address_bit_size = 16
                THEN
                    AL = (DS:BX + ZeroExtend(AL));
                ELSE IF (address_bit_size = 32)
                    AL = (DS:EBX + ZeroExtend(AL)); FI;
                ELSE (address_bit_size = 64)
                    AL = (RBX + ZeroExtend(AL));
                FI;

        :param cpu: current CPU.
        :param dest: destination operand.
        '''
        cpu.AL = cpu.read_int(cpu.EBX + Operators.ZEXTEND(cpu.AL, 32), 8)<|MERGE_RESOLUTION|>--- conflicted
+++ resolved
@@ -473,11 +473,7 @@
         return register in self.all_registers
 
     def _set_bv(self, register_id, register_size, offset, size, reset, value):
-<<<<<<< HEAD
         if isinstance(value, int):
-=======
-        if isinstance(value, (int, long)):
->>>>>>> a21c8b60
             # type error or forgiving?
             # if (value & ~((1<<size)-1)) != 0 :
             #    raise TypeError('Value bigger than register')
@@ -737,13 +733,8 @@
         :param value: the value to put in the stack.
         :param size: the size of the value.
         '''
-<<<<<<< HEAD
-        assert size in ( 8, 16, cpu.address_bit_size )
+        assert size in (8, 16, cpu.address_bit_size)
         cpu.STACK = cpu.STACK - size // 8
-=======
-        assert size in (8, 16, cpu.address_bit_size)
-        cpu.STACK = cpu.STACK - size / 8
->>>>>>> a21c8b60
         base, _, _ = cpu.get_descriptor(cpu.read_register('SS'))
         address = cpu.STACK + base
         cpu.write_int(address, value, size)
@@ -760,11 +751,7 @@
         base, _, _ = cpu.get_descriptor(cpu.SS)
         address = cpu.STACK + base
         value = cpu.read_int(address, size)
-<<<<<<< HEAD
         cpu.STACK = cpu.STACK + size // 8
-=======
-        cpu.STACK = cpu.STACK + size / 8
->>>>>>> a21c8b60
         return value
 
     ################################################
@@ -1381,9 +1368,7 @@
         arg_dest = dest.read()
         cpu.ZF = arg_dest == cmp0
 
-        dest.write(
-<<<<<<< HEAD
-                    Operators.ITEBV(size, cpu.ZF,
+        dest.write(Operators.ITEBV(size, cpu.ZF,
                                     Operators.CONCAT(size, srch, srcl),
                                     arg_dest )
                   )
@@ -1392,17 +1377,6 @@
                                                               Operators.EXTRACT(arg_dest, 0, size // 2)))
         cpu.write_register(cmp_reg_name_h, Operators.ITEBV(size // 2, cpu.ZF, cmph,
                                                               Operators.EXTRACT(arg_dest, size // 2, size // 2)))
-=======
-            Operators.ITEBV(size, cpu.ZF,
-                            Operators.CONCAT(size, srch, srcl),
-                            arg_dest)
-        )
->>>>>>> a21c8b60
-
-        cpu.write_register(cmp_reg_name_l, Operators.ITEBV(size / 2, cpu.ZF, cmpl,
-                                                           Operators.EXTRACT(arg_dest, 0, size / 2)))
-        cpu.write_register(cmp_reg_name_h, Operators.ITEBV(size / 2, cpu.ZF, cmph,
-                                                           Operators.EXTRACT(arg_dest, size / 2, size / 2)))
 
     @instruction
     def DAA(cpu):
@@ -1617,25 +1591,15 @@
                                     cpu.read_register(reg_name_l))
         divisor = Operators.ZEXTEND(src.read(), size * 2)
 
-<<<<<<< HEAD
         #TODO make symbol friendly
         if isinstance(divisor, int) and divisor == 0:
-=======
-        # TODO make symbol friendly
-        if isinstance(divisor, (int, long)) and divisor == 0:
->>>>>>> a21c8b60
             raise DivideByZeroError()
         quotient = Operators.UDIV(dividend, divisor)
 
         MASK = (1 << size) - 1
 
-<<<<<<< HEAD
         #TODO make symbol friendly
         if isinstance(quotient, int) and quotient > MASK:
-=======
-        # TODO make symbol friendly
-        if isinstance(quotient, (int, long)) and quotient > MASK:
->>>>>>> a21c8b60
             raise DivideByZeroError()
         remainder = Operators.UREM(dividend, divisor)
 
@@ -1717,11 +1681,7 @@
         dividend_sign = (dividend & sign_mask) != 0
         divisor_sign = (divisor & sign_mask) != 0
 
-<<<<<<< HEAD
         if isinstance(divisor, int):
-=======
-        if isinstance(divisor, (int, long)):
->>>>>>> a21c8b60
             if divisor_sign:
                 divisor = ((~divisor) + 1) & mask
                 divisor = -divisor
@@ -1732,13 +1692,8 @@
                 dividend = -dividend
 
         quotient = Operators.SDIV(dividend, divisor)
-<<<<<<< HEAD
         if (isinstance(dividend, int) and
                 isinstance(dividend, int)):
-=======
-        if (isinstance(dividend, (int, long)) and
-                isinstance(dividend, (int, long))):
->>>>>>> a21c8b60
             # handle the concrete case
             remainder = dividend - (quotient * divisor)
         else:
@@ -2614,13 +2569,8 @@
         size = dest.size
         arg0 = dest.read()
         temp = 0
-<<<<<<< HEAD
-        for pos in range(0,size,8):
-            temp = (temp << 8) | (arg0&0xff)
-=======
-        for pos in xrange(0, size, 8):
+        for pos in range(0, size, 8):
             temp = (temp << 8) | (arg0 & 0xff)
->>>>>>> a21c8b60
             arg0 = arg0 >> 8
         dest.write(arg0)
 
@@ -3051,11 +3001,7 @@
         # http://stackoverflow.com/questions/11291151/how-push-imm-encodes
         size = src.size
         v = src.read()
-<<<<<<< HEAD
         if size != 64 and size != cpu.address_bit_size // 2:
-=======
-        if size != 64 and size != cpu.address_bit_size / 2:
->>>>>>> a21c8b60
             v = Operators.SEXTEND(v, size, cpu.address_bit_size)
             size = cpu.address_bit_size
         cpu.push(v, size)
@@ -3636,13 +3582,8 @@
 
         value = dest.read()
 
-<<<<<<< HEAD
         if isinstance(tempCount, int) and tempCount == 0:
             #this is a no-op
-=======
-        if isinstance(tempCount, (int, long)) and tempCount == 0:
-            # this is a no-op
->>>>>>> a21c8b60
             new_val = value
             dest.write(new_val)
         else:
@@ -3687,14 +3628,9 @@
 
         value = dest.read()
 
-<<<<<<< HEAD
 
         if isinstance(tempCount, int) and tempCount == 0:
             #this is a no-op
-=======
-        if type(tempCount) in (int, long) and tempCount == 0:
-            # this is a no-op
->>>>>>> a21c8b60
             new_val = value
             dest.write(new_val)
         else:
@@ -4022,13 +3958,8 @@
         assert bitbase.size >= bitoffset.size
         addr = bitbase.address()
         offt = Operators.SEXTEND(bitoffset.read(), bitoffset.size, bitbase.size)
-<<<<<<< HEAD
-        offt_is_neg = offt >= (1<<(bitbase.size-1))
+        offt_is_neg = offt >= (1 << (bitbase.size - 1))
         offt_in_bytes = offt // 8
-=======
-        offt_is_neg = offt >= (1 << (bitbase.size - 1))
-        offt_in_bytes = offt / 8
->>>>>>> a21c8b60
         bitpos = offt % 8
 
         new_addr = addr + Operators.ITEBV(bitbase.size, offt_is_neg, -offt_in_bytes, offt_in_bytes)
@@ -4068,15 +3999,9 @@
         value = src.read()
         flag = Operators.EXTRACT(value, 0, 1) == 1
         res = 0
-<<<<<<< HEAD
         for pos in range(1, src.size):
             res  = Operators.ITEBV(dest.size, flag, res, pos)
             flag = Operators.OR(flag, Operators.EXTRACT(value, pos, 1) == 1 )
-=======
-        for pos in xrange(1, src.size):
-            res = Operators.ITEBV(dest.size, flag, res, pos)
-            flag = Operators.OR(flag, Operators.EXTRACT(value, pos, 1) == 1)
->>>>>>> a21c8b60
 
         cpu.ZF = value == 0
         dest.write(Operators.ITEBV(dest.size, cpu.ZF, dest.read(), res))
@@ -4391,13 +4316,8 @@
 
         cpu._calculate_CMP_flags(size, res, arg0, arg1)
 
-<<<<<<< HEAD
         #Advance EDI/ESI pointers
         increment = Operators.ITEBV(cpu.address_bit_size, cpu.DF, -size // 8, size // 8)
-=======
-        # Advance EDI/ESI pointers
-        increment = Operators.ITEBV(cpu.address_bit_size, cpu.DF, -size / 8, size / 8)
->>>>>>> a21c8b60
         cpu.write_register(src_reg, cpu.read_register(src_reg) + increment)
         cpu.write_register(dest_reg, cpu.read_register(dest_reg) + increment)
 
@@ -4428,11 +4348,7 @@
         arg0 = cpu.read_int(src_addr, size)
         dest.write(arg0)
 
-<<<<<<< HEAD
         increment = Operators.ITEBV(cpu.address_bit_size, cpu.DF, -size // 8, size // 8)
-=======
-        increment = Operators.ITEBV(cpu.address_bit_size, cpu.DF, -size / 8, size / 8)
->>>>>>> a21c8b60
         cpu.write_register(src_reg, cpu.read_register(src_reg) + increment)
 
     @rep
@@ -4462,13 +4378,8 @@
         # Copy the data
         dest.write(src.read())
 
-<<<<<<< HEAD
         #Advance EDI/ESI pointers
         increment = Operators.ITEBV(cpu.address_bit_size, cpu.DF, -size // 8, size // 8)
-=======
-        # Advance EDI/ESI pointers
-        increment = Operators.ITEBV(cpu.address_bit_size, cpu.DF, -size / 8, size / 8)
->>>>>>> a21c8b60
         cpu.write_register(src_reg, cpu.read_register(src_reg) + increment)
         cpu.write_register(dest_reg, cpu.read_register(dest_reg) + increment)
 
@@ -4523,11 +4434,7 @@
         res = arg0 - arg1
         cpu._calculate_CMP_flags(size, res, arg0, arg1)
 
-<<<<<<< HEAD
         increment = Operators.ITEBV(cpu.address_bit_size, cpu.DF, -size // 8, size // 8)
-=======
-        increment = Operators.ITEBV(cpu.address_bit_size, cpu.DF, -size / 8, size / 8)
->>>>>>> a21c8b60
         cpu.write_register(mem_reg, cpu.read_register(mem_reg) + increment)
 
     @rep
@@ -4549,11 +4456,7 @@
         size = src.size
         dest.write(src.read())
         dest_reg = dest.mem.base
-<<<<<<< HEAD
-        increment = Operators.ITEBV({'RDI':64, 'EDI':32, 'DI':16}[dest_reg], cpu.DF, -size // 8, size // 8)
-=======
-        increment = Operators.ITEBV({'RDI': 64, 'EDI': 32, 'DI': 16}[dest_reg], cpu.DF, -size / 8, size / 8)
->>>>>>> a21c8b60
+        increment = Operators.ITEBV({'RDI': 64, 'EDI': 32, 'DI': 16}[dest_reg], cpu.DF, -size // 8, size // 8)
         cpu.write_register(dest_reg, cpu.read_register(dest_reg) + increment)
 
 
@@ -4726,13 +4629,8 @@
         src_value = src.read()
         mask = (1 << item_size) - 1
         res = 0
-<<<<<<< HEAD
-        count =0
+        count = 0
         for pos in range(0, size // item_size):
-=======
-        count = 0
-        for pos in xrange(0, size / item_size):
->>>>>>> a21c8b60
             if count >= size:
                 break
             item0 = Operators.ZEXTEND((dest_value >> (pos * item_size)) & mask, size)
@@ -4755,11 +4653,7 @@
         mask = (1 << item_size) - 1
         res = 0
         count = 0
-<<<<<<< HEAD
         for pos in reversed(range(0, size // item_size)):
-=======
-        for pos in reversed(xrange(0, size / item_size)):
->>>>>>> a21c8b60
             if count >= size:
                 break
             item0 = Operators.ZEXTEND((dest_value >> (pos * item_size)) & mask, size)
@@ -4983,15 +4877,9 @@
         arg1 = op1.read()
         res = 0
 
-<<<<<<< HEAD
-        for i in range(0,op0.size,8):
-            res = Operators.ITEBV(op0.size, Operators.EXTRACT(arg0, i, 8) == Operators.EXTRACT(arg1, i, 8), res | (0xff << i), res )
+        for i in range(0, op0.size, 8):
+            res = Operators.ITEBV(op0.size, Operators.EXTRACT(arg0, i, 8) == Operators.EXTRACT(arg1, i, 8), res | (0xff << i), res)
             #if (arg0>>i)&0xff == (arg1>>i)&0xff:
-=======
-        for i in xrange(0, op0.size, 8):
-            res = Operators.ITEBV(op0.size, Operators.EXTRACT(arg0, i, 8) == Operators.EXTRACT(arg1, i, 8), res | (0xff << i), res)
-            # if (arg0>>i)&0xff == (arg1>>i)&0xff:
->>>>>>> a21c8b60
             #    res = res | (0xff << i)
         op0.write(res)
 
@@ -5034,31 +4922,18 @@
                 tres >>= 1
             return oecx
         else:
-<<<<<<< HEAD
             oecx = 128 // stepsize - 1
             tres = res
-            msbmask = 1 << (128 // stepsize) - 1
+            msbmask = 1 << ((128 // stepsize) - 1)
             while (tres & msbmask) == 0:
-=======
-            oecx = 128 / stepsize - 1
-            tres = res
-            msbmask = (1 << (128 / stepsize - 1))
-            while ((tres & msbmask) == 0):
->>>>>>> a21c8b60
                 oecx -= 1
                 tres = (tres << 1) & ((msbmask << 1) - 1)
             return oecx
 
     def _pcmpxstrm_output_selection(self, ctlbyte, res):
-<<<<<<< HEAD
         ## Output Selection
         ###  PCMPESTRM/PCMPISTRM
         if Operators.EXTRACT(ctlbyte, 6, 1) == 0:
-=======
-        # Output Selection
-        # PCMPESTRM/PCMPISTRM
-        if (Operators.EXTRACT(ctlbyte, 6, 1) == 0):
->>>>>>> a21c8b60
             return res
         else:
             stepsize = self._pcmpxstrx_srcdat_format(ctlbyte)
@@ -5089,13 +4964,8 @@
             val = Operators.NOT(reg - 1)
         else:
             val = reg
-<<<<<<< HEAD
         if val > 128 // step:
             val = 128 // step
-=======
-        if (val > 128 / step):
-            val = 128 / step
->>>>>>> a21c8b60
         result = []
         for i in range(val):
             uc = Operators.EXTRACT(arg, i * step, step)
@@ -5127,37 +4997,23 @@
         elif (Operators.EXTRACT(ctlbyte, 2, 2) == 2):
             #raise NotImplementedError("pcmpistrx Equal each")
             # Equal Each requires Null Byte Comparison Here
-<<<<<<< HEAD
             while len(needle) < xmmsize // stepsize:
                 needle.append('\x00')
             while len(haystack) < xmmsize // stepsize:
                 haystack.append('\x00')
             for i in range(xmmsize // stepsize):
-                res = Operators.ITEBV(xmmsize, needle[i] == haystack[i], res|(1 << i), res)
-=======
-            while len(needle) < xmmsize / stepsize:
-                needle.append('\x00')
-            while len(haystack) < xmmsize / stepsize:
-                haystack.append('\x00')
-            for i in range(xmmsize / stepsize):
                 res = Operators.ITEBV(xmmsize, needle[i] == haystack[i], res | (1 << i), res)
->>>>>>> a21c8b60
         elif (Operators.EXTRACT(ctlbyte, 2, 2) == 3):
             #raise NotImplementedError("pcmpistrx Equal ordered")
             if len(haystack) < len(needle):
                 return 0
             for i in range(len(haystack)):
-<<<<<<< HEAD
                 if len(needle) + i > xmmsize // stepsize:
                     upto = xmmsize // stepsize - i
                 else:
                     upto = len(needle)
                 subneedle = needle[:upto]
-                res = Operators.ITEBV(xmmsize, haystack[i:i+len(subneedle)] == subneedle, res|(1 << i), res)
-=======
-                subneedle = needle[: (xmmsize / stepsize - i) if len(needle) + i > xmmsize / stepsize else len(needle)]
                 res = Operators.ITEBV(xmmsize, haystack[i:i + len(subneedle)] == subneedle, res | (1 << i), res)
->>>>>>> a21c8b60
         return res
 
     def _pcmpxstrx_polarity(self, res1, ctlbyte, arg2len):
@@ -5165,7 +5021,6 @@
         stepsize = self._pcmpxstrx_srcdat_format(ctlbyte)
         if Operators.EXTRACT(ctlbyte, 4, 2) == 0:
             res2 = res1
-<<<<<<< HEAD
             pass
         if Operators.EXTRACT(ctlbyte, 4, 2) == 1:
             res2 = ((1 << (128 // stepsize)) - 1) ^ res1
@@ -5173,25 +5028,13 @@
             res2 = res1
             pass
         if Operators.EXTRACT(ctlbyte, 4, 2) == 3:
-=======
-        if (Operators.EXTRACT(ctlbyte, 4, 2) == 1):
-            res2 = ((1 << (128 / stepsize)) - 1) ^ res1
-        if (Operators.EXTRACT(ctlbyte, 4, 2) == 2):
-            res2 = res1
-        if (Operators.EXTRACT(ctlbyte, 4, 2) == 3):
->>>>>>> a21c8b60
             res2 = ((1 << arg2len) - 1) ^ res1
         return res2
 
     def _pcmpxstrx_setflags(self, res, varg0, varg1, ctlbyte):
         stepsize = self._pcmpxstrx_srcdat_format(ctlbyte)
-<<<<<<< HEAD
         self.ZF = len(varg1) < 128 // stepsize
         self.SF = len(varg0) < 128 // stepsize
-=======
-        self.ZF = len(varg1) < 128 / stepsize
-        self.SF = len(varg0) < 128 / stepsize
->>>>>>> a21c8b60
         self.CF = res != 0
         self.OF = res & 1
         self.AF = False
@@ -5222,13 +5065,8 @@
         varg1 = cpu._pcmpistrx_varg(arg1, ctlbyte)
         res = cpu._pcmpxstrx_aggregation_operation(varg0, varg1, ctlbyte)
         res = cpu._pcmpxstrx_polarity(res, ctlbyte, len(varg1))
-<<<<<<< HEAD
         if res == 0:
             cpu.ECX = 128 // cpu._pcmpxstrx_srcdat_format(ctlbyte)
-=======
-        if (res == 0):
-            cpu.ECX = 128 / cpu._pcmpxstrx_srcdat_format(ctlbyte)
->>>>>>> a21c8b60
         else:
             cpu.ECX = cpu._pcmpxstri_output_selection(ctlbyte, res)
         cpu._pcmpxstrx_setflags(res, varg0, varg1, ctlbyte)
@@ -5251,11 +5089,7 @@
         res = cpu._pcmpxstrx_aggregation_operation(varg0, varg1, ctlbyte)
         res = cpu._pcmpxstrx_polarity(res, ctlbyte, len(varg1))
         if (res == 0):
-<<<<<<< HEAD
             cpu.ECX = 128 // cpu._pcmpxstrx_srcdat_format(ctlbyte)
-=======
-            cpu.ECX = 128 / cpu._pcmpxstrx_srcdat_format(ctlbyte)
->>>>>>> a21c8b60
         else:
             cpu.ECX = cpu._pcmpxstri_output_selection(ctlbyte, res)
         cpu._pcmpxstrx_setflags(res, varg0, varg1, ctlbyte)
@@ -5288,16 +5122,9 @@
         arg1 = op1.read()
 
         res = 0
-<<<<<<< HEAD
-        for i in reversed(range(7,op1.size,8)):
-            res = (res<<1) | ((arg1>>i)&1)
-        op0.write(Operators.EXTRACT(res,0,op0.size))
-=======
-        for i in reversed(xrange(7, op1.size, 8)):
+        for i in reversed(range(7, op1.size, 8)):
             res = (res << 1) | ((arg1 >> i) & 1)
         op0.write(Operators.EXTRACT(res, 0, op0.size))
->>>>>>> a21c8b60
-
     @instruction
     def PSRLDQ(cpu, dest, src):
         '''
@@ -6022,16 +5849,10 @@
         value = src.read()
         flag = Operators.EXTRACT(value, 0, 1) == 1
         res = 0
-<<<<<<< HEAD
         for pos in range(1, src.size):
-            res  = Operators.ITEBV(dest.size, flag, res, pos)
-            flag = Operators.OR(flag, Operators.EXTRACT(value, pos, 1) == 1 )
-
-=======
-        for pos in xrange(1, src.size):
             res = Operators.ITEBV(dest.size, flag, res, pos)
             flag = Operators.OR(flag, Operators.EXTRACT(value, pos, 1) == 1)
->>>>>>> a21c8b60
+
 
         cpu.CF = res == src.size
         cpu.ZF = res == 0
