--- conflicted
+++ resolved
@@ -1,9 +1,5 @@
 from __future__ import division
-<<<<<<< HEAD
-from builtins import range, int
-=======
 from builtins import *
->>>>>>> a85dd7b6
 from functools import wraps
 import logging
 import struct
@@ -15,11 +11,7 @@
 from .bitwise import *
 from .register import Register
 from ..smtlib import Operators, BitVecConstant
-<<<<<<< HEAD
-from ...utils.helpers import issymbolic, isstring
-=======
 from ...utils.helpers import issymbolic, isstring, isint
->>>>>>> a85dd7b6
 
 logger = logging.getLogger(__name__)
 
@@ -487,11 +479,7 @@
 
     # TODO add to abstract cpu, and potentially remove stacksub/add from it?
     def stack_push(self, data, nbytes=None):
-<<<<<<< HEAD
-        if isinstance(data, int):
-=======
         if isint(data):
->>>>>>> a85dd7b6
             nbytes = nbytes or self.address_bit_size // 8
             self.SP -= nbytes
             self.write_int(self.SP, data, nbytes * 8)
