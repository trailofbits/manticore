import struct
import sys
from .abstractcpu import Cpu, RegisterFile, Operand
from .abstractcpu import SymbolicPCException, InvalidPCException, Interruption
from .abstractcpu import instruction as abstract_instruction
from .register import Register
from ..smtlib import Operators, Expression, BitVecConstant
from ...utils.helpers import issymbolic
# from ..smtlib import *
from functools import wraps
from bitwise import *

from capstone import *
from capstone.arm import *

import logging
logger = logging.getLogger("CPU")

# map different instructions to a single impl here
OP_NAME_MAP = {
    'MOVW': 'MOV'
}

def HighBit(n):
    return Bit(n, 31)

def instruction(body):
    @wraps(body)
    def instruction_implementation(cpu, *args, **kwargs):
        ret = None

        should_execute = cpu.shouldExecuteConditional()

        if issymbolic(should_execute):
            i_size = cpu.address_bit_size / 8
            cpu.PC = Operators.ITEBV(cpu.address_bit_size, should_execute, cpu.PC-i_size,
                    cpu.PC)
            return

        if should_execute:
            ret = body(cpu, *args, **kwargs)

        if cpu.shouldCommitFlags():
            cpu.commitFlags()

        return ret

    return abstract_instruction(instruction_implementation)

class Armv7Operand(Operand):
    def __init__(self, cpu, op, **kwargs):
        super(Armv7Operand, self).__init__(cpu, op, **kwargs)

    def size(self):
        assert self.op.type == ARM_OP_REG
        if self.op.reg >= ARM_REG_D0 and self.op.reg <= ARM_REG_D31:
            return 8
        else:
            return 4

    def read(self, nbits=None, withCarry=False):
        carry = self.cpu.regfile.read('APSR_C')
        if self.op.type == ARM_OP_REG:
            register = self._reg_name(self.op.reg)
            value = self.cpu.regfile.read(register)
            # XXX This can be an offset of 8, depending on ARM mode
            if register in ('PC', 'R15'):
                value += 4
            if self.is_shifted():
                shift = self.op.shift
                value, carry = self.cpu._Shift(value, shift.type, shift.value, carry)
            if self.op.subtracted:
                value = -value
            if withCarry:
                return value, carry
            return value
        elif self.op.type == ARM_OP_IMM:
            imm = self.op.imm
            if self.op.subtracted:
                imm = -imm
            if withCarry:
                return imm, self._getExpandImmCarry(carry)
            return imm

        elif self.op.type == ARM_OP_MEM:
            val = self.cpu.read_int(self.address(), nbits)
            if withCarry:
                return (val, carry)
            return val
        else:
            raise NotImplementedError("readOperand unknown type", self.op.type)

    def write(self, value, nbits=None):
        if self.op.type == ARM_OP_REG:
            register = self._reg_name(self.op.reg)
            self.cpu.regfile.write(register, value)
        elif self.op.type == ARM_OP_MEM:
            raise NotImplementedError('need to impl arm store mem')
        else:
            raise NotImplementedError("writeOperand unknown type", self.op.type)

    def writeback(self, value):
        if self.op.type == ARM_OP_REG:
            self.write(value)
        elif self.op.type == ARM_OP_MEM:
            register = self._reg_name(self.op.mem.base)
            self.cpu.regfile.write(register, value)
        else:
            raise NotImplementedError("writeback Operand unknown type", self.op.type)

    def is_shifted(self):
        return self.op.shift.type != ARM_SFT_INVALID

    def address(self):
        assert self.op.type == ARM_OP_MEM
        mem = self.op.mem
        addr = self.get_mem_base_addr() + self.get_mem_offset()
        return addr & Mask(self.cpu.address_bit_size)

    def get_mem_offset(self):
        assert self.op.type == ARM_OP_MEM

        off = 0
        if self.mem.index != '(invalid)':
            idx = self.mem.scale * self.cpu.regfile.read(self.mem.index)
            carry = self.cpu.regfile.read('APSR_C')
            if self.is_shifted():
                shift = self.op.shift
                idx, carry = self.cpu._Shift(idx, shift.type, shift.value,  carry)
            off = idx
        else:
            off = self.mem.disp
        return -off if self.op.subtracted else off

    def get_mem_base_addr(self):
        assert self.op.type == ARM_OP_MEM

        base = self.cpu.regfile.read(self.mem.base)

        # If pc is the base, we need to correct for the fact that the ARM
        # spec defines PC to point to the current insn + 8, which we are not
        # compliant with (we do current insn + 4)
        return base+4 if self.mem.base in ('PC', 'R15')  else base

    def _getExpandImmCarry(self, carryIn):
        '''Manually compute the carry bit produced by expanding an immediate
        operand (see ARMExpandImm_C)
        '''
        insn = struct.unpack('<I', self.cpu.instruction.bytes)[0]
        unrotated = insn & Mask(8)
        shift = Operators.EXTRACT(insn, 8, 4)
        _, carry = self.cpu._Shift(unrotated, ARM_SFT_ROR, 2*shift, carryIn)
        return carry


class Armv7RegisterFile(RegisterFile):
<<<<<<< HEAD

=======
>>>>>>> 6c8fac20
    def __init__(self):
        '''ARM Register file abstraction. GPRs use ints for read/write. APSR
        flags allow writes of bool/{1, 0} but always read bools.
        '''
        super(Armv7RegisterFile, self).__init__({  'SB':'R9', 
                                                   'SL':'R10', 
                                                   'FP':'R11', 
                                                   'IP': 'R12',  
                                                   'STACK': 'R13',
                                                   'SP': 'R13',
                                                   'LR': 'R14',
                                                   'PC': 'R15', } )
        self._regs = { }
        #32 bit registers
        for reg_name in ( 'R0', 'R1', 'R2', 'R3', 'R4', 'R5', 'R6', 'R7', 'R8',
                          'R9', 'R10', 'R11', 'R12', 'R13', 'R14', 'R15' ):
            self._regs[reg_name] = Register(32)
        #64 bit registers
        for reg_name in  ( 'D0', 'D1', 'D2', 'D3', 'D4', 'D5', 'D6', 'D7', 'D8', 
                           'D9', 'D10', 'D11', 'D12', 'D13', 'D14', 'D15', 'D16',
                           'D17', 'D18', 'D19', 'D20', 'D21', 'D22', 'D23', 'D24',
                           'D25', 'D26', 'D27', 'D28', 'D29', 'D30', 'D31'):
            self._regs[reg_name] = Register(64)
        #Flags
        self._regs['APSR_N'] = Register(1)
        self._regs['APSR_Z'] = Register(1)
        self._regs['APSR_C'] = Register(1)
        self._regs['APSR_V'] = Register(1) 

    def _read_APSR(self):
        ''' Auxiliar function - Reads full APSR from flags (only 4 msb used) ''' 
        N = self.read('APSR_N')
        Z = self.read('APSR_Z')
        C = self.read('APSR_C')
        V = self.read('APSR_V')
        apsr = 0

        def make_apsr_flag(flag_expr, offset):
            'Helper for constructing an expression for the APSR register'
            return Operators.ITEBV(cpu.address_bit_size, flag_expr,
                              BitVecConstant(cpu.address_bit_size, 1 << offset),
                              BitVecConstant(cpu.address_bit_size, 0))
        if any(issymbolic(x) for x in [N, Z, C, V]):
            apsr = (make_apsr_flag(N, 31) |
                    make_apsr_flag(Z, 30) |
                    make_apsr_flag(C, 29) |
                    make_apsr_flag(V, 28))
        else:
            if N: apsr |= 1 << 31
            if Z: apsr |= 1 << 30
            if C: apsr |= 1 << 29
            if V: apsr |= 1 << 28
        return apsr 

    def _write_APSR(self, apsr):
        ''' Auxiliar function - Writes flgs from a full APSR (only 4 msb used) ''' 
        V = Operators.EXTRACT(apsr, 28, 1)
        C = Operators.EXTRACT(apsr, 29, 1)
        Z = Operators.EXTRACT(apsr, 30, 1)
        N = Operators.EXTRACT(apsr, 31, 1)

        self.write('APSR_V', V)
        self.write('APSR_C', C)
        self.write('APSR_Z', Z)
        self.write('APSR_N', N)
<<<<<<< HEAD

=======
>>>>>>> 6c8fac20

    def _read_APSR(self):
        N = self.read('APSR_N')
        Z = self.read('APSR_Z')
        C = self.read('APSR_C')
        V = self.read('APSR_V')
        apsr = 0

<<<<<<< HEAD
        def make_apsr_flag(flag_expr, offset):
            'Helper for constructing an expression for the APSR register'
            return Operators.ITEBV(32, flag_expr,
                              BitVecConstant(32, 1 << offset),
                              BitVecConstant(32, 0))
        if any(issymbolic(x) for x in [N, Z, C, V]):
            apsr = (make_apsr_flag(N, 31) |
                    make_apsr_flag(Z, 30) |
                    make_apsr_flag(C, 29) |
                    make_apsr_flag(V, 28))
        else:
            if N: apsr |= 1 << 31
            if Z: apsr |= 1 << 30
            if C: apsr |= 1 << 29
            if V: apsr |= 1 << 28
        return apsr 

    def _write_APSR(self, apsr):
        V = Operators.EXTRACT(apsr, 28, 1)
        C = Operators.EXTRACT(apsr, 29, 1)
        Z = Operators.EXTRACT(apsr, 30, 1)
        N = Operators.EXTRACT(apsr, 31, 1)

        self.write('APSR_V', V)
        self.write('APSR_C', C)
        self.write('APSR_Z', Z)
        self.write('APSR_N', N)

    def read(self, register):
        assert register in self
        if reg_id == 'APSR':
=======
    def read(self, register):
        assert register in self
        if register == 'APSR':
>>>>>>> 6c8fac20
            return self._read_APSR()
        register = self._alias(register)
        return self._regs[register].read()

    def write(self, register, value):
        assert register in self
        if register == 'APSR':
            return self._write_APSR(value)
        register = self._alias(register)
        self._regs[register].write(value)

    @property
    def all_registers(self):
        return super(Armv7RegisterFile, self).all_registers + \
                ('R0','R1','R2','R3','R4','R5','R6','R7','R8','R9','R10','R11','R12','R13','R14','R15','D0','D1','D2',
                'D3','D4','D5','D6','D7','D8','D9','D10','D11','D12','D13','D14','D15','D16','D17','D18','D19','D20',
                'D21','D22','D23','D24','D25','D26','D27','D28','D29','D30','D31','APSR','APSR_N','APSR_Z','APSR_C','APSR_V')

    @property
    def canonical_registers(self):
        return ('R0','R1','R2','R3','R4','R5','R6','R7','R8','R9','R10','R11','R12','R13','R14','R15','APSR')


class Armv7Cpu(Cpu):
    '''Note: In this implementation, PC contains address of current
    instruction + 4. However, official spec defines PC to be address of
    current instruction + 8 (section A2.3).
    '''

    address_bit_size = 32
    max_instr_width = 4
    machine = 'armv7'
    arch = CS_ARCH_ARM
    mode = CS_MODE_ARM


    def __init__(self, memory, *args, **kwargs):
        super(Armv7Cpu, self).__init__(Armv7RegisterFile(), memory)
        self._last_flags = {'C': 0, 'V': 0, 'N': 0, 'Z': 0}
        self._force_next = False

    def __getstate__(self):
        state = super(Armv7Cpu, self).__getstate__()
        state['_last_flags'] = self._last_flags
        state['_force_next'] = self._force_next
        return state

    def __setstate__(self, state):
        super(Armv7Cpu, self).__setstate__(state)
        self._last_flags = state['_last_flags']
        self._force_next = state['_force_next']

    def _concretize_registers(cpu, instruction):
        reg_values = {}
        if hasattr(instruction, 'regs_access'):
            (regs_read, regs_write) = instruction.regs_access()
            regs = [ instruction.reg_name(r).upper() for r in regs_read ] 
            regs.append('R15')
        else:
            regs = self.canonical_registers

        logger.debug("Emulator wants this regs %r", regs)
        for reg in regs:
            value = cpu.read_register(reg)
            if issymbolic(value):
                raise ConcretizeRegister(reg, "Passing control to emulator") #FIXME improve exception to handle multiple registers at a time 
            reg_values[reg] = value 

        logger.info("Emulator wants this regs %r", reg_values)
        return reg_values


    # Flags that are the result of arithmetic instructions. Unconditionally
    # set, but conditionally committed.
    #
    # Register file has the actual CPU flags
    def setFlags(self, **flags):
        '''
        Note: For any unupdated flags, update _last_flags with the most recent
        committed value. Otherwise, for example, this could happen:

            overflow=0
            instr1 computes overflow=1, updates _last_flags, doesn't commit
            instr2 updates all flags in _last_flags except overflow (overflow remains 1 in _last_flags)
            instr2 commits all in _last_flags
            now overflow=1 even though it should still be 0
        '''
        unupdated_flags = self._last_flags.viewkeys() - flags.viewkeys()
        for flag in unupdated_flags:
            flag_name = 'APSR_{}'.format(flag)
            self._last_flags[flag] = self.regfile.read(flag_name)
        self._last_flags.update(flags)

    def commitFlags(self):
        # XXX: capstone incorrectly sets .update_flags for adc
        if self.instruction.mnemonic == 'adc':
            return
        for flag, val in self._last_flags.iteritems():
            flag_name = 'APSR_{}'.format(flag)
            self.regfile.write(flag_name, val)


    def _Shift(cpu, value, _type, amount, carry):
        assert(_type > ARM_SFT_INVALID and _type <= ARM_SFT_RRX_REG)

        # XXX: Capstone should set the value of an RRX shift to 1, which is
        # asserted in the manual, but it sets it to 0, so we have to check
        if _type in (ARM_SFT_RRX, ARM_SFT_RRX_REG) and amount != 1:
            amount = 1

        elif _type in range(ARM_SFT_ASR_REG, ARM_SFT_RRX_REG + 1):
            amount = cpu.instruction.reg_name(amount).upper()
            amount = Operators.EXTRACT(cpu.regfile.read(amount), 0, 8)

        if amount == 0:
            return value, carry

        width = cpu.address_bit_size
        
        if   _type in (ARM_SFT_ASR, ARM_SFT_ASR_REG):
            return ASR_C(value, amount, width)
        elif _type in (ARM_SFT_LSL, ARM_SFT_LSL_REG):
            return LSL_C(value, amount, width)
        elif _type in (ARM_SFT_LSR, ARM_SFT_LSR_REG):
            return LSR_C(value, amount, width)
        elif _type in (ARM_SFT_ROR, ARM_SFT_ROR_REG):
            return ROR_C(value, amount, width)
        elif _type in (ARM_SFT_RRX, ARM_SFT_RRX_REG):
            return RRX_C(value, carry, width)

        raise NotImplementedError("Bad shift value")


    # TODO add to abstract cpu, and potentially remove stacksub/add from it?
    def stack_push(self, data):
        if isinstance(data, (int, long)):
            self.STACK -= self.address_bit_size/8
            self.write_int(self.STACK, data, self.address_bit_size)
        elif isinstance(data, BitVec):
            self.STACK -= data.size/8
            self.write_int(self.STACK, data, data.size)
        elif isinstance(data, str):
            self.STACK -= len(data)
            self.write(self.STACK, data)
        else:
            raise NotImplementedError('unsupported type for stack push data')
        return self.STACK

    def stack_peek(self, nbytes=4):
        return self.read(self.STACK, nbytes)

    def stack_pop(self, nbytes=4):
        # TODO is the distinction between load and read really in the op size?
        nbits = nbytes * 8
        if nbits == self.address_bit_size:
            val = self.read_int(self.STACK, nbits)
        else:
            val = self.read(self.STACK, nbytes)
        self.STACK += nbytes
        return val

    def read(self, addr, nbytes):
        return self.read_bytes(addr, nbytes)

    def write(self, addr, data):
        return self.write_bytes(addr, data)

    @staticmethod
    def canonicalize_instruction_name(instr):
        name = instr.insn_name().upper()
        # XXX bypass a capstone bug that incorrectly labels some insns as mov
        if name == 'MOV':
            if instr.mnemonic.startswith('lsr'):
                return 'LSR'
            elif instr.mnemonic.startswith('lsl'):
                return 'LSL'
            elif instr.mnemonic.startswith('asr'):
                return 'ASR'
        return OP_NAME_MAP.get(name, name)

    def readOperand(self, op):
        if op.type == ARM_OP_REG:
            return self.regfile.read(op.reg)
        elif op.type == ARM_OP_IMM:
            return op.imm
        elif op.type == ARM_OP_MEM:
            raise NotImplementedError('need to impl arm load mem')
        else:
            raise NotImplementedError("readOperand unknown type", op.type)

    def writeOperand(self, op, value):
        if op.type == ARM_OP_REG:
            self.regfile.write(op.reg, value)
        elif op.type == ARM_OP_MEM:
            raise NotImplementedError('need to impl arm store mem')
        else:
            raise NotImplementedError("writeOperand unknown type", op.type)

    def getOperandAddress(self, op):
        # TODO IMPLEMENT
        return -1

    def _wrap_operands(self, ops):
        return [Armv7Operand(self, op) for op in ops]

    def shouldCommitFlags(cpu):
        return cpu.instruction.update_flags

    def forceNextInstruction(cpu):
        cpu._force_next = True

    def shouldExecuteConditional(cpu):
        cc = cpu.instruction.cc
        ret = False

        if cpu._force_next:
            cpu._force_next = False
            return True

        C = cpu.regfile.read('APSR_C')
        N = cpu.regfile.read('APSR_N')
        V = cpu.regfile.read('APSR_V')
        Z = cpu.regfile.read('APSR_Z')

        if   cc == ARM_CC_AL: ret = True
        elif cc == ARM_CC_EQ: ret = Z
        elif cc == ARM_CC_NE: ret = Operators.NOT(Z)
        elif cc == ARM_CC_HS: ret = C
        elif cc == ARM_CC_LO: ret = Operators.NOT(C)
        elif cc == ARM_CC_MI: ret = N
        elif cc == ARM_CC_PL: ret = Operators.NOT(N)
        elif cc == ARM_CC_VS: ret = V
        elif cc == ARM_CC_VC: ret = Operators.NOT(V)
        elif cc == ARM_CC_HI:
            ret = Operators.AND(C, Operators.NOT(Z)) 
        elif cc == ARM_CC_LS:
            ret = Operators.OR(Operators.NOT(C), Z)
        elif cc == ARM_CC_GE: ret = N == V
        elif cc == ARM_CC_LT: ret = N != V
        elif cc == ARM_CC_GT:
            ret = Operators.AND(Operators.NOT(Z), N == V)
        elif cc == ARM_CC_LE:
            ret = Operators.OR(Z, N != V)
        else:
            raise NotImplementedError("Bad conditional tag")

        return ret

    def get_syscall_description(cpu):
        # EABI standards:
        #  syscall # is in R7
        #  arguments are passed in R0-R6
        #  retval is passed in R0
        index = cpu.regfile.read('R7')

        arg_indeces = ['R{}'.format(i) for i in range(0, 7)]
        arguments = [cpu.regfile.read(idx) for idx in arg_indeces]

        def writeResult(result, cpu = cpu):
            cpu.regfile.write('R0', result)

        return (index, arguments, writeResult)

    def getSyscallResult(self):
        return self.regfile.read('R0')

    @instruction
    def MOV(cpu, dest, src):
        '''TODO: MOV imm should technically set carry bit.
              XXX: We now set carry bit when it's a shift operation
           Note: If src operand is PC, temporarily release our logical PC
           view and conform to the spec, which dictates PC = curr instr + 8
        '''
        result, carry = src.read(withCarry=True)
        dest.write(result)

        # Setting flags in two separate setFlags calls clears earlier flags, set
        # it once
        flags = {'N' : HighBit(result),
                 'Z': (result == 0)}
        if src.is_shifted():
            flags['C'] = carry
        cpu.setFlags(**flags)

    def _handleWriteback(cpu, src, dest, offset):
        # capstone bug doesn't set writeback correctly for postindex reg
        if cpu.instruction.writeback or offset:
            if offset:
                off = offset.read()
            else:
                off = dest.get_mem_offset()

            wbaddr = dest.get_mem_base_addr() + off
            dest.writeback(wbaddr)

    def _STR(cpu, width, src, dest, offset=None):
        val = src.read()
        cpu.write_int(dest.address(), val, width)
        cpu._handleWriteback(src, dest, offset)

    @instruction
    def STR(cpu, *args): return cpu._STR(cpu.address_bit_size, *args)

    @instruction
    def STRB(cpu, *args): return cpu._STR(8, *args)

    @instruction
    def STRH(cpu, *args): return cpu._STR(16, *args)

    def _LDR(cpu, dest, src, width, is_signed, offset):
        mem = cpu.read_int(src.address(), width)
        if is_signed:
            word = Operators.SEXTEND(mem, width, cpu.address_bit_size)
        else:
            word = Operators.ZEXTEND(mem, cpu.address_bit_size)
        dest.write(word)
        cpu._handleWriteback(dest, src, offset)

    @instruction
    def LDR(cpu, dest, src, offset=None):
        cpu._LDR(dest, src, 32, False, offset)

    @instruction
    def LDRH(cpu, dest, src, offset=None):
        cpu._LDR(dest, src, 16, False, offset)

    @instruction
    def LDRSH(cpu, dest, src, offset=None):
        cpu._LDR(dest, src, 16, True, offset)

    @instruction
    def LDRB(cpu, dest, src, offset=None):
        cpu._LDR(dest, src, 8, False, offset)

    @instruction
    def LDRSB(cpu, dest, src, offset=None):
        cpu._LDR(dest, src, 8, True, offset)

    def _ADD(cpu, _op1, _op2, carry=0):
        W = cpu.address_bit_size
        # masking to 32 because sometimes capstone's op.imm field is negative.
        # this converts it back to unsigned
        _op2 = Operators.ZEXTEND(_op2, W)

        uo1 = UInt(_op1, W*2)
        uo2 = UInt(_op2, W*2)
        c   = UInt(carry, W*2)
        unsigned_sum = uo1 + uo2 + c 

        so1 = SInt(Operators.SEXTEND(_op1, W, W*2), W*2)
        so2 = SInt(Operators.SEXTEND(_op2, W, W*2), W*2)
        signed_sum = so1 + so2 + c

        result = GetNBits(unsigned_sum, W)

        carry_out = UInt(result, W*2) != unsigned_sum 
        overflow  = SInt(Operators.SEXTEND(result,W,W*2), W*2) != signed_sum

        cpu.setFlags(C=carry_out,
                     V=overflow,
                     N=HighBit(result),
                     Z=result == 0)

        return result, carry_out, overflow

    @instruction
    def ADC(cpu, dest, op1, op2):
        carry = cpu.regfile.read('APSR_C')
        result, carry, overflow = cpu._ADD(op1.read(), op2.read(), carry)
        dest.write(result)
        return result, carry, overflow

    @instruction
    def ADD(cpu, dest, src, add):
        result, carry, overflow = cpu._ADD(src.read(), add.read())
        dest.write(result)
        return result, carry, overflow

    @instruction
    def RSB(cpu, dest, src, add):
        result, carry, overflow = cpu._ADD(~src.read(), add.read(), 1)
        dest.write(result)
        return result, carry, overflow

    @instruction
    def SUB(cpu, dest, src, add):
        result, carry, overflow = cpu._ADD(src.read(), ~add.read(), 1)
        dest.write(result)
        return result, carry, overflow

    @instruction
    def SBC(cpu, dest, src, add):
        carry = cpu.regfile.read('APSR_C')
        result, carry, overflow = cpu._ADD(src.read(), ~add.read(), carry)
        dest.write(result)
        return result, carry, overflow

    @instruction
    def B(cpu, dest):
        cpu.PC = dest.read()

    # XXX How should we deal with switching Thumb modes?
    @instruction
    def BX(cpu, dest):
        cpu.PC = dest.read() & ~1

    @instruction
    def BLE(cpu, dest):
        cpu.PC = Operators.ITEBV(cpu.address_bit_size,
                       cpu.regfile.read('APSR_Z'), dest.read(), cpu.PC)

    @instruction
    def BL(cpu, label):
        next_instr_addr = cpu.regfile.read('PC')
        cpu.regfile.write('LR', next_instr_addr)
        cpu.regfile.write('PC', label.read())


    @instruction
    def BLX(cpu, dest):
        ## XXX: Technically, this should use the values that are commented (sub
        ## 2 and LSB of LR set, but we currently do not distinguish between
        ## THUMB and regular modes, so we use the addresses as is. TODO: Handle
        ## thumb correctly and fix this
        target = dest.read()
        next_instr_addr = cpu.regfile.read('PC') #- 2
        cpu.regfile.write('LR', next_instr_addr) # | 1)
        cpu.regfile.write('PC', target & ~1)

    @instruction
    def CMP(cpu, reg, cmp):
        notcmp = ~cmp.read() & Mask(cpu.address_bit_size)
        cpu._ADD(reg.read(), notcmp, 1)

    @instruction
    def POP(cpu, *regs):
        sp = cpu.STACK
        invalid = 0

        # "The SP can only be in the list before ARMv7. ARM deprecates any use
        # of ARM instructions that include the SP, and the value of the SP after
        # such an instruction is UNKNOWN" (pg A8-537)
        valid = lambda r: r.type == ARM_OP_REG and r.reg != 'SP'

        for reg in regs:
            assert valid(reg)
            val = cpu.stack_pop(cpu.address_bit_size / 8)
            reg.write(val)

    @instruction
    def PUSH(cpu, *regs):
        # ARM deprecates the use of ARM instructions that include the PC in the
        # list (pg A8-539)
        valid = lambda r: r.type == ARM_OP_REG and r.reg != 'R15'

        high_to_low_regs = regs[::-1]
        for reg in high_to_low_regs:
            assert valid(reg)
            cpu.stack_push(reg.read())


    @instruction
    def CLZ(cpu, dest, src):

        # Check if the |pos| bit is 1, pos being the offset from the MSB
        value = src.read()
        msb = cpu.address_bit_size - 1
        result = 32

        for pos in xrange(cpu.address_bit_size):
            cond = Operators.EXTRACT(value, pos, 1) == 1
            result = Operators.ITEBV(cpu.address_bit_size, cond, msb-pos, result)

        dest.write(result)

    @instruction
    def NOP(cpu):
        pass

    def _LDM(cpu, insn_id, base, regs):
        '''
        It's technically UNKNOWN if you writeback to a register you loaded into,
        but we let it slide.
        '''
        address = base.read()
        if insn_id == ARM_INS_LDMIB:
            address += cpu.address_bit_size/8

        for reg in regs:
            reg.write(cpu.read_int(address, cpu.address_bit_size))
            address += cpu.address_bit_size/8

        if insn_id == ARM_INS_LDMIB:
            address -= cpu.address_bit_size/8

        if cpu.instruction.writeback:
            base.writeback(address)

    @instruction
    def LDM(cpu, base, *regs):
        cpu._LDM(ARM_INS_LDM, base, regs)

    @instruction
    def LDMIB(cpu, base, *regs):
        cpu._LDM(ARM_INS_LDMIB, base, regs)

    def _STM(cpu, insn_id, base, regs):
        address = base.read()
        if insn_id == ARM_INS_STMIB:
            address += 4

        for reg in regs:
            cpu.write_int(address, reg.read(), cpu.address_bit_size)
            address += 4

        # Undo the last addition if we're in STMIB
        if insn_id == ARM_INS_STMIB:
            address -= 4

        if cpu.instruction.writeback:
            base.writeback(address)

    @instruction
    def STM(cpu, base, *regs):
        cpu._STM(ARM_INS_STM, base, regs)

    @instruction
    def STMIB(cpu, base, *regs):
        cpu._STM(ARM_INS_STMIB, base, regs)

    def _bitwise_instruction(cpu, operation, dest, op1, *op2):
        if op2:
            op2_val, carry = op2[0].read(withCarry=True)
            result = operation(op1.read(), op2_val)
        else:
            op1_val, carry = op1.read(withCarry=True)
            result = operation(op1_val)
        if dest is not None:
            dest.write(result)
        cpu.setFlags(C=carry, N=HighBit(result), Z=(result == 0))

    @instruction
    def ORR(cpu, dest, op1, op2):
        cpu._bitwise_instruction(lambda x, y: x | y, dest, op1, op2)

    @instruction
    def EOR(cpu, dest, op1, op2):
        cpu._bitwise_instruction(lambda x, y: x ^ y, dest, op1, op2)

    @instruction
    def AND(cpu, dest, op1, op2):
        cpu._bitwise_instruction(lambda x, y: x & y, dest, op1, op2)

    @instruction
    def TEQ(cpu, *operands):
        cpu._bitwise_instruction(lambda x, y: x ^ y, None, *operands)
        cpu.commitFlags()

    @instruction
    def TST(cpu, Rn, Rm):
        shifted, carry = Rm.read(withCarry=True)
        result = Rn.read() & shifted
        cpu.setFlags(N=HighBit(result), Z=(result==0), C=carry)

    @instruction
    def SVC(cpu, op):
        if (op.read() != 0):
            logger.warning("Bad SVC number: {:08}".format(op.read()))
        raise Interruption(0)

    @instruction
    def CMN(cpu, src, add):
        result, carry, overflow = cpu._ADD(src.read(), add.read())
        return result, carry, overflow

    def _SR(cpu, insn_id, dest, op, *rest):
        '''_SR reg has @rest, but _SR imm does not, its baked into @op
        '''
        assert insn_id in (ARM_INS_ASR, ARM_INS_LSL, ARM_INS_LSR)

        if insn_id == ARM_INS_ASR:
            srtype = ARM_SFT_ASR_REG
        elif insn_id == ARM_INS_LSL:
            srtype = ARM_SFT_LSL_REG
        elif insn_id == ARM_INS_LSR:
            srtype = ARM_SFT_LSR_REG

        carry = cpu.regfile.read('APSR_C')
        if rest:
            result, carry = cpu._Shift(op.read(), srtype, rest[0].op.reg, carry)
        else:
            result, carry = op.read(withCarry=True)
        dest.write(result)

        cpu.setFlags(N=HighBit(result), Z=(result==0), C=carry)

    @instruction
    def ASR(cpu, dest, op, *rest):
        cpu._SR(ARM_INS_ASR, dest, op, *rest)

    @instruction
    def LSL(cpu, dest, op, *rest):
        cpu._SR(ARM_INS_LSL, dest, op, *rest)

    @instruction
    def LSR(cpu, dest, op, *rest):
        cpu._SR(ARM_INS_LSR, dest, op, *rest)

    @instruction
    def UMULL(cpu, rdlo, rdhi, rn, rm):
        result = UInt(rn.read(), cpu.address_bit_size*2) * UInt(rm.read(), cpu.address_bit_size*2)
        rdhi.write(Operators.EXTRACT(result, cpu.address_bit_size, cpu.address_bit_size))
        rdlo.write(GetNBits(result, cpu.address_bit_size))
        cpu.setFlags(N=Bit(result, 63), Z=(result==0))

    @instruction
    def MUL(cpu, dest, src1, src2):
        width = cpu.address_bit_size
        op1 = SInt(src1.read(), width)
        op2 = SInt(src2.read(), width)
        result = op1 * op2
        dest.write(result & Mask(width))
        cpu.setFlags(N=HighBit(result), Z=(result==0))

    @instruction
    def MVN(cpu,dest, op):
        cpu._bitwise_instruction(lambda x: ~x, dest, op)

    @instruction
    def MLA(cpu, dest, op1, op2, addend):
        width = cpu.address_bit_size
        op1_val = SInt(op1.read(), width)
        op2_val = SInt(op2.read(), width)
        add_val = SInt(addend.read(), width)
        result = op1_val * op2_val + add_val

        dest.write(result & Mask(cpu.address_bit_size))
        cpu.setFlags(N=HighBit(result), Z=(result==0))

    @instruction
    def BIC(cpu, dest, reg, imm):
        result = (reg.read() & ~imm.read()) & Mask(cpu.address_bit_size)
        dest.write(result)
        cpu.setFlags(N=HighBit(result), Z=(result==0))

    def _VSTM(cpu, address, *regs):
        for reg in regs:
            size = reg.size()
            cpu.write_int(address, reg.read(), size * 8)
            address += size

        return address

    @instruction
    def VSTMIA(cpu, base, *regs):
        updated_address = cpu._VSTM(base.read(), *regs)
        if cpu.instruction.writeback:
            base.writeback(updated_address)

    @instruction
    def VSTMDB(cpu, base, *regs):
        address = base.read() - (cpu.address_bit_size / 8) * len(regs)
        updated_address = cpu._VSTM(address, *regs)
        if cpu.instruction.writeback:
            base.writeback(updated_address)

    @instruction
    def STCL(cpu, *operands):
        pass<|MERGE_RESOLUTION|>--- conflicted
+++ resolved
@@ -154,10 +154,6 @@
 
 
 class Armv7RegisterFile(RegisterFile):
-<<<<<<< HEAD
-
-=======
->>>>>>> 6c8fac20
     def __init__(self):
         '''ARM Register file abstraction. GPRs use ints for read/write. APSR
         flags allow writes of bool/{1, 0} but always read bools.
@@ -188,18 +184,17 @@
         self._regs['APSR_V'] = Register(1) 
 
     def _read_APSR(self):
-        ''' Auxiliar function - Reads full APSR from flags (only 4 msb used) ''' 
+        def make_apsr_flag(flag_expr, offset):
+            'Helper for constructing an expression for the APSR register'
+            return Operators.ITEBV(32, flag_expr,
+                              BitVecConstant(32, 1 << offset),
+                              BitVecConstant(32, 0))
+        apsr = 0
         N = self.read('APSR_N')
         Z = self.read('APSR_Z')
         C = self.read('APSR_C')
         V = self.read('APSR_V')
-        apsr = 0
-
-        def make_apsr_flag(flag_expr, offset):
-            'Helper for constructing an expression for the APSR register'
-            return Operators.ITEBV(cpu.address_bit_size, flag_expr,
-                              BitVecConstant(cpu.address_bit_size, 1 << offset),
-                              BitVecConstant(cpu.address_bit_size, 0))
+
         if any(issymbolic(x) for x in [N, Z, C, V]):
             apsr = (make_apsr_flag(N, 31) |
                     make_apsr_flag(Z, 30) |
@@ -211,6 +206,7 @@
             if C: apsr |= 1 << 29
             if V: apsr |= 1 << 28
         return apsr 
+
 
     def _write_APSR(self, apsr):
         ''' Auxiliar function - Writes flgs from a full APSR (only 4 msb used) ''' 
@@ -223,55 +219,10 @@
         self.write('APSR_C', C)
         self.write('APSR_Z', Z)
         self.write('APSR_N', N)
-<<<<<<< HEAD
-
-=======
->>>>>>> 6c8fac20
-
-    def _read_APSR(self):
-        N = self.read('APSR_N')
-        Z = self.read('APSR_Z')
-        C = self.read('APSR_C')
-        V = self.read('APSR_V')
-        apsr = 0
-
-<<<<<<< HEAD
-        def make_apsr_flag(flag_expr, offset):
-            'Helper for constructing an expression for the APSR register'
-            return Operators.ITEBV(32, flag_expr,
-                              BitVecConstant(32, 1 << offset),
-                              BitVecConstant(32, 0))
-        if any(issymbolic(x) for x in [N, Z, C, V]):
-            apsr = (make_apsr_flag(N, 31) |
-                    make_apsr_flag(Z, 30) |
-                    make_apsr_flag(C, 29) |
-                    make_apsr_flag(V, 28))
-        else:
-            if N: apsr |= 1 << 31
-            if Z: apsr |= 1 << 30
-            if C: apsr |= 1 << 29
-            if V: apsr |= 1 << 28
-        return apsr 
-
-    def _write_APSR(self, apsr):
-        V = Operators.EXTRACT(apsr, 28, 1)
-        C = Operators.EXTRACT(apsr, 29, 1)
-        Z = Operators.EXTRACT(apsr, 30, 1)
-        N = Operators.EXTRACT(apsr, 31, 1)
-
-        self.write('APSR_V', V)
-        self.write('APSR_C', C)
-        self.write('APSR_Z', Z)
-        self.write('APSR_N', N)
-
-    def read(self, register):
-        assert register in self
-        if reg_id == 'APSR':
-=======
+
     def read(self, register):
         assert register in self
         if register == 'APSR':
->>>>>>> 6c8fac20
             return self._read_APSR()
         register = self._alias(register)
         return self._regs[register].read()
