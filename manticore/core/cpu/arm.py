import struct
import sys
from .abstractcpu import Cpu, RegisterFile, Operand
from .abstractcpu import SymbolicPCException, InvalidPCException, Interruption
from .abstractcpu import instruction as abstract_instruction
from .register import Register
from ..smtlib import Operators, Expression
from ...utils.helpers import issymbolic
# from ..smtlib import *
from functools import wraps
from bitwise import *

from capstone import *
from capstone.arm import *

import logging
logger = logging.getLogger("CPU")

# map different instructions to a single impl here
OP_NAME_MAP = {
    'MOVW': 'MOV'
}

def HighBit(n):
    return Bit(n, 31)

def instruction(body):
    @wraps(body)
    def instruction_implementation(cpu, *args, **kwargs):
        ret = None

        should_execute = cpu.shouldExecuteConditional()

        if issymbolic(should_execute):
            i_size = cpu.address_bit_size / 8
            cpu.PC = Operators.ITEBV(cpu.address_bit_size, should_execute, cpu.PC-i_size,
                    cpu.PC)
            return

        if should_execute:
            ret = body(cpu, *args, **kwargs)

        if cpu.shouldCommitFlags():
            cpu.commitFlags()

        return ret

    return abstract_instruction(instruction_implementation)

class Armv7Operand(Operand):
    def __init__(self, cpu, op, **kwargs):
        super(Armv7Operand, self).__init__(cpu, op, **kwargs)

    def size(self):
        assert self.op.type == ARM_OP_REG
        if self.op.reg >= 'D0' and self.op.reg <= 'D31':
            return 8
        else:
            return 4

    def read(self, nbits=None, withCarry=False):
        carry = self.cpu.regfile.read('APSR_C')
        if self.op.type == ARM_OP_REG:
            register = self._reg_name(self.op.reg)
            value = self.cpu.regfile.read(register)
            # XXX This can be an offset of 8, depending on ARM mode
            if register == 'R15':
                value += 4
            if self.is_shifted():
                shift = self.op.shift
                value, carry = self.cpu._Shift(value, shift.type, shift.value, carry)
            if self.op.subtracted:
                value = -value
            if withCarry:
                return value, carry
            return value
        elif self.op.type == ARM_OP_IMM:
            imm = self.op.imm
            if self.op.subtracted:
                imm = -imm
            if withCarry:
                return imm, self._getExpandImmCarry(carry)
            return imm

        elif self.op.type == ARM_OP_MEM:
            val = self.cpu.read_int(self.address(), nbits)
            if withCarry:
                return (val, carry)
            return val
        else:
            raise NotImplementedError("readOperand unknown type", self.op.type)

    def write(self, value, nbits=None):
        if self.op.type == ARM_OP_REG:
            register = self._reg_name(self.op.reg)
            self.cpu.regfile.write(register, value)
        elif self.op.type == ARM_OP_MEM:
            raise NotImplementedError('need to impl arm store mem')
        else:
            raise NotImplementedError("writeOperand unknown type", self.op.type)

    def writeback(self, value):
        if self.op.type == ARM_OP_REG:
            self.write(value)
        elif self.op.type == ARM_OP_MEM:
            register = self._reg_name(self.op.mem.base)
            self.cpu.regfile.write(register, value)
        else:
            raise NotImplementedError("writeback Operand unknown type", self.op.type)

    def is_shifted(self):
        return self.op.shift.type != ARM_SFT_INVALID

    def address(self):
        assert self.op.type == ARM_OP_MEM
        mem = self.op.mem
        addr = self.get_mem_base_addr() + self.get_mem_offset()
        return addr & Mask(self.cpu.address_bit_size)

    def get_mem_offset(self):
        assert self.op.type == ARM_OP_MEM

        mem = self.op.mem
        off = 0
        if mem.index:
            idx = mem.scale * self.cpu.regfile.read(self._reg_name(mem.index))
            carry = self.cpu.regfile.read('APSR_C')
            if self.is_shifted():
                shift = self.op.shift
                idx, carry = self.cpu._Shift(idx, shift.type, shift.value,  carry)
            off = idx
        else:
            off = mem.disp
        return -off if self.op.subtracted else off

    def get_mem_base_addr(self):
        assert self.op.type == ARM_OP_MEM

        mem = self.op.mem
        base = self.cpu.regfile.read(self._reg_name(mem.base))

        # If pc is the base, we need to correct for the fact that the ARM
        # spec defines PC to point to the current insn + 8, which we are not
        # compliant with (we do current insn + 4)
        return base+4 if mem.base == 'PC' else base

    def _getExpandImmCarry(self, carryIn):
        '''Manually compute the carry bit produced by expanding an immediate
        operand (see ARMExpandImm_C)
        '''
        insn = struct.unpack('<I', self.cpu.instruction.bytes)[0]
        unrotated = insn & Mask(8)
        shift = Operators.EXTRACT(insn, 8, 4)
        _, carry = self.cpu._Shift(unrotated, ARM_SFT_ROR, 2*shift, carryIn)
        return carry


class Armv7RegisterFile(RegisterFile):
    def __init__(self):
        '''ARM Register file abstraction. GPRs use ints for read/write. APSR
        flags allow writes of bool/{1, 0} but always read bools.
        '''
<<<<<<< HEAD
        super(Armv7RegisterFile, self).__init__(     )                                                    
        self.aliases = { 'STACK': 'SP',
                                                    'PC': 'PC',  # these three lines are technically unnecessary, but explicit is
                                                    'SP': 'SP',  # better than implicit
                                                    'LR': 'LR',  }#) 
        gpr =  [Register(32) for x in xrange(16)]
        vec = [Register(64) for x in xrange(32)]
        bit_flags = [Register(1) for x in xrange(4)]
        self.regs = gpr + vec + bit_flags

    def _read_APSR(self):
        N = self.read(ARM_REG_APSR_N)
        Z = self.read(ARM_REG_APSR_Z)
        C = self.read(ARM_REG_APSR_C)
        V = self.read(ARM_REG_APSR_V)
        apsr = 0

        def make_apsr_flag(flag_expr, offset):
            'Helper for constructing an expression for the APSR register'
            return Operators.ITEBV(cpu.address_bit_size, flag_expr,
                              BitVecConstant(cpu.address_bit_size, 1 << offset),
                              BitVecConstant(cpu.address_bit_size, 0))
        if any(issymbolic(x) for x in [N, Z, C, V]):
            apsr = (make_apsr_flag(N, 31) |
                    make_apsr_flag(Z, 30) |
                    make_apsr_flag(C, 29) |
                    make_apsr_flag(V, 28))
        else:
            if N: apsr |= 1 << 31
            if Z: apsr |= 1 << 30
            if C: apsr |= 1 << 29
            if V: apsr |= 1 << 28
        return apsr 

    def _write_APSR(self, apsr):
        V = Operators.EXTRACT(apsr, 28, 1)
        C = Operators.EXTRACT(apsr, 29, 1)
        Z = Operators.EXTRACT(apsr, 30, 1)
        N = Operators.EXTRACT(apsr, 31, 1)

        self.write(ARM_REG_APSR_V, V)
        self.write(ARM_REG_APSR_C, C)
        self.write(ARM_REG_APSR_Z, Z)
        self.write(ARM_REG_APSR_N, N)


    def read(self, reg_id):
        if reg_id == ARM_REG_APSR:
            return self._read_APSR()
        return self.regs[self.REGMAP[reg_id]].read()

    def write(self, reg_id, val):
        if reg_id == ARM_REG_APSR:
            return self._write_APSR(val)
        reg_offset = self.REGMAP[reg_id]
        reg = self.regs[reg_offset]
        reg.write(val)
=======
=======
>>>>>>> 1f159ad4
        super(Armv7RegisterFile, self).__init__({ 'STACK': 'R14', 'PC': 'R15', 'SP': 'R14', 'LR': 'R13'} )
        self._regs = {
                'R0': Register(32),
                'R1': Register(32),
                'R2': Register(32),
                'R3': Register(32),
                'R4': Register(32),
                'R5': Register(32),
                'R6': Register(32),
                'R7': Register(32),
                'R8': Register(32),
                'R9': Register(32),
                'R10': Register(32),
                'R11': Register(32),
                'R12': Register(32),
                'R13': Register(32),
                'R14': Register(32),
                'R15': Register(32),

                'D0': Register(64),
                'D1': Register(64),
                'D2': Register(64),
                'D3': Register(64),
                'D4': Register(64),
                'D5': Register(64),
                'D6': Register(64),
                'D7': Register(64),
                'D8': Register(64),
                'D9': Register(64),
                'D10': Register(64),
                'D11': Register(64),
                'D12': Register(64),
                'D13': Register(64),
                'D14': Register(64),
                'D15': Register(64),
                'D16': Register(64),
                'D17': Register(64),
                'D18': Register(64),
                'D19': Register(64),
                'D20': Register(64),
                'D21': Register(64),
                'D22': Register(64),
                'D23': Register(64),
                'D24': Register(64),
                'D25': Register(64),
                'D26': Register(64),
                'D27': Register(64),
                'D28': Register(64),
                'D29': Register(64),
                'D30': Register(64),
                'D31': Register(64),

                'APSR_N': Register(1),
                'APSR_Z': Register(1),
                'APSR_C': Register(1),
                'APSR_V': Register(1) }

    def read(self, register):
        assert register in self
        register = self.alias(register)
        return self._regs[register].read()

    def write(self, register, value):
        assert register in self
        register = self.alias(register)
        self._regs[register].write(value)
<<<<<<< HEAD
>>>>>>> RegisterFile refactor everywhere
=======
>>>>>>> 1f159ad4

    @property
    def all_registers(self):
        return ('R0','R1','R2','R3','R4','R5','R6','R7','R8','R9','R10','R11','R12','R13','R14','R15','D0','D1','D2',
                'D3','D4','D5','D6','D7','D8','D9','D10','D11','D12','D13','D14','D15','D16','D17','D18','D19','D20',
                'D21','D22','D23','D24','D25','D26','D27','D28','D29','D30','D31','APSR_N','APSR_Z','APSR_C','APSR_V') + ('STACK','PC','SP','LR')

    @property
    def canonical_registers(self):
        return ('R0','R1','R2','R3','R4','R5','R6','R7','R8','R9','R10','R11','R12', 'SP', 'LR', 'PC', 'APSR')


class Armv7Cpu(Cpu):
    '''Note: In this implementation, PC contains address of current
    instruction + 4. However, official spec defines PC to be address of
    current instruction + 8 (section A2.3).
    '''

    address_bit_size = 32
    max_instr_width = 4
    machine = 'armv7'
    arch = CS_ARCH_ARM
    mode = CS_MODE_ARM


    def __init__(self, memory, *args, **kwargs):
        super(Armv7Cpu, self).__init__(Armv7RegisterFile(), memory)
        self._last_flags = {'C': 0, 'V': 0, 'N': 0, 'Z': 0}
        self._force_next = False

    def __getstate__(self):
        state = super(Armv7Cpu, self).__getstate__()
        state['_last_flags'] = self._last_flags
        state['_force_next'] = self._force_next
        return state

    def __setstate__(self, state):
        super(Armv7Cpu, self).__setstate__(state)
        self._last_flags = state['_last_flags']
        self._force_next = state['_force_next']

    def _concretize_registers(cpu, instruction):
        reg_values = {}
        if hasattr(instruction, 'regs_access'):
            (regs_read, regs_write) = instruction.regs_access()
            regs = [ instruction.reg_name(r).upper() for r in regs_read ] 
            regs.append('R15')
        else:
            regs = self.canonical_registers

        logger.debug("Emulator wants this regs %r", regs)
        for reg in regs:
            value = cpu.read_register(reg)
            if issymbolic(value):
                raise ConcretizeRegister(reg, "Passing control to emulator") #FIXME improve exception to handle multiple registers at a time 
            reg_values[reg] = value 

        logger.info("Emulator wants this regs %r", reg_values)
        return reg_values

    def stack_get(self):
        return self.STACK

    def stack_set(self, value):
        self.STACK = value


    def pc_get(self):
        return self.PC
    def pc_set(self, value):
        self.PC=value

    def stack_sub(self, value):
        self.STACK -= value
    def stack_add(self, value):
        self.STACK += value

    # Flags that are the result of arithmetic instructions. Unconditionally
    # set, but conditionally committed.
    #
    # Register file has the actual CPU flags
    def setFlags(self, **flags):
        '''
        Note: For any unupdated flags, update _last_flags with the most recent
        committed value. Otherwise, for example, this could happen:

            overflow=0
            instr1 computes overflow=1, updates _last_flags, doesn't commit
            instr2 updates all flags in _last_flags except overflow (overflow remains 1 in _last_flags)
            instr2 commits all in _last_flags
            now overflow=1 even though it should still be 0
        '''
        unupdated_flags = self._last_flags.viewkeys() - flags.viewkeys()
        for flag in unupdated_flags:
            flag_name = 'APSR_%s'%flag
            self._last_flags[flag] = self.regfile.read(flag_name)
        self._last_flags.update(flags)

    def commitFlags(self):
        # XXX: capstone incorrectly sets .update_flags for adc
        if self.instruction.mnemonic == 'adc':
            return
        for flag, val in self._last_flags.iteritems():
            flag_name = 'APSR_%s'%flag
            self.regfile.write(flag_name, val)


    def _Shift(cpu, value, _type, amount, carry):
        assert(_type > ARM_SFT_INVALID and _type <= ARM_SFT_RRX_REG)

        # XXX: Capstone should set the value of an RRX shift to 1, which is
        # asserted in the manual, but it sets it to 0, so we have to check
        if _type in (ARM_SFT_RRX, ARM_SFT_RRX_REG) and amount != 1:
            amount = 1

        elif _type in range(ARM_SFT_ASR_REG, ARM_SFT_RRX_REG + 1):
            amount = cpu.instruction.reg_name(amount).upper()
            amount = Operators.EXTRACT(cpu.regfile.read(amount), 0, 8)

        if amount == 0:
            return value, carry

        width = cpu.address_bit_size
        
        if   _type in (ARM_SFT_ASR, ARM_SFT_ASR_REG):
            return ASR_C(value, amount, width)
        elif _type in (ARM_SFT_LSL, ARM_SFT_LSL_REG):
            return LSL_C(value, amount, width)
        elif _type in (ARM_SFT_LSR, ARM_SFT_LSR_REG):
            return LSR_C(value, amount, width)
        elif _type in (ARM_SFT_ROR, ARM_SFT_ROR_REG):
            return ROR_C(value, amount, width)
        elif _type in (ARM_SFT_RRX, ARM_SFT_RRX_REG):
            return RRX_C(value, carry, width)

        raise NotImplementedError("Bad shift value")


    # TODO add to abstract cpu, and potentially remove stacksub/add from it?
    def stack_push(self, data):
        if isinstance(data, (int, long)):
            self.stack_sub(self.address_bit_size/8)
            self.write_int(self.stack_get(), data, self.address_bit_size)
        elif isinstance(data, BitVec):
            self.stack_sub(data.size/8)
            self.write_int(self.stack_get(), data, data.size)
        elif isinstance(data, str):
            self.stack_sub(len(data))
            self.write(self.stack_get(), data)
        else:
            raise NotImplementedError('unsupported type for stack push data')
        return self.stack_get()

    def stack_peek(self, nbytes=4):
        return self.read(self.stack_get(), nbytes)

    def stack_pop(self, nbytes=4):
        # TODO is the distinction between load and read really in the op size?
        nbits = nbytes * 8
        if nbits == self.address_bit_size:
            val = self.read_int(self.stack_get(), nbits)
        else:
            val = self.read(self.stack_get(), nbytes)
        self.stack_add(nbytes)
        return val

    def read(self, addr, nbytes):
        return self.read_bytes(addr, nbytes)

    def write(self, addr, data):
        return self.write_bytes(addr, data)

    @staticmethod
    def canonicalize_instruction_name(instr):
        name = instr.insn_name().upper()
        # XXX bypass a capstone bug that incorrectly labels some insns as mov
        if name == 'MOV':
            if instr.mnemonic.startswith('lsr'):
                return 'LSR'
            elif instr.mnemonic.startswith('lsl'):
                return 'LSL'
            elif instr.mnemonic.startswith('asr'):
                return 'ASR'
        return OP_NAME_MAP.get(name, name)

    def readOperand(self, op):
        if op.type == ARM_OP_REG:
            return self.regfile.read(op.reg)
        elif op.type == ARM_OP_IMM:
            return op.imm
        elif op.type == ARM_OP_MEM:
            raise NotImplementedError('need to impl arm load mem')
        else:
            raise NotImplementedError("readOperand unknown type", op.type)

    def writeOperand(self, op, value):
        if op.type == ARM_OP_REG:
            self.regfile.write(op.reg, value)
        elif op.type == ARM_OP_MEM:
            raise NotImplementedError('need to impl arm store mem')
        else:
            raise NotImplementedError("writeOperand unknown type", op.type)

    def getOperandAddress(self, op):
        # TODO IMPLEMENT
        return -1

    def _wrap_operands(self, ops):
        return [Armv7Operand(self, op) for op in ops]

    def shouldCommitFlags(cpu):
        return cpu.instruction.update_flags

    def forceNextInstruction(cpu):
        cpu._force_next = True

    def shouldExecuteConditional(cpu):
        cc = cpu.instruction.cc
        ret = False

        if cpu._force_next:
            cpu._force_next = False
            return True

        C = cpu.regfile.read('APSR_C')
        N = cpu.regfile.read('APSR_N')
        V = cpu.regfile.read('APSR_V')
        Z = cpu.regfile.read('APSR_Z')

        if   cc == ARM_CC_AL: ret = True
        elif cc == ARM_CC_EQ: ret = Z
        elif cc == ARM_CC_NE: ret = Operators.NOT(Z)
        elif cc == ARM_CC_HS: ret = C
        elif cc == ARM_CC_LO: ret = Operators.NOT(C)
        elif cc == ARM_CC_MI: ret = N
        elif cc == ARM_CC_PL: ret = Operators.NOT(N)
        elif cc == ARM_CC_VS: ret = V
        elif cc == ARM_CC_VC: ret = Operators.NOT(V)
        elif cc == ARM_CC_HI:
            ret = Operators.AND(C, Operators.NOT(Z)) 
        elif cc == ARM_CC_LS:
            ret = Operators.OR(Operators.NOT(C), Z)
        elif cc == ARM_CC_GE: ret = N == V
        elif cc == ARM_CC_LT: ret = N != V
        elif cc == ARM_CC_GT:
            ret = Operators.AND(Operators.NOT(Z), N == V)
        elif cc == ARM_CC_LE:
            ret = Operators.OR(Z, N != V)
        else:
            raise NotImplementedError("Bad conditional tag")

        return ret

    def get_syscall_description(cpu):
        # EABI standards:
        #  syscall # is in R7
        #  arguments are passed in R0-R6
        #  retval is passed in R0
        index = cpu.regfile.read('R7')

        arg_indeces = [globals()[''R'%d' % i] for i in range(0, 7)]
        arguments = [cpu.regfile.read(idx) for idx in arg_indeces]

        def writeResult(result, cpu = cpu):
            cpu.regfile.write('R0', result)

        return (index, arguments, writeResult)

    def getSyscallResult(self):
        return self.regfile.read('R0')

    @instruction
    def MOV(cpu, dest, src):
        '''TODO: MOV imm should technically set carry bit.
              XXX: We now set carry bit when it's a shift operation
           Note: If src operand is PC, temporarily release our logical PC
           view and conform to the spec, which dictates PC = curr instr + 8
        '''
        result, carry = src.read(withCarry=True)
        dest.write(result)

        # Setting flags in two separate setFlags calls clears earlier flags, set
        # it once
        flags = {'N' : HighBit(result),
                 'Z': (result == 0)}
        if src.is_shifted():
            flags['C'] = carry
        cpu.setFlags(**flags)

    def _handleWriteback(cpu, src, dest, offset):
        # capstone bug doesn't set writeback correctly for postindex reg
        if cpu.instruction.writeback or offset:
            if offset:
                off = offset.read()
            else:
                off = dest.get_mem_offset()

            wbaddr = dest.get_mem_base_addr() + off
            dest.writeback(wbaddr)

    def _STR(cpu, width, src, dest, offset=None):
        val = src.read()
        cpu.write_int(dest.address(), val, width)
        cpu._handleWriteback(src, dest, offset)

    @instruction
    def STR(cpu, *args): return cpu._STR(cpu.address_bit_size, *args)

    @instruction
    def STRB(cpu, *args): return cpu._STR(8, *args)

    @instruction
    def STRH(cpu, *args): return cpu._STR(16, *args)

    def _LDR(cpu, dest, src, width, is_signed, offset):
        mem = cpu.read_int(src.address(), width)
        if is_signed:
            word = Operators.SEXTEND(mem, width, cpu.address_bit_size)
        else:
            word = Operators.ZEXTEND(mem, cpu.address_bit_size)
        dest.write(word)
        cpu._handleWriteback(dest, src, offset)

    @instruction
    def LDR(cpu, dest, src, offset=None):
        cpu._LDR(dest, src, 32, False, offset)

    @instruction
    def LDRH(cpu, dest, src, offset=None):
        cpu._LDR(dest, src, 16, False, offset)

    @instruction
    def LDRSH(cpu, dest, src, offset=None):
        cpu._LDR(dest, src, 16, True, offset)

    @instruction
    def LDRB(cpu, dest, src, offset=None):
        cpu._LDR(dest, src, 8, False, offset)

    @instruction
    def LDRSB(cpu, dest, src, offset=None):
        cpu._LDR(dest, src, 8, True, offset)

    def _ADD(cpu, _op1, _op2, carry=0):
        W = cpu.address_bit_size
        # masking to 32 because sometimes capstone's op.imm field is negative.
        # this converts it back to unsigned
        _op2 = Operators.ZEXTEND(_op2, W)

        uo1 = UInt(_op1, W*2)
        uo2 = UInt(_op2, W*2)
        c   = UInt(carry, W*2)
        unsigned_sum = uo1 + uo2 + c 

        so1 = SInt(Operators.SEXTEND(_op1, W, W*2), W*2)
        so2 = SInt(Operators.SEXTEND(_op2, W, W*2), W*2)
        signed_sum = so1 + so2 + c

        result = GetNBits(unsigned_sum, W)

        carry_out = UInt(result, W*2) != unsigned_sum 
        overflow  = SInt(Operators.SEXTEND(result,W,W*2), W*2) != signed_sum

        cpu.setFlags(C=carry_out,
                     V=overflow,
                     N=HighBit(result),
                     Z=result == 0)

        return result, carry_out, overflow

    @instruction
    def ADC(cpu, dest, op1, op2):
        carry = cpu.regfile.read('APSR_C')
        result, carry, overflow = cpu._ADD(op1.read(), op2.read(), carry)
        dest.write(result)
        return result, carry, overflow

    @instruction
    def ADD(cpu, dest, src, add):
        result, carry, overflow = cpu._ADD(src.read(), add.read())
        dest.write(result)
        return result, carry, overflow

    @instruction
    def RSB(cpu, dest, src, add):
        result, carry, overflow = cpu._ADD(~src.read(), add.read(), 1)
        dest.write(result)
        return result, carry, overflow

    @instruction
    def SUB(cpu, dest, src, add):
        result, carry, overflow = cpu._ADD(src.read(), ~add.read(), 1)
        dest.write(result)
        return result, carry, overflow

    @instruction
    def SBC(cpu, dest, src, add):
        carry = cpu.regfile.read('APSR_C')
        result, carry, overflow = cpu._ADD(src.read(), ~add.read(), carry)
        dest.write(result)
        return result, carry, overflow

    @instruction
    def B(cpu, dest):
        cpu.PC = dest.read()

    # XXX How should we deal with switching Thumb modes?
    @instruction
    def BX(cpu, dest):
        cpu.PC = dest.read() & ~1

    @instruction
    def BLE(cpu, dest):
        cpu.PC = Operators.ITEBV(cpu.address_bit_size,
                       cpu.regfile.read('APSR_Z'), dest.read(), cpu.PC)

    @instruction
    def BL(cpu, label):
        next_instr_addr = cpu.regfile.read('PC')
        cpu.regfile.write('LR', next_instr_addr)
        cpu.regfile.write('PC', label.read())


    @instruction
    def BLX(cpu, dest):
        ## XXX: Technically, this should use the values that are commented (sub
        ## 2 and LSB of LR set, but we currently do not distinguish between
        ## THUMB and regular modes, so we use the addresses as is. TODO: Handle
        ## thumb correctly and fix this
        target = dest.read()
        next_instr_addr = cpu.regfile.read('PC') #- 2
        cpu.regfile.write('LR', next_instr_addr) # | 1)
        cpu.regfile.write('PC', target & ~1)

    @instruction
    def CMP(cpu, reg, cmp):
        notcmp = ~cmp.read() & Mask(cpu.address_bit_size)
        cpu._ADD(reg.read(), notcmp, 1)

    @instruction
    def POP(cpu, *regs):
        sp = cpu.stack_get()
        invalid = 0

        # "The SP can only be in the list before ARMv7. ARM deprecates any use
        # of ARM instructions that include the SP, and the value of the SP after
        # such an instruction is UNKNOWN" (pg A8-537)
        valid = lambda r: r.op.type == ARM_OP_REG and r.op.reg != 'SP'

        for reg in regs:
            assert valid(reg)
            val = cpu.stack_pop(cpu.address_bit_size / 8)
            reg.write(val)

    @instruction
    def PUSH(cpu, *regs):
        # ARM deprecates the use of ARM instructions that include the PC in the
        # list (pg A8-539)
        valid = lambda r: r.op.type == ARM_OP_REG and r.op.reg != 'PC'

        high_to_low_regs = regs[::-1]
        for reg in high_to_low_regs:
            assert valid(reg)
            cpu.stack_push(reg.read())


    @instruction
    def CLZ(cpu, dest, src):

        # Check if the |pos| bit is 1, pos being the offset from the MSB
        value = src.read()
        msb = cpu.address_bit_size - 1
        result = 32

        for pos in xrange(cpu.address_bit_size):
            cond = Operators.EXTRACT(value, pos, 1) == 1
            result = Operators.ITEBV(cpu.address_bit_size, cond, msb-pos, result)

        dest.write(result)

    @instruction
    def NOP(cpu):
        pass

    def _LDM(cpu, insn_id, base, regs):
        '''
        It's technically UNKNOWN if you writeback to a register you loaded into,
        but we let it slide.
        '''
        address = base.read()
        if insn_id == ARM_INS_LDMIB:
            address += cpu.address_bit_size/8

        for reg in regs:
            reg.write(cpu.read_int(address, cpu.address_bit_size))
            address += cpu.address_bit_size/8

        if insn_id == ARM_INS_LDMIB:
            address -= cpu.address_bit_size/8

        if cpu.instruction.writeback:
            base.writeback(address)

    @instruction
    def LDM(cpu, base, *regs):
        cpu._LDM(ARM_INS_LDM, base, regs)

    @instruction
    def LDMIB(cpu, base, *regs):
        cpu._LDM(ARM_INS_LDMIB, base, regs)

    def _STM(cpu, insn_id, base, regs):
        address = base.read()
        if insn_id == ARM_INS_STMIB:
            address += 4

        for reg in regs:
            cpu.write_int(address, reg.read(), cpu.address_bit_size)
            address += 4

        # Undo the last addition if we're in STMIB
        if insn_id == ARM_INS_STMIB:
            address -= 4

        if cpu.instruction.writeback:
            base.writeback(address)

    @instruction
    def STM(cpu, base, *regs):
        cpu._STM(ARM_INS_STM, base, regs)

    @instruction
    def STMIB(cpu, base, *regs):
        cpu._STM(ARM_INS_STMIB, base, regs)

    def _bitwise_instruction(cpu, operation, dest, op1, *op2):
        if op2:
            op2_val, carry = op2[0].read(withCarry=True)
            result = operation(op1.read(), op2_val)
        else:
            op1_val, carry = op1.read(withCarry=True)
            result = operation(op1_val)
        if dest is not None:
            dest.write(result)
        cpu.setFlags(C=carry, N=HighBit(result), Z=(result == 0))

    @instruction
    def ORR(cpu, dest, op1, op2):
        cpu._bitwise_instruction(lambda x, y: x | y, dest, op1, op2)

    @instruction
    def EOR(cpu, dest, op1, op2):
        cpu._bitwise_instruction(lambda x, y: x ^ y, dest, op1, op2)

    @instruction
    def AND(cpu, dest, op1, op2):
        cpu._bitwise_instruction(lambda x, y: x & y, dest, op1, op2)

    @instruction
    def TEQ(cpu, *operands):
        cpu._bitwise_instruction(lambda x, y: x ^ y, None, *operands)
        cpu.commitFlags()

    @instruction
    def TST(cpu, Rn, Rm):
        shifted, carry = Rm.read(withCarry=True)
        result = Rn.read() & shifted
        cpu.setFlags(N=HighBit(result), Z=(result==0), C=carry)

    @instruction
    def SVC(cpu, op):
        if (op.read() != 0):
            logger.warning("Bad SVC number: {:08}".format(op.read()))
        raise Interruption(0)

    @instruction
    def CMN(cpu, src, add):
        result, carry, overflow = cpu._ADD(src.read(), add.read())
        return result, carry, overflow

    def _SR(cpu, insn_id, dest, op, *rest):
        '''_SR reg has @rest, but _SR imm does not, its baked into @op
        '''
        assert insn_id in (ARM_INS_ASR, ARM_INS_LSL, ARM_INS_LSR)

        if insn_id == ARM_INS_ASR:
            srtype = ARM_SFT_ASR_REG
        elif insn_id == ARM_INS_LSL:
            srtype = ARM_SFT_LSL_REG
        elif insn_id == ARM_INS_LSR:
            srtype = ARM_SFT_LSR_REG

        carry = cpu.regfile.read('APSR_C')
        if rest:
            result, carry = cpu._Shift(op.read(), srtype, rest[0].op.reg, carry)
        else:
            result, carry = op.read(withCarry=True)
        dest.write(result)

        cpu.setFlags(N=HighBit(result), Z=(result==0), C=carry)

    @instruction
    def ASR(cpu, dest, op, *rest):
        cpu._SR(ARM_INS_ASR, dest, op, *rest)

    @instruction
    def LSL(cpu, dest, op, *rest):
        cpu._SR(ARM_INS_LSL, dest, op, *rest)

    @instruction
    def LSR(cpu, dest, op, *rest):
        cpu._SR(ARM_INS_LSR, dest, op, *rest)

    @instruction
    def UMULL(cpu, rdlo, rdhi, rn, rm):
        result = UInt(rn.read(), cpu.address_bit_size*2) * UInt(rm.read(), cpu.address_bit_size*2)
        rdhi.write(Operators.EXTRACT(result, cpu.address_bit_size, cpu.address_bit_size))
        rdlo.write(GetNBits(result, cpu.address_bit_size))
        cpu.setFlags(N=Bit(result, 63), Z=(result==0))

    @instruction
    def MUL(cpu, dest, src1, src2):
        width = cpu.address_bit_size
        op1 = SInt(src1.read(), width)
        op2 = SInt(src2.read(), width)
        result = op1 * op2
        dest.write(result & Mask(width))
        cpu.setFlags(N=HighBit(result), Z=(result==0))

    @instruction
    def MVN(cpu,dest, op):
        cpu._bitwise_instruction(lambda x: ~x, dest, op)

    @instruction
    def MLA(cpu, dest, op1, op2, addend):
        width = cpu.address_bit_size
        op1_val = SInt(op1.read(), width)
        op2_val = SInt(op2.read(), width)
        add_val = SInt(addend.read(), width)
        result = op1_val * op2_val + add_val

        dest.write(result & Mask(cpu.address_bit_size))
        cpu.setFlags(N=HighBit(result), Z=(result==0))

    @instruction
    def BIC(cpu, dest, reg, imm):
        result = (reg.read() & ~imm.read()) & Mask(cpu.address_bit_size)
        dest.write(result)
        cpu.setFlags(N=HighBit(result), Z=(result==0))

    def _VSTM(cpu, address, *regs):
        for reg in regs:
            size = reg.size()
            cpu.write_int(address, reg.read(), size * 8)
            address += size

        return address

    @instruction
    def VSTMIA(cpu, base, *regs):
        updated_address = cpu._VSTM(base.read(), *regs)
        if cpu.instruction.writeback:
            base.writeback(updated_address)

    @instruction
    def VSTMDB(cpu, base, *regs):
        address = base.read() - (cpu.address_bit_size / 8) * len(regs)
        updated_address = cpu._VSTM(address, *regs)
        if cpu.instruction.writeback:
            base.writeback(updated_address)

    @instruction
    def STCL(cpu, *operands):
        pass<|MERGE_RESOLUTION|>--- conflicted
+++ resolved
@@ -156,21 +156,6 @@
 
 
 class Armv7RegisterFile(RegisterFile):
-    def __init__(self):
-        '''ARM Register file abstraction. GPRs use ints for read/write. APSR
-        flags allow writes of bool/{1, 0} but always read bools.
-        '''
-<<<<<<< HEAD
-        super(Armv7RegisterFile, self).__init__(     )                                                    
-        self.aliases = { 'STACK': 'SP',
-                                                    'PC': 'PC',  # these three lines are technically unnecessary, but explicit is
-                                                    'SP': 'SP',  # better than implicit
-                                                    'LR': 'LR',  }#) 
-        gpr =  [Register(32) for x in xrange(16)]
-        vec = [Register(64) for x in xrange(32)]
-        bit_flags = [Register(1) for x in xrange(4)]
-        self.regs = gpr + vec + bit_flags
-
     def _read_APSR(self):
         N = self.read(ARM_REG_APSR_N)
         Z = self.read(ARM_REG_APSR_Z)
@@ -205,22 +190,10 @@
         self.write(ARM_REG_APSR_C, C)
         self.write(ARM_REG_APSR_Z, Z)
         self.write(ARM_REG_APSR_N, N)
-
-
-    def read(self, reg_id):
-        if reg_id == ARM_REG_APSR:
-            return self._read_APSR()
-        return self.regs[self.REGMAP[reg_id]].read()
-
-    def write(self, reg_id, val):
-        if reg_id == ARM_REG_APSR:
-            return self._write_APSR(val)
-        reg_offset = self.REGMAP[reg_id]
-        reg = self.regs[reg_offset]
-        reg.write(val)
-=======
-=======
->>>>>>> 1f159ad4
+    def __init__(self):
+        '''ARM Register file abstraction. GPRs use ints for read/write. APSR
+        flags allow writes of bool/{1, 0} but always read bools.
+        '''
         super(Armv7RegisterFile, self).__init__({ 'STACK': 'R14', 'PC': 'R15', 'SP': 'R14', 'LR': 'R13'} )
         self._regs = {
                 'R0': Register(32),
@@ -280,17 +253,17 @@
 
     def read(self, register):
         assert register in self
+        if register == 'APSR':
+            return self._read_APSR()
         register = self.alias(register)
         return self._regs[register].read()
 
     def write(self, register, value):
         assert register in self
+        if register == 'APSR':
+            return self._write_APSR(val)
         register = self.alias(register)
         self._regs[register].write(value)
-<<<<<<< HEAD
->>>>>>> RegisterFile refactor everywhere
-=======
->>>>>>> 1f159ad4
 
     @property
     def all_registers(self):
