--- conflicted
+++ resolved
@@ -331,8 +331,6 @@
         self._last_flags = state['_last_flags']
         self._force_next = state['_force_next']
 
-<<<<<<< HEAD
-=======
     def _concretize_registers(self, instruction):
         reg_values = {}
         if hasattr(instruction, 'regs_access') and instruction.regs_access is not None:
@@ -352,7 +350,6 @@
         logger.info("Emulator wants this regs %r", reg_values)
         return reg_values
 
->>>>>>> f99d8e9e
     def stack_get(self):
         return self.STACK
 
