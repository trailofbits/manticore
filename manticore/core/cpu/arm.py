import struct
import sys
from .abstractcpu import Cpu, RegisterFile, Operand
from .abstractcpu import SymbolicPCException, InvalidPCException, Interruption
from .abstractcpu import instruction as abstract_instruction
from .register import Register
from ..smtlib import Operators, Expression, BitVecConstant
from ...utils.helpers import issymbolic
# from ..smtlib import *
from functools import wraps
from bitwise import *

from capstone import *
from capstone.arm import *

import logging
logger = logging.getLogger("CPU")

# map different instructions to a single impl here
OP_NAME_MAP = {
    'MOVW': 'MOV'
}

def HighBit(n):
    return Bit(n, 31)

def instruction(body):
    @wraps(body)
    def instruction_implementation(cpu, *args, **kwargs):
        ret = None

        should_execute = cpu.shouldExecuteConditional()

        if issymbolic(should_execute):
            i_size = cpu.address_bit_size / 8
            cpu.PC = Operators.ITEBV(cpu.address_bit_size, should_execute, cpu.PC-i_size,
                    cpu.PC)
            return

        if should_execute:
            ret = body(cpu, *args, **kwargs)

        if cpu.shouldCommitFlags():
            cpu.commitFlags()

        return ret

    return abstract_instruction(instruction_implementation)

class Armv7Operand(Operand):
    def __init__(self, cpu, op, **kwargs):
        super(Armv7Operand, self).__init__(cpu, op, **kwargs)

    @property
<<<<<<< HEAD
    def type(self):
        return { ARM_OP_REG: 'register',
                 ARM_OP_MEM: 'memory',
                 ARM_OP_IMM: 'immediate'}[self.op.type]

=======
>>>>>>> 22c5db83
    def size(self):
        assert self.type == 'register'
        if self.op.reg >= ARM_REG_D0 and self.op.reg <= ARM_REG_D31:
            return 64
        else:
            #FIXME check other types of operand sizes
            return 32

    def read(self, nbits=None, withCarry=False):
<<<<<<< HEAD
        carry = self.cpu.regfile.read(ARM_REG_APSR_C)
        if self.type == 'register':
            reg = self.cpu.regfile.read(self.op.reg)
=======
        carry = self.cpu.regfile.read('APSR_C')
        if self.op.type == ARM_OP_REG:
            register = self._reg_name(self.op.reg)
            value = self.cpu.regfile.read(register)
>>>>>>> 22c5db83
            # XXX This can be an offset of 8, depending on ARM mode
            if register in ('PC', 'R15'):
                value += 4
            if self.is_shifted():
                shift = self.op.shift
                value, carry = self.cpu._Shift(value, shift.type, shift.value, carry)
            if self.op.subtracted:
                value = -value
            if withCarry:
<<<<<<< HEAD
                return reg, carry
            return reg
        elif self.type == 'immediate':
=======
                return value, carry
            return value
        elif self.op.type == ARM_OP_IMM:
>>>>>>> 22c5db83
            imm = self.op.imm
            if self.op.subtracted:
                imm = -imm
            if withCarry:
                return imm, self._getExpandImmCarry(carry)
            return imm

        elif self.type == 'memory':
            val = self.cpu.read_int(self.address(), nbits)
            if withCarry:
                return (val, carry)
            return val
        else:
            raise NotImplementedError("readOperand unknown type", self.op.type)

    def write(self, value, nbits=None):
<<<<<<< HEAD
        if self.type == 'register':
            self.cpu.regfile.write(self.op.reg, value)
        elif self.type == 'memory':
=======
        if self.op.type == ARM_OP_REG:
            register = self._reg_name(self.op.reg)
            self.cpu.regfile.write(register, value)
        elif self.op.type == ARM_OP_MEM:
>>>>>>> 22c5db83
            raise NotImplementedError('need to impl arm store mem')
        else:
            raise NotImplementedError("writeOperand unknown type", self.op.type)

    def writeback(self, value):
        if self.type == 'register':
            self.write(value)
<<<<<<< HEAD
        elif self.type == 'memory':
            self.cpu.regfile.write(self.op.mem.base, value)
=======
        elif self.op.type == ARM_OP_MEM:
            register = self._reg_name(self.op.mem.base)
            self.cpu.regfile.write(register, value)
>>>>>>> 22c5db83
        else:
            raise NotImplementedError("writeback Operand unknown type", self.op.type)

    def is_shifted(self):
        return self.op.shift.type != ARM_SFT_INVALID

    def address(self):
        assert self.type == 'memory'
        mem = self.op.mem
        addr = self.get_mem_base_addr() + self.get_mem_offset()
        return addr & Mask(self.cpu.address_bit_size)

    def get_mem_offset(self):
        assert self.type == 'memory'

        off = 0
        if self.mem.index is not None:
            idx = self.mem.scale * self.cpu.regfile.read(self.mem.index)
            carry = self.cpu.regfile.read('APSR_C')
            if self.is_shifted():
                shift = self.op.shift
                idx, carry = self.cpu._Shift(idx, shift.type, shift.value,  carry)
            off = idx
        else:
            off = self.mem.disp
        return -off if self.op.subtracted else off

    def get_mem_base_addr(self):
        assert self.type == 'memory'

        base = self.cpu.regfile.read(self.mem.base)

        # If pc is the base, we need to correct for the fact that the ARM
        # spec defines PC to point to the current insn + 8, which we are not
        # compliant with (we do current insn + 4)
        return base+4 if self.mem.base in ('PC', 'R15')  else base

    def _getExpandImmCarry(self, carryIn):
        '''Manually compute the carry bit produced by expanding an immediate
        operand (see ARMExpandImm_C)
        '''
        insn = struct.unpack('<I', self.cpu.instruction.bytes)[0]
        unrotated = insn & Mask(8)
        shift = Operators.EXTRACT(insn, 8, 4)
        _, carry = self.cpu._Shift(unrotated, ARM_SFT_ROR, 2*shift, carryIn)
        return carry


class Armv7RegisterFile(RegisterFile):
    def __init__(self):
        '''ARM Register file abstraction. GPRs use ints for read/write. APSR
        flags allow writes of bool/{1, 0} but always read bools.
        '''
        super(Armv7RegisterFile, self).__init__({  'SB':'R9', 
                                                   'SL':'R10', 
                                                   'FP':'R11', 
                                                   'IP': 'R12',  
                                                   'STACK': 'R13',
                                                   'SP': 'R13',
                                                   'LR': 'R14',
                                                   'PC': 'R15', } )
        self._regs = { }
        #32 bit registers
        for reg_name in ( 'R0', 'R1', 'R2', 'R3', 'R4', 'R5', 'R6', 'R7', 'R8',
                          'R9', 'R10', 'R11', 'R12', 'R13', 'R14', 'R15' ):
            self._regs[reg_name] = Register(32)
        #64 bit registers
        for reg_name in  ( 'D0', 'D1', 'D2', 'D3', 'D4', 'D5', 'D6', 'D7', 'D8', 
                           'D9', 'D10', 'D11', 'D12', 'D13', 'D14', 'D15', 'D16',
                           'D17', 'D18', 'D19', 'D20', 'D21', 'D22', 'D23', 'D24',
                           'D25', 'D26', 'D27', 'D28', 'D29', 'D30', 'D31'):
            self._regs[reg_name] = Register(64)
        #Flags
        self._regs['APSR_N'] = Register(1)
        self._regs['APSR_Z'] = Register(1)
        self._regs['APSR_C'] = Register(1)
        self._regs['APSR_V'] = Register(1) 

    def _read_APSR(self):
        def make_apsr_flag(flag_expr, offset):
            'Helper for constructing an expression for the APSR register'
            return Operators.ITEBV(32, flag_expr,
                              BitVecConstant(32, 1 << offset),
                              BitVecConstant(32, 0))
        apsr = 0
        N = self.read('APSR_N')
        Z = self.read('APSR_Z')
        C = self.read('APSR_C')
        V = self.read('APSR_V')

        if any(issymbolic(x) for x in [N, Z, C, V]):
            apsr = (make_apsr_flag(N, 31) |
                    make_apsr_flag(Z, 30) |
                    make_apsr_flag(C, 29) |
                    make_apsr_flag(V, 28))
        else:
            if N: apsr |= 1 << 31
            if Z: apsr |= 1 << 30
            if C: apsr |= 1 << 29
            if V: apsr |= 1 << 28
        return apsr 


    def _write_APSR(self, apsr):
        ''' Auxiliar function - Writes flags from a full APSR (only 4 msb used) ''' 
        V = Operators.EXTRACT(apsr, 28, 1)
        C = Operators.EXTRACT(apsr, 29, 1)
        Z = Operators.EXTRACT(apsr, 30, 1)
        N = Operators.EXTRACT(apsr, 31, 1)

        self.write('APSR_V', V)
        self.write('APSR_C', C)
        self.write('APSR_Z', Z)
        self.write('APSR_N', N)

    def read(self, register):
        assert register in self
        if register == 'APSR':
            return self._read_APSR()
        register = self._alias(register)
        return self._regs[register].read()

    def write(self, register, value):
        assert register in self
        if register == 'APSR':
            return self._write_APSR(value)
        register = self._alias(register)
        self._regs[register].write(value)

    @property
    def all_registers(self):
        return super(Armv7RegisterFile, self).all_registers + \
                ('R0','R1','R2','R3','R4','R5','R6','R7','R8','R9','R10','R11','R12','R13','R14','R15','D0','D1','D2',
                'D3','D4','D5','D6','D7','D8','D9','D10','D11','D12','D13','D14','D15','D16','D17','D18','D19','D20',
                'D21','D22','D23','D24','D25','D26','D27','D28','D29','D30','D31','APSR','APSR_N','APSR_Z','APSR_C','APSR_V')

    @property
    def canonical_registers(self):
        return ('R0','R1','R2','R3','R4','R5','R6','R7','R8','R9','R10','R11','R12','R13','R14','R15','APSR')


class Armv7Cpu(Cpu):
    '''Note: In this implementation, PC contains address of current
    instruction + 4. However, official spec defines PC to be address of
    current instruction + 8 (section A2.3).
    '''

    address_bit_size = 32
    max_instr_width = 4
    machine = 'armv7'
    arch = CS_ARCH_ARM
    mode = CS_MODE_ARM


    def __init__(self, memory, *args, **kwargs):
        super(Armv7Cpu, self).__init__(Armv7RegisterFile(), memory)
        self._last_flags = {'C': 0, 'V': 0, 'N': 0, 'Z': 0}
        self._force_next = False

    def __getstate__(self):
        state = super(Armv7Cpu, self).__getstate__()
        state['_last_flags'] = self._last_flags
        state['_force_next'] = self._force_next
        return state

    def __setstate__(self, state):
        super(Armv7Cpu, self).__setstate__(state)
        self._last_flags = state['_last_flags']
        self._force_next = state['_force_next']

    def _concretize_registers(cpu, instruction):
        reg_values = {}
        if hasattr(instruction, 'regs_access'):
            (regs_read, regs_write) = instruction.regs_access()
            regs = [ instruction.reg_name(r).upper() for r in regs_read ] 
            regs.append('R15')
        else:
            regs = self.canonical_registers

        logger.debug("Emulator wants this regs %r", regs)
        for reg in regs:
            value = cpu.read_register(reg)
            if issymbolic(value):
                raise ConcretizeRegister(reg, "Passing control to emulator") #FIXME improve exception to handle multiple registers at a time 
            reg_values[reg] = value 

        logger.info("Emulator wants this regs %r", reg_values)
        return reg_values


    # Flags that are the result of arithmetic instructions. Unconditionally
    # set, but conditionally committed.
    #
    # Register file has the actual CPU flags
    def setFlags(self, **flags):
        '''
        Note: For any unupdated flags, update _last_flags with the most recent
        committed value. Otherwise, for example, this could happen:

            overflow=0
            instr1 computes overflow=1, updates _last_flags, doesn't commit
            instr2 updates all flags in _last_flags except overflow (overflow remains 1 in _last_flags)
            instr2 commits all in _last_flags
            now overflow=1 even though it should still be 0
        '''
        unupdated_flags = self._last_flags.viewkeys() - flags.viewkeys()
        for flag in unupdated_flags:
            flag_name = 'APSR_{}'.format(flag)
            self._last_flags[flag] = self.regfile.read(flag_name)
        self._last_flags.update(flags)

    def commitFlags(self):
        # XXX: capstone incorrectly sets .update_flags for adc
        if self.instruction.mnemonic == 'adc':
            return
        for flag, val in self._last_flags.iteritems():
            flag_name = 'APSR_{}'.format(flag)
            self.regfile.write(flag_name, val)


    def _Shift(cpu, value, _type, amount, carry):
        assert(_type > ARM_SFT_INVALID and _type <= ARM_SFT_RRX_REG)

        # XXX: Capstone should set the value of an RRX shift to 1, which is
        # asserted in the manual, but it sets it to 0, so we have to check
        if _type in (ARM_SFT_RRX, ARM_SFT_RRX_REG) and amount != 1:
            amount = 1

        elif _type in range(ARM_SFT_ASR_REG, ARM_SFT_RRX_REG + 1):
            amount = cpu.instruction.reg_name(amount).upper()
            amount = Operators.EXTRACT(cpu.regfile.read(amount), 0, 8)

        if amount == 0:
            return value, carry

        width = cpu.address_bit_size
        
        if   _type in (ARM_SFT_ASR, ARM_SFT_ASR_REG):
            return ASR_C(value, amount, width)
        elif _type in (ARM_SFT_LSL, ARM_SFT_LSL_REG):
            return LSL_C(value, amount, width)
        elif _type in (ARM_SFT_LSR, ARM_SFT_LSR_REG):
            return LSR_C(value, amount, width)
        elif _type in (ARM_SFT_ROR, ARM_SFT_ROR_REG):
            return ROR_C(value, amount, width)
        elif _type in (ARM_SFT_RRX, ARM_SFT_RRX_REG):
            return RRX_C(value, carry, width)

        raise NotImplementedError("Bad shift value")


    # TODO add to abstract cpu, and potentially remove stacksub/add from it?
    def stack_push(self, data):
        if isinstance(data, (int, long)):
            self.SP -= self.address_bit_size/8
            self.write_int(self.SP, data, self.address_bit_size)
        elif isinstance(data, BitVec):
            self.SP -= data.size/8
            self.write_int(self.SP, data, data.size)
        elif isinstance(data, str):
            self.SP -= len(data)
            self.write(self.SP, data)
        else:
            raise NotImplementedError('unsupported type for stack push data')
        return self.SP

    def stack_peek(self, nbytes=4):
        return self.read(self.SP, nbytes)

    def stack_pop(self, nbytes=4):
        # TODO is the distinction between load and read really in the op size?
        nbits = nbytes * 8
        if nbits == self.address_bit_size:
            val = self.read_int(self.SP, nbits)
        else:
            val = self.read(self.SP, nbytes)
        self.SP += nbytes
        return val

    def read(self, addr, nbytes):
        return self.read_bytes(addr, nbytes)

    def write(self, addr, data):
        return self.write_bytes(addr, data)

    @staticmethod
    def canonicalize_instruction_name(instr):
        name = instr.insn_name().upper()
        # XXX bypass a capstone bug that incorrectly labels some insns as mov
        if name == 'MOV':
            if instr.mnemonic.startswith('lsr'):
                return 'LSR'
            elif instr.mnemonic.startswith('lsl'):
                return 'LSL'
            elif instr.mnemonic.startswith('asr'):
                return 'ASR'
        return OP_NAME_MAP.get(name, name)

    def _wrap_operands(self, ops):
        return [Armv7Operand(self, op) for op in ops]

    def shouldCommitFlags(cpu):
        return cpu.instruction.update_flags

    def forceNextInstruction(cpu):
        cpu._force_next = True

    def shouldExecuteConditional(cpu):
        cc = cpu.instruction.cc
        ret = False

        if cpu._force_next:
            cpu._force_next = False
            return True

        C = cpu.regfile.read('APSR_C')
        N = cpu.regfile.read('APSR_N')
        V = cpu.regfile.read('APSR_V')
        Z = cpu.regfile.read('APSR_Z')

        if   cc == ARM_CC_AL: ret = True
        elif cc == ARM_CC_EQ: ret = Z
        elif cc == ARM_CC_NE: ret = Operators.NOT(Z)
        elif cc == ARM_CC_HS: ret = C
        elif cc == ARM_CC_LO: ret = Operators.NOT(C)
        elif cc == ARM_CC_MI: ret = N
        elif cc == ARM_CC_PL: ret = Operators.NOT(N)
        elif cc == ARM_CC_VS: ret = V
        elif cc == ARM_CC_VC: ret = Operators.NOT(V)
        elif cc == ARM_CC_HI:
            ret = Operators.AND(C, Operators.NOT(Z)) 
        elif cc == ARM_CC_LS:
            ret = Operators.OR(Operators.NOT(C), Z)
        elif cc == ARM_CC_GE: ret = N == V
        elif cc == ARM_CC_LT: ret = N != V
        elif cc == ARM_CC_GT:
            ret = Operators.AND(Operators.NOT(Z), N == V)
        elif cc == ARM_CC_LE:
            ret = Operators.OR(Z, N != V)
        else:
            raise NotImplementedError("Bad conditional tag")

        return ret

    def get_syscall_description(cpu):
        # EABI standards:
        #  syscall # is in R7
        #  arguments are passed in R0-R6
        #  retval is passed in R0
        index = cpu.regfile.read('R7')

        arg_indeces = ['R{}'.format(i) for i in range(0, 7)]
        arguments = [cpu.regfile.read(idx) for idx in arg_indeces]

        def writeResult(result, cpu = cpu):
            cpu.regfile.write('R0', result)

        return (index, arguments, writeResult)

    def getSyscallResult(self):
        return self.regfile.read('R0')

    @instruction
    def MOV(cpu, dest, src):
        '''TODO: MOV imm should technically set carry bit.
              XXX: We now set carry bit when it's a shift operation
           Note: If src operand is PC, temporarily release our logical PC
           view and conform to the spec, which dictates PC = curr instr + 8
        '''
        result, carry = src.read(withCarry=True)
        dest.write(result)

        # Setting flags in two separate setFlags calls clears earlier flags, set
        # it once
        flags = {'N' : HighBit(result),
                 'Z': (result == 0)}
        if src.is_shifted():
            flags['C'] = carry
        cpu.setFlags(**flags)

    def _handleWriteback(cpu, src, dest, offset):
        # capstone bug doesn't set writeback correctly for postindex reg
        if cpu.instruction.writeback or offset:
            if offset:
                off = offset.read()
            else:
                off = dest.get_mem_offset()

            wbaddr = dest.get_mem_base_addr() + off
            dest.writeback(wbaddr)

    def _STR(cpu, width, src, dest, offset=None):
        val = src.read()
        cpu.write_int(dest.address(), val, width)
        cpu._handleWriteback(src, dest, offset)

    @instruction
    def STR(cpu, *args): return cpu._STR(cpu.address_bit_size, *args)

    @instruction
    def STRB(cpu, *args): return cpu._STR(8, *args)

    @instruction
    def STRH(cpu, *args): return cpu._STR(16, *args)

    def _LDR(cpu, dest, src, width, is_signed, offset):
        mem = cpu.read_int(src.address(), width)
        if is_signed:
            word = Operators.SEXTEND(mem, width, cpu.address_bit_size)
        else:
            word = Operators.ZEXTEND(mem, cpu.address_bit_size)
        dest.write(word)
        cpu._handleWriteback(dest, src, offset)

    @instruction
    def LDR(cpu, dest, src, offset=None):
        cpu._LDR(dest, src, 32, False, offset)

    @instruction
    def LDRH(cpu, dest, src, offset=None):
        cpu._LDR(dest, src, 16, False, offset)

    @instruction
    def LDRSH(cpu, dest, src, offset=None):
        cpu._LDR(dest, src, 16, True, offset)

    @instruction
    def LDRB(cpu, dest, src, offset=None):
        cpu._LDR(dest, src, 8, False, offset)

    @instruction
    def LDRSB(cpu, dest, src, offset=None):
        cpu._LDR(dest, src, 8, True, offset)

    def _ADD(cpu, _op1, _op2, carry=0):
        W = cpu.address_bit_size
        # masking to 32 because sometimes capstone's op.imm field is negative.
        # this converts it back to unsigned
        _op2 = Operators.ZEXTEND(_op2, W)

        uo1 = UInt(_op1, W*2)
        uo2 = UInt(_op2, W*2)
        c   = UInt(carry, W*2)
        unsigned_sum = uo1 + uo2 + c 

        so1 = SInt(Operators.SEXTEND(_op1, W, W*2), W*2)
        so2 = SInt(Operators.SEXTEND(_op2, W, W*2), W*2)
        signed_sum = so1 + so2 + c

        result = GetNBits(unsigned_sum, W)

        carry_out = UInt(result, W*2) != unsigned_sum 
        overflow  = SInt(Operators.SEXTEND(result,W,W*2), W*2) != signed_sum

        cpu.setFlags(C=carry_out,
                     V=overflow,
                     N=HighBit(result),
                     Z=result == 0)

        return result, carry_out, overflow

    @instruction
    def ADC(cpu, dest, op1, op2):
        carry = cpu.regfile.read('APSR_C')
        result, carry, overflow = cpu._ADD(op1.read(), op2.read(), carry)
        dest.write(result)
        return result, carry, overflow

    @instruction
    def ADD(cpu, dest, src, add):
        result, carry, overflow = cpu._ADD(src.read(), add.read())
        dest.write(result)
        return result, carry, overflow

    @instruction
    def RSB(cpu, dest, src, add):
        result, carry, overflow = cpu._ADD(~src.read(), add.read(), 1)
        dest.write(result)
        return result, carry, overflow

    @instruction
    def SUB(cpu, dest, src, add):
        result, carry, overflow = cpu._ADD(src.read(), ~add.read(), 1)
        dest.write(result)
        return result, carry, overflow

    @instruction
    def SBC(cpu, dest, src, add):
        carry = cpu.regfile.read('APSR_C')
        result, carry, overflow = cpu._ADD(src.read(), ~add.read(), carry)
        dest.write(result)
        return result, carry, overflow

    @instruction
    def B(cpu, dest):
        cpu.PC = dest.read()

    # XXX How should we deal with switching Thumb modes?
    @instruction
    def BX(cpu, dest):
        cpu.PC = dest.read() & ~1

    @instruction
    def BLE(cpu, dest):
        cpu.PC = Operators.ITEBV(cpu.address_bit_size,
                       cpu.regfile.read('APSR_Z'), dest.read(), cpu.PC)

    @instruction
    def BL(cpu, label):
        next_instr_addr = cpu.regfile.read('PC')
        cpu.regfile.write('LR', next_instr_addr)
        cpu.regfile.write('PC', label.read())


    @instruction
    def BLX(cpu, dest):
        ## XXX: Technically, this should use the values that are commented (sub
        ## 2 and LSB of LR set, but we currently do not distinguish between
        ## THUMB and regular modes, so we use the addresses as is. TODO: Handle
        ## thumb correctly and fix this
        target = dest.read()
        next_instr_addr = cpu.regfile.read('PC') #- 2
        cpu.regfile.write('LR', next_instr_addr) # | 1)
        cpu.regfile.write('PC', target & ~1)

    @instruction
    def CMP(cpu, reg, cmp):
        notcmp = ~cmp.read() & Mask(cpu.address_bit_size)
        cpu._ADD(reg.read(), notcmp, 1)

    @instruction
    def POP(cpu, *regs):
        for reg in regs:
            val = cpu.stack_pop(cpu.address_bit_size / 8)
            reg.write(val)

    @instruction
    def PUSH(cpu, *regs):
        high_to_low_regs = regs[::-1]
        for reg in high_to_low_regs:
            cpu.stack_push(reg.read())


    @instruction
    def CLZ(cpu, dest, src):

        # Check if the |pos| bit is 1, pos being the offset from the MSB
        value = src.read()
        msb = cpu.address_bit_size - 1
        result = 32

        for pos in xrange(cpu.address_bit_size):
            cond = Operators.EXTRACT(value, pos, 1) == 1
            result = Operators.ITEBV(cpu.address_bit_size, cond, msb-pos, result)

        dest.write(result)

    @instruction
    def NOP(cpu):
        pass

    def _LDM(cpu, insn_id, base, regs):
        '''
        It's technically UNKNOWN if you writeback to a register you loaded into,
        but we let it slide.
        '''
        address = base.read()
        if insn_id == ARM_INS_LDMIB:
            address += cpu.address_bit_size/8

        for reg in regs:
            reg.write(cpu.read_int(address, cpu.address_bit_size))
            address += cpu.address_bit_size/8

        if insn_id == ARM_INS_LDMIB:
            address -= cpu.address_bit_size/8

        if cpu.instruction.writeback:
            base.writeback(address)

    @instruction
    def LDM(cpu, base, *regs):
        cpu._LDM(ARM_INS_LDM, base, regs)

    @instruction
    def LDMIB(cpu, base, *regs):
        cpu._LDM(ARM_INS_LDMIB, base, regs)

    def _STM(cpu, insn_id, base, regs):
        address = base.read()
        if insn_id == ARM_INS_STMIB:
            address += 4

        for reg in regs:
            cpu.write_int(address, reg.read(), cpu.address_bit_size)
            address += 4

        # Undo the last addition if we're in STMIB
        if insn_id == ARM_INS_STMIB:
            address -= 4

        if cpu.instruction.writeback:
            base.writeback(address)

    @instruction
    def STM(cpu, base, *regs):
        cpu._STM(ARM_INS_STM, base, regs)

    @instruction
    def STMIB(cpu, base, *regs):
        cpu._STM(ARM_INS_STMIB, base, regs)

    def _bitwise_instruction(cpu, operation, dest, op1, *op2):
        if op2:
            op2_val, carry = op2[0].read(withCarry=True)
            result = operation(op1.read(), op2_val)
        else:
            op1_val, carry = op1.read(withCarry=True)
            result = operation(op1_val)
        if dest is not None:
            dest.write(result)
        cpu.setFlags(C=carry, N=HighBit(result), Z=(result == 0))

    @instruction
    def ORR(cpu, dest, op1, op2):
        cpu._bitwise_instruction(lambda x, y: x | y, dest, op1, op2)

    @instruction
    def EOR(cpu, dest, op1, op2):
        cpu._bitwise_instruction(lambda x, y: x ^ y, dest, op1, op2)

    @instruction
    def AND(cpu, dest, op1, op2):
        cpu._bitwise_instruction(lambda x, y: x & y, dest, op1, op2)

    @instruction
    def TEQ(cpu, *operands):
        cpu._bitwise_instruction(lambda x, y: x ^ y, None, *operands)
        cpu.commitFlags()

    @instruction
    def TST(cpu, Rn, Rm):
        shifted, carry = Rm.read(withCarry=True)
        result = Rn.read() & shifted
        cpu.setFlags(N=HighBit(result), Z=(result==0), C=carry)

    @instruction
    def SVC(cpu, op):
        if (op.read() != 0):
            logger.warning("Bad SVC number: {:08}".format(op.read()))
        raise Interruption(0)

    @instruction
    def CMN(cpu, src, add):
        result, carry, overflow = cpu._ADD(src.read(), add.read())
        return result, carry, overflow

    def _SR(cpu, insn_id, dest, op, *rest):
        '''_SR reg has @rest, but _SR imm does not, its baked into @op
        '''
        assert insn_id in (ARM_INS_ASR, ARM_INS_LSL, ARM_INS_LSR)

        if insn_id == ARM_INS_ASR:
            srtype = ARM_SFT_ASR_REG
        elif insn_id == ARM_INS_LSL:
            srtype = ARM_SFT_LSL_REG
        elif insn_id == ARM_INS_LSR:
            srtype = ARM_SFT_LSR_REG

        carry = cpu.regfile.read('APSR_C')
        if rest:
            result, carry = cpu._Shift(op.read(), srtype, rest[0].op.reg, carry)
        else:
            result, carry = op.read(withCarry=True)
        dest.write(result)

        cpu.setFlags(N=HighBit(result), Z=(result==0), C=carry)

    @instruction
    def ASR(cpu, dest, op, *rest):
        cpu._SR(ARM_INS_ASR, dest, op, *rest)

    @instruction
    def LSL(cpu, dest, op, *rest):
        cpu._SR(ARM_INS_LSL, dest, op, *rest)

    @instruction
    def LSR(cpu, dest, op, *rest):
        cpu._SR(ARM_INS_LSR, dest, op, *rest)

    @instruction
    def UMULL(cpu, rdlo, rdhi, rn, rm):
        result = UInt(rn.read(), cpu.address_bit_size*2) * UInt(rm.read(), cpu.address_bit_size*2)
        rdhi.write(Operators.EXTRACT(result, cpu.address_bit_size, cpu.address_bit_size))
        rdlo.write(GetNBits(result, cpu.address_bit_size))
        cpu.setFlags(N=Bit(result, 63), Z=(result==0))

    @instruction
    def MUL(cpu, dest, src1, src2):
        width = cpu.address_bit_size
        op1 = SInt(src1.read(), width)
        op2 = SInt(src2.read(), width)
        result = op1 * op2
        dest.write(result & Mask(width))
        cpu.setFlags(N=HighBit(result), Z=(result==0))

    @instruction
    def MVN(cpu,dest, op):
        cpu._bitwise_instruction(lambda x: ~x, dest, op)

    @instruction
    def MLA(cpu, dest, op1, op2, addend):
        width = cpu.address_bit_size
        op1_val = SInt(op1.read(), width)
        op2_val = SInt(op2.read(), width)
        add_val = SInt(addend.read(), width)
        result = op1_val * op2_val + add_val

        dest.write(result & Mask(cpu.address_bit_size))
        cpu.setFlags(N=HighBit(result), Z=(result==0))

    @instruction
    def BIC(cpu, dest, reg, imm):
        result = (reg.read() & ~imm.read()) & Mask(cpu.address_bit_size)
        dest.write(result)
        cpu.setFlags(N=HighBit(result), Z=(result==0))

    def _VSTM(cpu, address, *regs):
        for reg in regs:
            cpu.write_int(address, reg.read(), reg.size)
            address += reg.size/8

        return address

    @instruction
    def VSTMIA(cpu, base, *regs):
        updated_address = cpu._VSTM(base.read(), *regs)
        if cpu.instruction.writeback:
            base.writeback(updated_address)

    @instruction
    def VSTMDB(cpu, base, *regs):
        address = base.read() - (cpu.address_bit_size / 8) * len(regs)
        updated_address = cpu._VSTM(address, *regs)
        if cpu.instruction.writeback:
            base.writeback(updated_address)

    @instruction
    def STCL(cpu, *operands):
        pass
<|MERGE_RESOLUTION|>--- conflicted
+++ resolved
@@ -52,14 +52,12 @@
         super(Armv7Operand, self).__init__(cpu, op, **kwargs)
 
     @property
-<<<<<<< HEAD
     def type(self):
         return { ARM_OP_REG: 'register',
                  ARM_OP_MEM: 'memory',
                  ARM_OP_IMM: 'immediate'}[self.op.type]
 
-=======
->>>>>>> 22c5db83
+    @property
     def size(self):
         assert self.type == 'register'
         if self.op.reg >= ARM_REG_D0 and self.op.reg <= ARM_REG_D31:
@@ -69,16 +67,10 @@
             return 32
 
     def read(self, nbits=None, withCarry=False):
-<<<<<<< HEAD
-        carry = self.cpu.regfile.read(ARM_REG_APSR_C)
+        carry = self.cpu.regfile.read('APSR_C')
         if self.type == 'register':
-            reg = self.cpu.regfile.read(self.op.reg)
-=======
-        carry = self.cpu.regfile.read('APSR_C')
-        if self.op.type == ARM_OP_REG:
             register = self._reg_name(self.op.reg)
             value = self.cpu.regfile.read(register)
->>>>>>> 22c5db83
             # XXX This can be an offset of 8, depending on ARM mode
             if register in ('PC', 'R15'):
                 value += 4
@@ -88,15 +80,9 @@
             if self.op.subtracted:
                 value = -value
             if withCarry:
-<<<<<<< HEAD
-                return reg, carry
-            return reg
-        elif self.type == 'immediate':
-=======
                 return value, carry
             return value
-        elif self.op.type == ARM_OP_IMM:
->>>>>>> 22c5db83
+        elif self.type == 'immediate':
             imm = self.op.imm
             if self.op.subtracted:
                 imm = -imm
@@ -113,16 +99,10 @@
             raise NotImplementedError("readOperand unknown type", self.op.type)
 
     def write(self, value, nbits=None):
-<<<<<<< HEAD
         if self.type == 'register':
-            self.cpu.regfile.write(self.op.reg, value)
-        elif self.type == 'memory':
-=======
-        if self.op.type == ARM_OP_REG:
             register = self._reg_name(self.op.reg)
             self.cpu.regfile.write(register, value)
-        elif self.op.type == ARM_OP_MEM:
->>>>>>> 22c5db83
+        elif self.type == 'memory':
             raise NotImplementedError('need to impl arm store mem')
         else:
             raise NotImplementedError("writeOperand unknown type", self.op.type)
@@ -130,14 +110,9 @@
     def writeback(self, value):
         if self.type == 'register':
             self.write(value)
-<<<<<<< HEAD
         elif self.type == 'memory':
-            self.cpu.regfile.write(self.op.mem.base, value)
-=======
-        elif self.op.type == ARM_OP_MEM:
             register = self._reg_name(self.op.mem.base)
             self.cpu.regfile.write(register, value)
->>>>>>> 22c5db83
         else:
             raise NotImplementedError("writeback Operand unknown type", self.op.type)
 
