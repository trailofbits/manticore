--- conflicted
+++ resolved
@@ -19,11 +19,6 @@
 
     def __init__(self, arch, platform_regs):
         from binaryninja import Architecture
-<<<<<<< HEAD
-=======
-        # XXX we do not use view as part of the class, because then
-        # we need to do a lot more work to pickle the object
->>>>>>> 9d3c01a1
         self.arch = arch
         arch = Architecture[arch]
         self.reg_aliases = {
@@ -101,11 +96,7 @@
             raise NotImplementedError
 
         self.registers[ilreg.full_width_reg] = full_width_reg_value
-<<<<<<< HEAD
         # FIXME apply a mask here instead of doing it inside the instructions
-=======
-        # FIXME masks here and in read instead of inside insn
->>>>>>> 9d3c01a1
         return full_width_reg_value
 
     def read(self, reg):
@@ -286,11 +277,6 @@
     machine = None
     arch = None
     mode = None
-<<<<<<< HEAD
-    disasm = None
-=======
-    #  view = None
->>>>>>> 9d3c01a1
 
     platform_cpu = None
 
@@ -313,15 +299,6 @@
         self.__class__.address_bit_size = 8 * arch.address_size
         self.__class__.machine = self.platform_cpu.machine
         self.__class__.mode = self.platform_cpu.mode
-<<<<<<< HEAD
-        self.__class__.arch = architecture
-        self.__class__.disasm = BinjaILDisasm(architecture)
-        self.__class__.arch = arch
-        self._segments = {}
-
-        # initialize the memory and register files
-        super(BinjaCpu, self).__init__(BinjaRegisterFile(architecture, platform_regs),
-=======
         self.__class__.arch = view.arch
         # FIXME
         self.__class__.disasm = BinjaILDisasm(view)
@@ -331,7 +308,6 @@
         # initialize the memory and register files
         # FIXME
         super(BinjaCpu, self).__init__(BinjaRegisterFile('x86_64', platform_regs),
->>>>>>> 9d3c01a1
                                        memory)
 
     @property
@@ -430,12 +406,7 @@
             print res
 
     def update_flags(cpu, flags=None):
-<<<<<<< HEAD
-        il = cpu.disasm.disasm_il
-        mod_flags = cpu.arch.flags_written_by_flag_write_type.get(il.flags)
-=======
         mod_flags = insn_flags(cpu)
->>>>>>> 9d3c01a1
         if not mod_flags or not flags:
             return
 
@@ -497,18 +468,6 @@
         raise NotImplementedError
 
     def CALL(cpu, expr):
-<<<<<<< HEAD
-        f = cpu.disasm.current_llil_func
-        il = cpu.disasm.disasm_il
-        next_addr = cpu.disasm.current_pc + cpu.disasm.disasm_insn_size
-
-
-        # push next PC into the stack
-        cpu.push(next_addr, cpu.address_bit_size)
-        # go for it
-        new_pc = expr.read() + cpu.disasm.entry_point_diff
-        #  cpu.__class__.PC = new_pc
-=======
         import binaryninja.enums as enums
         f = cpu.disasm.current_llil_func
         il = cpu.disasm.disasm_il
@@ -526,7 +485,6 @@
         # go for it
         new_pc = expr.read() + cpu.disasm.entry_point_diff
         cpu.PC = new_pc
->>>>>>> 9d3c01a1
         cpu.regfile.write('PC', new_pc)
 
     def CMP_E(cpu, left, right):
@@ -629,32 +587,19 @@
         return condition.op
 
     def GOTO(cpu, expr):
-<<<<<<< HEAD
-        try:
-            # FIXME
-=======
         # FIXME
         try:
->>>>>>> 9d3c01a1
             if isinstance(expr.op, long):
                 addr = cpu.disasm.current_llil_func[expr.op].address
             else:
                 raise NotImplementedError
         except IndexError:
             addr = cpu.disasm.current_pc + cpu.disasm.disasm_insn_size
-<<<<<<< HEAD
-        #  cpu.__class__.PC = addr + cpu.disasm.entry_point_diff
-        #  cpu.regfile.write('PC', cpu.__class__.PC)
-        cpu.regfile.write('PC', addr + cpu.disasm.entry_point_diff)
-        # return a value since this will be used by an IF ending in a GOTO
-        return addr + cpu.disasm.entry_point_diff
-=======
 
         cpu.PC = addr + cpu.disasm.entry_point_diff
         cpu.regfile.write('PC', cpu.PC)
         # return a value since this will be used by an IF ending in a GOTO
         return cpu.PC
->>>>>>> 9d3c01a1
 
     def IF(cpu, condition, true, false):
         import binaryninja.enums as enums
@@ -664,12 +609,8 @@
         cond = condition.op.operands[0].op
         exp = cpu.arch.get_default_flag_condition_low_level_il(cond,
                                                                il.function)
-<<<<<<< HEAD
-        cond_il = LowLevelILInstruction(cpu.disasm.current_llil_func, exp.index)
-=======
         cond_il = LowLevelILInstruction(cpu.disasm.current_llil_func,
                                         exp.index)
->>>>>>> 9d3c01a1
         implementation = getattr(cpu, cond_il.operation.name[len("LLIL_"):])
         cond_il.operands = [BinjaOperand(cpu, cond_il, x)
                             for x in cond_il.operands]
@@ -690,19 +631,10 @@
 
         # if we have a (real) instruction from the IF family, the next
         # instruction should have an address different than the current PC
-<<<<<<< HEAD
-        next_il = cpu.disasm.current_llil_func[idx]
-        if next_il.address != cpu.disasm.current_pc:
-            goto_addr = next_il.address + cpu.disasm.entry_point_diff
-            cpu.regfile.write('PC', goto_addr)
-            #  cpu.__class__.PC = next_il.address + cpu.disasm.entry_point_diff
-            #  cpu.regfile.write('PC', cpu.__class__.PC)
-=======
         if next_il.address != cpu.disasm.current_pc:
             cpu.PC = next_il.address + cpu.disasm.entry_point_diff
             # FIXME do we need both?
             cpu.regfile.write('PC', cpu.PC)
->>>>>>> 9d3c01a1
             return
 
         # The next IL instruction has the same PC. Probably a real assembly
@@ -726,17 +658,6 @@
                                 for x in next_il.operands]
             cpu.disasm.insn_size = next_il.size
             goto_addr = implementation(*next_il.operands)
-<<<<<<< HEAD
-            idx += 1
-            try:
-                next_il = cpu.disasm.current_llil_func[idx]
-            except IndexError:
-                break
-        assert goto_addr is not None
-        #  cpu.__class__.PC = goto_addr
-        #  cpu.regfile.write('PC', cpu.__class__.PC)
-        cpu.regfile.write('PC', goto_addr)
-=======
             try:
                 idx += 1
                 next_il = cpu.disasm.current_llil_func[idx]
@@ -745,18 +666,12 @@
         assert goto_addr is not None
         cpu.PC = goto_addr
         cpu.regfile.write('PC', cpu.PC)
->>>>>>> 9d3c01a1
 
     def JUMP(cpu, expr):
         addr = expr.read()
         cpu.regfile.write('PC', addr)
-<<<<<<< HEAD
-        #  cpu.__class__.PC = addr
-        #  cpu.regfile.write('PC', cpu.__class__.PC)
-=======
         cpu.PC = addr
         cpu.regfile.write('PC', cpu.PC)
->>>>>>> 9d3c01a1
         return addr
 
     def JUMP_TO(cpu, expr, target_indexes):
@@ -764,13 +679,8 @@
         """
         addr = expr.read()
         cpu.regfile.write('PC', addr)
-<<<<<<< HEAD
-        #  cpu.__class__.PC = addr
-        #  cpu.regfile.write('PC', cpu.__class__.PC)
-=======
         cpu.PC = addr
         cpu.regfile.write('PC', cpu.PC)
->>>>>>> 9d3c01a1
         return addr
 
     def LOAD(cpu, src_expr):
@@ -999,14 +909,8 @@
         return reg
 
     def RET(cpu, expr):
-<<<<<<< HEAD
-        #  cpu.__class__.PC = cpu.pop(cpu.address_bit_size)
-        #  cpu.regfile.write('PC', cpu.__class__.PC)
-        cpu.regfile.write('PC', cpu.pop(cpu.address_bit_size))
-=======
         cpu.PC = cpu.pop(cpu.address_bit_size)
         cpu.regfile.write('PC', cpu.PC)
->>>>>>> 9d3c01a1
 
     def RLC(cpu, left_expr, right_expr, carry_expr):
         print hex(cpu.disasm.current_pc)
@@ -1126,11 +1030,6 @@
         cpu.PC += 2
 
         cpu.write_register('PC', cpu.PC)
-<<<<<<< HEAD
-        # FIXME FIXME should we be using write_register everywhere?
-        #  cpu.write_register('PC', cpu.regfile.read('PC') + 2)
-=======
->>>>>>> 9d3c01a1
         cpu.write_register('rcx', cpu.regfile.registers['rip'])
         cpu.write_register('r11', x86_get_eflags(cpu, 'RFLAGS'))
         raise Syscall()
@@ -1229,11 +1128,6 @@
             res += flag << offset
     return res
 
-<<<<<<< HEAD
-def x86_calculate_cmp_flags(cpu, size, res, left_v, right_v):
-    il = cpu.disasm.disasm_il
-    mod_flags = cpu.arch.flags_written_by_flag_write_type.get(il.flags)
-=======
 def insn_flags(cpu):
     # FIXME temporary hack due to binja issue with flags
     f = cpu.disasm.current_func
@@ -1247,7 +1141,6 @@
 
 def x86_calculate_cmp_flags(cpu, size, res, left_v, right_v):
     mod_flags = insn_flags(cpu)
->>>>>>> 9d3c01a1
     if not mod_flags:
         return
 
@@ -1262,12 +1155,7 @@
     cpu.update_flags(flags)
 
 def x86_update_logic_flags(cpu, result, size):
-<<<<<<< HEAD
-    il = cpu.disasm.disasm_il
-    mod_flags = cpu.arch.flags_written_by_flag_write_type.get(il.flags)
-=======
     mod_flags = insn_flags(cpu)
->>>>>>> 9d3c01a1
     if not mod_flags:
         return
     flags = {
