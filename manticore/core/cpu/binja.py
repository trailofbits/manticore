from __future__ import division
from builtins import hex, map, chr, str, range, int
import ctypes
import logging
import os

from collections import defaultdict

import capstone as cs

from .x86 import AMD64Operand

from .abstractcpu import Cpu, RegisterFile, Operand, Syscall
from .cpufactory import CpuFactory
from ...core.cpu.disasm import BinjaILDisasm
from ..smtlib import Operators, BitVecConstant, operator
<<<<<<< HEAD
from ...utils.helpers import issymbolic, isstring
=======
from ...utils.helpers import issymbolic
>>>>>>> a21c8b60
from functools import reduce

logger = logging.getLogger(__name__)
register_logger = logging.getLogger('{}.registers'.format(__name__))


class BinjaRegisterFile(RegisterFile):

    def __init__(self, arch, platform_regs):
        from binaryninja import Architecture
        self.arch = arch
        arch = Architecture[arch]
        self.reg_aliases = {
            'STACK': str(arch.stack_pointer),
            'PC': self.get_pc(),
            'CS': 'cs',
            'SS': 'ss',
            'DS': 'ds',
            'ES': 'es'
        }
        super(BinjaRegisterFile, self).__init__(aliases=self.reg_aliases)

        # Get "dummy" registers for flags. We append 'F' for consistency
        # with the X86 CPU
        f_regs = [f + "f" for f in arch.flags]
        # get (full width) architecture registers
        arch_regs = list(set([arch.regs[r].full_width_reg for r in arch.regs]))

        self.pl2b_map, self.b2pl_map = binja_platform_regmap(arch_regs,
                                                             f_regs,
                                                             self.reg_aliases,
                                                             platform_regs)

        new_aliases = [x for x in self.pl2b_map.items() if (x[0] not in self.reg_aliases and
                                        x[1] is not None and
                                        not isinstance(x[1], tuple))]
        self.reg_aliases.update(new_aliases)

        # all regs are: architecture, aliases and flags
<<<<<<< HEAD
        all_regs = arch_regs + list(self.reg_aliases.values()) + f_regs
        self.registers = {reg : 0 for reg in all_regs}
=======
        all_regs = arch_regs + self.reg_aliases.values() + f_regs
        self.registers = {reg: 0 for reg in all_regs}
>>>>>>> a21c8b60

        # FIXME get these from the platform!! they are already part of registers
        self.segment_registers = (['cs', 'ds', 'es', 'ss'] +
                                  ['fs', 'gs', 'fsbase', 'gsbase'])

    def write(self, reg, value):
        from binaryninja.enums import ImplicitRegisterExtend
        from binaryninja import Architecture

        arch = Architecture[self.arch]
        r = self._alias(str(reg))
        # if this is a custom register just write to the dictionary
        if r not in arch.regs:
            self.registers[r] = value
            return

        # get the ILRegister object from Architecture
        ilreg = arch.regs.get(r, None)
        if ilreg is None:
            raise NotImplementedError

        # full_width -> just write to it
        if ilreg.full_width_reg == r:
            self.registers[r] = value
            return

        ilreg_full = arch.regs[ilreg.full_width_reg]
        full_width_reg_value = self.registers[ilreg.full_width_reg]
        if ilreg.extend == ImplicitRegisterExtend.NoExtend:
            # mask off the value that will be replaced
            mask = (1 << ilreg.size * 8) - 1
            full_mask = (1 << ilreg_full.size * 8) - 1
            reg_bits = mask << (ilreg.offset * 8)
            full_width_reg_value &= full_mask ^ reg_bits
            full_width_reg_value |= value << ilreg.offset * 8
        elif ilreg.extend == ImplicitRegisterExtend.ZeroExtendToFullWidth:
            full_width_reg_value = value
        elif ilreg.extend == ImplicitRegisterExtend.SignExtendToFullWidth:
            full_width_reg_value = (
                (value ^ ((1 << ilreg.size * 8) - 1)) -
                ((1 << ilreg.size * 8) - 1) +
                (1 << ilreg_full.size * 8)
            )
        else:
            raise NotImplementedError

        self.registers[ilreg.full_width_reg] = full_width_reg_value
        # FIXME apply a mask here instead of doing it inside the instructions
        return full_width_reg_value

    def read(self, reg):
        from binaryninja import Architecture

        arch = Architecture[self.arch]
        r = self._alias(str(reg))
        if r in self.registers:
            return self.registers[r]

        reg_info = arch.regs.get(r)
        if reg_info is None:
            # don't raise here because we could be reading from a
            # temp register which won't be in the architecture registers
            return 0

        full_reg_value = self.registers[reg_info.full_width_reg]
        mask = (1 << reg_info.size * 8) - 1
        reg_bits = mask << (reg_info.offset * 8)
        reg_value = (full_reg_value & reg_bits) >> (reg_info.offset * 8)
        # FIXME apply a mask here instead of doing it inside the instructions
        return reg_value

    @property
    def all_registers(self):
        return tuple(list(self.registers.keys()) + list(self._aliases.keys()))

    @property
    def canonical_registers(self):
        return tuple(self.registers.keys())

    def __contains__(self, register):
        return register in self.all_registers

    def get_pc(self):
        if self.arch == 'x86':
            return 'eip'
        elif self.arch == 'x86_64':
            return 'rip'
        else:
            raise NotImplementedError


class BinjaOperand(Operand):
    def __init__(self, cpu, parent_il, op, **kwargs):
        self.llil = parent_il
        if hasattr(op, "operands"):
            op.operands = [BinjaOperand(cpu, op, x) for x in op.operands]
        super(BinjaOperand, self).__init__(cpu, op, **kwargs)

    @property
    def type(self):
        from binaryninja import lowlevelil as il
        type_map = {
            il.ILRegister: 'register',
            il.LowLevelILInstruction: 'instruction',
            il.ILFlag: 'flag',
        }

        try:
            t = type_map[type(self.op)]
        except KeyError as e:
            logger.error("ERROR IN type lookup " + str(type(self.op)))
            raise e
        return t

    @property
    def size(self):
        return self.op.info.size

    def read(self):
        import binaryninja.enums as enums

        cpu, op = self.cpu, self.op
        if self.type == 'register':
            return cpu.regfile.read(op.name)
        if self.type == 'flag':
            return cpu.regfile.registers[op.name + 'f']
        elif self.type == 'instruction':
            implementation = getattr(cpu, op.operation.name[len("LLIL_"):])
            return implementation(*op.operands)
        else:
            raise NotImplementedError("read_operand type", op.type)

    def write(self, value):
        cpu, op = self.cpu, self.op
        if self.type == 'register':
            return cpu.write_register(str(op), value)
        if self.type == 'flag':
            return cpu.write_register(op.name + 'f', value)
        elif self.type == 'instruction':
            implementation = getattr(cpu, op.operation.name[len("LLIL_"):])
            return implementation(*op.operands)
        else:
            raise NotImplementedError("write_operand type", op.type)

    def __getattr__(self, name):
        return getattr(self.op, name)


def _carry_ult(left, right):
    return Operators.ULT(left, right)


def _adjust_flag(result, left, right):
    return ((left ^ right) ^ result) & 0x10 != 0


def _zero_flag(res):
    return res == 0


def _sign_flag(res, size):
    mask = 1 << (size - 1)
    return (res & mask) != 0


def _parity_flag(v):
    return (v ^ v >> 1 ^ v >> 2 ^ v >> 3 ^ v >> 4 ^ v >> 5 ^ v >> 6 ^ v >> 7) & 1 == 0


def _overflow_flag(res, right, left, size):
    mask = 1 << (size - 1)
    sign_r = (right & mask) == mask
    sign_l = (left & mask) == mask
    sign_res = (res & mask) == mask
    return Operators.AND(sign_r ^ sign_l, sign_r ^ sign_res)


def binja_platform_regmap(binja_arch_regs, binja_arch_flags, binja_arch_aliases,
                          x86_cpu_regs):
    all_x86_regs = [r.lower() for r in x86_cpu_regs]

    # get all registers that are present already in the arch
    x86_to_binja = {r.upper(): r for r in all_x86_regs
                    if r in binja_arch_regs}

    # map flag registers
    for f in binja_arch_flags:
        x86_to_binja[f.upper()] = f
    x86_to_binja['IF'] = None

    x86_to_binja['RSP'] = binja_arch_aliases['STACK']
    x86_to_binja['RIP'] = binja_arch_aliases['PC']
    x86_to_binja['GS'] = 'gsbase'
    x86_to_binja['FS'] = 'fsbase'

    for f in set(x86_cpu_regs) - set(x86_to_binja.keys()):
        # no floating point or vector :/
        if f.startswith("YMM") or f.startswith("FP"):
            x86_to_binja[f.upper()] = None
        elif f[-1] == 'H':
            if f[:-1].lower() in binja_arch_regs:
                x86_to_binja[f] = (f[:-1].lower(), 'high')
            elif "r" + f[:-1].lower() in binja_arch_regs:
                x86_to_binja[f] = ("r" + f[:-1].lower(), 'high')
        elif f.upper() in binja_arch_aliases:
            x86_to_binja[f.upper()] = f.upper()

    # still unmapped
    # x86_to_binja: ['EIP', 'IP', 'FRAME', 'EFLAGS', 'RFLAGS', 'TOP']
    # binja_to_x86: ['fs', 'gs', 'mmXX', 'stXX']
    binja_to_x86 = dict()
    binja_to_x86["high_mappings"] = []
    for x86_reg, binja_reg in x86_to_binja.items():
        if isinstance(binja_reg, tuple):
            binja_to_x86["high_mappings"].append(binja_reg[0])
        elif isstring(binja_reg):
            binja_to_x86[binja_reg] = x86_reg

    return x86_to_binja, binja_to_x86


class BinjaCpu(Cpu):
    '''
    A Virtual CPU model for Binary Ninja's IL
    '''

    def __init__(self, memory):
        '''
        Builds a CPU model.
        :param arch: BinaryNinja arch.
        '''
        from binaryninja import Architecture

        # FIXME implement a generic architecture selector
        arch = Architecture['x86_64']
        if not hasattr(self, "platform_cpu"):
            # get a platform specific CPU
            # and mark it as non-virtual so as to not increment the PC in the
            # @instruction decorator
            self.platform_cpu = CpuFactory.get_cpu(memory, 'amd64')
            self.platform_cpu.real_cpu = False
        platform_regs = self.platform_cpu.all_registers
        self.max_instr_width = arch.max_instr_length
        self.address_bit_size = 8 * arch.address_size
        self.machine = self.platform_cpu.machine
        self.mode = self.platform_cpu.mode
        self.arch = arch
        self.program_path = None
        self.view = None
        self._segments = {}

        # initialize the memory and register files
        super(BinjaCpu, self).__init__(BinjaRegisterFile('x86_64',
                                                         platform_regs),
                                       memory,
                                       disasm="binja-il")

    def initialize_disassembler(self, program_path):
        import binaryninja as bn
        from binaryninja import BinaryView as bview
        from .disasm import BinjaILDisasm
        # see if we have cached the db
        db_name = "." + os.path.basename(program_path) + ".bnfm"
        dbpath = os.path.join(os.path.dirname(program_path), db_name)
        if not os.path.isfile(dbpath):
            bv = bn.binaryview.BinaryViewType.get_view_of_file(program_path)
            bv.update_analysis_and_wait()
            # cache for later
            bv.create_database(dbpath)
        else:
            fm = bn.FileMetadata()
            db = fm.open_existing_database(dbpath)
            vtypes = [x for x in bview.open(program_path).available_view_types if x.name != "Raw"]
            bv = db.get_view_of_type(vtypes[0].name)
            bv.update_analysis_and_wait()
        self.program_path = program_path
        self.view = bv
        self.disasm = BinjaILDisasm(bv)

    def decode_instruction(self, pc):
        '''
        This will decode an instruction from memory pointed by `pc`

        :param int pc: address of the instruction
        '''
        text = ''
        # Read Instruction from memory
<<<<<<< HEAD
        for address in range(pc, pc+self.max_instr_width):
            #This reads a byte from memory ignoring permissions
            #and concretize it if symbolic
=======
        for address in xrange(pc, pc + self.max_instr_width):
            # This reads a byte from memory ignoring permissions
            # and concretize it if symbolic
>>>>>>> a21c8b60
            if not self.memory.access_ok(address, 'x'):
                break

            c = self.memory[address]

            if issymbolic(c):
                assert isinstance(c, BitVec) and c.size == 8
                if isinstance(c, Constant):
                    c = chr(c.value)
                else:
                    logger.error('Concretize executable memory %r %r', c, text)
                    raise ConcretizeMemory(self.memory,
                                           address=pc,
                                           size=8 * self.max_instr_width,
                                           policy='INSTRUCTION')
            text += c

        # Pad potentially incomplete instruction with zeroes

        code = text.ljust(self.max_instr_width, '\x00')

        try:
            # decode the instruction from code
            insn = self.disasm.disassemble_instruction(code, pc)
        except StopIteration as e:
            raise DecodeException(pc, code)

        # Check that the decoded instruction is contained in executable memory
        if not self.memory.access_ok(slice(pc, pc + insn.size), 'x'):
            logger.info("Trying to execute instructions from non-executable memory")
            raise InvalidMemoryAccess(pc, 'x')

        # if we are executing Binja-IL but need to fallback to capstone,
        # bring all registers up to state, because they might be needed
        # during the creation of operands in wrap_operands
        if (isinstance(self.disasm, BinjaILDisasm) and
                isinstance(insn, cs.CsInsn)):
            self.update_platform_cpu_regs()

        insn.operands = self._wrap_operands(insn.operands)
        return insn

    def execute(self):
        '''
        Decode, and execute one instruction pointed by register PC
        '''
        if issymbolic(self.PC):
            raise ConcretizeRegister(self, 'PC', policy='ALL')

        if not self.memory.access_ok(self.PC, 'x'):
            raise InvalidMemoryAccess(self.PC, 'x')

        self._publish('will_decode_instruction', self.PC)

        insn = self.decode_instruction(self.PC)
        self._last_pc = self.PC

        self._publish('will_execute_instruction', insn)

        # FIXME (theo) why just return here?
        if insn.address != self.PC:
            return

        name = self.canonicalize_instruction_name(insn)

        def fallback_to_emulate(*operands):
            if (isinstance(self.disasm, BinjaILDisasm) and
                    isinstance(insn, cs.CsInsn)):
                # if we got a capstone instruction using BinjaILDisasm, it means
                # this instruction is not implemented. Fallback to Capstone
                self.FALLBACK(name, *operands)
                # XXX after this point self.PC != self._last_pc but that is
                # OK because we will update the PC  properly
            else:
                text_bytes = ' '.join('%02x' % x for x in insn.bytes)
                logger.info("Unimplemented instruction: 0x%016x:\t%s\t%s\t%s",
                            insn.address, text_bytes, insn.mnemonic, insn.op_str)

                self._publish('will_emulate_instruction', insn)
                self.emulate(insn)
                self._publish('did_emulate_instruction', insn)

        implementation = getattr(self, name, fallback_to_emulate)

        if logger.level == logging.DEBUG:
            logger.debug(self.render_instruction(insn))
            for l in self.render_registers():
                register_logger.debug(l)

        assert (self.PC == self._last_pc or
                (isinstance(insn, BinjaILDisasm.BinjaILInstruction) and
                 insn.sets_pc))

        implementation(*insn.operands)

        # In case we are executing IL instructions, we could iteratively
        # invoke multiple instructions due to the tree form, thus we only
        # want to increment the PC once, based on its previous position
        # for CALLS and JUMPS the PC should have been set automatically
        # so no need to do anything. Also, if there are pending instruction
        if not isinstance(self.disasm, BinjaILDisasm):
            return

        # don't bump the PC if we are in an LLIL that has set it,
        # or if there are pending IL insn in the queue. This is because
        # for cases where we have other il instructions in the queue,
        # such as when we get a divu insn, the PC + size will point
        # to the next assembly instruction and not the next LLIL
        #
        # we might be executing a Capstone instruction at this point
        # if we context-switched, so check the sets_pc attr
        if not (isinstance(insn, BinjaILDisasm.BinjaILInstruction) and
                (insn.sets_pc or self.disasm.il_queue)):
            self.PC = self._last_pc + insn.size

        self._icount += 1
        self._publish('did_execute_instruction', insn)

    def update_platform_cpu_regs(self):
        for pl_reg, binja_reg in self.regfile.pl2b_map.items():
            if isinstance(binja_reg, tuple) or binja_reg is None:
                continue
            self.platform_cpu.write_register(pl_reg,
                                             self.regfile.read(binja_reg))

    def render_instruction(self, insn=None):
        try:
            if (insn is None or
                    not isinstance(insn, BinjaILDisasm.BinjaILInstruction)):
                insn = self.instruction
                return "INSTRUCTION: 0x%016x:\t%s\t%s" % (insn.address,
                                                          insn.mnemonic,
                                                          insn.op_str)
            else:
                return str(insn)
        except Exception as e:
            return "{can't decode instruction}"

    @property
    def function_hooks(self):
        return dict(self._function_hooks)

    @property
    def instr_hooks(self):
        return defaultdict(list, self._instr_hooks)

    def __getstate__(self):
        state = super(BinjaCpu, self).__getstate__()
        state['segments'] = self._segments
        state['view_program_path'] = self.program_path

        state['max_instr_width'] = self.max_instr_width
        state['address_bit_size'] = self.address_bit_size
        state['machine'] = self.machine
        state['mode'] = self.mode
        # FIXME
        state['arch'] = 'x86_64'
        return state

    def __setstate__(self, state):
        from binaryninja import Architecture

        self._segments = state['segments']
        self.max_instr_width = state['max_instr_width']
        self.address_bit_size = state['address_bit_size']
        self.machine = state['machine']
        self.mode = state['mode']
        self.arch = Architecture[state['arch']]
        self.initialize_disassembler(state['view_program_path'])

        self.platform_cpu = CpuFactory.get_cpu(state['memory'], 'amd64')
        self.platform_cpu.real_cpu = False
        super(BinjaCpu, self).__setstate__(state)

    def canonicalize_instruction_name(self, insn):
        if isinstance(insn, BinjaILDisasm.BinjaILInstruction):
            return insn.name
        # fallback
        return self.platform_cpu.canonicalize_instruction_name(insn)

    def set_descriptor(self, selector, base, limit, perms):
        assert selector > 0 and selector < 0xffff
        assert base >= 0 and base < (1 << self.address_bit_size)
        assert limit >= 0 and limit < 0xffff or limit & 0xfff == 0
        self._segments[selector] = (base, limit, perms)

    def get_descriptor(self, selector):
        return self._segments.setdefault(selector, (0, 0xfffff000, 'rwx'))

    def _wrap_operands(self, operands):
        import binaryninja.enums as enums

        # if we don't support this, fallback to default platform :( :(
        # we will be using capstone anyhow, as we need to move on..
        o = self.disasm.disasm_il.operation
        if (o == enums.LowLevelILOperation.LLIL_UNIMPL or
                o == enums.LowLevelILOperation.LLIL_UNIMPL_MEM):
            return [AMD64Operand(self.platform_cpu, op) for op in operands]

        return [BinjaOperand(self, self.disasm.disasm_il, op)
                for op in operands]

    # XXX this is currently not active because a bunch of flag-setting
    # LLIL are not implemented by Binja :(
    def update_flags_from_il(cpu, il):
        # FIXME what about get_flag_condition_low_level_il
        from binaryninja.lowlevelil import LowLevelILInstruction
        flags = cpu.arch.flags_written_by_flag_write_type.get(il.flags)
        if flags is None:
            return
        func = cpu.disasm.current_llil_func

        # FIXME normally we would pass il.operands but binja has a bug here
        operands = [i for i, _ in enumerate(il.operands)]
        for f in flags:
            expr = cpu.arch.get_flag_write_low_level_il(il.operation,
                                                        il.size,
                                                        il.flags,
                                                        f,
                                                        operands,
                                                        func.low_level_il)
            flag_il = LowLevelILInstruction(func, expr.index)
            # FIXME properly invoke the implementation
            op_name = str(flag_il.operation).split(".")[1][len("LLIL_"):]
            if op_name == "UNIMPL":
                continue
            implementation = getattr(cpu, op_name)
            # flag_il.operands have indexes, involving the original operands.
            # E.g., for xor.d{*}(eax, eax), invoking `print flag_il.operands`
            # we get [<il: 0 ^ 1>, <il: 0>]
            # where 0 and 1 are the indexes. We need the operands to be
            # 'eax'. 'eax'
            flop = []
            for i, o in enumerate(flag_il.operands):
                for j, x in enumerate(o.operands):
                    x = il.operands[int(str(x))].op
                    o.operands[j] = x
                flop.append(o)
            flag_il.operands = [BinjaOperand(cpu, flag_il, x)
                                for x in flag_il.operands]
            res = implementation(*flag_il.operands)

    def update_flags(cpu, flags=None):
        mod_flags = insn_flags(cpu)
        if not mod_flags or not flags:
            return

        common = set(mod_flags).intersection(set(flags.keys()))
        to_update = {f: flags[f] for f in common}
        for f, val in to_update.items():
            cpu.regfile.write(f + "f", val)

    def push(cpu, value, size):
        '''
        Writes a value in the stack.

        :param value: the value to put in the stack.
        :param size: the size of the value.
        '''
        cpu.STACK -= size // 8
        base, _, _ = cpu.get_descriptor(cpu.ss)
        address = cpu.STACK + base
        cpu.write_int(address, value, size)

    def pop(cpu, size):
        '''
        Gets a value from the stack.

        :rtype: int
        :param size: the size of the value to consume from the stack.
        :return: the value from the stack.
        '''
        base, _, _ = cpu.get_descriptor(cpu.ss)
        address = cpu.STACK + base
        value = cpu.read_int(address, size)
        cpu.STACK += size // 8
        return value

    def ADC(cpu, left, right):
        return x86_add(cpu, left, right, True)

    def ADD(cpu, left, right):
        return x86_add(cpu, left, right)

    def ADD_OVERFLOW(cpu, left, right):
        # FIXME is this proper?
        return x86_add(cpu, left, right) < left.read() + right.read()

    def AND(cpu, left, right):
        res = left.read() & right.read()
        x86_update_logic_flags(cpu, res, right.llil.size * 8)
        return res

    def ASR(cpu, reg, shift):
        return reg.read() >> shift.read()

    def BOOL_TO_INT(cpu, src_expr):
        raise NotImplementedError

    def BP(cpu):
        raise NotImplementedError

    def CALL(cpu, expr):
        import binaryninja.enums as enums
        f = cpu.disasm.current_llil_func
        il = cpu.disasm.disasm_il

        next_addr = cpu.disasm.current_pc + cpu.disasm.disasm_insn_size
        cpu.push(next_addr, cpu.address_bit_size)

        # go for it
        new_pc = expr.read() + cpu.disasm.entry_point_diff
        cpu.PC = new_pc

    def CMP_E(cpu, left, right):
        return left.read() == right.read()

    def CMP_NE(cpu, left, right):
        return left.read() != right.read()

    def CMP_SGE(cpu, left, right):
        return (ctypes.c_int64(left.read()).value >=
                ctypes.c_int64(right.read()).value)

    def CMP_SGT(cpu, left, right):
        return (ctypes.c_int64(left.read()).value >
                ctypes.c_int64(right.read()).value)

    def CMP_SLE(cpu, left, right):
        return (ctypes.c_int64(left.read()).value <=
                ctypes.c_int64(right.read()).value)

    def CMP_SLT(cpu, left, right):
        return (ctypes.c_int64(left.read()).value <
                ctypes.c_int64(right.read()).value)

    def CMP_UGE(cpu, left, right):
        return left.read() >= right.read()

    def CMP_UGT(cpu, left, right):
        return left.read() > right.read()

    def CMP_ULE(cpu, left, right):
        return left.read() <= right.read()

    def CMP_ULT(cpu, left, right):
        return left.read() < right.read()

    def CONST(cpu, const_int):
        return const_int.op

    def CONST_PTR(cpu, const_int):
        return const_int.op + cpu.disasm.entry_point_diff

    def DIVS(cpu, dividend_h, dividend_l, divisor):
        raise NotImplementedError

    def DIVS_DP(cpu, dividend_h, dividend_l, divisor):
        size = divisor.size * 8
        dividend = Operators.CONCAT(size * 2,
                                    dividend_h.read(),
                                    dividend_l.read())

        divisor = divisor.read()
        dst_size = size * 2

        divisor = Operators.SEXTEND(divisor, size, dst_size)
        mask = (1 << dst_size) - 1
        sign_mask = 1 << (dst_size - 1)

        dividend_sign = (dividend & sign_mask) != 0
        divisor_sign = (divisor & sign_mask) != 0

        if isinstance(divisor, int):
            if divisor_sign:
                divisor = ((~divisor) + 1) & mask
                divisor = -divisor

        if isinstance(dividend, int):
            if dividend_sign:
                dividend = ((~dividend) + 1) & mask
                dividend = -dividend

        quotient = Operators.SDIV(dividend, divisor)
        return Operators.EXTRACT(quotient, 0, size)

    def DIVU(cpu, left_expr, right_expr):
        raise NotImplementedError

    def DIVU_DP(cpu, dividend_h, dividend_l, divisor):
        # XXX (theo) at least for x86, divu returns the quotient in a
        # temp register, modu will return the mod
        size = divisor.size * 8

        dividend = Operators.CONCAT(size * 2,
                                    dividend_h.read(),
                                    dividend_l.read())
        divisor = Operators.ZEXTEND(divisor.read(), size * 2)
        quotient = Operators.UDIV(dividend, divisor)
        return Operators.EXTRACT(quotient, 0, size)

    def FLAG(cpu, src_flag):
        return src_flag.read()

    def FLAG_BIT(cpu, src_flag, bit_int):
        raise NotImplementedError

    def FLAG_COND(cpu, condition):
        return condition.op

    def GOTO(cpu, expr):
        # FIXME
        try:
            if isinstance(expr.op, int):
                addr = cpu.disasm.current_llil_func[expr.op].address
            else:
                raise NotImplementedError
        except IndexError:
            addr = cpu.disasm.current_pc + cpu.disasm.disasm_insn_size

        cpu.PC = addr + cpu.disasm.entry_point_diff
        # return a value since this will be used by an IF ending in a GOTO
        return cpu.PC

    def IF(cpu, condition, true, false):
        import binaryninja.enums as enums
        from binaryninja.lowlevelil import LowLevelILInstruction

        il = cpu.disasm.disasm_il
        cond = condition.op.operands[0].op
        exp = cpu.arch.get_default_flag_condition_low_level_il(cond,
                                                               il.function)
        cond_il = LowLevelILInstruction(cpu.disasm.current_llil_func,
                                        exp.index)
        implementation = getattr(cpu, cond_il.operation.name[len("LLIL_"):])
        cond_il.operands = [BinjaOperand(cpu, cond_il, x)
                            for x in cond_il.operands]
        res = implementation(*cond_il.operands)
        idx = true.op if res else false.op
        assert isinstance(idx, int)

        try:
            next_il = cpu.disasm.current_llil_func[idx]
        except IndexError as e:
            # If we got an index error this means that we have the true
            # branch executing one insn followed by a GOTO, and the false
            # branch is outside the current_llil_func and is a JUMP
            # FIXME verify that this is true
            cpu.PC += cpu.disasm.disasm_insn_size
            return

        # if we have a (real) instruction from the IF family, the next
        # instruction should have an address different than the current PC
        if next_il.address != cpu.disasm.current_pc:
            cpu.PC = next_il.address + cpu.disasm.entry_point_diff
            return

        # The next IL instruction has the same PC. Probably a real assembly
        # instruction was resolved into multiple IL instructions. Clear the
        # queue and execute them here
        last_op_in_queue = cpu.disasm.il_queue[-1][1].operation
        assert (last_op_in_queue == enums.LowLevelILOperation.LLIL_GOTO or
                last_op_in_queue == enums.LowLevelILOperation.LLIL_JUMP or
                last_op_in_queue == enums.LowLevelILOperation.LLIL_JUMP_TO)
        del cpu.disasm.il_queue[:]

        # the sequence of instructions sharing the same PC includes both the
        # True and False branches. If we start executing at the True branch,
        # make sure we don't also execute on the False branch
        break_idx = true.op if not res else false.op

        while idx != break_idx and next_il.address == cpu.disasm.current_pc:
            goto_addr = None
            implementation = getattr(cpu, next_il.operation.name[len("LLIL_"):])
            next_il.operands = [BinjaOperand(cpu, next_il, x)
                                for x in next_il.operands]
            cpu.disasm.insn_size = next_il.size
            goto_addr = implementation(*next_il.operands)
            try:
                idx += 1
                next_il = cpu.disasm.current_llil_func[idx]
            except IndexError as e:
                break
        assert goto_addr is not None
        cpu.PC = goto_addr

    def JUMP(cpu, expr):
        addr = expr.read()
        cpu.PC = addr
        return addr

    def JUMP_TO(cpu, expr, target_indexes):
        """ Jump table construct handling
        """
        addr = expr.read()
        cpu.PC = addr
        return addr

    def LOAD(cpu, src_expr):
        # FIXME hack until push qword is fixed in binja
        if str(cpu.disasm.disasm_il).startswith("push(zx.q"):
            return cpu.read_int(src_expr.read(), 8 * 8)
        return cpu.read_int(src_expr.read(), src_expr.llil.size * 8)

    def LOW_PART(cpu, expr):
        mask = (1 << expr.llil.size * 8) - 1
        return expr.read() & mask

    def LSL(cpu, reg, shift):
        rsize = reg.llil.size * 8
        count = shift.read()
        value = reg.read()
        countMask = {8: 0x1f,
                     16: 0x1f,
                     32: 0x1f,
                     64: 0x3f}[rsize]
        temp = Operators.ZEXTEND(count & countMask, rsize)

        tempD = value = reg.read()
        res = value << count

        # Should not modify flags if temp == 0
        cf = Operators.OR(Operators.AND(temp == 0,
                                        cpu.regfile.registers['cf']),
                          Operators.AND(temp != 0,
                                        tempD & (1 << (rsize - temp)) != 0))
        of = Operators.ITE(temp != 0,
                           (cpu.regfile.registers['cf'] ^
                            (((res >> (rsize - 1)) & 0x1) == 1)),
                           cpu.regfile.registers['of'])

        SIGN_MASK = 1 << (rsize - 1)
        sf = Operators.OR(Operators.AND(temp == 0, cpu.regfile.registers['sf']),
                          Operators.AND(temp != 0, (res & SIGN_MASK) != 0))

        zf = Operators.OR(Operators.AND(temp == 0, cpu.regfile.registers['zf']),
                          Operators.AND(temp != 0, res == 0))

        pf = Operators.OR(Operators.AND(temp == 0, cpu.regfile.registers['pf']),
                          Operators.AND(temp != 0, _parity_flag(res)))
        flags = {
            'c': cf,
            'p': pf,
            'z': zf,
            's': sf,
            'o': of
        }
        cpu.update_flags(flags)
        return res

    def LSR(cpu, reg, shift):
        rsize = reg.llil.size * 8
        value = reg.read()
        count = Operators.ZEXTEND(shift.read() & (rsize - 1), rsize)
        res = value >> count

        SIGN_MASK = 1 << (rsize - 1)

        # carry flag
        if count != 0:
            cf = Operators.EXTRACT(value, count - 1, 1) != 0
        else:
            cf = cpu.regfile.registers['cf']

        zf = Operators.ITE(count != 0, res == 0, cpu.regfile.registers['zf'])
        sf = Operators.ITE(count != 0,
                           (res & SIGN_MASK) != 0,
                           cpu.regfile.registers['sf'])
        of = Operators.ITE(count != 0,
                           ((value >> (rsize - 1)) & 0x1) == 1,
                           cpu.regfile.registers['of'])
        pf = Operators.ITE(count != 0,
                           _parity_flag(res),
                           cpu.regfile.registers['pf'])

        flags = {
            'c': cf,
            'p': pf,
            'z': zf,
            's': sf,
            'o': of
        }
        cpu.update_flags(flags)
        return res

    def MODS(cpu, left_expr, right_expr):
        raise NotImplementedError

    def MODS_DP(cpu, dividend_h, dividend_l, divisor):
        size = divisor.size * 8
        dividend = Operators.CONCAT(size * 2,
                                    dividend_h.read(),
                                    dividend_l.read())

        divisor = divisor.read()
        dst_size = size * 2

        divisor = Operators.SEXTEND(divisor, size, dst_size)
        mask = (1 << dst_size) - 1
        sign_mask = 1 << (dst_size - 1)

        dividend_sign = (dividend & sign_mask) != 0
        divisor_sign = (divisor & sign_mask) != 0

<<<<<<< HEAD
        if isinstance(divisor, int):
=======
        if isinstance(divisor, (int, long)):
>>>>>>> a21c8b60
            if divisor_sign:
                divisor = ((~divisor) + 1) & mask
                divisor = -divisor

        if isinstance(dividend, int):
            if dividend_sign:
                dividend = ((~dividend) + 1) & mask
                dividend = -dividend

        quotient = Operators.SDIV(dividend, divisor)
<<<<<<< HEAD
        if (isinstance(dividend, int) and
                isinstance(dividend, int)):
=======
        if (isinstance(dividend, (int, long)) and
                isinstance(dividend, (int, long))):
>>>>>>> a21c8b60
            remainder = dividend - (quotient * divisor)
        else:
            remainder = Operators.SREM(dividend, divisor)
        remainder = Operators.SREM(dividend, divisor)
        return Operators.EXTRACT(remainder, 0, size)

    def MODU(cpu, left_expr, right_expr):
        raise NotImplementedError

    def MODU_DP(cpu, dividend_h, dividend_l, divisor):
        size = divisor.size
        dividend = Operators.CONCAT(size * 2,
                                    dividend_h.read(),
                                    dividend_l.read())
        divisor = Operators.ZEXTEND(divisor.read(), size * 2)
        remainder = Operators.UREM(dividend, divisor)
        return Operators.EXTRACT(remainder, 0, size)

    def MUL(cpu, left, right):
        size = left.llil.size * 8
        arg0 = left.read()
        arg1 = right.read()

        arg1 = Operators.SEXTEND(arg1, size, size * 2)
        temp = Operators.SEXTEND(arg0, size, size * 2) * arg1
        temp = temp & ((1 << (size * 2)) - 1)
        res = Operators.EXTRACT(temp, 0, size)
        cf = Operators.SEXTEND(res, size, size * 2) != temp

        cpu.regfile.write('cf', cf)
        cpu.regfile.write('of', cf)
        return res

    def MULS_DP(cpu, low_expr, high_expr):
        # XXX SET_REG_SPLIT will be called afterwards, taking care of the
        # result splitting into registers
        size = high_expr.llil.size * 8
        arg0 = high_expr.read()
        arg1 = low_expr.read()
        temp = (Operators.SEXTEND(arg0, size, size * 2) *
                Operators.SEXTEND(arg1, size, size * 2))
        res = temp & ((1 << (size * 2)) - 1)
        normres = Operators.EXTRACT(res, 0, size)

        cf = Operators.SEXTEND(normres, size, size * 2) != res
        cpu.regfile.write('cf', cf)
        cpu.regfile.write('of', cf)
        return res

    def MULU_DP(cpu, low_expr, high_expr):
        # XXX SET_REG_SPLIT will be called afterwards, taking care of the
        # result splitting into registers
        size = high_expr.llil.size * 8
        res = (Operators.ZEXTEND(low_expr.read(), 256) *
               Operators.ZEXTEND(high_expr.read(), 256))
        of = Operators.EXTRACT(res, size, size) != 0
        cpu.regfile.write('of', of)
        cpu.regfile.write('cf', of)
        return res

    def NEG(cpu, expr):
        src = expr.read()
        mask = (1 << expr.llil.size * 8) - 1
        res = -src & mask
        x86_update_logic_flags(cpu, res, expr.llil.size * 8)
        cpu.regfile.write('cf', src != 0)
        cpu.regfile.write('af', (res & 0x0f) != 0x0)
        return res

    def NOP(cpu):
        return

    def NORET(cpu):
        raise NotImplementedError

    def NOT(cpu, expr):
        return not expr.read()

    def OR(cpu, left, right):
        if left.llil.operands[0].operands[0].type == "flag":
            # don't apply a mask if this is used for flag computation
            res = left.read() | right.read()
        else:
            mask = (1 << left.llil.size * 8) - 1
            res = (left.read() | right.read()) & mask
        x86_update_logic_flags(cpu, res, left.llil.size * 8)
        return res

    def POP(cpu):
        return cpu.pop(cpu.address_bit_size)

    def PUSH(cpu, src_expr):
        # in bytes already so no need to multiply
        cpu.push(src_expr.read(), cpu.address_bit_size)

    def REG(cpu, src_reg):
        if str(src_reg.op) in cpu.regfile.segment_registers:
            base, _, _ = cpu.get_descriptor(cpu.regfile.read(src_reg.op))
            reg = base
        else:
            reg = cpu.regfile.read(src_reg.op)
        return reg

    def RET(cpu, expr):
        cpu.PC = cpu.pop(cpu.address_bit_size)

    def RLC(cpu, left_expr, right_expr, carry_expr):
        raise NotImplementedError

    def ROL(cpu, left_expr, right_expr):
        size = left_expr.llil.size * 8
        count = right_expr.read()
        countMask = {
            8: 0x1f,
            16: 0x1f,
            32: 0x1f,
            64: 0x3f
        }[size]
        tempCount = Operators.ZEXTEND((count & countMask) % (size), size)
        value = left_expr.read()
        res = (value << tempCount) | (value >> (size - tempCount))

        cpu.regfile.write('cf',
                          Operators.ITE(tempCount != 0,
                                        (res & 1) == 1,
                                        cpu.regfile.read('cf')))
        s_MSB = ((res >> (size - 1)) & 0x1) == 1
        cpu.regfile.write('of',
                          Operators.ITE(tempCount == 1,
                                        s_MSB ^ cpu.regfile.read('cf'),
                                        cpu.regfile.read('of')))
        return res

    def ROR(cpu, left_expr, right_expr):
        # FIXME refactor ROL, ROR
        size = left_expr.llil.size * 8
        count = right_expr.read()
        countMask = {8: 0x1f,
                     16: 0x1f,
                     32: 0x1f,
                     64: 0x3f}[size]
        tempCount = Operators.ZEXTEND((count & countMask) % (size), size)

        value = left_expr.read()

        res = (value >> tempCount) | (value << (size - tempCount))

        cpu.regfile.write('cf',
                          Operators.ITE(tempCount != 0,
                                        ((res >> (size - 1)) & 0x1) == 1,
                                        cpu.regfile.read('cf')))
        s_MSB = ((res >> (size - 1)) & 0x1) == 1
        s_MSB2 = ((res >> (size - 2)) & 0x1) == 1
        cpu.regfile.write('of',
                          Operators.ITE(tempCount == 1,
                                        s_MSB ^ s_MSB2,
                                        cpu.regfile.read('of')))
        return res

    def RRC(cpu, left_expr, right_expr, carry_expr):
        raise NotImplementedError

    def SBB(cpu, left_expr, right_expr, carry_expr):
        # FIXME refactor with SUB
        size = left_expr.llil.size * 8
        left_v = left_expr.read()
        if right_expr.llil.size < left_expr.llil.size:
            right_v = Operators.SEXTEND(right_expr.read(),
                                        right_expr.llil.size * 8,
                                        left_expr.llil.size * 8)
        else:
            right_v = right_expr.read()

        # add if carry
        right_v += Operators.ITEBV(size, carry_expr.read(), 1, 0)

        res = (left_v - right_v) & ((1 << size) - 1)

        x86_calculate_cmp_flags(cpu, size, res, left_v, right_v)
        return res

    def SET_FLAG(cpu, dest_flag, src_expr):
        raise NotImplementedError

    def SET_REG(cpu, dest_reg, src_expr):
        dest_reg.write(src_expr.read())

    def SET_REG_SPLIT(cpu, high_reg, low_reg, src_expr):
        res = src_expr.read()
        size = src_expr.llil.size * 8
        cpu.regfile.write(str(low_reg.op), Operators.EXTRACT(res, 0, size))
        cpu.regfile.write(str(high_reg.op), Operators.EXTRACT(res, size, size))

    def STORE(cpu, dest_expr, src_expr):
        cpu.write_int(dest_expr.read(),
                      src_expr.read(),
                      dest_expr.llil.size * 8)

    def SUB(cpu, left, right):
        size = left.llil.size * 8
        left_v = left.read()
        if right.llil.size < left.llil.size:
            right_v = Operators.SEXTEND(right.read(),
                                        right.llil.size * 8,
                                        left.llil.size * 8)
        else:
            right_v = right.read()
        res = (left_v - right_v) & ((1 << size) - 1)

        x86_calculate_cmp_flags(cpu, size, res, left_v, right_v)
        return res

    def SX(cpu, expr):
        return Operators.SEXTEND(expr.read(), expr.size * 8, expr.llil.size * 8)

    def SYSCALL(cpu):
        # FIXME arch-specific. for AMD64, 2 'syscall' is 2 bytes
        # bump the PC to the next instruction
        cpu.PC += 2

        cpu.write_register('PC', cpu.PC)
        cpu.write_register('rcx', cpu.regfile.registers['rip'])
        cpu.write_register('r11', x86_get_eflags(cpu, 'RFLAGS'))
        raise Syscall()

    def TEST_BIT(cpu, left_expr, right_expr):
        raise NotImplementedError

    def TRAP(cpu, vector_int):
        raise NotImplementedError

    def UNDEF(cpu):
        raise NotImplementedError

    def UNIMPL(cpu):
        raise NotImplementedError

    def UNIMPL_MEM(cpu, expr):
        raise NotImplementedError

    def XOR(cpu, left, right):
        if left.llil.operands[0].operands[0].type == "flag":
            # don't apply a mask if this is used for flag computation
            res = left.read() | right.read()
        else:
            mask = (1 << left.llil.size * 8) - 1
            res = (left.read() ^ right.read()) & mask
        x86_update_logic_flags(cpu, res, left.llil.size * 8)
        return res

    def ZX(cpu, expr):
        return Operators.ZEXTEND(expr.read(), expr.llil.size * 8)

    def FALLBACK(cpu, name, *operands):
        """Fallback for unimplemented instructions
        """
        logger.warning('%s: Fallback to concrete cpu for instruction %s',
                       hex(cpu.disasm.current_pc),
                       name)
        # update registers
        for pl_reg, binja_reg in cpu.regfile.pl2b_map.items():
            if isinstance(binja_reg, tuple) or binja_reg is None:
                continue
            cpu.platform_cpu.write_register(pl_reg, cpu.regfile.read(binja_reg))

        # as well as all the required attributes
        cpu.platform_cpu._icount = cpu._icount

        # do the actual call
        implementation = getattr(cpu.platform_cpu, name)
        implementation(*operands)

        # restore registers to BinjaCpu
        for pl_reg, binja_reg in cpu.regfile.pl2b_map.items():
            if isinstance(binja_reg, tuple) or binja_reg is None:
                continue
            cpu.regfile.write(binja_reg, cpu.platform_cpu.read_register(pl_reg))

#
#
# ARCH-SPECIFIC INSNs
#
#


def x86_get_eflags(cpu, reg):
    def make_symbolic(flag_expr):
        register_size = 32 if reg == 'EFLAGS' else 64
        value, offset = flag_expr
        return Operators.ITEBV(register_size, value,
                               BitVecConstant(register_size, 1 << offset),
                               BitVecConstant(register_size, 0))
    x86_flags = {
        'cf': 0,
        'pf': 2,
        'af': 4,
        'zf': 6,
        'sf': 7,
        'if': 9,
        'df': 10,
        'of': 11
    }

    flags = []
    for flag, offset in x86_flags.items():
        flags.append((cpu.regfile.registers.get(flag, 0), offset))

    if any(issymbolic(flag) for flag, offset in flags):
        res = reduce(operator.or_, map(make_symbolic, flags))
    else:
        res = 0
        for flag, offset in flags:
            res += flag << offset
    return res


def insn_flags(cpu):
    # FIXME temporary hack due to binja issue with flags
    f = cpu.disasm.current_func
    il = f.get_lifted_il_at(cpu.disasm.disasm_il.address)
    mod_flags = f.get_flags_written_by_lifted_il_instruction(il.instr_index)
    #  il2 = cpu.disasm.disasm_il
    #  mod_flags2 = cpu.arch.flags_written_by_flag_write_type.get(il2.flags)
    #  assert mod_flags2 == mod_flags
    return mod_flags


def x86_calculate_cmp_flags(cpu, size, res, left_v, right_v):
    mod_flags = insn_flags(cpu)
    if not mod_flags:
        return

    flags = {
        'c': _carry_ult(left_v, right_v),
        'p': _parity_flag(res),
        'a': _adjust_flag(res, left_v, right_v),
        'z': res == 0,
        's': _sign_flag(res, size),
        'o': _overflow_flag(res, right_v, left_v, size)
    }

    cpu.update_flags(flags)


def x86_update_logic_flags(cpu, result, size):
    mod_flags = insn_flags(cpu)
    if not mod_flags:
        return
    flags = {
        'c': False,
        'p': _parity_flag(result),
        'a': False,
        'z': result == 0,
        's': _sign_flag(result, size),
        'o': False
    }
    cpu.update_flags(flags)


def x86_add(cpu, dest, src, carry=False):
    size = dest.llil.size * 8
    MASK = (1 << size) - 1
    SIGN_MASK = 1 << (size - 1)
    dest_v = dest.read()
    if src.size < dest.size:
        src_v = Operators.SEXTEND(src.read(), src.size * 8, size)
    else:
        src_v = src.read()

    to_add = src_v
    if carry:
        cv = Operators.ITEBV(size, cpu.CF, 1, 0)
        to_add = src_v + cv

    res = (dest_v + to_add) & MASK
    # Affected flags: oszapc
    tempCF = Operators.OR(_carry_ult(res, dest_v & MASK),
                          _carry_ult(res, src_v & MASK))
    if carry:
        # case of 0xFFFFFFFF + 0xFFFFFFFF + CF(1)
        tempCF = Operators.OR(tempCF,
                              Operators.AND(res == MASK,
                                            cpu.regfile.registers['cf']))
    flags = {
        'c': tempCF,
        'a': _adjust_flag(res, dest_v, src_v),
        'z': res == 0,
        's': _sign_flag(res, size),
        'o': (((dest_v ^ src_v ^ SIGN_MASK) & (res ^ src_v)) & SIGN_MASK) != 0,
        'p': _parity_flag(res)
    }
    cpu.update_flags(flags)
    return res<|MERGE_RESOLUTION|>--- conflicted
+++ resolved
@@ -14,11 +14,7 @@
 from .cpufactory import CpuFactory
 from ...core.cpu.disasm import BinjaILDisasm
 from ..smtlib import Operators, BitVecConstant, operator
-<<<<<<< HEAD
 from ...utils.helpers import issymbolic, isstring
-=======
-from ...utils.helpers import issymbolic
->>>>>>> a21c8b60
 from functools import reduce
 
 logger = logging.getLogger(__name__)
@@ -58,13 +54,8 @@
         self.reg_aliases.update(new_aliases)
 
         # all regs are: architecture, aliases and flags
-<<<<<<< HEAD
         all_regs = arch_regs + list(self.reg_aliases.values()) + f_regs
         self.registers = {reg : 0 for reg in all_regs}
-=======
-        all_regs = arch_regs + self.reg_aliases.values() + f_regs
-        self.registers = {reg: 0 for reg in all_regs}
->>>>>>> a21c8b60
 
         # FIXME get these from the platform!! they are already part of registers
         self.segment_registers = (['cs', 'ds', 'es', 'ss'] +
@@ -352,15 +343,9 @@
         '''
         text = ''
         # Read Instruction from memory
-<<<<<<< HEAD
         for address in range(pc, pc+self.max_instr_width):
             #This reads a byte from memory ignoring permissions
             #and concretize it if symbolic
-=======
-        for address in xrange(pc, pc + self.max_instr_width):
-            # This reads a byte from memory ignoring permissions
-            # and concretize it if symbolic
->>>>>>> a21c8b60
             if not self.memory.access_ok(address, 'x'):
                 break
 
@@ -965,11 +950,7 @@
         dividend_sign = (dividend & sign_mask) != 0
         divisor_sign = (divisor & sign_mask) != 0
 
-<<<<<<< HEAD
         if isinstance(divisor, int):
-=======
-        if isinstance(divisor, (int, long)):
->>>>>>> a21c8b60
             if divisor_sign:
                 divisor = ((~divisor) + 1) & mask
                 divisor = -divisor
@@ -980,13 +961,8 @@
                 dividend = -dividend
 
         quotient = Operators.SDIV(dividend, divisor)
-<<<<<<< HEAD
         if (isinstance(dividend, int) and
                 isinstance(dividend, int)):
-=======
-        if (isinstance(dividend, (int, long)) and
-                isinstance(dividend, (int, long))):
->>>>>>> a21c8b60
             remainder = dividend - (quotient * divisor)
         else:
             remainder = Operators.SREM(dividend, divisor)
