from __future__ import division
from future import standard_library
standard_library.install_aliases()
<<<<<<< HEAD
from builtins import next, str, map, range, int
=======
from builtins import *
>>>>>>> a85dd7b6
import inspect
import logging
import io
import string

from functools import wraps
from itertools import islice

import unicorn

from .disasm import init_disassembler
from ..smtlib import Expression, BitVec, Operators, Constant
from ..memory import (
    ConcretizeMemory, InvalidMemoryAccess
)
<<<<<<< HEAD
from ...utils.helpers import issymbolic, isstring
=======
from ...utils.helpers import issymbolic, isstring, isint
>>>>>>> a85dd7b6
from ...utils.emulate import UnicornEmulator
from ...utils.event import Eventful

logger = logging.getLogger(__name__)
register_logger = logging.getLogger('{}.registers'.format(__name__))

###################################################################################
# Exceptions


class CpuException(Exception):
    ''' Base cpu exception '''

class DecodeException(CpuException):
    '''
    Raised when trying to decode an unknown or invalid instruction '''

    def __init__(self, pc, bytes):
        super(DecodeException, self).__init__("Error decoding instruction @%08x", pc)
        self.pc = pc
        self.bytes = bytes


class InstructionNotImplementedError(CpuException):
    '''
    Exception raised when you try to execute an instruction that is not yet
    implemented in the emulator. Add it to the Cpu-specific implementation.
    '''


class InstructionEmulationError(CpuException):
    '''
    Exception raised when failing to emulate an instruction outside of Manticore.
    '''


class DivideByZeroError(CpuException):
    ''' A division by zero '''


class Interruption(CpuException):
    ''' A software interrupt. '''

    def __init__(self, N):
        super(Interruption, self).__init__("CPU Software Interruption %08x", N)
        self.N = N


class Syscall(CpuException):
    ''' '''

    def __init__(self):
        super(Syscall, self).__init__("CPU Syscall")


class ConcretizeRegister(CpuException):
    '''
    Raised when a symbolic register needs to be concretized.
    '''

    def __init__(self, cpu, reg_name, message=None, policy='MINMAX'):
        self.message = message if message else "Concretizing {}".format(reg_name)

        self.cpu = cpu
        self.reg_name = reg_name
        self.policy = policy


class ConcretizeArgument(CpuException):
    '''
    Raised when a symbolic argument needs to be concretized.
    '''

    def __init__(self, cpu, argnum, policy='MINMAX'):
        self.message = "Concretizing argument #%d." % (argnum,)
        self.cpu = cpu
        self.policy = policy
        self.argnum = argnum


SANE_SIZES = {8, 16, 32, 64, 80, 128, 256}


class Operand(object):
    """This class encapsulates how to access operands (regs/mem/immediates) for
    different CPUs
    """
    class MemSpec(object):
        '''
        Auxiliary class wraps capstone operand 'mem' attribute. This will
        return register names instead of Ids
        '''

        def __init__(self, parent):
            self.parent = parent
        segment = property(lambda self: self.parent._reg_name(self.parent.op.mem.segment))
        base = property(lambda self: self.parent._reg_name(self.parent.op.mem.base))
        index = property(lambda self: self.parent._reg_name(self.parent.op.mem.index))
        scale = property(lambda self: self.parent.op.mem.scale)
        disp = property(lambda self: self.parent.op.mem.disp)

    def __init__(self, cpu, op):
        '''
        This encapsulates the arch-independent way to access instruction
        operands and immediates based on the dissasembler operand descriptor in
        use. This class knows how to browse an operand and get its details.

        It also knows how to access the specific Cpu to get the actual values
        from memory and registers.

        :param Cpu cpu: A Cpu instance
        :param Operand op: An wrapped Instruction Operand
        :type op: X86Op or ArmOp
        '''
        assert isinstance(cpu, Cpu)
        self.cpu = cpu
        self.op = op
        self.mem = Operand.MemSpec(self)

    def _reg_name(self, reg_id):
        '''
        Translates a register ID from the disassembler object into the
        register name based on manticore's alias in the register file

        :param int reg_id: Register ID
        '''
        cs_reg_name = self.cpu.instruction.reg_name(reg_id)
        if cs_reg_name is None or cs_reg_name.lower() == '(invalid)':
            return None
        return self.cpu._regfile._alias(cs_reg_name.upper())

    def __getattr__(self, name):
        return getattr(self.op, name)

    @property
    def type(self):
        ''' This property encapsulates the operand type.
            It may be one of the following:
                register
                memory
                immediate
        '''
        raise NotImplementedError

    @property
    def size(self):
        ''' Return bit size of operand '''
        raise NotImplementedError

    @property
    def reg(self):
        return self._reg_name(self.op.reg)

    def address(self):
        ''' On a memory operand it returns the effective address '''
        raise NotImplementedError

    def read(self):
        ''' It reads the operand value from the registers or memory '''
        raise NotImplementedError

    def write(self, value):
        ''' It writes the value of specific type to the registers or memory '''
        raise NotImplementedError

#  Basic register file structure not actually need to abstract as it's used
#  only from the cpu implementation


class RegisterFile(object):
    def __init__(self, aliases=None):
        # dict mapping from alias register name ('PC') to actual register
        # name ('RIP')
        self._aliases = aliases if aliases is not None else {}

    def _alias(self, register):
        '''
        Get register canonical alias. ex. PC->RIP or PC->R15

        :param str register: The register name
        '''
        return self._aliases.get(register, register)

    def write(self, register, value):
        '''
        Write value to the specified register

        :param str register: a register id. Must be listed on all_registers
        :param value: a value of the expected type
        :type value: int or long or Expression
        :return: the value actually written to the register
        '''
        raise NotImplementedError

    def read(self, register):
        '''
        Read value from specified register

        :param str register: a register name. Must be listed on all_registers
        :return: the register value
        '''
        raise NotImplementedError

    @property
    def all_registers(self):
        ''' Lists all possible register names (Including aliases) '''
        return tuple(self._aliases)

    @property
    def canonical_registers(self):
        ''' List the minimal most beautiful set of registers needed '''
        raise NotImplementedError

    def __contains__(self, register):
        '''
        Check for register validity

        :param register: a register name
        '''
        return self._alias(register) in self.all_registers


class Abi(object):
    '''
    Represents the ability to extract arguments from the environment and write
    back a result.

    Used for function call and system call models.
    '''

    def __init__(self, cpu):
        '''
        :param manticore.core.cpu.Cpu cpu: CPU to initialize with
        '''
        self._cpu = cpu

    def get_arguments(self):
        '''
        Extract model arguments conforming to `convention`. Produces an iterable
        of argument descriptors following the calling convention. A descriptor
        is either a string describing a register, or an address (concrete or
        symbolic).

        :return: iterable returning syscall arguments.
        :rtype: iterable
        '''
        raise NotImplementedError

    def write_result(self, result):
        '''
        Write the result of a model back to the environment.

        :param result: result of the model implementation
        '''
        raise NotImplementedError

    def ret(self):
        '''
        Handle the "ret" semantics of the ABI, i.e. reclaiming stack space,
        popping PC, etc.

        A null operation by default.
        '''
        return

    def values_from(self, base):
        '''
        A reusable generator for increasing pointer-sized values from an address
        (usually the stack).
        '''
        word_bytes = self._cpu.address_bit_size // 8
        while True:
            yield base
            base += word_bytes

    def get_argument_values(self, model, prefix_args):
        '''
        Extract arguments for model from the environment and return as a tuple that
        is ready to be passed to the model.

        :param callable model: Python model of the function
        :param tuple prefix_args: Parameters to pass to model before actual ones
        :return: Arguments to be passed to the model
        :rtype: tuple
        '''
        try:
            spec = inspect.getfullargspec(model)
        except AttributeError:
            spec = inspect.getargspec(model)

        if spec.varargs:
            logger.warning("ABI: A vararg model must be a unary function.")

        nargs = len(spec.args) - len(prefix_args)

        # If the model is a method, we need to account for `self`
        if inspect.ismethod(model):
            nargs -= 1

        def resolve_argument(arg):
            if isstring(arg):
                return self._cpu.read_register(arg)
            else:
                return self._cpu.read_int(arg)

        # Create a stream of resolved arguments from argument descriptors
        descriptors = self.get_arguments()
        argument_iter = map(resolve_argument, descriptors)

        # TODO(mark) this is here as a hack to avoid circular import issues
        from ...models import isvariadic

        if isvariadic(model):
            arguments = prefix_args + (argument_iter,)
        else:
            arguments = prefix_args + tuple(islice(argument_iter, nargs))

        return arguments

    def invoke(self, model, prefix_args=None):
        '''
        Invoke a callable `model` as if it was a native function. If
        :func:`~manticore.models.isvariadic` returns true for `model`, `model` receives a single
        argument that is a generator for function arguments. Pass a tuple of
        arguments for `prefix_args` you'd like to precede the actual
        arguments.

        :param callable model: Python model of the function
        :param tuple prefix_args: Parameters to pass to model before actual ones
        :return: The result of calling `model`
        '''
        prefix_args = prefix_args or ()

        arguments = self.get_argument_values(model, prefix_args)

        try:
            result = model(*arguments)
        except ConcretizeArgument as e:
            assert e.argnum >= len(prefix_args), "Can't concretize a constant arg"
            idx = e.argnum - len(prefix_args)

            # Arguments were lazily computed in case of variadic, so recompute here
            descriptors = self.get_arguments()
            src = next(islice(descriptors, idx, idx + 1))

            msg = 'Concretizing due to model invocation'
            if isstring(src):
                raise ConcretizeRegister(self._cpu, src, msg)
            else:
                raise ConcretizeMemory(self._cpu.memory, src, self._cpu.address_bit_size, msg)
        else:
            if result is not None:
                self.write_result(result)

            self.ret()

        return result


platform_logger = logging.getLogger('manticore.platforms.platform')


class SyscallAbi(Abi):
    '''
    A system-call specific ABI.

    Captures model arguments and return values for centralized logging.
    '''

    def syscall_number(self):
        '''
        Extract the index of the invoked syscall.

        :return: int
        '''
        raise NotImplementedError

    def get_argument_values(self, model, prefix_args):
        self._last_arguments = super(SyscallAbi, self).get_argument_values(model, prefix_args)
        return self._last_arguments

    def invoke(self, model, prefix_args=None):
        # invoke() will call get_argument_values()
        self._last_arguments = ()

        ret = super(SyscallAbi, self).invoke(model, prefix_args)

        if platform_logger.isEnabledFor(logging.DEBUG):
            # Try to expand strings up to max_arg_expansion
            max_arg_expansion = 32
            # Add a hex representation to return if greater than min_hex_expansion
            min_hex_expansion = 0x80

            args = []
            for arg in self._last_arguments:
                arg_s = "0x{:x}".format(arg)
                if self._cpu.memory.access_ok(arg, 'r'):
                    s = self._cpu.read_string(arg, max_arg_expansion)
                    if all(chr(c) in string.printable for c in s):
                        if len(s) == max_arg_expansion:
                            s = s + b'..'
                        if len(s) > 2:
                            arg_s = arg_s + ' ({})'.format(s.decode('utf-8').replace('\n',''))
                args.append(arg_s)

            args_s = ', '.join(args)

            ret_s = '{}'.format(ret)
            if ret > min_hex_expansion:
                ret_s = ret_s + '(0x{:x})'.format(ret)

            platform_logger.debug('%s(%s) -> %s', model.__func__.__name__, args_s, ret_s)

############################################################################
# Abstract cpu encapsulating common cpu methods used by platforms and executor.


class Cpu(Eventful):
    '''
    Base class for all Cpu architectures. Functionality common to all
    architectures (and expected from users of a Cpu) should be here. Commonly
    used by platforms and py:class:manticore.core.Executor

    The following attributes need to be defined in any derived class

    - arch
    - mode
    - max_instr_width
    - address_bit_size
    - pc_alias
    - stack_alias
    '''

    _published_events = {'write_register', 'read_register', 'write_memory', 'read_memory', 'decode_instruction',
                         'execute_instruction'}

    def __init__(self, regfile, memory, **kwargs):
        assert isinstance(regfile, RegisterFile)
        self._disasm = kwargs.pop("disasm", 'capstone')
        super(Cpu, self).__init__(**kwargs)
        self._regfile = regfile
        self._memory = memory
        self._instruction_cache = {}
        self._icount = 0
        self._last_pc = None
        if not hasattr(self, "disasm"):
            self.disasm = init_disassembler(self._disasm, self.arch, self.mode)
        # Ensure that regfile created STACK/PC aliases
        assert 'STACK' in self._regfile
        assert 'PC' in self._regfile

    def __getstate__(self):
        state = super(Cpu, self).__getstate__()
        state['regfile'] = self._regfile
        state['memory'] = self._memory
        state['icount'] = self._icount
        state['last_pc'] = self._last_pc
        state['disassembler'] = self._disasm
        return state

    def __setstate__(self, state):
        Cpu.__init__(self, state['regfile'],
                     state['memory'],
                     disasm=state['disassembler'])
        self._icount = state['icount']
        self._last_pc = state['last_pc']
        self._disasm = state['disassembler']
        super(Cpu, self).__setstate__(state)

    @property
    def icount(self):
        return self._icount

    ##############################
    # Register access
    @property
    def regfile(self):
        ''' The RegisterFile of this cpu '''
        return self._regfile

    @property
    def all_registers(self):
        '''
        Returns all register names for this CPU. Any register returned can be
        accessed via a `cpu.REG` convenience interface (e.g. `cpu.EAX`) for both
        reading and writing.

        :return: valid register names
        :rtype: tuple[str]
        '''
        return self._regfile.all_registers

    @property
    def canonical_registers(self):
        '''
        Returns the list of all register names  for this CPU.

        :rtype: tuple
        :return: the list of register names for this CPU.
        '''
        return self._regfile.canonical_registers

    def write_register(self, register, value):
        '''
        Dynamic interface for writing cpu registers

        :param str register: register name (as listed in `self.all_registers`)
        :param value: register value
        :type value: int or long or Expression
        '''
        self._publish('will_write_register', register, value)
        value = self._regfile.write(register, value)
        self._publish('did_write_register', register, value)
        return value

    def read_register(self, register):
        '''
        Dynamic interface for reading cpu registers

        :param str register: register name (as listed in `self.all_registers`)
        :return: register value
        :rtype: int or long or Expression
        '''
        self._publish('will_read_register', register)
        value = self._regfile.read(register)
        self._publish('did_read_register', register, value)
        return value

    # Pythonic access to registers and aliases
    def __getattr__(self, name):
        '''
        A Pythonic version of read_register

        :param str name: Name of the register
        '''
        assert name != '_regfile'
        if hasattr(self, '_regfile') and name in self._regfile:
            return self.read_register(name)
        raise AttributeError(name)

    def __setattr__(self, name, value):
        '''
        A Pythonic version of write_register

        :param str name: Name of the register to set
        :param value: The value to set the register to
        :type param: int or long or Expression
        '''
        #if hasattr(self, '_regfile') and name in self._regfile:
        if '_regfile' in dir(self) and name in self._regfile: # TODO (phoebe) replace hack
            return self.write_register(name, value)
        object.__setattr__(self, name, value)

    #############################
    # Memory access
    @property
    def memory(self):
        return self._memory

    def write_int(self, where, expression, size=None, force=False):
        '''
        Writes int to memory

        :param int where: address to write to
        :param expr: value to write
        :type expr: int or BitVec
        :param size: bit size of `expr`
        :param force: whether to ignore memory permissions
        '''
        if size is None:
            size = self.address_bit_size
        assert size in SANE_SIZES
        self._publish('will_write_memory', where, expression, size)

        data = [Operators.CHR(Operators.EXTRACT(expression, offset, 8)) for offset in range(0, size, 8)]
        self._memory.write(where, data, force)

        self._publish('did_write_memory', where, expression, size)

    def read_int(self, where, size=None, force=False):
        '''
        Reads int from memory

        :param int where: address to read from
        :param size: number of bits to read
        :return: the value read
        :rtype: int or BitVec
        :param force: whether to ignore memory permissions
        '''
        if size is None:
            size = self.address_bit_size
        assert size in SANE_SIZES
        self._publish('will_read_memory', where, size)

        data = self._memory.read(where, size // 8, force)
        assert (8 * len(data)) == size
        value = Operators.CONCAT(size, *(Operators.ORD(d) for d in reversed(data)))

        self._publish('did_read_memory', where, value, size)
        return value

    def write_bytes(self, where, data, force=False):
        '''
        Write a concrete or symbolic (or mixed) buffer to memory

        :param int where: address to write to
        :param data: data to write
        :type data: str or list
        :param force: whether to ignore memory permissions
        '''
        for i in range(len(data)):
            self.write_int(where + i, Operators.ORD(data[i]), 8, force)

    def read_bytes(self, where, size, force=False):
        '''
        Read from memory.

        :param int where: address to read data from
        :param int size: number of bytes
        :param force: whether to ignore memory permissions
        :return: data
        :rtype: list[int or Expression]
        '''
        result = []
        for i in range(size):
            result.append(Operators.CHR(self.read_int(where + i, 8, force)))
        return result

    def write_string(self, where, string, max_length=None, force=False):
        '''
        Writes a string to memory, appending a NULL-terminator at the end.
        :param int where: Address to write the string to
        :param str string: The string to write to memory
        :param int max_length:
            The size in bytes to cap the string at, or None [default] for no
            limit. This includes the NULL terminator.
        :param force: whether to ignore memory permissions
        '''

        if max_length is not None:
            string = string[:max_length - 1]

        self.write_bytes(where, string + '\x00', force)

    def read_string(self, where, max_length=None, force=False):
        '''
        Read a NUL-terminated concrete buffer from memory. Stops reading at first symbolic byte.

        :param int where: Address to read string from
        :param int max_length:
            The size in bytes to cap the string at, or None [default] for no
            limit.
        :param force: whether to ignore memory permissions
        :return: string read
        :rtype: bytes
        '''
        s = io.BytesIO()
        while True:
            c = self.read_int(where, 8, force)

            if issymbolic(c) or c == 0:
                break

            if max_length is not None:
                if max_length == 0:
                    break
                max_length = max_length - 1
            s.write(Operators.CHR(c))
            where += 1
        return s.getvalue()

    def push_bytes(self, data, force=False):
        '''
        Write `data` to the stack and decrement the stack pointer accordingly.

        :param str data: Data to write
        :param force: whether to ignore memory permissions
        '''
        self.STACK -= len(data)
        self.write_bytes(self.STACK, data, force)
        return self.STACK

    def pop_bytes(self, nbytes, force=False):
        '''
        Read `nbytes` from the stack, increment the stack pointer, and return
        data.

        :param int nbytes: How many bytes to read
        :param force: whether to ignore memory permissions
        :return: Data read from the stack
        '''
        data = self.read_bytes(self.STACK, nbytes, force=force)
        self.STACK += nbytes
        return data

    def push_int(self, value, force=False):
        '''
        Decrement the stack pointer and write `value` to the stack.

        :param int value: The value to write
        :param force: whether to ignore memory permissions
        :return: New stack pointer
        '''
        self.STACK -= self.address_bit_size // 8
        self.write_int(self.STACK, value, force=force)
        return self.STACK

    def pop_int(self, force=False):
        '''
        Read a value from the stack and increment the stack pointer.

        :param force: whether to ignore memory permissions
        :return: Value read
        '''
        value = self.read_int(self.STACK, force=force)
        self.STACK += self.address_bit_size // 8
        return value

    #######################################
    # Decoder
    def _wrap_operands(self, operands):
        '''
        Private method to decorate an Operand to our needs based on the
        underlying architecture.
        See :class:`~manticore.core.cpu.abstractcpu.Operand` class
        '''
        raise NotImplementedError

    def decode_instruction(self, pc):
        '''
        This will decode an instruction from memory pointed by `pc`

        :param int pc: address of the instruction
        '''
        # No dynamic code!!! #TODO!
        # Check if instruction was already decoded
        if pc in self._instruction_cache:
            return self._instruction_cache[pc]

        text = b''

        # Read Instruction from memory
<<<<<<< HEAD
        for address in range(pc, pc+self.max_instr_width):
=======
        for address in range(pc, pc + self.max_instr_width):
>>>>>>> a85dd7b6
            #This reads a byte from memory ignoring permissions
            #and concretize it if symbolic
            if not self.memory.access_ok(address, 'x'):
                break

            c = self.memory[address]

            if issymbolic(c):
                assert isinstance(c, BitVec) and c.size == 8
                if isinstance(c, Constant):
                    c = c.value
                else:
                    logger.error('Concretize executable memory %r %r', c, text)
                    raise ConcretizeMemory(self.memory,
                                           address=pc,
                                           size=8 * self.max_instr_width,
                                           policy='INSTRUCTION')
            text += c

        #Pad potentially incomplete instruction with zeroes
        code = text.ljust(self.max_instr_width, b'\x00')

        try:
            # decode the instruction from code
            insn = self.disasm.disassemble_instruction(code, pc)
        except StopIteration as e:
            raise DecodeException(pc, code)

        # Check that the decoded instruction is contained in executable memory
        if not self.memory.access_ok(slice(pc, pc + insn.size), 'x'):
            logger.info("Trying to execute instructions from non-executable memory")
            raise InvalidMemoryAccess(pc, 'x')

        insn.operands = self._wrap_operands(insn.operands)
        self._instruction_cache[pc] = insn
        return insn

    @property
    def instruction(self):
        if self._last_pc is None:
            return self.decode_instruction(self.PC)
        else:
            return self.decode_instruction(self._last_pc)

    #######################################
    # Execute
    def canonicalize_instruction_name(self, instruction):
        '''
        Get the semantic name of an instruction.
        '''
        raise NotImplemented

    def execute(self):
        '''
        Decode, and execute one instruction pointed by register PC
        '''
        if issymbolic(self.PC):
            raise ConcretizeRegister(self, 'PC', policy='ALL')

        if not self.memory.access_ok(self.PC, 'x'):
            raise InvalidMemoryAccess(self.PC, 'x')

        self._publish('will_decode_instruction', self.PC)

        insn = self.decode_instruction(self.PC)
        self._last_pc = self.PC

        self._publish('will_execute_instruction', self.PC, insn)

        # FIXME (theo) why just return here?
        if insn.address != self.PC:
            return

        name = self.canonicalize_instruction_name(insn)

        if logger.level == logging.DEBUG:
            logger.debug(self.render_instruction(insn))
            for l in self.render_registers():
                register_logger.debug(l)

        try:
            implementation = getattr(self, name, None)

            if implementation is not None:
                implementation(*insn.operands)

            else:
                text_bytes = ' '.join('%02x' % x for x in insn.bytes)
                logger.info("Unimplemented instruction: 0x%016x:\t%s\t%s\t%s",
                            insn.address, text_bytes, insn.mnemonic, insn.op_str)
                self.emulate(insn)

        except (Interruption, Syscall) as e:
            e.on_handled = lambda: self._publish_instruction_as_executed(insn)
            raise e
        else:
            self._publish_instruction_as_executed(insn)

    # FIXME(yan): In the case the instruction implementation invokes a system call, we would not be able to
    # publish the did_execute_instruction event from here, so we capture and attach it to the syscall
    # exception for the platform to emit it for us once the syscall has successfully been executed.
    def _publish_instruction_as_executed(self, insn):
        '''
        Notify listeners that an instruction has been executed.
        '''
        self._icount += 1
        self._publish('did_execute_instruction', self._last_pc, self.PC, insn)

    def emulate(self, insn):
        '''
        If we could not handle emulating an instruction, use Unicorn to emulate
        it.

        :param capstone.CsInsn instruction: The instruction object to emulate
        '''

        emu = UnicornEmulator(self)
        try:
            emu.emulate(insn)
        except unicorn.UcError as e:
            if e.errno == unicorn.UC_ERR_INSN_INVALID:
                text_bytes = ' '.join('%02x' % x for x in insn.bytes)
                logger.error("Unimplemented instruction: 0x%016x:\t%s\t%s\t%s",
                             insn.address, text_bytes, insn.mnemonic, insn.op_str)
            raise InstructionEmulationError(str(e))
        finally:
            # We have been seeing occasional Unicorn issues with it not clearing
            # the backing unicorn instance. Saw fewer issues with the following
            # line present.
            del emu

    def render_instruction(self, insn=None):
        try:
            insn = self.instruction
            return "INSTRUCTION: 0x%016x:\t%s\t%s" % (insn.address,
                                                      insn.mnemonic,
                                                      insn.op_str)
        except Exception as e:
            return "{can't decode instruction}"

    def render_register(self, reg_name):
        result = ""

        value = self.read_register(reg_name)

        if issymbolic(value):
            aux = "%3s: " % reg_name + "%16s" % value
            result += aux
<<<<<<< HEAD
        elif isinstance(value, int):
=======
        elif isint(value):
>>>>>>> a85dd7b6
            result += "%3s: 0x%016x" % (reg_name, value)
        else:
            result += "%3s: %r" % (reg_name, value)
        return result

    def render_registers(self):
        # FIXME add a context manager at utils that look for all Signal
        # backup, null, use, then restore the list.
        # will disabled_signals(self):
        #    return map(self.render_register, self._regfile.canonical_registers)
        return list(map(self.render_register,
                   sorted(self._regfile.canonical_registers)))

    # Generic string representation
    def __str__(self):
        '''
        Returns a string representation of cpu state

        :rtype: str
        :return: name and current value for all the registers.
        '''
        result = self.render_instruction() + "\n"
        result += '\n'.join(self.render_registers())
        return result

# Instruction decorators


def instruction(old_method):
    # This should decorate every instruction implementation
    @wraps(old_method)
    def new_method(cpu, *args, **kw_args):
        cpu.PC += cpu.instruction.size
        return old_method(cpu, *args, **kw_args)
    new_method.old_method = old_method
    return new_method<|MERGE_RESOLUTION|>--- conflicted
+++ resolved
@@ -1,11 +1,7 @@
 from __future__ import division
 from future import standard_library
 standard_library.install_aliases()
-<<<<<<< HEAD
-from builtins import next, str, map, range, int
-=======
 from builtins import *
->>>>>>> a85dd7b6
 import inspect
 import logging
 import io
@@ -21,11 +17,7 @@
 from ..memory import (
     ConcretizeMemory, InvalidMemoryAccess
 )
-<<<<<<< HEAD
-from ...utils.helpers import issymbolic, isstring
-=======
 from ...utils.helpers import issymbolic, isstring, isint
->>>>>>> a85dd7b6
 from ...utils.emulate import UnicornEmulator
 from ...utils.event import Eventful
 
@@ -768,11 +760,7 @@
         text = b''
 
         # Read Instruction from memory
-<<<<<<< HEAD
-        for address in range(pc, pc+self.max_instr_width):
-=======
         for address in range(pc, pc + self.max_instr_width):
->>>>>>> a85dd7b6
             #This reads a byte from memory ignoring permissions
             #and concretize it if symbolic
             if not self.memory.access_ok(address, 'x'):
@@ -921,11 +909,7 @@
         if issymbolic(value):
             aux = "%3s: " % reg_name + "%16s" % value
             result += aux
-<<<<<<< HEAD
-        elif isinstance(value, int):
-=======
         elif isint(value):
->>>>>>> a85dd7b6
             result += "%3s: 0x%016x" % (reg_name, value)
         else:
             result += "%3s: %r" % (reg_name, value)
