from capstone import *
from capstone.arm import *
from capstone.x86 import *
from unicorn import *
from unicorn.x86_const import *
from unicorn.arm_const import *
from abc import ABCMeta, abstractmethod
from ..smtlib import Expression, Bool, BitVec, Array, Operators, Constant
from ..memory import MemoryException
from ...utils.helpers import issymbolic
import sys
from functools import wraps
import types
import logging
logger = logging.getLogger("CPU")

######################################################################
# Abstract classes for capstone/unicorn based cpus
# no emulator by default
MU = {
        (CS_ARCH_ARM, CS_MODE_ARM): Uc(UC_ARCH_ARM, UC_MODE_ARM),
        (CS_ARCH_X86, CS_MODE_32): Uc(UC_ARCH_X86, UC_MODE_32),
        (CS_ARCH_X86, CS_MODE_64): Uc(UC_ARCH_X86, UC_MODE_64)
     }

SANE_SIZES = {8, 16, 32, 64, 80, 128, 256}
# This encapsulates how to acccess operands (regs/mem/immediates) for differents cpus
class Operand(object):

    class MemSpec(object):
        ''' Auxiliary class wraps capstone operand 'mem' attribute. This will return register names instead of Ids ''' 
        def __init__(self, parent):
            self.parent = parent
        segment = property( lambda self: self.parent._reg_name(self.parent.op.mem.segment) )
        base = property( lambda self: self.parent._reg_name(self.parent.op.mem.base) )
        index = property( lambda self: self.parent._reg_name(self.parent.op.mem.index) )
        scale = property( lambda self: self.parent.op.mem.scale )
        disp = property( lambda self: self.parent.op.mem.disp )

    def __init__(self, cpu, op, **kwargs):
        '''
        This encapsulates the arch way to access instruction operands and immediates based on a 
        capstone operand descriptor.
        This class knows how to browse a capstone operand and get the details of operand.
        It also knows how to access the specific Cpu to get the actual values from memory and registers.

        @param cpu:  A Cpu oinstance
        @param op: a Capstone operand (eew)
        '''
        assert isinstance(cpu, Cpu)
        assert isinstance(op, (X86Op, ArmOp))
        self.cpu = cpu
        self.op = op
        self.mem = Operand.MemSpec(self)

    def _reg_name(self, reg_id):
        ''' Translates a capstone register ID into the register name '''
        cs_reg_name = self.cpu.instruction.reg_name(reg_id)
        if cs_reg_name is None or cs_reg_name.lower() == '(invalid)':
            return None
        return self.cpu._regfile._alias(cs_reg_name.upper())

    def __getattr__(self, name):
        return getattr(self.op, name)

    @property
<<<<<<< HEAD
    def type(self):
        ''' This property encapsulate the operand type. It may be a:
                register
                memory
        '''
        raise NotImplementedError
        
    @abstractmethod
=======
    def size(self):
        ''' Return bit size of operand '''
        raise NotImplementedError
        
>>>>>>> 22c5db83
    def address(self):
        ''' On a memory operand it returns the effective address '''
        raise NotImplementedError

    def read(self):
        ''' It reads the operand value from the registers or memory '''
        raise NotImplementedError

    def write(self, value):
        ''' It writes the value ofspecific type to the registers or memory '''
        raise NotImplementedError

# Basic register file structure not actully need to abstract as it's used only from the cpu implementation
class RegisterFile(object):

    def __init__(self, aliases=None):
        if aliases is None:
            aliases = {}
        self._aliases = aliases
        ''''dict mapping from alias register name ('PC') to actual register name ('RIP') '''

    def _alias(self, register):
        '''Get register canonical alias. ex. PC->RIP or PC->R15 '''
        return self._aliases.get(register, register) 

    #@abstractmethod
    def write(self, register, value):
        ''' Write value to the specified register 
            @param register: a register id. Must be listed on all_registers
            @param value: a value of the expected type
            @return the value actually written to the register
        '''
        pass

    #@abstractmethod
    def read(self, register):
        ''' Read value from specified register 
            @param register: a register name. Must be listed on all_registers
            @return the register value
        '''
        pass

    @property
    def all_registers(self):
        ''' Lists all possible register names (Including aliases) '''
        return tuple(self._aliases)

    @property
    def canonical_registers(self):
        ''' List the minimal most beautiful set of registers needed '''
        pass
        
    def __contains__(self, register):
        ''' Check for register validity 
            @param register: a register name
        '''
        return self._alias(register) in self.all_registers 
############################################################################
# Abstract cpu encapsulating common cpu methods used by models and executor.
class Cpu(object):
    def __init__(self, regfile, memory):
        '''
        This is an abstract representation os a Cpu. Functionality common to all 
        subyacent architectures (and expected from users of a Cpu) should be here.

        The following attributes need to be defined in any derived class
        assert hasattr(self, 'arch')
        assert hasattr(self, 'mode')
        assert hasattr(self, 'max_instr_width')
        assert hasattr(self, 'address_bit_size')
        assert hasattr(self, 'pc_alias')
        assert hasattr(self, 'stack_alias')
        '''
        assert isinstance(regfile, RegisterFile)
        super(Cpu, self).__init__()
        self._regfile = regfile
        self._memory = memory
        self._instruction_cache = {}
        self._icount = 0

        self._md = Cs(self.arch, self.mode)
        self._md.detail = True
        self._md.syntax = 0
        self.instruction = None
        #FIXME self.transactions = []

    def __getstate__(self):
        state = {}
        state['regfile'] = self._regfile
        state['memory'] = self._memory
        state['icount'] = self._icount
        return state

    def __setstate__(self, state):
        Cpu.__init__(self, state['regfile'], state['memory'])
        self._icount = state['icount']
        return 

    @property
    def icount(self):
        return self._icount

    ##############################
    # Register access
    @property
    def regfile(self):
        ''' The RegisterFile of this cpu '''
        return self._regfile

    @property
    def all_registers(self):
        ''' Returns the list of all register names  for this CPU.
        @rtype: tuple
        @return: the list of register names for this CPU.
        '''
        return self._regfile.all_registers

    #this operates on names
    def write_register(self, register, value):
        ''' A convenient method to write a register by name (this accepts alias)
            @param register a register name as listed in all_registers
            @param value a value
            @return It will return the written value possibly croped
        '''
        return self._regfile.write(register, value)

    def read_register(self, register):
        ''' A convenient method to read a register by name (this accepts alias)
            @param register a register name as listed in all_registers
            @param value a value
            @return It will return the written value possibly croped
        '''
        return self._regfile.read(register)

    # Pythonic acces to registers and aliases
    def __getattr__(self, name):
        ''' A pythonic version of read_register '''
        assert name != '_regfile'
        if hasattr(self, '_regfile') and name in self._regfile:
            return self.read_register(name)
        raise AttributeError(name)

    def __setattr__(self, name, value):
        ''' A pythonic version of write_register '''
        if hasattr(self, '_regfile') and name in self._regfile:
            return self.write_register(name, value)
        object.__setattr__(self, name, value)
    

    #############################
    # Memory access
    @property
    def memory(self):
        return self._memory

    def write_int(self, where, expr, size=None):
        '''
        Writes an integer value of C{size} bits to memory at address C{where}.
        
        @param where: the address in memory where to store the value.
        @param expr: the value to store in memory.
        @param size: the amount of bytes to write. 
        '''
        if size is None:
            size = self.address_bit_size
        assert size in SANE_SIZES
        self.memory[where:where+size/8] = [Operators.CHR(Operators.EXTRACT(expr, offset, 8)) for offset in xrange(0, size, 8)]

    def read_int(self, where, size=None):
        '''
        Reads anm integuer value of C{size} bits from memory at address C{where}.

        @rtype: int or L{BitVec}
        @param where: the address to read from.
        @param size: the number of bits to read.
        @return: the value read.
        '''
        if size is None:
            size = self.address_bit_size
        assert size in SANE_SIZES
        data = self.memory[where:where+size/8]
        total_size = 8 * len(data)
        value = Operators.CONCAT(total_size, *map(Operators.ORD, reversed(data)))
        return value


    def write_bytes(self, where, data):
        '''
        Writes C{data} in the address C{where}.
        
        @param where: address to write the data C{data}.
        @param data: the data to write in the address C{where}.  
        '''
        for i in xrange(len(data)):
            self.write_int( where+i, Operators.ORD(data[i]), 8)

    def read_bytes(self, where, size):
        '''
        Writes C{data} in the address C{where}.
        
        @param where: address to read the data C{data} from.
        @param size: number of bytes.
        '''
        result = []
        for i in xrange(size):
            result.append(Operators.CHR(self.read_int( where+i, 8)))
        return result

    #######################################
    # Decoder
    @abstractmethod
    def _wrap_operands(self, operands):
        ''' Private method to decorate a capston Operand to our needs. See Operand class'''
        pass

    def decode_instruction(self, pc):
        ''' This will decode an intructcion from memory pointed by @pc
            @param pc address of the instruction
        '''
        #No dynamic code!!! #TODO! 
        #Check if instruction was already decoded 
        self._instruction_cache = {}
        if pc in self._instruction_cache:
            logger.debug("Intruction cache hit at %x", pc)
            return self._instruction_cache[pc]

        text = ''
        try:
            # check access_ok
            for i in xrange(0, self.max_instr_width):
                c = self.memory[pc+i]
                if issymbolic(c):
                    assert isinstance(c, BitVec) and  c.size == 8
                    if isinstance(c, Constant):
                        c = chr(c.value)
                    else:
                        logger.error('Concretize executable memory %r %r', c, text )
                        break
                assert isinstance(c, str)
                text += c
        except MemoryException as e:
            pass
        
        code = text.ljust(self.max_instr_width, '\x00')
        instruction = next(self._md.disasm(code, pc))

        #PC points to symbolic memory 
        if instruction.size > len(text):
            logger.info("Trying to execute instructions from invalid memory")
            raise InvalidPCException(self.PC)

        if not self.memory.access_ok(slice(pc, pc+instruction.size), 'x'):
            logger.info("Trying to execute instructions from not executable memory")
            raise InvalidPCException(self.PC)
        instruction.operands = self._wrap_operands(instruction.operands)

        self._instruction_cache[pc] = instruction
        return instruction


    #######################################
    # Execute
    @abstractmethod
    def canonicalize_instruction_name(self, instruction):
        ''' Get the semantic name of an instruction. 
        The subyacent arch implementations'''
        pass

    def execute(self):
        ''' Decode, and execute one intruction pointed by register PC'''
        if not isinstance(self.PC, (int,long)):
            raise SymbolicPCException()

        if not self.memory.access_ok(self.PC,'x'):
            raise InvalidPCException(self.PC)

        instruction = self.decode_instruction(self.PC)
        self.instruction = instruction #FIX

        name = self.canonicalize_instruction_name(instruction)

        try:
            implementation = getattr(self, name)
        except AttributeError as ae:
            logger.debug("UNIMPLEMENTED INSTRUCTION: 0x%016x:\t%s\t%s\t%s", instruction.address, ' '.join(map(lambda x: '%02x'%x, instruction.bytes)), instruction.mnemonic, instruction.op_str)
            implementation = lambda *ops: self.emulate(instruction)

        #log
        if logger.level == logging.DEBUG :
            for l in str(self).split('\n'):
                logger.debug(l)
        implementation(*instruction.operands)
        self._icount+=1

    @abstractmethod
    def get_syscall_description(self):
        pass

    #############################################################
    # Emulation
    def _concretize_registers(self, instruction):
        pass

    def _unicorn(self):
        return MU[(self.arch, self.mode)]

    def emulate(self, instruction):
        #Fix Taint propagation
        needed_pages = set()
        needed_bytes = set()
        mapped = set()
        accessed = set()
        byte_values = {}

        reg_values = self._concretize_registers(instruction)
        # Request any memory nearby the memory directly needed by the memory
        # operands of the instruction. 
        for op in instruction.operands:
            if op.type != {CS_ARCH_ARM: ARM_OP_MEM, CS_ARCH_X86: X86_OP_MEM}[self.arch]:
                continue
            self.PC += instruction.size
            addr = op.address()  #FIXME maybe add a kwarg parameter to operand.address() with the current pc?
            self.PC -= instruction.size
            assert not issymbolic(addr)
            num_bytes = op.size/8
            needed_bytes.update(range(addr, addr + num_bytes))
        # Request the bytes of the instruction.
        needed_bytes.update(range(self.PC, self.PC + instruction.size))

        # Concretizes the bytes of memory potentially needed by the instruction.
        for addr in needed_bytes:
            needed_pages.add(addr & (~0xFFF))
            val = self.read_int(addr, 8)
            if issymbolic(val):
                logger.debug("Concretizing bytes before passing it to unicorn")
                raise ConcretizeMemory(addr, 8, "Passing control to emulator", 'SAMPLED')
            byte_values[addr] = val

        mu = self._unicorn()

        touched = set()
        def hook_mem_access(uc, access, address, size, value, user_data):
            if access & UC_MEM_WRITE:
                for i in range(address, address+size):
                    user_data.add(i)
            if access & UC_MEM_READ:
                for i in range(address, address+size):
                    if i not in needed_bytes:
                        logger.error("Not initalized memory used by emulator at %x", address)
        try:
            # Copy in the concrete values of all needed registers.
            for reg, value in reg_values.items():
                #stem = {CS_ARCH_ARM: 'UC_ARM_REG_', CS_ARCH_X86: 'UC_X86_REG_'}[self.arch]
                stem = 'UC_X86_REG_'
                mu.reg_write(globals()[stem+reg], value)

            #Map needed pages
            for page in needed_pages:
                mapped.add(page)
                mu.mem_map(page, 0x1000, UC_PROT_ALL)
            # Copy in memory bytes needed by instruction.
            for addr, value in byte_values.items():
                mu.mem_write(addr, Operators.CHR(value))

            # Run the instruction.
            hook_id = mu.hook_add(UC_HOOK_MEM_WRITE | UC_HOOK_MEM_READ, hook_mem_access, touched)
            mu.emu_start(self.PC, self.PC+instruction.size)
            mu.hook_del(hook_id)
            mu.emu_stop()

            # Copy back the memory modified by the unicorn emulation.
            for addr in touched:
                if not addr in needed_bytes:
                    logger.error("Some address was touched in the emulation but not provided %x", addr)
                assert addr in needed_bytes
                try:
                    cpu.write_int(addr, ord(mu.mem_read(addr, 1)), 8)
                except:
                    pass

            # Copy back the new values of all registers.
            if hasattr(instruction, 'regs_access') and instruction.regs_access is not None:
                (regs_read, regs_write) = instruction.regs_access()
                regs = [ instruction.reg_name(r).upper() for r in regs_write ] 
                if self.arch == CS_ARCH_X86:
                    regs += ['FPSW', 'FPCW', 'FPTAG', 'FP0', 'FP1', 'FP2', 'FP3', 'FP4', 'FP5', 'FP6', 'FP7']
            else:
                regs = reg_values.keys()
            logger.debug("Emulator wrote to this regs %r", regs)
            for reg in regs:
                #stem = {CS_ARCH_ARM: 'UC_ARM_REG_', CS_ARCH_X86: 'UC_X86_REG_'}[self.arch]
                stem = 'UC_X86_REG_'
                new_value = mu.reg_read(globals()[stem+reg])
                self.write_register(reg, new_value)
          
            self.PC = self.PC+instruction.size
            return
        except Exception as e:
            logger.error('Exception in emulatin code:')
            logger.error(e, exc_info=True)
        finally:
            for i in mapped:
                mu.mem_unmap(i,0x1000)

    #Generic string representation
    def __str__(self):
        '''
        Returns a string representation of cpu state
        
        @rtype: str
        @return: a string containing the name and current value for all the registers. 
        '''
        result = ""
        try:
            instruction = self.instruction
            result += "INSTRUCTION: 0x%016x:\t%s\t%s\n"%( instruction.address, instruction.mnemonic, instruction.op_str)
        except:
            result += "{can't decode instruction }\n"

        regs = self._regfile.canonical_registers
        for reg_name in regs:
            value = self.read_register(reg_name)
            if issymbolic(value):
                aux = "%3s: "%reg_name +"%16s"%value
                result += aux
            elif isinstance(value, (int, long)):
                result += "%3s: 0x%016x"%(reg_name, value)
            else:
                result += "%3s: %r"%(reg_name, value)
            pos = 0
            result += '\n'

        return result


class DecodeException(Exception):
    ''' You tried to decode an unknown or invalid intruction '''
    def __init__(self, pc, bytes, extra):
        super(DecodeException, self).__init__("Error decoding instruction @%08x", pc)
        self.pc=pc
        self.bytes=bytes
        self.extra=extra

class InvalidPCException(Exception):
    ''' Exception raised when you try to execute invalid or not executable memory
    '''
    def __init__(self, pc):
        super(InvalidPCException, self).__init__("Trying to execute invalid memory @%08x"%pc)
        self.pc=pc

class InstructionNotImplementedError(Exception):
    ''' Exception raised when you try to execute an instruction that is
        not yet implemented in the emulator.
        Go to cpu.py and add it!
    '''
    pass

class DivideError(Exception):
    ''' A division by zero '''
    pass

class CpuInterrupt(Exception):
    ''' Any interruption triggred by the CPU '''
    pass

class Interruption(CpuInterrupt):
    ''' '''
    def __init__(self, N):
        super(Interruption,self).__init__("CPU Software Interruption %08x", N)
        self.N = N

class Syscall(CpuInterrupt):
    ''' '''
    def __init__(self):
        super(Syscall, self).__init__("CPU Syscall")

class ConcretizeRegister(Exception):
    ''' '''
    def __init__(self, reg_name, message, policy='MINMAX'):
        assert policy in ['MINMAX', 'ALL', 'SAMPLED']
        super(ConcretizeRegister, self).__init__("Concretizing %s (%s). %s"%(reg_name, policy, message))
        self.reg_name = reg_name
        self.policy = policy

class ConcretizeMemory(Exception):
    ''' '''
    def __init__(self, address, size, message, policy='MINMAX'):
        assert policy in ['MINMAX', 'ALL', 'SAMPLED']
        super(ConcretizeMemory, self).__init__("Concretizing byte at %x (%s). %s"%(address, policy, message))
        self.address = address
        self.size = size
        self.policy = policy

class ConcretizeArgument(Exception):
    ''' '''
    def __init__(self, argnum, policy='MINMAX'):
        assert policy in ['MINMAX', 'ALL', 'SAMPLED']
        super(ConcretizeArgument, self).__init__("Concretizing argument #%d (%s): "%(argnum, policy))
        self.argnum = argnum
        self.policy = policy


class SymbolicPCException(ConcretizeRegister):
    ''' '''
    def __init__(self):
        super(SymbolicPCException, self).__init__("PC", "Symbolic PC", "ALL")

class IgnoreAPI(Exception):
    def __init__(self, name):
        super(IgnoreAPI, self).__init__("Ignoring API: {}".format(name))
        self.name = name

class Sysenter(CpuInterrupt):
    ''' '''
    def __init__(self):
        super(Sysenter, self).__init__("CPU Sysenter")


#Instruction decorators
def instruction(old_method):
    #This should decorate every instruction implementation
    @wraps(old_method)
    def new_method(cpu, *args, **kw_args):
        cpu.PC += cpu.instruction.size
        return old_method(cpu,*args,**kw_args)
    new_method.old_method=old_method
    return new_method<|MERGE_RESOLUTION|>--- conflicted
+++ resolved
@@ -64,21 +64,18 @@
         return getattr(self.op, name)
 
     @property
-<<<<<<< HEAD
     def type(self):
         ''' This property encapsulate the operand type. It may be a:
                 register
                 memory
         '''
         raise NotImplementedError
-        
-    @abstractmethod
-=======
+
+    @property        
     def size(self):
         ''' Return bit size of operand '''
         raise NotImplementedError
         
->>>>>>> 22c5db83
     def address(self):
         ''' On a memory operand it returns the effective address '''
         raise NotImplementedError
