--- conflicted
+++ resolved
@@ -393,10 +393,7 @@
                      disasm=state['disassembler'])
         self._icount = state['icount']
         self._last_pc = state['last_pc']
-<<<<<<< HEAD
-=======
         self._disasm = state['disassembler']
->>>>>>> c4184362
         super(Cpu, self).__setstate__(state)
 
     @property
