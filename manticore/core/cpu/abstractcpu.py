--- conflicted
+++ resolved
@@ -609,11 +609,7 @@
         assert size in SANE_SIZES
         self._publish('will_read_memory', where, size)
 
-<<<<<<< HEAD
         data = self._memory.read(where, size // 8, force)
-=======
-        data = self._memory.read(where, size / 8, force)
->>>>>>> a21c8b60
         assert (8 * len(data)) == size
         value = Operators.CONCAT(size, *(Operators.ORD(d) for d in reversed(data)))
 
@@ -761,15 +757,9 @@
         text = b''
 
         # Read Instruction from memory
-<<<<<<< HEAD
         for address in range(pc, pc+self.max_instr_width):
             #This reads a byte from memory ignoring permissions
             #and concretize it if symbolic
-=======
-        for address in xrange(pc, pc + self.max_instr_width):
-            # This reads a byte from memory ignoring permissions
-            # and concretize it if symbolic
->>>>>>> a21c8b60
             if not self.memory.access_ok(address, 'x'):
                 break
 
@@ -787,14 +777,8 @@
                                            policy='INSTRUCTION')
             text += c
 
-<<<<<<< HEAD
         #Pad potentially incomplete instruction with zeroes
         code = text.ljust(self.max_instr_width, b'\x00')
-=======
-        # Pad potentially incomplete instruction with zeroes
-
-        code = text.ljust(self.max_instr_width, '\x00')
->>>>>>> a21c8b60
 
         try:
             # decode the instruction from code
