--- conflicted
+++ resolved
@@ -845,15 +845,12 @@
         emu = UnicornEmulator(self)
         try:
             emu.emulate(insn)
-<<<<<<< HEAD
         except unicorn.UcError as e:
             if e.errno == unicorn.UC_ERR_INSN_INVALID:
                 text_bytes = ' '.join('%02x'%x for x in insn.bytes)
                 logger.error("Unimplemented instruction: 0x%016x:\t%s\t%s\t%s",
                   insn.address, text_bytes, insn.mnemonic, insn.op_str)
             raise InstructionEmulationError(str(e))
-=======
->>>>>>> 481e4199
         except Exception as e:
             raise InstructionEmulationError(str(e))
         finally:
