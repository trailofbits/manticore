import os
import copy
import logging
from collections import OrderedDict
from weakref import WeakSet

from .smtlib import solver, Bool, ArrayProxy, Array
from ..utils.helpers import issymbolic
from ..utils.event import Eventful

#import exceptions
from .cpu.abstractcpu import ConcretizeRegister
from .memory import ConcretizeMemory, MemoryException
from ..platforms.platform import *

logger = logging.getLogger("STATE")

class StateException(Exception):
    ''' All state related exceptions '''
    pass


class TerminateState(StateException):
    ''' Terminates current state exploration '''
    def __init__(self, message, testcase=False):
        super(TerminateState, self).__init__(message)
        self.testcase = testcase


class Concretize(StateException):
    ''' Base class for all exceptions that trigger the concretization
        of a symbolic expression

        This will fork the state using a pre-set concretization policy
        Optional `setstate` function set the state to the actual concretized value.
        #Fixme Doc.

    '''
    _ValidPolicies = ['MINMAX', 'ALL', 'SAMPLED', 'ONE']
    def __init__(self, message, expression, setstate=None, policy='ALL',  **kwargs):
        assert policy in self._ValidPolicies, "Policy must be one of: %s"%(', '.join(self._ValidPolicies),)
        self.expression = expression
        self.setstate = setstate
        self.policy = policy
        self.message = "Concretize: %s (Policy: %s)"%(message, policy)
        super(Concretize, self).__init__(**kwargs)


class ForkState(Concretize):
    ''' Specialized concretization class for Bool expressions.
        It tries True and False as concrete solutions. /

        Note: as setstate is None the concrete value is not written back
        to the state. So the expression could still by symbolic(but constrained)
        in forked states.
    '''
    def __init__(self, message, expression, **kwargs):
        assert isinstance(expression, Bool), 'Need a Bool to fork a state in two states'
        super(ForkState, self).__init__(message, expression, policy='ALL', **kwargs)


class State(Eventful):

    '''
    Representation of a unique program state/path.

    :param ConstraintSet constraints: Initial constraints
    :param Platform platform: Initial operating system state
    :ivar dict context: Local context for arbitrary data storage
    '''

    def __init__(self, constraints, platform, **kwargs):
        super(State, self).__init__(**kwargs)
        self._platform = platform
        self._constraints = constraints
        self._platform.constraints = constraints
        self._input_symbols = list()
        self._child = None
        self._context = dict()
        ##################################################################33
        # Events are lost in serialization and fork !!
        self.forward_events_from(platform)
        
        #FIXME(felipe) This should go into some event callback in a plugin (start_run?)
        self._init_context()

<<<<<<< HEAD

=======
>>>>>>> 23c25853
    def __getstate__(self):
        state = super(State, self).__getstate__()
        state['platform'] = self._platform
        state['constraints'] = self._constraints
        state['input_symbols'] = self._input_symbols
        state['child'] = self._child
        state['context'] = self._context
        return state

    def __setstate__(self, state):
        super(State, self).__setstate__(state)
        self._platform = state['platform']
        self._constraints = state['constraints']
        self._input_symbols = state['input_symbols']
        self._child = state['child']
        self._context = state['context']
        ##################################################################33
        # Events are lost in serialization and fork !!
        self.forward_events_from(self._platform)

    #Fixme(felipe) change for with "state.cow_copy() as st_temp":.
    def __enter__(self):
        assert self._child is None
        new_state = State(self._constraints.__enter__(), self._platform)
        new_state._input_symbols = list(self._input_symbols)
        new_state._context = copy.deepcopy(self._context)
        self._child = new_state

        #fixme NEW State won't inherit signals (pro: added signals to new_state wont affect parent)
        return new_state

    def __exit__(self, ty, value, traceback):
        self._constraints.__exit__(ty, value, traceback)
        self._child = None

    def execute(self):
        try:
            result = self._platform.execute()

        #Instead of State importing SymbolicRegisterException and SymbolicMemoryException
        # from cpu/memory shouldn't we import Concretize from linux, cpu, memory ??
        # We are forcing State to have abstractcpu
        except ConcretizeRegister as e:
            expression = self.cpu.read_register(e.reg_name)
            def setstate(state, value):
                state.cpu.write_register(e.reg_name, value)
            raise Concretize(e.message,
                                expression=expression,
                                setstate=setstate,
                                policy=e.policy)
        except ConcretizeMemory as e:
            expression = self.cpu.read_int(e.address, e.size)
            def setstate(state, value):
                state.cpu.write_int(e.reg_name, value, e.size)
            raise Concretize(e.message,
                                expression=expression,
                                setstate=setstate,
                                policy=e.policy)
        except MemoryException as e:
            raise TerminateState(e.message, testcase=True)

        #Remove when code gets stable?
        assert self.platform.constraints is self.constraints
        return result

    @property
    def input_symbols(self):
        return self._input_symbols

    @property
    def context(self):
        return self._context

    @property
    def platform(self):
        return self._platform

    @property
    def constraints(self):
        return self._constraints

    @constraints.setter
    def constraints(self, constraints):
        self._constraints = constraints
        self._platform._constraints = constraints

    def constrain(self, constraint):
        '''Constrain state.

        :param manticore.core.smtlib.Bool constraint: Constraint to add
        '''
        self._constraints.add(constraint)

    def abandon(self):
        '''Abandon the currently-active state.

        Note: This must be called from the Executor loop, or a :func:`~manticore.Manticore.hook`.
        '''
        raise TerminateState("Abandoned state")

    def new_symbolic_buffer(self, nbytes, **options):
        '''Create and return a symbolic buffer of length `nbytes`. The buffer is
        not written into State's memory; write it to the state's memory to
        introduce it into the program state.

        :param int nbytes: Length of the new buffer
        :param str name: (keyword arg only) The name to assign to the buffer
        :param bool cstring: (keyword arg only) Whether or not to enforce that the buffer is a cstring
                 (i.e. no \0 bytes, except for the last byte). (bool)
        :param taint: Taint identifier of the new buffer
        :type taint: tuple or frozenset

        :return: :class:`~manticore.core.smtlib.expression.Expression` representing the buffer.
        '''
        name = options.get('name', 'buffer')
        taint = options.get('taint', frozenset())
        expr = self._constraints.new_array(name=name, index_max=nbytes, taint=taint)
        self._input_symbols.append(expr)

        if options.get('cstring', False):
            for i in range(nbytes - 1):
                self._constraints.add(expr[i] != 0)

        return expr

    def new_symbolic_value(self, nbits, label='val', taint=frozenset()):
        '''Create and return a symbolic value that is `nbits` bits wide. Assign
        the value to a register or write it into the address space to introduce
        it into the program state.

        :param int nbits: The bitwidth of the value returned
        :param str label: The label to assign to the value
        :param taint: Taint identifier of this value
        :type taint: tuple or frozenset
        :return: :class:`~manticore.core.smtlib.expression.Expression` representing the value
        '''
        assert nbits in (1, 4, 8, 16, 32, 64, 128, 256)
        expr = self._constraints.new_bitvec(nbits, name=label, taint=taint)
        self._input_symbols.append(expr)
        return expr

    def symbolicate_buffer(self, data, label='INPUT', wildcard='+', string=False, taint=frozenset()):
        '''Mark parts of a buffer as symbolic (demarked by the wildcard byte)

        :param str data: The string to symbolicate. If no wildcard bytes are provided,
                this is the identity function on the first argument.
        :param str label: The label to assign to the value
        :param str wildcard: The byte that is considered a wildcard
        :param bool string: Ensure bytes returned can not be \0
        :param taint: Taint identifier of the symbolicated data
        :type taint: tuple or frozenset

        :return: If data does not contain any wildcard bytes, data itself. Otherwise,
            a list of values derived from data. Non-wildcard bytes are kept as
            is, wildcard bytes are replaced by Expression objects.
        '''
        if wildcard in data:
            size = len(data)
            symb = self._constraints.new_array(name=label, index_max=size, taint=taint)
            self._input_symbols.append(symb)

            tmp = []
            for i in xrange(size):
                if data[i] == wildcard:
                    tmp.append(symb[i])
                else:
                    tmp.append(data[i])

            data = tmp

        if string:
            for b in data:
                if issymbolic(b):
                    self._constraints.add(b != 0)
                else:
                    assert b != 0
        return data

    def concretize(self, symbolic, policy, maxcount=100):
        ''' This finds a set of solutions for symbolic using policy.
            This raises TooManySolutions if more solutions than maxcount
        '''
        vals = []
        if policy == 'MINMAX':
            vals = self._solver.minmax(self._constraints, symbolic)
        elif policy == 'SAMPLED':
            m, M = self._solver.minmax(self._constraints, symbolic)
            vals += [m, M]
            if M - m > 3:
                if self._solver.can_be_true(self._constraints, symbolic == (m + M) / 2):
                    vals.append((m + M) / 2)
            if M - m > 100:
                vals += self._solver.get_all_values(self._constraints, symbolic,
                                                    maxcnt=maxcount, silent=True)
        elif policy == 'ONE':
            vals = [self._solver.get_value(self._constraints, symbolic)]
        else:
            assert policy == 'ALL'
            vals = solver.get_all_values(self._constraints, symbolic, maxcnt=maxcount,
                                         silent=False)

        return list(set(vals))

    @property
    def _solver(self):
        from .smtlib import solver
        return solver

    def solve_one(self, expr):
        '''
        Concretize a symbolic :class:`~manticore.core.smtlib.expression.Expression` into
        one solution.

        :param manticore.core.smtlib.Expression expr: Symbolic value to concretize
        :return: Concrete value
        :rtype: int
        '''
        return self._solver.get_value(self._constraints, expr)

    def solve_n(self, expr, nsolves, policy='minmax'):
        '''
        Concretize a symbolic :class:`~manticore.core.smtlib.expression.Expression` into
        `nsolves` solutions.

        :param manticore.core.smtlib.Expression expr: Symbolic value to concretize
        :return: Concrete value
        :rtype: list[int]
        '''
        return self._solver.get_all_values(self._constraints, expr, nsolves, silent=True)

    def solve_buffer(self, addr, nbytes):
        '''
        Reads `nbytes` of symbolic data from a buffer in memory at `addr` and attempts to
        concretize it

        :param int address: Address of buffer to concretize
        :param int nbytes: Size of buffer to concretize
        :return: Concrete contents of buffer
        :rtype: list[int]
        '''
        buffer = self.cpu.read_bytes(addr, nbytes)
        result = []
        with self._constraints as temp_cs:
            for c in buffer:
                result.append(self._solver.get_value(temp_cs, c))
                temp_cs.add(c == result[-1])
        return result

    def invoke_model(self, model):
        '''
        Invoke a `model`. A `model` is a callable whose first argument is a
        :class:`~manticore.core.state.State`. If the `model` models a normal (non-variadic)
        function, the following arguments correspond to the arguments of the C function
        being modeled. If the `model` models a variadic function, the following argument
        is a generator object, which can be used to access function arguments dynamically.
        The `model` callable should simply return the value that should be returned by the
        native function being modeled.

        :param callable model: Model to invoke
        '''
        self._platform.invoke_model(model, prefix_args=(self,))

    ################################################################################################
    #The following should be moved to specific class StatePosix?
    @property
    def cpu(self):
        return self._platform.current

    @property
    def mem(self):
        return self._platform.current.memory

    #FIXME(felipe) Remove this
    def _init_context(self):
        self.context['branches'] = dict()

    #FIXME(felipe) Remove this
    def record_branch(self, target):
        branches = self.context['branches']
        branch = (self.cpu._last_pc, target)
        if branch in branches:
            branches[branch] += 1
        else:
            branches[branch] = 1

    def generate_testcase(self, name, message='State generated testcase'):
        """
        Generate a testcase for this state and place in the analysis workspace.

        :param str name: Short string identifying this testcase used to prefix workspace entries.
        :param str message: Longer description
        """
        self.publish('will_generate_testcase', name, message)<|MERGE_RESOLUTION|>--- conflicted
+++ resolved
@@ -84,10 +84,6 @@
         #FIXME(felipe) This should go into some event callback in a plugin (start_run?)
         self._init_context()
 
-<<<<<<< HEAD
-
-=======
->>>>>>> 23c25853
     def __getstate__(self):
         state = super(State, self).__getstate__()
         state['platform'] = self._platform
