import os
import copy
import logging
from collections import OrderedDict
from weakref import WeakSet

from .smtlib import solver, Bool, ArrayProxy, Array
from ..utils.helpers import issymbolic
from ..utils.event import Eventful

#import exceptions
from .cpu.abstractcpu import ConcretizeRegister
from .memory import ConcretizeMemory, MemoryException
from ..platforms.platform import *

logger = logging.getLogger("STATE")

class StateException(Exception):
    ''' All state related exceptions '''
    pass


class TerminateState(StateException):
    ''' Terminates current state exploration '''
    def __init__(self, message, testcase=False):
        super(TerminateState, self).__init__(message)
        self.testcase = testcase


class Concretize(StateException):
    ''' Base class for all exceptions that trigger the concretization
        of a symbolic expression

        This will fork the state using a pre-set concretization policy
        Optional `setstate` function set the state to the actual concretized value.
        #Fixme Doc.

    '''
    _ValidPolicies = ['MINMAX', 'ALL', 'SAMPLED', 'ONE']
    def __init__(self, message, expression, setstate=None, policy='ALL',  **kwargs):
        assert policy in self._ValidPolicies, "Policy must be one of: %s"%(', '.join(self._ValidPolicies),)
        self.expression = expression
        self.setstate = setstate
        self.policy = policy
        self.message = "Concretize: %s (Policy: %s)"%(message, policy)
        super(Concretize, self).__init__(**kwargs)


class ForkState(Concretize):
    ''' Specialized concretization class for Bool expressions.
        It tries True and False as concrete solutions. /

        Note: as setstate is None the concrete value is not written back
        to the state. So the expression could still by symbolic(but constrained)
        in forked states.
    '''
    def __init__(self, message, expression, **kwargs):
        assert isinstance(expression, Bool), 'Need a Bool to fork a state in two states'
        super(ForkState, self).__init__(message, expression, policy='ALL', **kwargs)


class State(Eventful):

    '''
    Representation of a unique program state/path.

    :param ConstraintSet constraints: Initial constraints
    :param Platform platform: Initial operating system state
    :ivar dict context: Local context for arbitrary data storage
    '''

    def __init__(self, constraints, platform, **kwargs):
        super(State, self).__init__(**kwargs)
        self._platform = platform
        self._constraints = constraints
        self._platform.constraints = constraints
        self._input_symbols = list()
        self._child = None
        self._context = dict()
<<<<<<< HEAD
=======
        self._init_context()
>>>>>>> c4184362
        ##################################################################33
        # Events are lost in serialization and fork !!
        self.forward_events_from(platform)

    def __getstate__(self):
        state = super(State, self).__getstate__()
        state['platform'] = self._platform
        state['constraints'] = self._constraints
<<<<<<< HEAD
        x = []
        for a in self._input_symbols:
            if isinstance(a, ArrayProxy):
                x.append(a._array)
            else:
                x.append(a)
        state['input_symbols'] = x
=======
        state['input_symbols'] = self._input_symbols
>>>>>>> c4184362
        state['child'] = self._child
        state['context'] = self._context
        return state

    def __setstate__(self, state):
        super(State, self).__setstate__(state)
        self._platform = state['platform']
        self._constraints = state['constraints']
<<<<<<< HEAD
        self._input_symbols = []
        x = state['input_symbols']
        for a in x:
            if isinstance(a, Array):
                self._input_symbols.append(ArrayProxy(a))
            else:
                self._input_symbols.append(a)

=======
        self._input_symbols = state['input_symbols']
>>>>>>> c4184362
        self._child = state['child']
        self._context = state['context']
        ##################################################################33
        # Events are lost in serialization and fork !!
        self.forward_events_from(self._platform)

    #Fixme(felipe) change for with state.cow_copy() as st_temp:.
    def __enter__(self):
        assert self._child is None
        new_state = State(self._constraints.__enter__(), self._platform)
<<<<<<< HEAD
        new_state._input_symbols = list(self._input_symbols)
=======
        new_state._input_symbols = self._input_symbols
>>>>>>> c4184362
        new_state._context = copy.deepcopy(self._context)
        self._child = new_state

        #fixme NEW State won't inherit signals (pro: added signals to new_state wont affect parent)
        return new_state

    def __exit__(self, ty, value, traceback):
        self._constraints.__exit__(ty, value, traceback)
        self._child = None

    def execute(self):
        try:
            result = self._platform.execute()

        #Instead of State importing SymbolicRegisterException and SymbolicMemoryException
        # from cpu/memory shouldn't we import Concretize from linux, cpu, memory ??
        # We are forcing State to have abstractcpu
        except ConcretizeRegister as e:
            expression = self.cpu.read_register(e.reg_name)
            def setstate(state, value):
                state.cpu.write_register(e.reg_name, value)
            raise Concretize(e.message,
                                expression=expression,
                                setstate=setstate,
                                policy=e.policy)
        except ConcretizeMemory as e:
            expression = self.cpu.read_int(e.address, e.size)
            def setstate(state, value):
                state.cpu.write_int(e.reg_name, value, e.size)
            raise Concretize(e.message,
                                expression=expression,
                                setstate=setstate,
                                policy=e.policy)
        except MemoryException as e:
            raise TerminateState(e.message, testcase=True)

        #Remove when code gets stable?
<<<<<<< HEAD
        assert self.platform.constraints is self.constraints
=======
        assert self._platform._constraints is self._constraints
        assert self.mem._constraints is self._constraints
>>>>>>> c4184362
        return result

    @property
    def input_symbols(self):
        return self._input_symbols

    @property
    def context(self):
        return self._context

    @property
    def platform(self):
        return self._platform

    @property
    def constraints(self):
        return self._constraints

    @constraints.setter
    def constraints(self, constraints):
        self._constraints = constraints
        self._platform._constraints = constraints

    def constrain(self, constraint):
        '''Constrain state.

        :param manticore.core.smtlib.Bool constraint: Constraint to add
        '''
        self._constraints.add(constraint)

    def abandon(self):
        '''Abandon the currently-active state.

        Note: This must be called from the Executor loop, or a :func:`~manticore.Manticore.hook`.
        '''
        raise TerminateState("Abandoned state")

    def new_symbolic_buffer(self, nbytes, **options):
        '''Create and return a symbolic buffer of length `nbytes`. The buffer is
        not written into State's memory; write it to the state's memory to
        introduce it into the program state.

        :param int nbytes: Length of the new buffer
        :param str name: (keyword arg only) The name to assign to the buffer
        :param bool cstring: (keyword arg only) Whether or not to enforce that the buffer is a cstring
                 (i.e. no \0 bytes, except for the last byte). (bool)
        :param taint: Taint identifier of the new buffer
        :type taint: tuple or frozenset

        :return: :class:`~manticore.core.smtlib.expression.Expression` representing the buffer.
        '''
        name = options.get('name', 'buffer')
        taint = options.get('taint', frozenset())
        expr = self._constraints.new_array(name=name, index_max=nbytes, taint=taint)
        self._input_symbols.append(expr)

        if options.get('cstring', False):
            for i in range(nbytes - 1):
                self._constraints.add(expr[i] != 0)

        return expr

    def new_symbolic_value(self, nbits, label='val', taint=frozenset()):
        '''Create and return a symbolic value that is `nbits` bits wide. Assign
        the value to a register or write it into the address space to introduce
        it into the program state.

        :param int nbits: The bitwidth of the value returned
        :param str label: The label to assign to the value
        :param taint: Taint identifier of this value
        :type taint: tuple or frozenset
        :return: :class:`~manticore.core.smtlib.expression.Expression` representing the value
        '''
        assert nbits in (1, 4, 8, 16, 32, 64, 128, 256)
        expr = self._constraints.new_bitvec(nbits, name=label, taint=taint)
        self._input_symbols.append(expr)
        return expr

    def symbolicate_buffer(self, data, label='INPUT', wildcard='+', string=False, taint=frozenset()):
        '''Mark parts of a buffer as symbolic (demarked by the wildcard byte)

        :param str data: The string to symbolicate. If no wildcard bytes are provided,
                this is the identity function on the first argument.
        :param str label: The label to assign to the value
        :param str wildcard: The byte that is considered a wildcard
        :param bool string: Ensure bytes returned can not be \0
        :param taint: Taint identifier of the symbolicated data
        :type taint: tuple or frozenset

        :return: If data does not contain any wildcard bytes, data itself. Otherwise,
            a list of values derived from data. Non-wildcard bytes are kept as
            is, wildcard bytes are replaced by Expression objects.
        '''
        if wildcard in data:
            size = len(data)
            symb = self._constraints.new_array(name=label, index_max=size, taint=taint)
            self._input_symbols.append(symb)

            tmp = []
            for i in xrange(size):
                if data[i] == wildcard:
                    tmp.append(symb[i])
                else:
                    tmp.append(data[i])

            data = tmp

        if string:
            for b in data:
                if issymbolic(b):
                    self._constraints.add(b != 0)
                else:
                    assert b != 0
        return data

    def concretize(self, symbolic, policy, maxcount=100):
        ''' This finds a set of solutions for symbolic using policy.
            This raises TooManySolutions if more solutions than maxcount
        '''
        vals = []
        if policy == 'MINMAX':
            vals = self._solver.minmax(self._constraints, symbolic)
        elif policy == 'SAMPLED':
            m, M = self._solver.minmax(self._constraints, symbolic)
            vals += [m, M]
            if M - m > 3:
                if self._solver.can_be_true(self._constraints, symbolic == (m + M) / 2):
                    vals.append((m + M) / 2)
            if M - m > 100:
                vals += self._solver.get_all_values(self._constraints, symbolic,
                                                    maxcnt=maxcount, silent=True)
        elif policy == 'ONE':
            vals = [self._solver.get_value(self._constraints, symbolic)]
        else:
            assert policy == 'ALL'
            vals = solver.get_all_values(self._constraints, symbolic, maxcnt=maxcount,
                                         silent=False)

        return list(set(vals))

    @property
    def _solver(self):
        from .smtlib import solver
        return solver

    def solve_one(self, expr):
        '''
        Concretize a symbolic :class:`~manticore.core.smtlib.expression.Expression` into
        one solution.

        :param manticore.core.smtlib.Expression expr: Symbolic value to concretize
        :return: Concrete value
        :rtype: int
        '''
        return self._solver.get_value(self._constraints, expr)

    def solve_n(self, expr, nsolves, policy='minmax'):
        '''
        Concretize a symbolic :class:`~manticore.core.smtlib.expression.Expression` into
        `nsolves` solutions.

        :param manticore.core.smtlib.Expression expr: Symbolic value to concretize
        :return: Concrete value
        :rtype: list[int]
        '''
        return self._solver.get_all_values(self._constraints, expr, nsolves, silent=True)

    def solve_buffer(self, addr, nbytes):
        '''
        Reads `nbytes` of symbolic data from a buffer in memory at `addr` and attempts to
        concretize it

        :param int address: Address of buffer to concretize
        :param int nbytes: Size of buffer to concretize
        :return: Concrete contents of buffer
        :rtype: list[int]
        '''
        buffer = self.cpu.read_bytes(addr, nbytes)
        result = []
        with self._constraints as temp_cs:
            for c in buffer:
                result.append(self._solver.get_value(temp_cs, c))
                temp_cs.add(c == result[-1])
        return result

    def invoke_model(self, model):
        '''
        Invoke a `model`. A `model` is a callable whose first argument is a
        :class:`~manticore.core.state.State`. If the `model` models a normal (non-variadic)
        function, the following arguments correspond to the arguments of the C function
        being modeled. If the `model` models a variadic function, the following argument
        is a generator object, which can be used to access function arguments dynamically.
        The `model` callable should simply return the value that should be returned by the
        native function being modeled.

        :param callable model: Model to invoke
        '''
        self._platform.invoke_model(model, prefix_args=(self,))

    ################################################################################################
    #The following should be moved to specific class StatePosix?
    @property
    def cpu(self):
        return self._platform.current

    @property
    def mem(self):
<<<<<<< HEAD
        return self._platform.current.memory
=======
        return self._platform.current.memory

    #FIXME(felipe) Remove this
    def _init_context(self):
        self.context['branches'] = dict()

    #FIXME(felipe) Remove this
    def record_branch(self, target):
        branches = self.context['branches']
        branch = (self.cpu._last_pc, target)
        if branch in branches:
            branches[branch] += 1
        else:
            branches[branch] = 1

    def generate_testcase(self, name, message='State generated testcase'):
        """
        Generate a testcase for this state and place in the analysis workspace.

        :param str name: Short string identifying this testcase used to prefix workspace entries.
        :param str message: Longer description
        """
        self.publish('will_generate_testcase', name, message)
>>>>>>> c4184362
<|MERGE_RESOLUTION|>--- conflicted
+++ resolved
@@ -77,29 +77,19 @@
         self._input_symbols = list()
         self._child = None
         self._context = dict()
-<<<<<<< HEAD
-=======
-        self._init_context()
->>>>>>> c4184362
         ##################################################################33
         # Events are lost in serialization and fork !!
         self.forward_events_from(platform)
+        
+        #FIXME(felipe) This should go into some event callback in a plugin (start_run?)
+        self._init_context()
+
 
     def __getstate__(self):
         state = super(State, self).__getstate__()
         state['platform'] = self._platform
         state['constraints'] = self._constraints
-<<<<<<< HEAD
-        x = []
-        for a in self._input_symbols:
-            if isinstance(a, ArrayProxy):
-                x.append(a._array)
-            else:
-                x.append(a)
-        state['input_symbols'] = x
-=======
         state['input_symbols'] = self._input_symbols
->>>>>>> c4184362
         state['child'] = self._child
         state['context'] = self._context
         return state
@@ -108,33 +98,18 @@
         super(State, self).__setstate__(state)
         self._platform = state['platform']
         self._constraints = state['constraints']
-<<<<<<< HEAD
-        self._input_symbols = []
-        x = state['input_symbols']
-        for a in x:
-            if isinstance(a, Array):
-                self._input_symbols.append(ArrayProxy(a))
-            else:
-                self._input_symbols.append(a)
-
-=======
         self._input_symbols = state['input_symbols']
->>>>>>> c4184362
         self._child = state['child']
         self._context = state['context']
         ##################################################################33
         # Events are lost in serialization and fork !!
         self.forward_events_from(self._platform)
 
-    #Fixme(felipe) change for with state.cow_copy() as st_temp:.
+    #Fixme(felipe) change for with "state.cow_copy() as st_temp":.
     def __enter__(self):
         assert self._child is None
         new_state = State(self._constraints.__enter__(), self._platform)
-<<<<<<< HEAD
         new_state._input_symbols = list(self._input_symbols)
-=======
-        new_state._input_symbols = self._input_symbols
->>>>>>> c4184362
         new_state._context = copy.deepcopy(self._context)
         self._child = new_state
 
@@ -172,12 +147,7 @@
             raise TerminateState(e.message, testcase=True)
 
         #Remove when code gets stable?
-<<<<<<< HEAD
         assert self.platform.constraints is self.constraints
-=======
-        assert self._platform._constraints is self._constraints
-        assert self.mem._constraints is self._constraints
->>>>>>> c4184362
         return result
 
     @property
@@ -385,9 +355,6 @@
 
     @property
     def mem(self):
-<<<<<<< HEAD
-        return self._platform.current.memory
-=======
         return self._platform.current.memory
 
     #FIXME(felipe) Remove this
@@ -410,5 +377,4 @@
         :param str name: Short string identifying this testcase used to prefix workspace entries.
         :param str message: Longer description
         """
-        self.publish('will_generate_testcase', name, message)
->>>>>>> c4184362
+        self.publish('will_generate_testcase', name, message)