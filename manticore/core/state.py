import os
import copy
import logging
from collections import OrderedDict

from .smtlib import solver, Bool
from ..utils.helpers import issymbolic
from ..utils.event import Eventful

#import exceptions
from .cpu.abstractcpu import ConcretizeRegister
from .memory import ConcretizeMemory, MemoryException
from ..platforms.platform import *

logger = logging.getLogger("STATE")

class StateException(Exception):
    ''' All state related exceptions '''
    pass


class TerminateState(StateException):
    ''' Terminates current state exploration '''
    def __init__(self, message, testcase=False):
        super(TerminateState, self).__init__(message)
        self.testcase = testcase


class Concretize(StateException):
    ''' Base class for all exceptions that trigger the concretization 
        of a symbolic expression

        This will fork the state using a pre-set concretization policy
        Optional `setstate` function set the state to the actual concretized value.
        #Fixme Doc.

    '''
    _ValidPolicies = ['MINMAX', 'ALL', 'SAMPLED', 'ONE']
    def __init__(self, message, expression, setstate=None, policy='ALL',  **kwargs):
        assert policy in self._ValidPolicies, "Policy must be one of: %s"%(', '.join(self._ValidPolicies),)
        self.expression = expression
        self.setstate = setstate
        self.policy = policy
        self.message = "Concretize: %s (Policy: %s)"%(message, policy)
        super(Concretize, self).__init__(**kwargs)


class ForkState(Concretize):
    ''' Specialized concretization class for Bool expressions. 
        It tries True and False as concrete solutions. /

        Note: as setstate is None the concrete value is not written back 
        to the state. So the expression could still by symbolic(but constrained) 
        in forked states.
    '''
    def __init__(self, message, expression, **kwargs):
        assert isinstance(expression, Bool), 'Need a Bool to fork a state in two states'
        super(ForkState, self).__init__(message, expression, policy='ALL', **kwargs)


class State(Eventful):

    '''
    Representation of a unique program state/path.

    :param ConstraintSet constraints: Initial constraints 
    :param Platform platform: Initial operating system state
    :ivar dict context: Local context for arbitrary data storage
    '''

    def __init__(self, constraints, platform, **kwargs):
        super(State, self).__init__(**kwargs)
        self._platform = platform
        self._constraints = constraints
        self._platform.constraints = constraints
        self._input_symbols = list()
        self._child = None
        self._context = dict()
        ##################################################################33
        # Events are lost in serialization and fork !!
        self.forward_events_from(platform)

    def __getstate__(self):
        state = super(State, self).__getstate__()
        state['platform'] = self._platform
        state['constraints'] = self._constraints
        state['input_symbols'] = self._input_symbols
        state['child'] = self._child
        state['context'] = self._context
        return state

    def __setstate__(self, state):
        super(State, self).__setstate__(state)
        self._platform = state['platform']
        self._constraints = state['constraints']
        self._input_symbols = state['input_symbols']
        self._child = state['child']
        self._context = state['context']
        ##################################################################33
        # Events are lost in serialization and fork !!
        self.forward_events_from(self._platform)

    #Fixme(felipe) change for with state.cow_copy() as st_temp:.
    def __enter__(self):
        assert self._child is None
<<<<<<< HEAD
        new_state = State(self.constraints.__enter__(), self.platform)
        new_state._input_symbols = self.input_symbols
        new_state._context = copy.deepcopy(self.context)
=======
        new_state = State(self._constraints.__enter__(), self._platform)
        new_state._input_symbols = self._input_symbols
        new_state._context = copy.deepcopy(self._context)
>>>>>>> 075262a7
        self._child = new_state
        
        #fixme NEW State won't inherit signals (pro: added signals to new_state wont affect parent)
        return new_state

    def __exit__(self, ty, value, traceback):
        self._constraints.__exit__(ty, value, traceback)
        self._child = None

    def execute(self):
        try:
            result = self._platform.execute()

        #Instead of State importing SymbolicRegisterException and SymbolicMemoryException 
        # from cpu/memory shouldn't we import Concretize from linux, cpu, memory ?? 
        # We are forcing State to have abstractcpu
        except ConcretizeRegister as e:
            expression = self.cpu.read_register(e.reg_name)
            def setstate(state, value):
                state.cpu.write_register(e.reg_name, value)
            raise Concretize(e.message,
                                expression=expression, 
                                setstate=setstate,
                                policy=e.policy)
        except ConcretizeMemory as e:
            expression = self.cpu.read_int(e.address, e.size)
            def setstate(state, value):
                state.cpu.write_int(e.reg_name, value, e.size)
            raise Concretize(e.message,
                                expression=expression, 
                                setstate=setstate,
                                policy=e.policy)
        except MemoryException as e:
            raise TerminateState(e.message, testcase=True)

        #Remove when code gets stable?
<<<<<<< HEAD
        assert self.platform.constraints is self.constraints
=======
        assert self._platform._constraints is self._constraints
        assert self.mem._constraints is self._constraints
>>>>>>> 075262a7
        return result

    @property
    def input_symbols(self):
        return self._input_symbols

    @property
    def context(self):
        return self._context

    @property
    def platform(self):
        return self._platform

    @property
    def constraints(self):
        return self._constraints

    @constraints.setter
<<<<<<< HEAD
    def constrains(self, constraints):
        self._constraints = constraints
        self.platform.constraints = constraints
=======
    def constraints(self, constraints):
        self._constraints = constraints
        self._platform._constraints = constraints
>>>>>>> 075262a7

    def constrain(self, constraint):
        '''Constrain state.

        :param manticore.core.smtlib.Bool constraint: Constraint to add
        '''
        self._constraints.add(constraint)

    def abandon(self):
        '''Abandon the currently-active state.

        Note: This must be called from the Executor loop, or a :func:`~manticore.Manticore.hook`.
        '''
        raise TerminateState("Abandoned state")

    def new_symbolic_buffer(self, nbytes, **options):
        '''Create and return a symbolic buffer of length `nbytes`. The buffer is
        not written into State's memory; write it to the state's memory to
        introduce it into the program state.

        :param int nbytes: Length of the new buffer
        :param str name: (keyword arg only) The name to assign to the buffer
        :param bool cstring: (keyword arg only) Whether or not to enforce that the buffer is a cstring
                 (i.e. no \0 bytes, except for the last byte). (bool)
        :param taint: Taint identifier of the new buffer
        :type taint: tuple or frozenset

        :return: :class:`~manticore.core.smtlib.expression.Expression` representing the buffer.
        '''
        name = options.get('name', 'buffer')
        taint = options.get('taint', frozenset())
        expr = self._constraints.new_array(name=name, index_max=nbytes, taint=taint)
        self._input_symbols.append(expr)

        if options.get('cstring', False):
            for i in range(nbytes - 1):
                self._constraints.add(expr[i] != 0)

        return expr

    def new_symbolic_value(self, nbits, label='val', taint=frozenset()):
        '''Create and return a symbolic value that is `nbits` bits wide. Assign
        the value to a register or write it into the address space to introduce
        it into the program state.

        :param int nbits: The bitwidth of the value returned
        :param str label: The label to assign to the value
        :param taint: Taint identifier of this value
        :type taint: tuple or frozenset
        :return: :class:`~manticore.core.smtlib.expression.Expression` representing the value
        '''
        assert nbits in (1, 4, 8, 16, 32, 64, 128, 256)
        expr = self._constraints.new_bitvec(nbits, name=label, taint=taint)
        self._input_symbols.append(expr)
        return expr

    def symbolicate_buffer(self, data, label='INPUT', wildcard='+', string=False, taint=frozenset()):
        '''Mark parts of a buffer as symbolic (demarked by the wildcard byte)

        :param str data: The string to symbolicate. If no wildcard bytes are provided,
                this is the identity function on the first argument.
        :param str label: The label to assign to the value
        :param str wildcard: The byte that is considered a wildcard
        :param bool string: Ensure bytes returned can not be \0
        :param taint: Taint identifier of the symbolicated data
        :type taint: tuple or frozenset

        :return: If data does not contain any wildcard bytes, data itself. Otherwise,
            a list of values derived from data. Non-wildcard bytes are kept as
            is, wildcard bytes are replaced by Expression objects.
        '''
        if wildcard in data:
            size = len(data)
            symb = self._constraints.new_array(name=label, index_max=size, taint=taint)
            self._input_symbols.append(symb)

            tmp = []
            for i in xrange(size):
                if data[i] == wildcard:
                    tmp.append(symb[i])
                else:
                    tmp.append(data[i])

            data = tmp

        if string:
            for b in data:
                if issymbolic(b):
                    self._constraints.add(b != 0)
                else:
                    assert b != 0
        return data

    def concretize(self, symbolic, policy, maxcount=100):
        ''' This finds a set of solutions for symbolic using policy.
            This raises TooManySolutions if more solutions than maxcount 
        '''
        vals = []
        if policy == 'MINMAX':
            vals = self._solver.minmax(self._constraints, symbolic)
        elif policy == 'SAMPLED':
            m, M = self._solver.minmax(self._constraints, symbolic)
            vals += [m, M]
            if M - m > 3:
                if self._solver.can_be_true(self._constraints, symbolic == (m + M) / 2):
                    vals.append((m + M) / 2)
            if M - m > 100:
                vals += self._solver.get_all_values(self._constraints, symbolic,
                                                    maxcnt=maxcount, silent=True)
        elif policy == 'ONE':
            vals = [self._solver.get_value(self._constraints, symbolic)]
        else:
            assert policy == 'ALL'
            vals = solver.get_all_values(self._constraints, symbolic, maxcnt=maxcount,
                                         silent=False)

        return list(set(vals))

    @property
    def _solver(self):
        from .smtlib import solver
        return solver

    def solve_one(self, expr):
        '''
        Concretize a symbolic :class:`~manticore.core.smtlib.expression.Expression` into
        one solution.

        :param manticore.core.smtlib.Expression expr: Symbolic value to concretize
        :return: Concrete value
        :rtype: int
        '''
        return self._solver.get_value(self._constraints, expr)

    def solve_n(self, expr, nsolves, policy='minmax'):
        '''
        Concretize a symbolic :class:`~manticore.core.smtlib.expression.Expression` into
        `nsolves` solutions.

        :param manticore.core.smtlib.Expression expr: Symbolic value to concretize
        :return: Concrete value
        :rtype: list[int]
        '''
        return self._solver.get_all_values(self._constraints, expr, nsolves, silent=True)

    def solve_buffer(self, addr, nbytes):
        '''
        Reads `nbytes` of symbolic data from a buffer in memory at `addr` and attempts to
        concretize it

        :param int address: Address of buffer to concretize
        :param int nbytes: Size of buffer to concretize
        :return: Concrete contents of buffer
        :rtype: list[int]
        '''
        buffer = self.cpu.read_bytes(addr, nbytes)
        result = []
        with self._constraints as temp_cs:
            for c in buffer:
                result.append(self._solver.get_value(temp_cs, c))
                temp_cs.add(c == result[-1])
        return result

    def invoke_model(self, model):
        '''
        Invoke a `model`. A `model` is a callable whose first argument is a
        :class:`~manticore.core.state.State`. If the `model` models a normal (non-variadic)
        function, the following arguments correspond to the arguments of the C function
        being modeled. If the `model` models a variadic function, the following argument
        is a generator object, which can be used to access function arguments dynamically.
        The `model` callable should simply return the value that should be returned by the
        native function being modeled.

        :param callable model: Model to invoke
        '''
<<<<<<< HEAD
        self.platform.invoke_model(model, prefix_args=(self,))

    #The following should be moved to specific class StatePosix?
    @property
    def cpu(self):
        return self.platform.current

    @property
    def mem(self):
        return self.platform.current.memory

    def generate_inputs(self, workspace, generate_files=False):
        '''
        Save the inputs of the state

        :param str workspace: the working directory
        :param bool generate_files: true if symbolic files are also generated
        '''

        # Save constraints formula
        smtfile = 'state_{:08x}.smt'.format(self.co)
        with open(os.path.join(workspace, smtfile), 'wb') as f:
            f.write(str(self.constraints))

        # check that the state is sat
        assert solver.check(self.constraints)

        # save the inputs
        for symbol in self.input_symbols:
            buf = solver.get_value(self.constraints, symbol)
            filename = os.path.join(workspace, 'state_{:08x}.txt'.format(self.co))
            open(filename, 'a').write("{:s}: {:s}\n".format(symbol.name, repr(buf)))

        # save the symbolic files
        if generate_files:
            files = getattr(self.platform, 'files', None)
            if files is not None:
                for f in files:
                    array = getattr(f, 'array', None)
                    if array is not None:
                        buf = solver.get_value(self.constraints, array)
                        filename = os.path.basename(array.name)
                        filename = 'state_{:08x}.{:s}'.format(self.co, filename)
                        filename = os.path.join(workspace, filename)
                        with open(filename, 'a') as f:
                            f.write("{:s}".format(buf))


=======
        self._platform.invoke_model(model, prefix_args=(self,))

    ################################################################################################
    #The following should be moved to specific class StatePosix?
    @property
    def cpu(self):
        return self._platform.current

    @property
    def mem(self):
        return self._platform.current.memory
>>>>>>> 075262a7
<|MERGE_RESOLUTION|>--- conflicted
+++ resolved
@@ -103,15 +103,9 @@
     #Fixme(felipe) change for with state.cow_copy() as st_temp:.
     def __enter__(self):
         assert self._child is None
-<<<<<<< HEAD
-        new_state = State(self.constraints.__enter__(), self.platform)
-        new_state._input_symbols = self.input_symbols
-        new_state._context = copy.deepcopy(self.context)
-=======
         new_state = State(self._constraints.__enter__(), self._platform)
         new_state._input_symbols = self._input_symbols
         new_state._context = copy.deepcopy(self._context)
->>>>>>> 075262a7
         self._child = new_state
         
         #fixme NEW State won't inherit signals (pro: added signals to new_state wont affect parent)
@@ -148,12 +142,7 @@
             raise TerminateState(e.message, testcase=True)
 
         #Remove when code gets stable?
-<<<<<<< HEAD
         assert self.platform.constraints is self.constraints
-=======
-        assert self._platform._constraints is self._constraints
-        assert self.mem._constraints is self._constraints
->>>>>>> 075262a7
         return result
 
     @property
@@ -173,15 +162,9 @@
         return self._constraints
 
     @constraints.setter
-<<<<<<< HEAD
-    def constrains(self, constraints):
-        self._constraints = constraints
-        self.platform.constraints = constraints
-=======
     def constraints(self, constraints):
         self._constraints = constraints
         self._platform._constraints = constraints
->>>>>>> 075262a7
 
     def constrain(self, constraint):
         '''Constrain state.
@@ -357,56 +340,6 @@
 
         :param callable model: Model to invoke
         '''
-<<<<<<< HEAD
-        self.platform.invoke_model(model, prefix_args=(self,))
-
-    #The following should be moved to specific class StatePosix?
-    @property
-    def cpu(self):
-        return self.platform.current
-
-    @property
-    def mem(self):
-        return self.platform.current.memory
-
-    def generate_inputs(self, workspace, generate_files=False):
-        '''
-        Save the inputs of the state
-
-        :param str workspace: the working directory
-        :param bool generate_files: true if symbolic files are also generated
-        '''
-
-        # Save constraints formula
-        smtfile = 'state_{:08x}.smt'.format(self.co)
-        with open(os.path.join(workspace, smtfile), 'wb') as f:
-            f.write(str(self.constraints))
-
-        # check that the state is sat
-        assert solver.check(self.constraints)
-
-        # save the inputs
-        for symbol in self.input_symbols:
-            buf = solver.get_value(self.constraints, symbol)
-            filename = os.path.join(workspace, 'state_{:08x}.txt'.format(self.co))
-            open(filename, 'a').write("{:s}: {:s}\n".format(symbol.name, repr(buf)))
-
-        # save the symbolic files
-        if generate_files:
-            files = getattr(self.platform, 'files', None)
-            if files is not None:
-                for f in files:
-                    array = getattr(f, 'array', None)
-                    if array is not None:
-                        buf = solver.get_value(self.constraints, array)
-                        filename = os.path.basename(array.name)
-                        filename = 'state_{:08x}.{:s}'.format(self.co, filename)
-                        filename = os.path.join(workspace, filename)
-                        with open(filename, 'a') as f:
-                            f.write("{:s}".format(buf))
-
-
-=======
         self._platform.invoke_model(model, prefix_args=(self,))
 
     ################################################################################################
@@ -417,5 +350,4 @@
 
     @property
     def mem(self):
-        return self._platform.current.memory
->>>>>>> 075262a7
+        return self._platform.current.memory