--- conflicted
+++ resolved
@@ -134,42 +134,6 @@
         self._child = None
         self.platform.constraints = self.constraints
 
-<<<<<<< HEAD
-    def execute(self):
-        try:
-            result = self._platform.execute()
-
-        # Instead of State importing SymbolicRegisterException and SymbolicMemoryException
-        # from cpu/memory shouldn't we import Concretize from linux, cpu, memory ??
-        # We are forcing State to have abstractcpu
-        except ConcretizeRegister as e:
-            expression = self.cpu.read_register(e.reg_name)
-
-            def setstate(state, value):
-                state.cpu.write_register(setstate.e.reg_name, value)
-            setstate.e = e
-            raise Concretize(str(e),
-                             expression=expression,
-                             setstate=setstate,
-                             policy=e.policy)
-        except ConcretizeMemory as e:
-            expression = self.cpu.read_int(e.address, e.size)
-            exception = e
-            def setstate(state, value):
-                state.cpu.write_int(exception.address, value, exception.size)
-            raise Concretize(str(e),
-                             expression=expression,
-                             setstate=setstate,
-                             policy=e.policy)
-        except MemoryException as e:
-            raise TerminateState(str(e), testcase=True)
-
-        # Remove when code gets stable?
-        assert self.platform.constraints is self.constraints
-        return result
-
-=======
->>>>>>> cae2fa9b
     @property
     def input_symbols(self):
         return self._input_symbols
