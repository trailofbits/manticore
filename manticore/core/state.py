--- conflicted
+++ resolved
@@ -303,13 +303,8 @@
             else:
                 #We assume the path constraint was feasible to begin with
                 vals = (False,)
-<<<<<<< HEAD
         elif policy == "PESSIMISTIC":
-            logger.info("Pesimistic case when forking")
-=======
-        elif policy == "PESI":
             logger.info("Pessimistic case when forking")
->>>>>>> 362118f0
             if self._solver.can_be_true(self._constraints, symbolic == False):
                 vals = (False,)
             else:
