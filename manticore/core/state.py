import copy
import logging

from .smtlib import solver, Bool, issymbolic, BitVecConstant
from ..utils.event import Eventful

logger = logging.getLogger(__name__)


class StateException(Exception):
    """ All state related exceptions """


class TerminateState(StateException):
    """ Terminates current state exploration """

    def __init__(self, message, testcase=False):
        super().__init__(message)
        self.testcase = testcase


class AbandonState(TerminateState):
    """ Exception returned for abandoned states when
        execution is finished
    """

    def __init__(self, message="Abandoned state"):
        super().__init__(message)


class Concretize(StateException):
    """ Base class for all exceptions that trigger the concretization
        of a symbolic expression

        This will fork the state using a pre-set concretization policy
        Optional `setstate` function set the state to the actual concretized value.
        #Fixme Doc.

    """

    _ValidPolicies = ["MIN", "MAX", "MINMAX", "ALL", "SAMPLED", "ONE"]

    def __init__(self, message, expression, setstate=None, policy=None, **kwargs):
        if policy is None:
            policy = "ALL"
        if policy not in self._ValidPolicies:
            raise StateException(
                f'Policy ({policy}) must be one of: {", ".join(self._ValidPolicies)}'
            )
        self.expression = expression
        self.setstate = setstate
        self.policy = policy
        self.message = f"Concretize: {message} (Policy: {policy})"
        super().__init__(**kwargs)


class SerializeState(Concretize):
<<<<<<< HEAD
=======
    """ Allows the user to save a copy of the current state somewhere on the
        disk so that analysis can later be resumed from this point.
    """

>>>>>>> cf885799
    def setstate(self, state, _value):
        from ..utils.helpers import PickleSerializer

        with open(self.filename, "wb") as statef:
            PickleSerializer().serialize(state, statef)

    def __init__(self, filename, **kwargs):
        super().__init__(
            f"Saving state to {filename}",
            BitVecConstant(32, 0),
            setstate=self.setstate,
            policy="ONE",
            **kwargs,
        )
        self.filename = filename


class ForkState(Concretize):
    """ Specialized concretization class for Bool expressions.
        It tries True and False as concrete solutions. /

        Note: as setstate is None the concrete value is not written back
        to the state. So the expression could still by symbolic(but constrained)
        in forked states.
    """

    def __init__(self, message, expression, **kwargs):
        assert isinstance(expression, Bool), "Need a Bool to fork a state in two states"
        super().__init__(message, expression, policy="ALL", **kwargs)


class StateBase(Eventful):
    """
    Representation of a unique program state/path.

    :param ConstraintSet constraints: Initial constraints
    :param Platform platform: Initial operating system state
    :ivar dict context: Local context for arbitrary data storage
    """

    def __init__(self, constraints, platform, **kwargs):
        super().__init__(**kwargs)
        self._platform = platform
        self._constraints = constraints
        self._platform.constraints = constraints
        self._input_symbols = list()
        self._child = None
        self._context = dict()
        self._terminated_by = None
        # 33
        # Events are lost in serialization and fork !!
        self.forward_events_from(platform)

    def __getstate__(self):
        state = super().__getstate__()
        state["platform"] = self._platform
        state["constraints"] = self._constraints
        state["input_symbols"] = self._input_symbols
        state["child"] = self._child
        state["context"] = self._context
        state["terminated_by"] = self._terminated_by
        return state

    def __setstate__(self, state):
        super().__setstate__(state)
        self._platform = state["platform"]
        self._constraints = state["constraints"]
        self._input_symbols = state["input_symbols"]
        self._child = state["child"]
        self._context = state["context"]
        self._terminated_by = state["terminated_by"]
        # 33
        # Events are lost in serialization and fork !!
        self.forward_events_from(self._platform)

    @property
    def id(self):
        return getattr(self, "_id", None)

    def __repr__(self):
        return f"<State object with id {self.id}>"

    # Fixme(felipe) change for with "state.cow_copy() as st_temp":.
    # This need to change. this is the center of ALL the problems. re. CoW
    def __enter__(self):
        assert self._child is None
        self._platform.constraints = None
        new_state = self.__class__(self._constraints.__enter__(), self._platform)
        self.platform.constraints = new_state.constraints
        new_state._input_symbols = list(self._input_symbols)
        new_state._context = copy.copy(self._context)
        new_state._id = None
        self.copy_eventful_state(new_state)

        self._child = new_state
        assert new_state.platform.constraints is new_state.constraints

        return new_state

    def __exit__(self, ty, value, traceback):
        self._constraints.__exit__(ty, value, traceback)
        self._child = None
        self.platform.constraints = self.constraints

    @property
    def input_symbols(self):
        return self._input_symbols

    @property
    def context(self):
        return self._context

    @property
    def platform(self):
        return self._platform

    @property
    def constraints(self):
        return self._constraints

    @constraints.setter
    def constraints(self, constraints):
        self._constraints = constraints
        self.platform.constraints = constraints

    def execute(self):
        raise NotImplementedError

    def constrain(self, constraint):
        """Constrain state.

        :param manticore.core.smtlib.Bool constraint: Constraint to add
        """
        constraint = self.migrate_expression(constraint)
        self._constraints.add(constraint)

    def abandon(self):
        """Abandon the currently-active state.

        Note: This must be called from the Executor loop, or a :func:`~manticore.Manticore.hook`.
        """
        raise AbandonState

    def new_symbolic_buffer(self, nbytes, **options):
        """Create and return a symbolic buffer of length `nbytes`. The buffer is
        not written into State's memory; write it to the state's memory to
        introduce it into the program state.

        :param int nbytes: Length of the new buffer
        :param str label: (keyword arg only) The label to assign to the buffer
        :param bool cstring: (keyword arg only) Whether or not to enforce that the buffer is a cstring
                 (i.e. no NULL bytes, except for the last byte). (bool)
        :param taint: Taint identifier of the new buffer
        :type taint: tuple or frozenset

        :return: :class:`~manticore.core.smtlib.expression.Expression` representing the buffer.
        """
        label = options.get("label")
        avoid_collisions = False
        if label is None:
            label = "buffer"
            avoid_collisions = True
        taint = options.get("taint", frozenset())
        expr = self._constraints.new_array(
            name=label,
            index_max=nbytes,
            value_bits=8,
            taint=taint,
            avoid_collisions=avoid_collisions,
        )
        self._input_symbols.append(expr)

        if options.get("cstring", False):
            for i in range(nbytes - 1):
                self._constraints.add(expr[i] != 0)

        return expr

    def new_symbolic_value(self, nbits, label=None, taint=frozenset()):
        """Create and return a symbolic value that is `nbits` bits wide. Assign
        the value to a register or write it into the address space to introduce
        it into the program state.

        :param int nbits: The bitwidth of the value returned
        :param str label: The label to assign to the value
        :param taint: Taint identifier of this value
        :type taint: tuple or frozenset
        :return: :class:`~manticore.core.smtlib.expression.Expression` representing the value
        """
        assert nbits in (1, 4, 8, 16, 32, 64, 128, 256)
        avoid_collisions = False
        if label is None:
            label = "val"
            avoid_collisions = True

        expr = self._constraints.new_bitvec(
            nbits, name=label, taint=taint, avoid_collisions=avoid_collisions
        )
        self._input_symbols.append(expr)
        return expr

    def concretize(self, symbolic, policy, maxcount=7):
        """ This finds a set of solutions for symbolic using policy.
            This raises TooManySolutions if more solutions than maxcount
        """
        assert self.constraints == self.platform.constraints
        symbolic = self.migrate_expression(symbolic)

        vals = []
        if policy == "MINMAX":
            vals = self._solver.minmax(self._constraints, symbolic)
        elif policy == "MAX":
            vals = (self._solver.max(self._constraints, symbolic),)
        elif policy == "MIN":
            vals = (self._solver.min(self._constraints, symbolic),)
        elif policy == "SAMPLED":
            m, M = self._solver.minmax(self._constraints, symbolic)
            vals += [m, M]
            if M - m > 3:
                if self._solver.can_be_true(self._constraints, symbolic == (m + M) // 2):
                    vals.append((m + M) // 2)
            if M - m > 100:
                for i in (0, 1, 2, 5, 32, 64, 128, 320):
                    if self._solver.can_be_true(self._constraints, symbolic == m + i):
                        vals.append(m + i)
                    if maxcount <= len(vals):
                        break
            if M - m > 1000 and maxcount > len(vals):
                vals += self._solver.get_all_values(
                    self._constraints, symbolic, maxcnt=maxcount - len(vals), silent=True
                )
        elif policy == "ONE":
            vals = [self._solver.get_value(self._constraints, symbolic)]
        else:
            assert policy == "ALL"
            vals = self._solver.get_all_values(
                self._constraints, symbolic, maxcnt=maxcount, silent=True
            )

        return tuple(set(vals))

    @property
    def _solver(self):
        from .smtlib import Z3Solver

        return Z3Solver.instance()  # solver

    def migrate_expression(self, expression):
        if not issymbolic(expression):
            return expression
        migration_map = self.context.get("migration_map")
        if migration_map is None:
            migration_map = {}
        migrated_expression = self.constraints.migrate(expression, name_migration_map=migration_map)
        self.context["migration_map"] = migration_map
        return migrated_expression

    def is_feasible(self):
        return self.can_be_true(True)

    def can_be_true(self, expr):
        expr = self.migrate_expression(expr)
        return self._solver.can_be_true(self._constraints, expr)

    def can_be_false(self, expr):
        expr = self.migrate_expression(expr)
        return self._solver.can_be_true(self._constraints, expr == False)

    def must_be_true(self, expr):
        expr = self.migrate_expression(expr)
        return self._solver.can_be_true(self._constraints, expr) and not self._solver.can_be_true(
            self._constraints, expr == False
        )

    def solve_one(self, expr, constrain=False):
        """
        A version of solver_one_n for a single expression. See solve_one_n.
        """
        return self.solve_one_n(expr, constrain=constrain)[0]

    def solve_one_n(self, *exprs, constrain=False):
        """
        Concretize a symbolic :class:`~manticore.core.smtlib.expression.Expression` into
        one solution.

        :param exprs: An iterable of manticore.core.smtlib.Expression
        :param bool constrain: If True, constrain expr to solved solution value
        :return: Concrete value or a tuple of concrete values
        :rtype: int
        """
        values = []
        for expr in exprs:
            if not issymbolic(expr):
                values.append(expr)
            else:
                expr = self.migrate_expression(expr)
                value = self._solver.get_value(self._constraints, expr)
                if constrain:
                    self.constrain(expr == value)
                # Include forgiveness here
                if isinstance(value, bytearray):
                    value = bytes(value)
                values.append(value)
        return values

    def solve_n(self, expr, nsolves):
        """
        Concretize a symbolic :class:`~manticore.core.smtlib.expression.Expression` into
        `nsolves` solutions.

        :param manticore.core.smtlib.Expression expr: Symbolic value to concretize
        :return: Concrete value
        :rtype: list[int]
        """
        expr = self.migrate_expression(expr)
        return self._solver.get_all_values(self._constraints, expr, nsolves, silent=True)

    def solve_max(self, expr):
        """
        Solves a symbolic :class:`~manticore.core.smtlib.expression.Expression` into
        its maximum solution

        :param manticore.core.smtlib.Expression expr: Symbolic value to solve
        :return: Concrete value
        :rtype: list[int]
        """
        if isinstance(expr, int):
            return expr
        expr = self.migrate_expression(expr)
        return self._solver.max(self._constraints, expr)

    def solve_min(self, expr):
        """
        Solves a symbolic :class:`~manticore.core.smtlib.expression.Expression` into
        its minimum solution

        :param manticore.core.smtlib.Expression expr: Symbolic value to solve
        :return: Concrete value
        :rtype: list[int]
        """
        if isinstance(expr, int):
            return expr
        expr = self.migrate_expression(expr)
        return self._solver.min(self._constraints, expr)

    def solve_minmax(self, expr):
        """
        Solves a symbolic :class:`~manticore.core.smtlib.expression.Expression` into
        its minimum and maximun solution. Only defined for bitvects.

        :param manticore.core.smtlib.Expression expr: Symbolic value to solve
        :return: Concrete value
        :rtype: list[int]
        """
        if isinstance(expr, int):
            return expr
        expr = self.migrate_expression(expr)
        return self._solver.minmax(self._constraints, expr)

    ################################################################################################
    # The following should be moved to specific class StatePosix?

    def solve_buffer(self, addr, nbytes, constrain=False):
        """
        Reads `nbytes` of symbolic data from a buffer in memory at `addr` and attempts to
        concretize it

        :param int address: Address of buffer to concretize
        :param int nbytes: Size of buffer to concretize
        :param bool constrain: If True, constrain the buffer to the concretized value
        :return: Concrete contents of buffer
        :rtype: list[int]
        """
        buffer = self.cpu.read_bytes(addr, nbytes)
        result = []
        with self._constraints as temp_cs:
            cs_to_use = self.constraints if constrain else temp_cs
            for c in buffer:
                result.append(self._solver.get_value(cs_to_use, c))
                cs_to_use.add(c == result[-1])
        return result

    def symbolicate_buffer(
        self, data, label="INPUT", wildcard="+", string=False, taint=frozenset()
    ):
        """Mark parts of a buffer as symbolic (demarked by the wildcard byte)

        :param str data: The string to symbolicate. If no wildcard bytes are provided,
                this is the identity function on the first argument.
        :param str label: The label to assign to the value
        :param str wildcard: The byte that is considered a wildcard
        :param bool string: Ensure bytes returned can not be NULL
        :param taint: Taint identifier of the symbolicated data
        :type taint: tuple or frozenset

        :return: If data does not contain any wildcard bytes, data itself. Otherwise,
            a list of values derived from data. Non-wildcard bytes are kept as
            is, wildcard bytes are replaced by Expression objects.
        """
        if wildcard in data:
            size = len(data)
            symb = self._constraints.new_array(
                name=label, index_max=size, taint=taint, avoid_collisions=True
            )
            self._input_symbols.append(symb)

            tmp = []
            for i in range(size):
                if data[i] == wildcard:
                    tmp.append(symb[i])
                else:
                    tmp.append(data[i])

            data = tmp

        if string:
            for b in data:
                if issymbolic(b):
                    self._constraints.add(b != 0)
                else:
                    assert b != 0
        return data<|MERGE_RESOLUTION|>--- conflicted
+++ resolved
@@ -55,13 +55,10 @@
 
 
 class SerializeState(Concretize):
-<<<<<<< HEAD
-=======
     """ Allows the user to save a copy of the current state somewhere on the
         disk so that analysis can later be resumed from this point.
     """
 
->>>>>>> cf885799
     def setstate(self, state, _value):
         from ..utils.helpers import PickleSerializer
 
