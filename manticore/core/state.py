--- conflicted
+++ resolved
@@ -308,17 +308,7 @@
         :rtype: list[int]
         '''
         return self._solver.get_all_values(self.constraints, expr, nsolves, silent=True)
-<<<<<<< HEAD
-=======
-
-    def record_branches(self, targets):
-        _, branch = self.last_pc
-        for target in targets:
-            key = (branch, target)
-            try:
-                self.branches[key] += 1
-            except KeyError:
-                self.branches[key] = 1
+
 
     def invoke_model(self, model):
         '''
@@ -330,4 +320,3 @@
         '''
         # TODO(mark): this can't support varargs core models!
         self.platform.invoke_model(model, prefix_args=(self,))
->>>>>>> e5aca50e
