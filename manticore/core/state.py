import os
import copy
import logging
from collections import OrderedDict

from .smtlib import solver, Bool
from ..utils.helpers import issymbolic
from ..utils.event import Eventful

#import exceptions
from .cpu.abstractcpu import ConcretizeRegister
from .memory import ConcretizeMemory, MemoryException
from ..platforms.platform import *

logger = logging.getLogger("STATE")

class StateException(Exception):
    ''' All state related exceptions '''
    pass


class TerminateState(StateException):
    ''' Terminates current state exploration '''
    def __init__(self, message, testcase=False):
        super(TerminateState, self).__init__(message)
        self.testcase = testcase


class Concretize(StateException):
    ''' Base class for all exceptions that trigger the concretization 
        of a symbolic expression

        This will fork the state using a pre-set concretization policy
        Optional `setstate` function set the state to the actual concretized value.
        #Fixme Doc.

    '''
    _ValidPolicies = ['MINMAX', 'ALL', 'SAMPLED', 'ONE']
    def __init__(self, message, expression, setstate=None, policy='ALL',  **kwargs):
        assert policy in self._ValidPolicies, "Policy must be one of: %s"%(', '.join(self._ValidPolicies),)
        self.expression = expression
        self.setstate = setstate
        self.policy = policy
        self.message = "Concretize: %s (Policy: %s)"%(message, policy)
        super(Concretize, self).__init__(**kwargs)


class ForkState(Concretize):
    ''' Specialized concretization class for Bool expressions. 
        It tries True and False as concrete solutions. /

        Note: as setstate is None the concrete value is not written back 
        to the state. So the expression could still by symbolic(but constrained) 
        in forked states.
    '''
    def __init__(self, message, expression, **kwargs):
        assert isinstance(expression, Bool), 'Need a Bool to fork a state in two states'
        super(ForkState, self).__init__(message, expression, policy='ALL', **kwargs)


<<<<<<< HEAD
class State(Eventful):
=======
from ..utils.event import Signal


class State(object):
>>>>>>> d1ead7a7
    '''
    Representation of a unique program state/path.

    :param ConstraintSet constraints: Initial constraints 
    :param Platform platform: Initial operating system state
    :ivar dict context: Local context for arbitrary data storage
    '''

    def __init__(self, constraints, platform, **kwargs):
        super(State, self).__init__(**kwargs)
        self.platform = platform
        self.forks = 0
        self.constraints = constraints
        self.platform.constraints = constraints

        self.input_symbols = list()
        self._child = None

        self.context = dict()
        ##################################################################33
        # Signals are lost in serialization and fork !!
        #self.will_add_constraint = Signal()

        #Import all signals from platform
        self.forward_events_from(platform)

    def __reduce__(self):
        return (self.__class__, (self.constraints, self.platform),
                {'context': self.context, '_child': self._child, 'input_symbols': self.input_symbols})

    @staticmethod
    def state_count():
        return State._state_count.value

    @property
    def cpu(self):
        return self.platform.current

    @property
    def mem(self):
        return self.platform.current.memory

    def __enter__(self):
        assert self._child is None
        new_state = State(self.constraints.__enter__(), self.platform)
        new_state.input_symbols = self.input_symbols
        new_state.context = copy.deepcopy(self.context)
        self._child = new_state
        
        #fixme NEW State won't inherit signals (pro: added signals to new_state wont affect parent)
        return new_state

    def __exit__(self, ty, value, traceback):
        self.constraints.__exit__(ty, value, traceback)
        self._child = None

    def execute(self):
        try:
            result = self.platform.execute()

        #Instead of State importing SymbolicRegisterException and SymbolicMemoryException 
        # from cpu/memory shouldn't we import Concretize from linux, cpu, memory ?? 
        # We are forcing State to have abstractcpu
        except ConcretizeRegister as e:
            expression = self.cpu.read_register(e.reg_name)
            def setstate(state, value):
                state.cpu.write_register(e.reg_name, value)
            raise Concretize(e.message,
                                expression=expression, 
                                setstate=setstate,
                                policy=e.policy)
        except ConcretizeMemory as e:
            expression = self.cpu.read_int(e.address, e.size)
            def setstate(state, value):
                state.cpu.write_int(e.reg_name, value, e.size)
            raise Concretize(e.message,
                                expression=expression, 
                                setstate=setstate,
                                policy=e.policy)
        except MemoryException as e:
            raise TerminateState(e.message, testcase=True)

        #Remove when code gets stable?
        assert self.platform.constraints is self.constraints
        assert self.mem.constraints is self.constraints
        return result

    def constrain(self, constraint):
        '''Constrain state.

        :param manticore.core.smtlib.Bool constraint: Constraint to add
        '''
        self.constraints.add(constraint)

    def abandon(self):
        '''Abandon the currently-active state.

        Note: This must be called from the Executor loop, or a :func:`~manticore.Manticore.hook`.
        '''
        raise TerminateState("Abandoned state")

    def new_symbolic_buffer(self, nbytes, **options):
        '''Create and return a symbolic buffer of length `nbytes`. The buffer is
        not written into State's memory; write it to the state's memory to
        introduce it into the program state.

        :param int nbytes: Length of the new buffer
        :param str name: (keyword arg only) The name to assign to the buffer
        :param bool cstring: (keyword arg only) Whether or not to enforce that the buffer is a cstring
                 (i.e. no \0 bytes, except for the last byte). (bool)

        :return: :class:`~manticore.core.smtlib.expression.Expression` representing the buffer.
        '''
        name = options.get('name', 'buffer')
        expr = self.constraints.new_array(name=name, index_max=nbytes)
        self.input_symbols.append(expr)

        if options.get('cstring', False):
            for i in range(nbytes - 1):
                self.constraints.add(expr[i] != 0)

        return expr

    def new_symbolic_value(self, nbits, label='val', taint=frozenset()):
        '''Create and return a symbolic value that is `nbits` bits wide. Assign
        the value to a register or write it into the address space to introduce
        it into the program state.

        :param int nbits: The bitwidth of the value returned
        :param str label: The label to assign to the value
        :param taint: Taint identifier of this value
        :type taint: tuple or frozenset
        :return: :class:`~manticore.core.smtlib.expression.Expression` representing the value
        '''
        assert nbits in (1, 4, 8, 16, 32, 64, 128, 256)
        expr = self.constraints.new_bitvec(nbits, name=label, taint=taint)
        self.input_symbols.append(expr)
        return expr

    def symbolicate_buffer(self, data, label='INPUT', wildcard='+', string=False):
        '''Mark parts of a buffer as symbolic (demarked by the wildcard byte)

        :param str data: The string to symbolicate. If no wildcard bytes are provided,
                this is the identity function on the first argument.
        :param str label: The label to assign to the value
        :param str wildcard: The byte that is considered a wildcard
        :param bool string: Ensure bytes returned can not be \0

        :return: If data does not contain any wildcard bytes, data itself. Otherwise,
            a list of values derived from data. Non-wildcard bytes are kept as
            is, wildcard bytes are replaced by Expression objects.
        '''
        if wildcard in data:
            size = len(data)
            symb = self.constraints.new_array(name=label, index_max=size)
            self.input_symbols.append(symb)

            tmp = []
            for i in xrange(size):
                if data[i] == wildcard:
                    tmp.append(symb[i])
                else:
                    tmp.append(data[i])

            data = tmp

        if string:
            for b in data:
                if issymbolic(b):
                    self.constraints.add(b != 0)
                else:
                    assert b != 0
        return data

    def concretize(self, symbolic, policy, maxcount=100):
        ''' This finds a set of solutions for symbolic using policy.
            This raises TooManySolutions if more solutions than maxcount 
        '''
        vals = []
        if policy == 'MINMAX':
            vals = self._solver.minmax(self.constraints, symbolic)
        elif policy == 'SAMPLED':
            m, M = self._solver.minmax(self.constraints, symbolic)
            vals += [m, M]
            if M - m > 3:
                if self._solver.can_be_true(self.constraints, symbolic == (m + M) / 2):
                    vals.append((m + M) / 2)
            if M - m > 100:
                vals += self._solver.get_all_values(self.constraints, symbolic,
                                                    maxcnt=maxcount, silent=True)
        elif policy == 'ONE':
            vals = [self._solver.get_value(self.constraints, symbolic)]
        else:
            assert policy == 'ALL'
            vals = solver.get_all_values(self.constraints, symbolic, maxcnt=maxcount,
                                         silent=False)

        return list(set(vals))

    @property
    def _solver(self):
        from .smtlib import solver
        return solver

    def solve_one(self, expr):
        '''
        Concretize a symbolic :class:`~manticore.core.smtlib.expression.Expression` into
        one solution.

        :param manticore.core.smtlib.Expression expr: Symbolic value to concretize
        :return: Concrete value
        :rtype: int
        '''
        return self._solver.get_value(self.constraints, expr)

    def solve_n(self, expr, nsolves, policy='minmax'):
        '''
        Concretize a symbolic :class:`~manticore.core.smtlib.expression.Expression` into
        `nsolves` solutions.

        :param manticore.core.smtlib.Expression expr: Symbolic value to concretize
        :return: Concrete value
        :rtype: list[int]
        '''
        return self._solver.get_all_values(self.constraints, expr, nsolves, silent=True)

    def solve_buffer(self, addr, nbytes):
        '''
        Reads `nbytes` of symbolic data from a buffer in memory at `addr` and attempts to
        concretize it

        :param int address: Address of buffer to concretize
        :param int nbytes: Size of buffer to concretize
        :return: Concrete contents of buffer
        :rtype: list[int]
        '''
        buffer = self.cpu.read_bytes(addr, nbytes)
        result = []
        with self.constraints as temp_cs:
            for c in buffer:
                result.append(self._solver.get_value(temp_cs, c))
                temp_cs.add(c == result[-1])
        return result

    def record_branches(self, targets):
        _, branch = self.last_pc
        for target in targets:
            key = (branch, target)
            try:
                self.branches[key] += 1
            except KeyError:
                self.branches[key] = 1

    def generate_inputs(self, workspace, generate_files=False):
        '''
        Save the inputs of the state

        :param str workspace: the working directory
        :param bool generate_files: true if symbolic files are also generated
        '''

        # Save constraints formula
        smtfile = 'state_{:08x}.smt'.format(self.co)
        with open(os.path.join(workspace, smtfile), 'wb') as f:
            f.write(str(self.constraints))

        # check that the state is sat
        assert solver.check(self.constraints)

        # save the inputs
        for symbol in self.input_symbols:
            buf = solver.get_value(self.constraints, symbol)
            filename = os.path.join(workspace, 'state_{:08x}.txt'.format(self.co))
            open(filename, 'a').write("{:s}: {:s}\n".format(symbol.name, repr(buf)))

        # save the symbolic files
        if generate_files:
            files = getattr(self.platform, 'files', None)
            if files is not None:
                for f in files:
                    array = getattr(f, 'array', None)
                    if array is not None:
                        buf = solver.get_value(self.constraints, array)
                        filename = os.path.basename(array.name)
                        filename = 'state_{:08x}.{:s}'.format(self.co, filename)
                        filename = os.path.join(workspace, filename)
                        with open(filename, 'a') as f:
                            f.write("{:s}".format(buf))


    def invoke_model(self, model):
        '''
        Invoke a `model`. A `model` is a callable whose first argument is a
        :class:`~manticore.core.state.State`. If the `model` models a normal (non-variadic)
        function, the following arguments correspond to the arguments of the C function
        being modeled. If the `model` models a variadic function, the following argument
        is a generator object, which can be used to access function arguments dynamically.
        The `model` callable should simply return the value that should be returned by the
        native function being modeled.

        :param callable model: Model to invoke
        '''
        self.platform.invoke_model(model, prefix_args=(self,))
<|MERGE_RESOLUTION|>--- conflicted
+++ resolved
@@ -58,14 +58,8 @@
         super(ForkState, self).__init__(message, expression, policy='ALL', **kwargs)
 
 
-<<<<<<< HEAD
 class State(Eventful):
-=======
-from ..utils.event import Signal
-
-
-class State(object):
->>>>>>> d1ead7a7
+
     '''
     Representation of a unique program state/path.
 
