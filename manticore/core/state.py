--- conflicted
+++ resolved
@@ -1,8 +1,5 @@
-<<<<<<< HEAD
 from __future__ import division
 from builtins import range
-=======
->>>>>>> a21c8b60
 import copy
 import logging
 
