--- conflicted
+++ resolved
@@ -436,11 +436,7 @@
                                 self.forward_events_from(current_state, True)
                                 self.publish('will_load_state', current_state, current_state_id)
                             #notify siblings we have a state to play with
-<<<<<<< HEAD
-                            self._start_run()
-=======
                             self._notify_start_run()
->>>>>>> c4184362
 
                         #If current_state is still None. We are done.
                         if current_state is None:
@@ -495,7 +491,6 @@
                 except (Exception, AssertionError) as e:
                     import traceback
                     trace = traceback.format_exc()
-                    print str(e), trace
                     logger.error("Exception: %s\n%s", str(e), trace)
                     print str(e), trace
                     #Notify this worker is done
