--- conflicted
+++ resolved
@@ -10,16 +10,8 @@
     import StringIO
 
 from ..utils.nointerrupt import WithKeyboardInterruptAs
-<<<<<<< HEAD
-from .cpu.abstractcpu import DecodeException, ConcretizeRegister
-from .memory import ConcretizeMemory
-from .smtlib import solver, Expression, Operators, SolverException, Array, BitVec, Bool, ConstraintSet
 from ..utils.event import Eventful
-from ..utils.helpers import issymbolic
-=======
-from ..utils.event import Signal, forward_signals
 from .smtlib import solver, Expression, SolverException
->>>>>>> d1ead7a7
 from .state import Concretize, TerminateState
 from workspace import Workspace
 from multiprocessing.managers import SyncManager
@@ -121,33 +113,13 @@
     It handles all exceptional conditions (system calls, memory faults, concretization, etc.)
     '''
 
-<<<<<<< HEAD
     def __init__(self, initial=None, workspace=None, policy='random', context=None, **kwargs):
         super(Executor, self).__init__(**kwargs)
 
-        assert os.path.isdir(workspace), 'Workspace must be a directory'
-        self.workspace = workspace
-        logger.debug("Workspace set: %s", self.workspace)
 
         # Signals / Callbacks handlers will be invoked potentially at different 
         # worker processes. State provides a local context to save data.
 
-=======
-    def __init__(self, initial=None, workspace='', policy='random', context=None, **options):
-        # Signals / Callbacks handlers will be invoked potentially at different
-        # worker processes. State provides a local context to save data.
-
-        #Executor signals
-        self.will_start_run = Signal()
-        self.will_finish_run = Signal()
-        self.will_fork_state = Signal()
-        self.will_store_state = Signal()
-        self.will_load_state = Signal()
-        self.will_terminate_state = Signal()
-        self.will_generate_testcase = Signal()
-
->>>>>>> d1ead7a7
-        #Be sure every state will forward us their signals
         self.subscribe('will_load_state', self._register_state_callbacks)
 
         #The main executor lock. Acquire this for accessing shared objects
@@ -181,25 +153,10 @@
         if self.load_workspace():
             if initial is not None:
                 logger.error("Ignoring initial state")
-<<<<<<< HEAD
         else:
             if initial is not None:
                 self.add(initial)
-                ##FIXME PUBSUB  We need to forward signals here so they get declared
-                ##forward signals from initial state so they are declared here
                 self.forward_events_from(initial, True)
-=======
-            # We loaded state ids, now load the actual state
-
-            current_state_id = self.get()
-            initial = self._workspace.load_state(current_state_id)
-            self._register_state_callbacks(initial, current_state_id)
-
-        self.add(initial)
-        ##FIXME PUBSUB  We need to forward signals here so they get declared
-        ##forward signals from initial state so they are declared here
-        self._register_state_callbacks(initial, 0) # id param unused
->>>>>>> d1ead7a7
 
     @contextmanager
     def locked_context(self):
@@ -315,46 +272,14 @@
 
     ###############################################################
     # File Storage 
-<<<<<<< HEAD
-    def store(self, state):
-        ''' Put state in secondary storage and retuns an state_id for it'''
-        state_id = self._new_state_id()
-        state_filename = self._state_filename(state_id)
-        logger.debug("Saving state %d to file %s", state_id, state_filename)
-        with open(state_filename, 'w+') as f:
-            try:
-                f.write(cPickle.dumps(state, 2))
-            except RuntimeError:
-                # there recursion limit exceeded problem, 
-                # try a slower, iterative solution
-                from ..utils import iterpickle
-                logger.warning("Using iterpickle to dump state")
-                f.write(iterpickle.dumps(state, 2))
-
-            f.flush()
-
-        #broadcast event
-        self.publish('will_store_state', state, state_id)
-        return state_id
-
     def load(self, state_id):
         ''' Brings a state from storage selected by state_id'''
         if state_id is None:
             return None
-        filename = self._state_filename(state_id)
-        logger.debug("Restoring state: %s from %s", state_id, filename )
-
-        with open(filename, 'rb') as f:
-            loaded_state = cPickle.loads(f.read())
-
-        logger.debug("Removing state %s from storage", state_id)
-        os.remove(filename)
-
+        loaded_state self._workspace.load_state(current_state_id)
         #Broadcast event
         self.publish('will_load_state', loaded_state, state_id)
         return loaded_state 
-=======
->>>>>>> d1ead7a7
 
     def list(self):
         ''' Returns the list of states ids currently queued '''
@@ -371,26 +296,8 @@
 
         #broadcast test generation. This is the time for other modules
         #to output whatever helps to understand this testcase
-<<<<<<< HEAD
         self.publish('will_generate_testcase', state, testcase_id, message)
 
-        # Save state
-        start = time.time()
-        filename = self._testcase_filename(testcase_id)
-        with open(filename, 'wb') as f:
-            try:
-                f.write(cPickle.dumps(state, 2))
-            except RuntimeError:
-                # there recursion limit exceeded problem, 
-                # try a slower, iterative solution
-                from ..utils import iterpickle
-                logger.debug("WARNING: using iterpickle to dump state")
-                f.write(iterpickle.dumps(state, 2))
-            f.flush()
-        logger.debug("saved in %d seconds", time.time() - start)
-=======
-        self.will_generate_testcase(state, message)
->>>>>>> d1ead7a7
 
 
     def fork(self, state, expression, policy='ALL', setstate=None):
