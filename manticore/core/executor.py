<<<<<<< HEAD
from __future__ import absolute_import
from future import standard_library
standard_library.install_aliases()
from builtins import str
=======
>>>>>>> a21c8b60
import os
import random
import logging
import signal

from ..utils.nointerrupt import WithKeyboardInterruptAs
from ..utils.event import Eventful
from .smtlib import solver, Expression, SolverException
from .state import Concretize, TerminateState
from .workspace import Workspace
from multiprocessing.managers import SyncManager
from contextlib import contextmanager

# This is the single global manager that will handle all shared memory among workers


def mgr_init():
    signal.signal(signal.SIGINT, signal.SIG_IGN)


manager = SyncManager()
manager.start(mgr_init)

logger = logging.getLogger(__name__)


def sync(f):
    """ Synchronization decorator. """

    def newFunction(self, *args, **kw):
        self._lock.acquire()
        try:
            return f(self, *args, **kw)
        finally:
            self._lock.release()
    return newFunction


class Policy(object):
    ''' Base class for prioritization of state search '''

    def __init__(self, executor, *args, **kwargs):
        super(Policy, self).__init__(*args, **kwargs)
        self._executor = executor
        self._executor.subscribe('did_enqueue_state', self._add_state_callback)

    @contextmanager
    def locked_context(self, key=None, default=dict):
        ''' Policy shared context dictionary '''
        keys = ['policy']
        if key is not None:
            keys.append(key)
        with self._executor.locked_context('.'.join(keys), default) as policy_context:
            yield policy_context

    def _add_state_callback(self, state_id, state):
        ''' Save summarize(state) on policy shared context before
            the state is stored
        '''
        summary = self.summarize(state)
        if summary is None:
            return
        with self.locked_context('summaries', dict) as ctx:
            ctx[state_id] = summary

    def summarize(self, state):
        '''
            Extract the relevant information from a state for later
            prioritization
        '''
        return None

    def choice(self, state_ids):
        ''' Select a state id from state_ids.
            self.context has a dict mapping state_ids -> summarize(state)'''
        raise NotImplementedError


class Random(Policy):
    def __init__(self, executor, *args, **kwargs):
        super(Random, self).__init__(executor, *args, **kwargs)
        random.seed(1337)  # For repeatable results

    def choice(self, state_ids):
        return random.choice(state_ids)


class Uncovered(Policy):
    def __init__(self, executor, *args, **kwargs):
        super(Uncovered, self).__init__(executor, *args, **kwargs)
        # hook on the necesary executor signals
        # on callbacks save data in executor.context['policy']
        self._executor.subscribe('will_load_state', self._register)

    def _register(self, *args):
        self._executor.subscribe('will_execute_instruction', self._visited_callback)

    def _visited_callback(self, state, pc, instr):
        ''' Maintain our own copy of the visited set
        '''
        with self.locked_context('visited', set) as ctx:
            ctx.add(pc)

    def summarize(self, state):
        ''' Save the last pc before storing the state '''
        return state.cpu.PC

    def choice(self, state_ids):
        # Use executor.context['uncovered'] = state_id -> stats
        # am
        with self._executor.locked_context() as ctx:
            lastpc = ctx['policy']
            visited = ctx.get('visited', ())
            interesting = set()
            for _id in state_ids:
                if lastpc.get(_id, None) not in visited:
                    interesting.add(_id)
        return random.choice(tuple(interesting))


class BranchLimited(Policy):
    def __init__(self, executor, *args, **kwargs):
        super(BranchLimited, self).__init__(executor, *args, **kwargs)
        self._executor.subscribe('will_load_state', self._register)
        self._limit = kwargs.get('limit', 5)

    def _register(self, *args):
        self._executor.subscribe('will_execute_instruction', self._visited_callback)

    def _visited_callback(self, state, pc, instr):
        ''' Maintain our own copy of the visited set
        '''
        pc = state.platform.current.PC
        with self.locked_context('visited', dict) as ctx:
            ctx[pc] = ctx.get(pc, 0) + 1

    def summarize(self, state):
        return state.cpu.PC

    def choice(self, state_ids):
        interesting = set(state_ids)
        with self.locked_context() as policy_ctx:
            visited = policy_ctx.get('visited', dict())
            summaries = policy_ctx.get('summaries', dict())
            lst = []
            for id_, pc in summaries.items():
                cnt = visited.get(pc, 0)
                if id_ not in state_ids:
                    continue
                if cnt <= self._limit:
                    lst.append((id_, visited.get(pc, 0)))
            lst = sorted(lst, key=lambda x: x[1])

        if lst:
            return lst[0][0]
        else:
            return None


class Executor(Eventful):
    '''
    The executor guides the execution of a single state, handles state forking
    and selection, maintains run statistics and handles all exceptional
    conditions (system calls, memory faults, concretization, etc.)
    '''

    _published_events = {'enqueue_state', 'generate_testcase', 'fork_state', 'load_state', 'terminate_state'}

    def __init__(self, initial=None, store=None, policy='random', context=None, **kwargs):
        super(Executor, self).__init__(**kwargs)

        # Signals / Callbacks handlers will be invoked potentially at different
        # worker processes. State provides a local context to save data.

        self.subscribe('did_load_state', self._register_state_callbacks)

        # The main executor lock. Acquire this for accessing shared objects
        self._lock = manager.Condition(manager.RLock())

        # Shutdown Event
        self._shutdown = manager.Event()

        # States on storage. Shared dict state name ->  state stats
        self._states = manager.list()

        # Number of currently running workers. Initially no running workers
        self._running = manager.Value('i', 0)

        self._workspace = Workspace(self._lock, store)

        # Executor wide shared context
        if context is None:
            context = {}
        self._shared_context = manager.dict(context)

        # scheduling priority policy (wip)
        # Set policy
        policies = {'random': Random,
                    'uncovered': Uncovered,
                    'branchlimited': BranchLimited,
                    }
        self._policy = policies[policy](self)
        assert isinstance(self._policy, Policy)

        if self.load_workspace():
            if initial is not None:
                logger.error("Ignoring initial state")
        else:
            if initial is not None:
                self.add(initial)

    @contextmanager
    def locked_context(self, key=None, default=dict):
        ''' Executor context is a shared memory object. All workers share this.
            It needs a lock. Its used like this:

            with executor.context() as context:
                vsited = context['visited']
                visited.append(state.cpu.PC)
                context['visited'] = visited
        '''
        assert default in (list, dict, set)
        with self._lock:
            if key is None:
                yield self._shared_context
            elif '.' in key:
                keys = key.split('.')
                with self.locked_context('.'.join(keys[:-1])) as sub_context:
                    sub_sub_context = sub_context.get(keys[-1], None)
                    if sub_sub_context is None:
                        sub_sub_context = default()
                    yield sub_sub_context
                    sub_context[keys[-1]] = sub_sub_context
            else:
                sub_context = self._shared_context.get(key, None)
                if sub_context is None:
                    sub_context = default()
                yield sub_context
                self._shared_context[key] = sub_context

    def _register_state_callbacks(self, state, state_id):
        '''
            Install forwarding callbacks in state so the events can go up.
            Going up, we prepend state in the arguments.
        '''
        # Forward all state signals
        self.forward_events_from(state, True)

    def enqueue(self, state):
        '''
            Enqueue state.
            Save state on storage, assigns an id to it, then add it to the
            priority queue
        '''
        # save the state to secondary storage
        state_id = self._workspace.save_state(state)
        self.put(state_id)
        self._publish('did_enqueue_state', state_id, state)
        return state_id

    def load_workspace(self):
        # Browse and load states in a workspace in case we are trying to
        # continue from paused run
        loaded_state_ids = self._workspace.try_loading_workspace()
        if not loaded_state_ids:
            return False

        for id in loaded_state_ids:
            self._states.append(id)

        return True

    ###############################################
    # Synchronization helpers
    @sync
    def _notify_start_run(self):
        # notify siblings we are about to start a run()
        self._running.value += 1

    @sync
    def _notify_stop_run(self):
        # notify siblings we are about to stop this run()
        self._running.value -= 1
        if self._running.value < 0:
            raise SystemExit
        self._lock.notify_all()

    ################################################
    # Public API
    @property
    def running(self):
        ''' Report an estimate  of how many workers are currently running '''
        return self._running.value

    def shutdown(self):
        ''' This will stop all workers '''
        self._shutdown.set()

    def is_shutdown(self):
        ''' Returns True if shutdown was requested '''
        return self._shutdown.is_set()

    ###############################################
    # Priority queue
    @sync
    def put(self, state_id):
        ''' Enqueue it for processing '''
        self._states.append(state_id)
        self._lock.notify_all()
        return state_id

    @sync
    def get(self):
        ''' Dequeue a state with the max priority '''

        # A shutdown has been requested
        if self.is_shutdown():
            return None

        # if not more states in the queue lets wait for some forks
        while len(self._states) == 0:
            # if no worker is running bail out
            if self.running == 0:
                return None
            # if a shutdown has been requested bail out
            if self.is_shutdown():
                return None
            # if there is actually some workers running wait for state forks
            logger.debug("Waiting for available states")
            self._lock.wait()

        state_id = self._policy.choice(list(self._states))
        if state_id is None:
            return None
        del self._states[self._states.index(state_id)]
        return state_id

    def list(self):
        ''' Returns the list of states ids currently queued '''
        return list(self._states)

    def generate_testcase(self, state, message='Testcase generated'):
        '''
        Simply announce that we're going to generate a testcase. Actual generation
        should be handled by the driver class (such as :class:`~manticore.Manticore`)

        :param state: The state to generate information about
        :param message: Accompanying message
        '''

        # broadcast test generation. This is the time for other modules
        # to output whatever helps to understand this testcase
        self._publish('will_generate_testcase', state, 'test', message)

    def fork(self, state, expression, policy='ALL', setstate=None):
        '''
        Fork state on expression concretizations.
        Using policy build a list of solutions for expression.
        For the state on each solution setting the new state with setstate

        For example if expression is a Bool it may have 2 solutions. True or False.

                                 Parent
                            (expression = ??)

                   Child1                         Child2
            (expression = True)             (expression = True)
               setstate(True)                   setstate(False)

        The optional setstate() function is supposed to set the concrete value
        in the child state.

        '''
        assert isinstance(expression, Expression)

        if setstate is None:
            setstate = lambda x, y: None

        # Find a set of solutions for expression
        solutions = state.concretize(expression, policy)

        if len(solutions) == 1:
            setstate(state, solutions[0])
            return state

        logger.info("Forking, about to store. (policy: %s, values: %s)",
                    policy,
                    ', '.join('0x{:x}'.format(sol) for sol in solutions))

        self._publish('will_fork_state', state, expression, solutions, policy)

        # Build and enqueue a state for each solution
        children = []
        for new_value in solutions:
            with state as new_state:
                new_state.constrain(expression == new_value)

                # and set the PC of the new state to the concrete pc-dest
                #(or other register or memory address to concrete)
                setstate(new_state, new_value)

                self._publish('did_fork_state', new_state, expression, new_value, policy)

                # enqueue new_state
                state_id = self.enqueue(new_state)
                # maintain a list of childres for logging purpose
                children.append(state_id)

        logger.debug("Forking current state into states %r", children)
        return None

    def run(self):
        '''
        Entry point of the Executor; called by workers to start analysis.
        '''
        # policy_order=self.policy_order
        # policy=self.policy
        current_state = None
        current_state_id = None

        with WithKeyboardInterruptAs(self.shutdown):
            # notify siblings we are about to start a run
            self._notify_start_run()

            logger.debug("Starting Manticore Symbolic Emulator Worker (pid %d).", os.getpid())

            while not self.is_shutdown():
                try:  # handle fatal errors: exceptions in Manticore
                    try:  # handle external (e.g. solver) errors, and executor control exceptions
                        # select a suitable state to analyze
                        if current_state is None:
                            with self._lock:
                                # notify siblings we are about to stop this run
                                self._notify_stop_run()
                                try:
                                    # Select a single state_id
                                    current_state_id = self.get()
                                    # load selected state from secondary storage
                                    if current_state_id is not None:
                                        self._publish('will_load_state', current_state_id)
                                        current_state = self._workspace.load_state(current_state_id)
                                        self.forward_events_from(current_state, True)
                                        self._publish('did_load_state', current_state, current_state_id)
                                        logger.info("load state %r", current_state_id)
                                    # notify siblings we have a state to play with
                                finally:
                                    self._notify_start_run()

                        # If current_state is still None. We are done.
                        if current_state is None:
                            logger.debug("No more states in the queue, byte bye!")
                            break

                        assert current_state is not None
                        assert current_state.constraints is current_state.platform.constraints

                        # Allows to terminate manticore worker on user request
                        while not self.is_shutdown():
                            if not current_state.execute():
                                break
                        else:
                            # Notify this worker is done
                            self._publish('will_terminate_state', current_state, current_state_id, 'Shutdown')
                            current_state = None

                    # Handling Forking and terminating exceptions
                    except Concretize as e:
                        # expression
                        # policy
                        # setstate()

                        logger.debug("Generic state fork on condition")
                        current_state = self.fork(current_state, e.expression, e.policy, e.setstate)

                    except TerminateState as e:
                        # Notify this worker is done
                        self._publish('will_terminate_state', current_state, current_state_id, e)

                        logger.debug("Generic terminate state")
                        if e.testcase:
                            self.generate_testcase(current_state, str(e))
                        current_state = None

                    except SolverException as e:
                        import traceback
                        trace = traceback.format_exc()
                        logger.error("Exception: %s\n%s", str(e), trace)

                        # Notify this state is done
                        self._publish('will_terminate_state', current_state, current_state_id, e)

                        if solver.check(current_state.constraints):
                            self.generate_testcase(current_state, "Solver failed" + str(e))
                        current_state = None

                except (Exception, AssertionError) as e:
                    import traceback
                    trace = traceback.format_exc()
                    logger.error("Exception: %s\n%s", str(e), trace)
                    # Notify this worker is done
                    self._publish('will_terminate_state', current_state, current_state_id, e)
                    current_state = None
                    logger.setState(None)

            assert current_state is None

            # notify siblings we are about to stop this run
            self._notify_stop_run()<|MERGE_RESOLUTION|>--- conflicted
+++ resolved
@@ -1,10 +1,7 @@
-<<<<<<< HEAD
 from __future__ import absolute_import
 from future import standard_library
 standard_library.install_aliases()
 from builtins import str
-=======
->>>>>>> a21c8b60
 import os
 import random
 import logging
