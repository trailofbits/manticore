import time
import os
import cPickle
import random
import logging
import signal
try:
    import cStringIO as StringIO
except:
    import StringIO

from ..utils.nointerrupt import WithKeyboardInterruptAs
from ..utils.event import Eventful
from .smtlib import solver, Expression, SolverException
from .state import Concretize, TerminateState
from workspace import Workspace
from multiprocessing.managers import SyncManager
from contextlib import contextmanager

#This is the single global manager that will handle all shared memory among workers
def mgr_init():
    signal.signal(signal.SIGINT, signal.SIG_IGN)
manager = SyncManager()
manager.start(mgr_init)

logger = logging.getLogger("EXECUTOR")


def sync(f):
    """ Synchronization decorator. """
    def newFunction(self, *args, **kw):
        self._lock.acquire()
        try:
            return f(self, *args, **kw)
        finally:
            self._lock.release()
    return newFunction


class Policy(object):
    ''' Base class for prioritization of state search '''
    def __init__(self, executor, *args, **kwargs):
        super(Policy, self).__init__(*args, **kwargs)
        self._executor = executor
        self._executor.subscribe('did_add_state', self._add_state_callback)

    @property        
    def executor(self):
        return self._executor

    @contextmanager
    def locked_context(self, key=None, default=dict):
        ''' Policy shared context dictionary '''
        keys = ['policy']
        if key is not None:
            keys.append(key)
        with self._executor.locked_context('.'.join(keys), default) as policy_context:
            yield policy_context

    def _add_state_callback(self, state_id, state):
        ''' Save summarize(state) on policy shared context before 
            the state is stored
        '''
        summary = self.summarize(state)
        if summary is None:
            return
        with self.locked_context('summaries', dict) as ctx:
            ctx[state_id] = summary

    def summarize(self, state):
        '''
            Extract the relevant information from a state for later
            prioritization
        '''
        return None

    def choice(self, state_ids):
        ''' Select a state id from state_ids.
            self.context has a dict mapping state_ids -> summarize(state)'''
        raise NotImplementedError

class Random(Policy):
    def __init__(self, executor, *args, **kwargs):
        super(Random, self).__init__(executor, *args, **kwargs)

    def choice(self, state_ids):
        return random.choice(state_ids)

class Uncovered(Policy):
    def __init__(self, executor, *args, **kwargs):
        super(Uncovered, self).__init__(executor, *args, **kwargs)
        #hook on the necesary executor signals 
        #on callbacks save data in executor.context['policy']
        self._executor.subscribe('will_load_state', self._register)

    def _register(self, *args):
        self.executor.subscribe('will_execute_instruction', self._visited_callback)

    def _visited_callback(self, state, instr):
        ''' Maintain our own copy of the visited set
        '''
        pc = state.platform.current.PC
        with self.locked_context('visited', set) as ctx:
            ctx.add(pc)

    def summarize(self, state):
        ''' Save the last pc before storing the state '''
        return state.cpu.PC

    def choice(self, state_ids):
        interesting = set()
        with self.locked_context() as policy_ctx: 
            visited = policy_ctx.get('visited', set())
            lastpc = policy_ctx.get('summaries', dict())
            for _id in state_ids:
                if lastpc.get(_id, None) not in visited:
                    interesting.add(_id)
        return random.choice(tuple(interesting))

<<<<<<< HEAD
class BranchLimited(Policy):
    def __init__(self, executor, *args, **kwargs):
        super(BranchLimited, self).__init__(executor, *args, **kwargs)
        self._executor.will_load_state += self._register
        self._limit = kwargs.get('limit', 5)

    def _register(self, *args):
        self.executor.will_execute_instruction += self._visited_callback

    def _visited_callback(self, state, instr):
        ''' Maintain our own copy of the visited set
        '''
        pc = state.platform.current.PC
        with self.locked_context('visited', dict) as ctx:
            ctx[pc] = ctx.get(pc, 0) + 1

    def summarize(self, state):
        return state.cpu.PC

    def choice(self, state_ids):
        interesting = set(state_ids)
        with self.locked_context() as policy_ctx: 
            visited = policy_ctx.get('visited', dict())
            summaries = policy_ctx.get('summaries', dict())
            lst = []
            for id_, pc in summaries.items():
                cnt = visited.get(pc, 0)
                if id_ not in state_ids:
                    continue
                if cnt <= self._limit:
                    lst.append((id_, visited.get(pc, 0)))
            lst = sorted(lst, key=lambda x: x[1])

        if lst:
            return lst[0][0]
        else:
            return None



class Executor(object):
=======

class Executor(Eventful):
>>>>>>> 48336163
    '''
    The executor guides the execution of an initial state or a paused previous run. 
    It handles all exceptional conditions (system calls, memory faults, concretization, etc.)
    '''

    def __init__(self, initial=None, workspace=None, policy='random', context=None, **kwargs):
        super(Executor, self).__init__(**kwargs)


        # Signals / Callbacks handlers will be invoked potentially at different 
        # worker processes. State provides a local context to save data.

        self.subscribe('will_load_state', self._register_state_callbacks)

        #The main executor lock. Acquire this for accessing shared objects
        self._lock = manager.Condition(manager.RLock())

        #Shutdown Event
        self._shutdown = manager.Event()

        #States on storage. Shared dict state name ->  state stats
        self._states = manager.list()

        #Number of currently running workers. Initially no runnign workers
        self._running = manager.Value('i', 0 )

        self._workspace = Workspace(self._lock, workspace)

        #Executor wide shared context
        if context is None:
            context = {}
        self._shared_context = manager.dict(context)
    
        #scheduling priority policy (wip)
        #Set policy
        policies = {'random': Random, 
                    'uncovered': Uncovered,
                    'branchlimited': BranchLimited,
                    }
        self._policy = policies[policy](self)
        assert isinstance(self._policy, Policy)


        if self.load_workspace():
            if initial is not None:
                logger.error("Ignoring initial state")
        else:
            if initial is not None:
                self.add(initial)
                self.forward_events_from(initial, True)

    @contextmanager
    def locked_context(self, key=None, default=dict):
        ''' Executor context is a shared memory object. All workers share this. 
            It needs a lock. Its used like this:

            with executor.context() as context:
                vsited = context['visited']
                visited.append(state.cpu.PC)
                context['visited'] = visited
        '''
        assert default in (list, dict, set)
        with self._lock:
            if key is None:
                yield self._shared_context
            elif '.' in key:
                keys = key.split('.')
                with self.locked_context('.'.join(keys[:-1])) as sub_context:
                    sub_sub_context = sub_context.get(keys[-1], None)
                    if sub_sub_context is None:
                        sub_sub_context = default()
                    yield sub_sub_context
                    sub_context[keys[-1]] = sub_sub_context
            else:
                sub_context = self._shared_context.get(key, None)
                if sub_context is None:
                    sub_context = default()
                yield sub_context
                self._shared_context[key] = sub_context



    def _register_state_callbacks(self, state, state_id):
        '''
            Install forwarding callbacks in state so the events can go up. 
            Going up, we prepend state in the arguments.
        ''' 
        #Forward all state signals
        self.forward_events_from(state, True)

    def add(self, state):
        '''
            Enqueue state.
            Save state on storage, assigns an id to it, then add it to the 
            priority queue
        '''
        #save the state to secondary storage
        state_id = self._workspace.save_state(state)
        self.put(state_id)
        self.publish('did_add_state', state_id, state)
        return state_id

    def load_workspace(self):
        #Browse and load states in a workspace in case we are trying to 
        # continue from paused run
        loaded_state_ids = self._workspace.try_loading_workspace()
        if not loaded_state_ids:
            return False

        for id in loaded_state_ids:
            self._states.append(id)

        return True

    ###############################################
    # Synchronization helpers
    @sync
    def _start_run(self):
        #notify siblings we are about to start a run()
        self._running.value+=1

    @sync
    def _stop_run(self):
        #notify siblings we are about to stop this run()
        self._running.value-=1
        assert self._running.value >=0
        self._lock.notify_all()


    ################################################
    #Public API
    @property
    def running(self):
        ''' Report an estimate  of how many workers are currently running '''
        return self._running.value

    def shutdown(self):
        ''' This will stop all workers '''
        self._shutdown.set()

    def is_shutdown(self):
        ''' Returns True if shutdown was requested '''
        return self._shutdown.is_set()


    ###############################################
    # Priority queue 
    @sync
    def put(self, state_id):
        ''' Enqueue it for processing '''
        self._states.append(state_id)
        self._lock.notify_all()
        return state_id

    @sync
    def get(self):
        ''' Dequeue a state with the max priority '''

        #A shutdown has been requested
        if self.is_shutdown():
            return None

        #if not more states in the queue lets wait for some forks
        while len(self._states) == 0:
            #if no worker is running bail out
            if self.running == 0:
                return None
            #if a shutdown has been requested bail out
            if self.is_shutdown():
                return None
            #if there is actually some workers running wait for state forks
            logger.debug("Waiting for available states")
            self._lock.wait()
            
        state_id = self._policy.choice(list(self._states))
        if state_id is None:
            return None
        del  self._states[self._states.index(state_id)]
        return state_id

    def list(self):
        ''' Returns the list of states ids currently queued '''
        return list(self._states)

    def generate_testcase(self, state, message='Testcase generated'):
        '''
        Simply announce that we're going to generate a testcase. Actual generation
        should be handled by the driver class (such as :class:`~manticore.Manticore`)

        :param state: The state to generate information about
        :param message: Accompanying message
        '''

        #broadcast test generation. This is the time for other modules
        #to output whatever helps to understand this testcase
        self.publish('will_generate_testcase', state)



    def fork(self, state, expression, policy='ALL', setstate=None):
        '''
        Fork state on expression concretizations.
        Using policy build a list of solutions for expression.
        For the state on each solution setting the new state with setstate 

        For example if expression is a Bool it may have 2 solutions. True or False.
    
                                 Parent  
                            (expression = ??)
       
                   Child1                         Child2
            (expression = True)             (expression = True)
               setstate(True)                   setstate(False)

        The optional setstate() function is supposed to set the concrete value 
        in the child state.
        
        '''
        assert isinstance(expression, Expression)

        if setstate is None:
            setstate = lambda x,y: None

        #Find a set of solutions for expression
        solutions = state.concretize(expression, policy)

        #We are about to fork current_state
        with self._lock:
            self.publish('will_fork_state', state, expression, solutions, policy)

        #Build and enqueue a state for each solution 
        children = []
        for new_value in solutions:
            with state as new_state:
                new_state.constrain(expression == new_value) #We already know it's sat
                #and set the PC of the new state to the concrete pc-dest
                #(or other register or memory address to concrete)
                setstate(new_state, new_value)
                #enqueue new_state 
                state_id = self.add(new_state)
                #maintain a list of childres for logging purpose
                children.append(state_id)
        
        logger.debug("Forking current state into states %r",children)
        return None

    def run(self):
        '''
        Entry point of the Executor; called by workers to start analysis.
        '''
        #policy_order=self.policy_order
        #policy=self.policy
        current_state = None
        current_state_id = None

        with WithKeyboardInterruptAs(self.shutdown):
            #notify siblings we are about to start a run
            self._start_run()

            logger.debug("Starting Manticore Symbolic Emulator Worker (pid %d).",os.getpid())


            while not self.is_shutdown():
                try:
                    #select a suitable state to analyze
                    if current_state is None:

                        with self._lock:
                            #notify siblings we are about to stop this run
                            self._stop_run()
                            #Select a single state_id
                            current_state_id = self.get()
                            #load selected state from secondary storage
                            if current_state_id is not None:
                                current_state = self._workspace.load_state(current_state_id)
                                self.publish('will_load_state', current_state, current_state_id)
                                #notify siblings we have a state to play with
                            self._start_run()

                        #If current_state is still None. We are done.
                        if current_state is None:
                            logger.debug("No more states in the queue, byte bye!")
                            break

                        assert current_state is not None

                    try:

                        # Allows to terminate manticore worker on user request
                        while not self.is_shutdown():
                            if not current_state.execute():
                                break
                        else:
                            #Notify this worker is done
                            self.publish('will_terminate_state', current_state, current_state_id, 'Shutdown')
                            current_state = None


                    #Handling Forking and terminating exceptions
                    except Concretize as e:
                        #expression
                        #policy
                        #setstate()

                        logger.debug("Generic state fork on condition")
                        self.fork(current_state, e.expression, e.policy, e.setstate)
                        current_state = None

                    except TerminateState as e:
                        #Notify this worker is done
                        self.publish('will_terminate_state', current_state, current_state_id, e)

                        logger.debug("Generic terminate state")
                        if e.testcase:
                            self.generate_testcase(current_state, str(e))
                        current_state = None

                    except SolverException as e:
                        import traceback
                        trace = traceback.format_exc()
                        logger.error("Exception: %s\n%s", str(e), trace)

                        #Notify this state is done
                        self.publish('will_terminate_state', current_state, current_state_id, e)

                        if solver.check(current_state.constraints):
                            self.generate_testcase(current_state, "Solver failed" + str(e))
                        current_state = None

                except (Exception, AssertionError) as e:
                    import traceback
                    trace = traceback.format_exc()
                    logger.error("Exception: %s\n%s", str(e), trace)
                    #Notify this worker is done
                    self.publish('will_terminate_state', current_state, current_state_id, 'Exception')
                    current_state = None
                    logger.setState(None)
    
            assert current_state is None

            #notify siblings we are about to stop this run
            self._stop_run()

            #Notify this worker is done (not sure it's needed)
            self.publish('will_finish_run')

<|MERGE_RESOLUTION|>--- conflicted
+++ resolved
@@ -117,7 +117,6 @@
                     interesting.add(_id)
         return random.choice(tuple(interesting))
 
-<<<<<<< HEAD
 class BranchLimited(Policy):
     def __init__(self, executor, *args, **kwargs):
         super(BranchLimited, self).__init__(executor, *args, **kwargs)
@@ -158,11 +157,7 @@
 
 
 
-class Executor(object):
-=======
-
 class Executor(Eventful):
->>>>>>> 48336163
     '''
     The executor guides the execution of an initial state or a paused previous run. 
     It handles all exceptional conditions (system calls, memory faults, concretization, etc.)
