--- conflicted
+++ resolved
@@ -434,15 +434,11 @@
                             current_state_id = self.get()
                             #load selected state from secondary storage
                             if current_state_id is not None:
-                                self.publish('will_load_state', current_state_id)
+                                self._publish('will_load_state', current_state_id)
                                 current_state = self._workspace.load_state(current_state_id)
                                 self.forward_events_from(current_state, True)
                                 self._publish('did_load_state', current_state, current_state_id)
                                 logger.info("load state %r", current_state_id)
-<<<<<<< HEAD
-                                self.publish('did_load_state', current_state, current_state_id)
-=======
->>>>>>> e84c0513
                             #notify siblings we have a state to play with
                             self._notify_start_run()
 
@@ -502,12 +498,7 @@
                     trace = traceback.format_exc()
                     logger.error("Exception: %s\n%s", str(e), trace)
                     #Notify this worker is done
-<<<<<<< HEAD
-                    print e
-                    self.publish('will_terminate_state', current_state, current_state_id, e)
-=======
                     self._publish('will_terminate_state', current_state, current_state_id, 'Exception')
->>>>>>> e84c0513
                     current_state = None
                     logger.setState(None)
 
