--- conflicted
+++ resolved
@@ -43,7 +43,7 @@
         super(Policy, self).__init__(*args, **kwargs)
         self._executor = executor
         self._executor.subscribe('did_add_state', self._add_state_callback)
-        
+
     @contextmanager
     def locked_context(self):
         ''' Policy shared context dictionary '''
@@ -55,7 +55,7 @@
             ctx['policy'] = policy_context
 
     def _add_state_callback(self, state_id, state):
-        ''' Save prepare(state) on policy shared context before 
+        ''' Save prepare(state) on policy shared context before
             the state is stored
         '''
         with self.locked_context() as ctx:
@@ -84,7 +84,7 @@
 class Uncovered(Policy):
     def __init__(self, executor, *args, **kwargs):
         super(Uncovered, self).__init__(executor, *args, **kwargs)
-        #hook on the necesary executor signals 
+        #hook on the necesary executor signals
         #on callbacks save data in executor.context['policy']
 
     def prepare(self, state):
@@ -94,7 +94,7 @@
     def choice(self, state_ids):
         # Use executor.context['uncovered'] = state_id -> stats
         # am
-        with self._executor.locked_context() as ctx: 
+        with self._executor.locked_context() as ctx:
             lastpc = ctx['policy']
             visited = ctx.get('visited', ())
             interesting = set()
@@ -121,22 +121,7 @@
         # Signals / Callbacks handlers will be invoked potentially at different
         # worker processes. State provides a local context to save data.
 
-<<<<<<< HEAD
-        # Executor signals
-        self.will_start_run = Signal()
-        self.will_finish_run = Signal()
-        self.will_fork_state = Signal()
-        self.will_store_state = Signal()
-        self.will_load_state = Signal()
-        self.will_terminate_state = Signal()
-        self.will_generate_testcase = Signal()
-
-
-        # Be sure every state will forward us their signals
-        self.will_load_state += self._register_state_callbacks
-=======
         self.subscribe('will_load_state', self._register_state_callbacks)
->>>>>>> 76357216
 
         # The main executor lock. Acquire this for accessing shared objects
         self._lock = manager.Condition(manager.RLock())
@@ -150,35 +135,20 @@
         # Number of currently running workers. Initially no running workers
         self._running = manager.Value('i', 0 )
 
-<<<<<<< HEAD
-        # Number of generated testcases
-        self._test_count = manager.Value('i', 0 )
-
-        # Number of total intermediate states
-        self._state_count = manager.Value('i', 0 )
-=======
         self._workspace = Workspace(self._lock, workspace)
->>>>>>> 76357216
 
         # Executor wide shared context
         if context is None:
             context = {}
         self._shared_context = manager.dict(context)
-<<<<<<< HEAD
-
-        # scheduling priority policy (wip)
-        self.policy = Random()
-=======
-    
+
         #scheduling priority policy (wip)
         #Set policy
-        policies = {'random': Random, 
+        policies = {'random': Random,
                     'uncovered': Uncovered
                     }
         self._policy = policies[policy](self)
         assert isinstance(self._policy, Policy)
-
->>>>>>> 76357216
 
         if self.load_workspace():
             if initial is not None:
@@ -226,67 +196,6 @@
     def load_workspace(self):
         #Browse and load states in a workspace in case we are trying to
         # continue from paused run
-<<<<<<< HEAD
-        saved_states = []
-        for filename in os.listdir(self.workspace):
-            if filename.startswith('state_') and filename.endswith('.pkl'):
-                saved_states.append(self._workspace_filename(filename))
-
-        #We didn't find any saved intermediate states in the workspace
-        if not saved_states:
-            return False
-
-        #search finalized testcases
-        saved_testcases = []
-        for filename in os.listdir(self.workspace):
-            if filename.startswith('test_') and filename.endswith('.pkl'):
-                saved_testcases.append(self._workspace_filename(filename))
-
-
-        #Load saved states into the queue
-        for filename in saved_states:
-            state_id = int(filename[6:-4])
-            self._states.append(state_id)
-
-        #reset test and states counter
-        for filename in saved_states:
-            state_id = int(filename[6:-4])
-            self._state_count.value = max(self._state_counter.value, state_id)
-
-        for filename in saved_testcases:
-            state_id = int(filename[6:-4])
-            self._test_count.value = max(self._test_counter.value, state_id)
-
-        #Return True if we have loaded some sates to continue from
-        return len(saved_states)>0
-
-    ################################################
-    # Workspace filenames
-    def _workspace_filename(self, filename):
-        return os.path.join(self.workspace, filename)
-
-    def _state_filename(self, state_id):
-        filename = 'state_%06d.pkl'%state_id
-        return self._workspace_filename(filename)
-
-    def _testcase_filename(self, state_id):
-        filename = 'test_%06d.pkl'%state_id
-        return self._workspace_filename(filename)
-
-    ################################################
-    #Shared counters
-    @sync
-    def _new_state_id(self):
-        ''' This gets an uniq shared id for a new state '''
-        self._state_count.value += 1
-        return self._state_count.value
-
-    @sync
-    def _new_testcase_id(self):
-        ''' This gets an uniq shared id for a new testcase '''
-        self._test_count.value += 1
-        return self._test_count.value
-=======
         loaded_state_ids = self._workspace.try_loading_workspace()
         if not loaded_state_ids:
             return False
@@ -295,7 +204,6 @@
             self._states.append(id)
 
         return True
->>>>>>> 76357216
 
     ###############################################
     # Synchronization helpers
@@ -356,64 +264,11 @@
             #if there is actually some workers running wait for state forks
             logger.debug("Waiting for available states")
             self._lock.wait()
-<<<<<<< HEAD
-
-        state_id = random.choice(self._states)
-        del  self._states[self._states.index(state_id)]
-        return state_id
-
-    ###############################################################
-    # File Storage
-    def store(self, state):
-        ''' Put state in secondary storage and retuns an state_id for it'''
-        state_id = self._new_state_id()
-        state_filename = self._state_filename(state_id)
-        logger.debug("Saving state %d to file %s", state_id, state_filename)
-        with open(state_filename, 'w+') as f:
-            try:
-                f.write(cPickle.dumps(state, 2))
-            except RuntimeError:
-                # there recursion limit exceeded problem,
-                # try a slower, iterative solution
-                from ..utils import iterpickle
-                logger.warning("Using iterpickle to dump state")
-                f.write(iterpickle.dumps(state, 2))
-
-            f.flush()
-
-        #broadcast event
-        self.will_store_state(state, state_id)
-        return state_id
-
-    def load(self, state_id):
-        ''' Brings a state from storage selected by state_id'''
-        if state_id is None:
-            return None
-        filename = self._state_filename(state_id)
-        logger.debug("Restoring state: %s from %s", state_id, filename )
-
-        with open(filename, 'rb') as f:
-            loaded_state = cPickle.loads(f.read())
-
-        logger.debug("Removing state %s from storage", state_id)
-        os.remove(filename)
-
-        # FIXME (theo) where should we serialize memory so that this does
-        # not occur? REMOVE THIS
-        if hasattr(loaded_state.cpu, "platform_cpu"):
-            loaded_state.cpu.platform_cpu._memory = loaded_state.cpu._memory
-
-        #Broadcast event
-        self.will_load_state(loaded_state, state_id)
-        return loaded_state
-
-=======
-            
+
         state_id = self._policy.choice(list(self._states))
         del  self._states[self._states.index(state_id)]
         return state_id
 
->>>>>>> 76357216
     def list(self):
         ''' Returns the list of states ids currently queued '''
         return list(self._states)
@@ -429,28 +284,7 @@
 
         #broadcast test generation. This is the time for other modules
         #to output whatever helps to understand this testcase
-<<<<<<< HEAD
-        self.will_generate_testcase(state, testcase_id, message)
-
-        # Save state
-        start = time.time()
-        filename = self._testcase_filename(testcase_id)
-        with open(filename, 'wb') as f:
-            try:
-                f.write(cPickle.dumps(state, 2))
-            except RuntimeError:
-                # there recursion limit exceeded problem,
-                # try a slower, iterative solution
-                from ..utils import iterpickle
-                logger.debug("WARNING: using iterpickle to dump state")
-                f.write(iterpickle.dumps(state, 2))
-            f.flush()
-        logger.debug("saved in %d seconds", time.time() - start)
-=======
         self.publish('will_generate_testcase', state)
-
->>>>>>> 76357216
-
 
     def fork(self, state, expression, policy='ALL', setstate=None):
         '''
@@ -595,9 +429,4 @@
             self._stop_run()
 
             #Notify this worker is done (not sure it's needed)
-<<<<<<< HEAD
-            self.will_finish_run()
-=======
-            self.publish('will_finish_run')
-
->>>>>>> 76357216
+            self.publish('will_finish_run')