--- conflicted
+++ resolved
@@ -436,12 +436,8 @@
                             if current_state_id is not None:
                                 current_state = self._workspace.load_state(current_state_id)
                                 self.forward_events_from(current_state, True)
-<<<<<<< HEAD
                                 self._publish('did_load_state', current_state, current_state_id)
-=======
                                 logger.info("load state %r", current_state_id)
-                                self.publish('will_load_state', current_state, current_state_id)
->>>>>>> 23c25853
                             #notify siblings we have a state to play with
                             self._notify_start_run()
 
@@ -508,11 +504,4 @@
             assert current_state is None
 
             #notify siblings we are about to stop this run
-<<<<<<< HEAD
-            self._notify_stop_run()
-=======
-            self._notify_stop_run()
-
-            #Notify this worker is done (not sure it's needed)
-            self.publish('will_finish_run')
->>>>>>> 23c25853
+            self._notify_stop_run()