import time
import os
import cPickle
import random
import logging
import signal
try:
    import cStringIO as StringIO
except:
    import StringIO

from ..utils.nointerrupt import WithKeyboardInterruptAs
from ..utils.event import Eventful
from .smtlib import solver, Expression, SolverException
from .state import Concretize, TerminateState
from workspace import Workspace
from multiprocessing.managers import SyncManager
from contextlib import contextmanager

#This is the single global manager that will handle all shared memory among workers
def mgr_init():
    signal.signal(signal.SIGINT, signal.SIG_IGN)
manager = SyncManager()
manager.start(mgr_init)

logger = logging.getLogger("EXECUTOR")


def sync(f):
    """ Synchronization decorator. """
    def newFunction(self, *args, **kw):
        self._lock.acquire()
        try:
            return f(self, *args, **kw)
        finally:
            self._lock.release()
    return newFunction


class Policy(object):
    ''' Base class for prioritization of state search '''
    def __init__(self, executor, *args, **kwargs):
        super(Policy, self).__init__(*args, **kwargs)
        self._executor = executor
        self._executor.subscribe('did_add_state', self._add_state_callback)

    @contextmanager
    def locked_context(self, key=None, default=dict):
        ''' Policy shared context dictionary '''
        keys = ['policy']
        if key is not None:
            keys.append(key)
        with self._executor.locked_context('.'.join(keys), default) as policy_context:
            yield policy_context

    def _add_state_callback(self, state_id, state):
        ''' Save summarize(state) on policy shared context before 
            the state is stored
        '''
        summary = self.summarize(state)
        if summary is None:
            return
        with self.locked_context('summaries', dict) as ctx:
            ctx[state_id] = summary

    def summarize(self, state):
        '''
            Extract the relevant information from a state for later
            prioritization
        '''
        return None

    def choice(self, state_ids):
        ''' Select a state id from state_ids.
            self.context has a dict mapping state_ids -> summarize(state)'''
        raise NotImplementedError

class Random(Policy):
    def __init__(self, executor, *args, **kwargs):
        super(Random, self).__init__(executor, *args, **kwargs)
        random.seed(1337) # For repeatable results

    def choice(self, state_ids):
        return random.choice(state_ids)

class Uncovered(Policy):
    def __init__(self, executor, *args, **kwargs):
        super(Uncovered, self).__init__(executor, *args, **kwargs)
        #hook on the necesary executor signals
        #on callbacks save data in executor.context['policy']
        self._executor.subscribe('will_load_state', self._register)

    def _register(self, *args):
        self._executor.subscribe('will_execute_instruction', self._visited_callback)

    def _visited_callback(self, state, instr):
        ''' Maintain our own copy of the visited set
        '''
        pc = state.platform.current.PC
        with self.locked_context('visited', set) as ctx:
            ctx.add(pc)

    def summarize(self, state):
        ''' Save the last pc before storing the state '''
        return state.cpu.PC

    def choice(self, state_ids):
        # Use executor.context['uncovered'] = state_id -> stats
        # am
        with self._executor.locked_context() as ctx:
            lastpc = ctx['policy']
            visited = ctx.get('visited', ())
            interesting = set()
            for _id in state_ids:
                if lastpc.get(_id, None) not in visited:
                    interesting.add(_id)
        return random.choice(tuple(interesting))

class BranchLimited(Policy):
    def __init__(self, executor, *args, **kwargs):
        super(BranchLimited, self).__init__(executor, *args, **kwargs)
        self._executor.subscribe('will_load_state', self._register)
        self._limit = kwargs.get('limit', 5)

    def _register(self, *args):
        self._executor.subscribe('will_execute_instruction', self._visited_callback)

    def _visited_callback(self, state, instr):
        ''' Maintain our own copy of the visited set
        '''
        pc = state.platform.current.PC
        with self.locked_context('visited', dict) as ctx:
            ctx[pc] = ctx.get(pc, 0) + 1

    def summarize(self, state):
        return state.cpu.PC

    def choice(self, state_ids):
        interesting = set(state_ids)
        with self.locked_context() as policy_ctx: 
            visited = policy_ctx.get('visited', dict())
            summaries = policy_ctx.get('summaries', dict())
            lst = []
            for id_, pc in summaries.items():
                cnt = visited.get(pc, 0)
                if id_ not in state_ids:
                    continue
                if cnt <= self._limit:
                    lst.append((id_, visited.get(pc, 0)))
            lst = sorted(lst, key=lambda x: x[1])

        if lst:
            return lst[0][0]
        else:
            return None



class Executor(Eventful):
    '''
    The executor guides the execution of a single state, handles state forking
    and selection, maintains run statistics and handles all exceptional
    conditions (system calls, memory faults, concretization, etc.)
    '''

    def __init__(self, initial=None, workspace=None, policy='random', context=None, **kwargs):
        super(Executor, self).__init__(**kwargs)


        # Signals / Callbacks handlers will be invoked potentially at different
        # worker processes. State provides a local context to save data.

        self.subscribe('will_load_state', self._register_state_callbacks)

        # The main executor lock. Acquire this for accessing shared objects
        self._lock = manager.Condition(manager.RLock())

        # Shutdown Event
        self._shutdown = manager.Event()

        # States on storage. Shared dict state name ->  state stats
        self._states = manager.list()

        # Number of currently running workers. Initially no running workers
        self._running = manager.Value('i', 0 )

        self._workspace = Workspace(self._lock, workspace)

        # Executor wide shared context
        if context is None:
            context = {}
        self._shared_context = manager.dict(context)

        #scheduling priority policy (wip)
        #Set policy
        policies = {'random': Random, 
                    'uncovered': Uncovered,
                    'branchlimited': BranchLimited,
                    }
        self._policy = policies[policy](self)
        assert isinstance(self._policy, Policy)

        if self.load_workspace():
            if initial is not None:
                logger.error("Ignoring initial state")
<<<<<<< HEAD
        else:
            if initial is not None:
                self.add(initial)
=======
>>>>>>> f8a8373e

    @contextmanager
    def locked_context(self, key=None, default=dict):
        ''' Executor context is a shared memory object. All workers share this. 
            It needs a lock. Its used like this:

            with executor.context() as context:
                vsited = context['visited']
                visited.append(state.cpu.PC)
                context['visited'] = visited
        '''
        assert default in (list, dict, set)
        with self._lock:
            if key is None:
                yield self._shared_context
            elif '.' in key:
                keys = key.split('.')
                with self.locked_context('.'.join(keys[:-1])) as sub_context:
                    sub_sub_context = sub_context.get(keys[-1], None)
                    if sub_sub_context is None:
                        sub_sub_context = default()
                    yield sub_sub_context
                    sub_context[keys[-1]] = sub_sub_context
            else:
                sub_context = self._shared_context.get(key, None)
                if sub_context is None:
                    sub_context = default()
                yield sub_context
                self._shared_context[key] = sub_context



    def _register_state_callbacks(self, state, state_id):
        '''
            Install forwarding callbacks in state so the events can go up.
            Going up, we prepend state in the arguments.
        '''
        #Forward all state signals
        self.forward_events_from(state, True)

    def add(self, state):
        '''
            Enqueue state.
            Save state on storage, assigns an id to it, then add it to the
            priority queue
        '''
        #save the state to secondary storage
        state_id = self._workspace.save_state(state)
        self.put(state_id)
        self.publish('did_add_state', state_id, state)
        return state_id

    def load_workspace(self):
        #Browse and load states in a workspace in case we are trying to
        # continue from paused run
        loaded_state_ids = self._workspace.try_loading_workspace()
        if not loaded_state_ids:
            return False

        for id in loaded_state_ids:
            self._states.append(id)

        return True

    ###############################################
    # Synchronization helpers
    @sync
    def _start_run(self):
        #notify siblings we are about to start a run()
        self._running.value += 1

    @sync
    def _stop_run(self):
        #notify siblings we are about to stop this run()
        self._running.value -= 1
        if self._running.value < 0:
            raise SystemExit
        self._lock.notify_all()


    ################################################
    #Public API
    @property
    def running(self):
        ''' Report an estimate  of how many workers are currently running '''
        return self._running.value

    def shutdown(self):
        ''' This will stop all workers '''
        self._shutdown.set()

    def is_shutdown(self):
        ''' Returns True if shutdown was requested '''
        return self._shutdown.is_set()


    ###############################################
    # Priority queue
    @sync
    def put(self, state_id):
        ''' Enqueue it for processing '''
        self._states.append(state_id)
        self._lock.notify_all()
        return state_id

    @sync
    def get(self):
        ''' Dequeue a state with the max priority '''

        #A shutdown has been requested
        if self.is_shutdown():
            return None

        #if not more states in the queue lets wait for some forks
        while len(self._states) == 0:
            #if no worker is running bail out
            if self.running == 0:
                return None
            #if a shutdown has been requested bail out
            if self.is_shutdown():
                return None
            #if there is actually some workers running wait for state forks
            logger.debug("Waiting for available states")
            self._lock.wait()

        state_id = self._policy.choice(list(self._states))
        if state_id is None:
            return None
        del  self._states[self._states.index(state_id)]
        return state_id

    def list(self):
        ''' Returns the list of states ids currently queued '''
        return list(self._states)

    def generate_testcase(self, state, message='Testcase generated'):
        '''
        Simply announce that we're going to generate a testcase. Actual generation
        should be handled by the driver class (such as :class:`~manticore.Manticore`)

        :param state: The state to generate information about
        :param message: Accompanying message
        '''

        #broadcast test generation. This is the time for other modules
        #to output whatever helps to understand this testcase
        self.publish('will_generate_testcase', state, 'test', message)

    def fork(self, state, expression, policy='ALL', setstate=None):
        '''
        Fork state on expression concretizations.
        Using policy build a list of solutions for expression.
        For the state on each solution setting the new state with setstate

        For example if expression is a Bool it may have 2 solutions. True or False.

                                 Parent
                            (expression = ??)

                   Child1                         Child2
            (expression = True)             (expression = True)
               setstate(True)                   setstate(False)

        The optional setstate() function is supposed to set the concrete value
        in the child state.

        '''
        assert isinstance(expression, Expression)

        if setstate is None:
            setstate = lambda x,y: None

        #Find a set of solutions for expression
        solutions = state.concretize(expression, policy)

        logger.info("Forking, about to store. (policy: %s, values: %s)",
                    policy,
                    ', '.join('0x{:x}'.format(sol) for sol in solutions))

        self.publish('will_fork_state', state, expression, solutions, policy)

        #Build and enqueue a state for each solution
        children = []
        for new_value in solutions:
            with state as new_state:
                new_state.constrain(expression == new_value)

                #and set the PC of the new state to the concrete pc-dest
                #(or other register or memory address to concrete)
                setstate(new_state, new_value)

                self.publish('forking_state', new_state, expression, new_value, policy)

                #enqueue new_state
                state_id = self.add(new_state)
                #maintain a list of childres for logging purpose
                children.append(state_id)

        logger.debug("Forking current state into states %r", children)
        return None

    def run(self):
        '''
        Entry point of the Executor; called by workers to start analysis.
        '''
        #policy_order=self.policy_order
        #policy=self.policy
        current_state = None
        current_state_id = None

        with WithKeyboardInterruptAs(self.shutdown):
            #notify siblings we are about to start a run
            self._start_run()

            logger.debug("Starting Manticore Symbolic Emulator Worker (pid %d).",os.getpid())


            while not self.is_shutdown():
                try:
                    #select a suitable state to analyze
                    if current_state is None:
                        with self._lock:
                            #notify siblings we are about to stop this run
                            self._stop_run()
                            #Select a single state_id
                            current_state_id = self.get()
                            #load selected state from secondary storage
                            if current_state_id is not None:
                                current_state = self._workspace.load_state(current_state_id)
                                self.forward_events_from(current_state, True)
                                self.publish('will_load_state', current_state, current_state_id)
                            #notify siblings we have a state to play with
                            self._start_run()

                        #If current_state is still None. We are done.
                        if current_state is None:
                            logger.debug("No more states in the queue, byte bye!")
                            break

                        assert current_state is not None

                    try:

                        # Allows to terminate manticore worker on user request
                        while not self.is_shutdown():
                            if not current_state.execute():
                                break
                        else:
                            #Notify this worker is done
                            self.publish('will_terminate_state', current_state, current_state_id, 'Shutdown')
                            current_state = None


                    #Handling Forking and terminating exceptions
                    except Concretize as e:
                        #expression
                        #policy
                        #setstate()

                        logger.debug("Generic state fork on condition")
                        self.fork(current_state, e.expression, e.policy, e.setstate)
                        current_state = None

                    except TerminateState as e:
                        #Notify this worker is done
                        self.publish('will_terminate_state', current_state, current_state_id, e)

                        logger.debug("Generic terminate state")
                        if e.testcase:
                            self.generate_testcase(current_state, str(e))
                        current_state = None

                    except SolverException as e:
                        import traceback
                        trace = traceback.format_exc()
                        logger.error("Exception: %s\n%s", str(e), trace)

                        #Notify this state is done
                        self.publish('will_terminate_state', current_state, current_state_id, e)

                        if solver.check(current_state.constraints):
                            self.generate_testcase(current_state, "Solver failed" + str(e))
                        current_state = None

                except (Exception, AssertionError) as e:
                    import traceback
                    trace = traceback.format_exc()
                    print str(e), trace
                    logger.error("Exception: %s\n%s", str(e), trace)
                    #Notify this worker is done
                    self.publish('will_terminate_state', current_state, current_state_id, 'Exception')
                    current_state = None
                    logger.setState(None)

            assert current_state is None

            #notify siblings we are about to stop this run
            self._stop_run()

            #Notify this worker is done (not sure it's needed)
            self.publish('will_finish_run')<|MERGE_RESOLUTION|>--- conflicted
+++ resolved
@@ -203,12 +203,9 @@
         if self.load_workspace():
             if initial is not None:
                 logger.error("Ignoring initial state")
-<<<<<<< HEAD
         else:
             if initial is not None:
                 self.add(initial)
-=======
->>>>>>> f8a8373e
 
     @contextmanager
     def locked_context(self, key=None, default=dict):
