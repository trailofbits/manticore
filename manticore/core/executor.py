import time
import os
import cPickle
import random
import logging
import signal
try:
    import cStringIO as StringIO
except:
    import StringIO

from ..utils.nointerrupt import WithKeyboardInterruptAs
from ..utils.event import Eventful
from .smtlib import solver, Expression, SolverException
from .state import Concretize, TerminateState
from workspace import Workspace
from multiprocessing.managers import SyncManager
from contextlib import contextmanager

#This is the single global manager that will handle all shared memory among workers
def mgr_init():
    signal.signal(signal.SIGINT, signal.SIG_IGN)
manager = SyncManager()
manager.start(mgr_init)

logger = logging.getLogger("EXECUTOR")


def sync(f):
    """ Synchronization decorator. """
    def newFunction(self, *args, **kw):
        self._lock.acquire()
        try:
            return f(self, *args, **kw)
        finally:
            self._lock.release()
    return newFunction


class Policy(object):
    ''' Base class for prioritization of state search '''
    def __init__(self, executor, *args, **kwargs):
        super(Policy, self).__init__(*args, **kwargs)
        self._executor = executor
        self._executor.subscribe('did_add_state', self._add_state_callback)

<<<<<<< HEAD
    @property        
    def executor(self):
        return self._executor

=======
>>>>>>> ca0d7b60
    @contextmanager
    def locked_context(self, key=None, default=dict):
        ''' Policy shared context dictionary '''
        keys = ['policy']
        if key is not None:
            keys.append(key)
        with self._executor.locked_context('.'.join(keys), default) as policy_context:
            yield policy_context

    def _add_state_callback(self, state_id, state):
<<<<<<< HEAD
        ''' Save summarize(state) on policy shared context before 
=======
        ''' Save prepare(state) on policy shared context before
>>>>>>> ca0d7b60
            the state is stored
        '''
        summary = self.summarize(state)
        if summary is None:
            return
        with self.locked_context('summaries', dict) as ctx:
            ctx[state_id] = summary

    def summarize(self, state):
        '''
            Extract the relevant information from a state for later
            prioritization
        '''
        return None

    def choice(self, state_ids):
        ''' Select a state id from state_ids.
            self.context has a dict mapping state_ids -> summarize(state)'''
        raise NotImplementedError

class Random(Policy):
    def __init__(self, executor, *args, **kwargs):
        super(Random, self).__init__(executor, *args, **kwargs)
        random.seed(1337) # For repeatable results

    def choice(self, state_ids):
        return random.choice(state_ids)

class Uncovered(Policy):
    def __init__(self, executor, *args, **kwargs):
        super(Uncovered, self).__init__(executor, *args, **kwargs)
        #hook on the necesary executor signals
        #on callbacks save data in executor.context['policy']
        self._executor.subscribe('will_load_state', self._register)

    def _register(self, *args):
        self.executor.subscribe('will_execute_instruction', self._visited_callback)

    def _visited_callback(self, state, instr):
        ''' Maintain our own copy of the visited set
        '''
        pc = state.platform.current.PC
        with self.locked_context('visited', set) as ctx:
            ctx.add(pc)

    def summarize(self, state):
        ''' Save the last pc before storing the state '''
        return state.cpu.PC

    def choice(self, state_ids):
<<<<<<< HEAD
        interesting = set()
        with self.locked_context() as policy_ctx: 
            visited = policy_ctx.get('visited', set())
            lastpc = policy_ctx.get('summaries', dict())
=======
        # Use executor.context['uncovered'] = state_id -> stats
        # am
        with self._executor.locked_context() as ctx:
            lastpc = ctx['policy']
            visited = ctx.get('visited', ())
            interesting = set()
>>>>>>> ca0d7b60
            for _id in state_ids:
                if lastpc.get(_id, None) not in visited:
                    interesting.add(_id)
        return random.choice(tuple(interesting))

class BranchLimited(Policy):
    def __init__(self, executor, *args, **kwargs):
        super(BranchLimited, self).__init__(executor, *args, **kwargs)
        self._executor.subscribe('will_load_state', self._register)
        self._limit = kwargs.get('limit', 5)

    def _register(self, *args):
        self.executor.subscribe('will_execute_instruction', self._visited_callback)

    def _visited_callback(self, state, instr):
        ''' Maintain our own copy of the visited set
        '''
        pc = state.platform.current.PC
        with self.locked_context('visited', dict) as ctx:
            ctx[pc] = ctx.get(pc, 0) + 1

    def summarize(self, state):
        return state.cpu.PC

    def choice(self, state_ids):
        interesting = set(state_ids)
        with self.locked_context() as policy_ctx: 
            visited = policy_ctx.get('visited', dict())
            summaries = policy_ctx.get('summaries', dict())
            lst = []
            for id_, pc in summaries.items():
                cnt = visited.get(pc, 0)
                if id_ not in state_ids:
                    continue
                if cnt <= self._limit:
                    lst.append((id_, visited.get(pc, 0)))
            lst = sorted(lst, key=lambda x: x[1])

        if lst:
            return lst[0][0]
        else:
            return None



class Executor(Eventful):
    '''
    The executor guides the execution of a single state, handles state forking
    and selection, maintains run statistics and handles all exceptional
    conditions (system calls, memory faults, concretization, etc.)
    '''

    def __init__(self, initial=None, workspace=None, policy='random', context=None, **kwargs):
        super(Executor, self).__init__(**kwargs)


        # Signals / Callbacks handlers will be invoked potentially at different
        # worker processes. State provides a local context to save data.

        self.subscribe('will_load_state', self._register_state_callbacks)

        # The main executor lock. Acquire this for accessing shared objects
        self._lock = manager.Condition(manager.RLock())

        # Shutdown Event
        self._shutdown = manager.Event()

        # States on storage. Shared dict state name ->  state stats
        self._states = manager.list()

        # Number of currently running workers. Initially no running workers
        self._running = manager.Value('i', 0 )

        self._workspace = Workspace(self._lock, workspace)

        # Executor wide shared context
        if context is None:
            context = {}
        self._shared_context = manager.dict(context)

        #scheduling priority policy (wip)
        #Set policy
<<<<<<< HEAD
        policies = {'random': Random, 
                    'uncovered': Uncovered,
                    'branchlimited': BranchLimited,
=======
        policies = {'random': Random,
                    'uncovered': Uncovered
>>>>>>> ca0d7b60
                    }
        self._policy = policies[policy](self)
        assert isinstance(self._policy, Policy)

        if self.load_workspace():
            if initial is not None:
                logger.error("Ignoring initial state")
        else:
            if initial is not None:
                self.add(initial)
                self.forward_events_from(initial, True)

    @contextmanager
<<<<<<< HEAD
    def locked_context(self, key=None, default=dict):
        ''' Executor context is a shared memory object. All workers share this. 
=======
    def locked_context(self):
        ''' Executor context is a shared memory object. All workers share this.
>>>>>>> ca0d7b60
            It needs a lock. Its used like this:

            with executor.context() as context:
                vsited = context['visited']
                visited.append(state.cpu.PC)
                context['visited'] = visited
        '''
        assert default in (list, dict, set)
        with self._lock:
            if key is None:
                yield self._shared_context
            elif '.' in key:
                keys = key.split('.')
                with self.locked_context('.'.join(keys[:-1])) as sub_context:
                    sub_sub_context = sub_context.get(keys[-1], None)
                    if sub_sub_context is None:
                        sub_sub_context = default()
                    yield sub_sub_context
                    sub_context[keys[-1]] = sub_sub_context
            else:
                sub_context = self._shared_context.get(key, None)
                if sub_context is None:
                    sub_context = default()
                yield sub_context
                self._shared_context[key] = sub_context



    def _register_state_callbacks(self, state, state_id):
        '''
            Install forwarding callbacks in state so the events can go up.
            Going up, we prepend state in the arguments.
        '''
        #Forward all state signals
        self.forward_events_from(state, True)

    def add(self, state):
        '''
            Enqueue state.
            Save state on storage, assigns an id to it, then add it to the
            priority queue
        '''
        #save the state to secondary storage
        state_id = self._workspace.save_state(state)
        self.put(state_id)
        self.publish('did_add_state', state_id, state)
        return state_id

    def load_workspace(self):
        #Browse and load states in a workspace in case we are trying to
        # continue from paused run
        loaded_state_ids = self._workspace.try_loading_workspace()
        if not loaded_state_ids:
            return False

        for id in loaded_state_ids:
            self._states.append(id)

        return True

    ###############################################
    # Synchronization helpers
    @sync
    def _start_run(self):
        #notify siblings we are about to start a run()
        self._running.value += 1

    @sync
    def _stop_run(self):
        #notify siblings we are about to stop this run()
        self._running.value -= 1
        if self._running.value < 0:
            raise SystemExit
        self._lock.notify_all()


    ################################################
    #Public API
    @property
    def running(self):
        ''' Report an estimate  of how many workers are currently running '''
        return self._running.value

    def shutdown(self):
        ''' This will stop all workers '''
        self._shutdown.set()

    def is_shutdown(self):
        ''' Returns True if shutdown was requested '''
        return self._shutdown.is_set()


    ###############################################
    # Priority queue
    @sync
    def put(self, state_id):
        ''' Enqueue it for processing '''
        self._states.append(state_id)
        self._lock.notify_all()
        return state_id

    @sync
    def get(self):
        ''' Dequeue a state with the max priority '''

        #A shutdown has been requested
        if self.is_shutdown():
            return None

        #if not more states in the queue lets wait for some forks
        while len(self._states) == 0:
            #if no worker is running bail out
            if self.running == 0:
                return None
            #if a shutdown has been requested bail out
            if self.is_shutdown():
                return None
            #if there is actually some workers running wait for state forks
            logger.debug("Waiting for available states")
            self._lock.wait()

        state_id = self._policy.choice(list(self._states))
        if state_id is None:
            return None
        del  self._states[self._states.index(state_id)]
        return state_id

    def list(self):
        ''' Returns the list of states ids currently queued '''
        return list(self._states)

    def generate_testcase(self, state, message='Testcase generated'):
        '''
        Simply announce that we're going to generate a testcase. Actual generation
        should be handled by the driver class (such as :class:`~manticore.Manticore`)

        :param state: The state to generate information about
        :param message: Accompanying message
        '''

        #broadcast test generation. This is the time for other modules
        #to output whatever helps to understand this testcase
        self.publish('will_generate_testcase', state, 'test', message)

    def fork(self, state, expression, policy='ALL', setstate=None):
        '''
        Fork state on expression concretizations.
        Using policy build a list of solutions for expression.
        For the state on each solution setting the new state with setstate

        For example if expression is a Bool it may have 2 solutions. True or False.

                                 Parent
                            (expression = ??)

                   Child1                         Child2
            (expression = True)             (expression = True)
               setstate(True)                   setstate(False)

        The optional setstate() function is supposed to set the concrete value
        in the child state.

        '''
        assert isinstance(expression, Expression)

        if setstate is None:
            setstate = lambda x,y: None

        #Find a set of solutions for expression
        solutions = state.concretize(expression, policy)

        logger.info("Forking, about to store. (policy: %s, values: %s)",
                    policy,
                    ', '.join('0x{:x}'.format(sol) for sol in solutions))

        self.publish('will_fork_state', state, expression, solutions, policy)

        #Build and enqueue a state for each solution
        children = []
        for new_value in solutions:
            with state as new_state:
                new_state.constrain(expression == new_value)

                #and set the PC of the new state to the concrete pc-dest
                #(or other register or memory address to concrete)
                setstate(new_state, new_value)

                self.publish('forking_state', new_state, expression, new_value, policy)

                #enqueue new_state
                state_id = self.add(new_state)
                #maintain a list of childres for logging purpose
                children.append(state_id)

        logger.debug("Forking current state into states %r", children)
        return None

    def run(self):
        '''
        Entry point of the Executor; called by workers to start analysis.
        '''
        #policy_order=self.policy_order
        #policy=self.policy
        current_state = None
        current_state_id = None

        with WithKeyboardInterruptAs(self.shutdown):
            #notify siblings we are about to start a run
            self._start_run()

            logger.debug("Starting Manticore Symbolic Emulator Worker (pid %d).",os.getpid())


            while not self.is_shutdown():
                try:
                    #select a suitable state to analyze
                    if current_state is None:
                        with self._lock:
                            #notify siblings we are about to stop this run
                            self._stop_run()
                            #Select a single state_id
                            current_state_id = self.get()
                            #load selected state from secondary storage
                            if current_state_id is not None:
                                current_state = self._workspace.load_state(current_state_id)
                                self.publish('will_load_state', current_state, current_state_id)
                                #notify siblings we have a state to play with
                            self._start_run()

                        #If current_state is still None. We are done.
                        if current_state is None:
                            logger.debug("No more states in the queue, byte bye!")
                            break

                        assert current_state is not None

                    try:

                        # Allows to terminate manticore worker on user request
                        while not self.is_shutdown():
                            if not current_state.execute():
                                break
                        else:
                            #Notify this worker is done
                            self.publish('will_terminate_state', current_state, current_state_id, 'Shutdown')
                            current_state = None


                    #Handling Forking and terminating exceptions
                    except Concretize as e:
                        #expression
                        #policy
                        #setstate()

                        logger.debug("Generic state fork on condition")
                        self.fork(current_state, e.expression, e.policy, e.setstate)
                        current_state = None

                    except TerminateState as e:
                        #Notify this worker is done
                        self.publish('will_terminate_state', current_state, current_state_id, e)

                        logger.debug("Generic terminate state")
                        if e.testcase:
                            self.generate_testcase(current_state, str(e))
                        current_state = None

                    except SolverException as e:
                        import traceback
                        trace = traceback.format_exc()
                        logger.error("Exception: %s\n%s", str(e), trace)

                        #Notify this state is done
                        self.publish('will_terminate_state', current_state, current_state_id, e)

                        if solver.check(current_state.constraints):
                            self.generate_testcase(current_state, "Solver failed" + str(e))
                        current_state = None

                except (Exception, AssertionError) as e:
                    import traceback
                    trace = traceback.format_exc()
                    logger.error("Exception: %s\n%s", str(e), trace)
                    #Notify this worker is done
                    self.publish('will_terminate_state', current_state, current_state_id, 'Exception')
                    current_state = None
                    logger.setState(None)

            assert current_state is None

            #notify siblings we are about to stop this run
            self._stop_run()

            #Notify this worker is done (not sure it's needed)
            self.publish('will_finish_run')<|MERGE_RESOLUTION|>--- conflicted
+++ resolved
@@ -44,13 +44,6 @@
         self._executor = executor
         self._executor.subscribe('did_add_state', self._add_state_callback)
 
-<<<<<<< HEAD
-    @property        
-    def executor(self):
-        return self._executor
-
-=======
->>>>>>> ca0d7b60
     @contextmanager
     def locked_context(self, key=None, default=dict):
         ''' Policy shared context dictionary '''
@@ -61,11 +54,7 @@
             yield policy_context
 
     def _add_state_callback(self, state_id, state):
-<<<<<<< HEAD
         ''' Save summarize(state) on policy shared context before 
-=======
-        ''' Save prepare(state) on policy shared context before
->>>>>>> ca0d7b60
             the state is stored
         '''
         summary = self.summarize(state)
@@ -102,7 +91,7 @@
         self._executor.subscribe('will_load_state', self._register)
 
     def _register(self, *args):
-        self.executor.subscribe('will_execute_instruction', self._visited_callback)
+        self._executor.subscribe('will_execute_instruction', self._visited_callback)
 
     def _visited_callback(self, state, instr):
         ''' Maintain our own copy of the visited set
@@ -116,19 +105,12 @@
         return state.cpu.PC
 
     def choice(self, state_ids):
-<<<<<<< HEAD
-        interesting = set()
-        with self.locked_context() as policy_ctx: 
-            visited = policy_ctx.get('visited', set())
-            lastpc = policy_ctx.get('summaries', dict())
-=======
         # Use executor.context['uncovered'] = state_id -> stats
         # am
         with self._executor.locked_context() as ctx:
             lastpc = ctx['policy']
             visited = ctx.get('visited', ())
             interesting = set()
->>>>>>> ca0d7b60
             for _id in state_ids:
                 if lastpc.get(_id, None) not in visited:
                     interesting.add(_id)
@@ -141,7 +123,7 @@
         self._limit = kwargs.get('limit', 5)
 
     def _register(self, *args):
-        self.executor.subscribe('will_execute_instruction', self._visited_callback)
+        self._executor.subscribe('will_execute_instruction', self._visited_callback)
 
     def _visited_callback(self, state, instr):
         ''' Maintain our own copy of the visited set
@@ -211,14 +193,9 @@
 
         #scheduling priority policy (wip)
         #Set policy
-<<<<<<< HEAD
         policies = {'random': Random, 
                     'uncovered': Uncovered,
                     'branchlimited': BranchLimited,
-=======
-        policies = {'random': Random,
-                    'uncovered': Uncovered
->>>>>>> ca0d7b60
                     }
         self._policy = policies[policy](self)
         assert isinstance(self._policy, Policy)
@@ -232,13 +209,8 @@
                 self.forward_events_from(initial, True)
 
     @contextmanager
-<<<<<<< HEAD
     def locked_context(self, key=None, default=dict):
         ''' Executor context is a shared memory object. All workers share this. 
-=======
-    def locked_context(self):
-        ''' Executor context is a shared memory object. All workers share this.
->>>>>>> ca0d7b60
             It needs a lock. Its used like this:
 
             with executor.context() as context:
