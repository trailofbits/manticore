--- conflicted
+++ resolved
@@ -7,12 +7,8 @@
 from ..exceptions import ExecutorError, SolverException
 from ..utils.nointerrupt import WithKeyboardInterruptAs
 from ..utils.event import Eventful
-<<<<<<< HEAD
 from ..utils import config
-from .smtlib import Z3Solver, Expression, SolverException
-=======
 from .smtlib import Z3Solver, Expression
->>>>>>> e28a5a71
 from .state import Concretize, TerminateState
 
 from .workspace import Workspace
