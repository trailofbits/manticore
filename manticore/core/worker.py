from ..utils.nointerrupt import WithKeyboardInterruptAs
from .state import Concretize, TerminateState
from ..core.plugin import Plugin, StateDescriptor
from .state_pb2 import StateList, MessageList, State, LogMessage
from ..utils.log import register_log_callback
from ..utils import config
from ..utils.enums import StateStatus, StateLists
from datetime import datetime
import logging
import multiprocessing
import threading
from collections import deque
import os
import socketserver
import typing

consts = config.get_group("core")
consts.add("HOST", "localhost", "Address to bind the log & state servers to")
consts.add("PORT", 3214, "Port to use for the log server. State server runs one port higher.")
consts.add(
    "fast_fail",
    False,
    "Kill Manticore if _any_ state encounters an unrecoverable exception/assertion.",
)

logger = logging.getLogger(__name__)
# logger.setLevel(9)


# Workers
# There are 4 types of Workers
# WorkerSingle: run over main process and will not provide any concurrency
# WorkerThread: runs on a different thread
# WorkerProcess: runs on a different process - Full multiprocessing
# WorkerMultiprocessing: --planned-- runs on a different computer


class Worker:
    """
    A Manticore Worker.
    This will run forever potentially in a different process. Normally it
    will be spawned at Manticore constructor and will stay alive until killed.
    A Worker can be in 3 phases: STANDBY, RUNNING, KILLED. And will react to
    different events: start, stop, kill.
    The events are transmitted via 2 conditional variable: m._killed and
    m._started.

    .. code-block:: none

        STANDBY:   Waiting for the start event
        RUNNING:   Exploring and spawning states until no more READY states or
        the cancel event is received
        KIlLED:    This is the end. No more manticoring in this worker process

                     +---------+     +---------+
                +--->+ STANDBY +<--->+ RUNNING |
                     +-+-------+     +-------+-+
                       |                     |
                       |      +--------+     |
                       +----->+ KILLED <-----+
                              +----+---+
                                   |
                                   #
    """

    def __init__(self, *, id, manticore, single=False):
        self.manticore = manticore
        self.id = id
        self.single = single

    def start(self):
        raise NotImplementedError

    def join(self):
        raise NotImplementedError

    def run(self, *args):
        # This controls the main symbolic execution loop of one of the workers
        logger.debug(
            "Starting Manticore Symbolic Emulator Worker %d. Pid %d Tid %d).",
            self.id,
            os.getpid(),
            threading.get_ident(),
        )

        m = self.manticore
        current_state = None
        m._publish("will_start_worker", self.id)

        # If CTRL+C is received at any worker lets abort exploration via m.kill()
        # kill will set m._killed flag to true and then each worker will slowly
        # get out of its mainloop and quit.
        with WithKeyboardInterruptAs(m.kill):

            # The worker runs until the manticore is killed
            while not m._killed.value:

                # STARTED - Will try to consume states until a STOP event is received
                # Outer loop, Keep getting states until someone request us to STOP
                try:  # handle fatal errors even exceptions in the exception handlers
                    try:  # handle Concretize and TerminateState

                        # At RUNNING
                        # The START has been requested, we operate with under the assumption
                        # that manticore we will let us stay at this phase for a _while_
                        # Requests to STOP will be honored ASAP (i.e. Not immediately)

                        # Select a single state
                        # wait for other worker to add states to the READY list
                        # This momentarily get the main lock and then releases
                        # it while waiting for changes
                        # Raises an Exception if manticore gets cancelled
                        # while waiting or if there are no more potential states
                        logger.debug("[%r] Waiting for states", self.id)
                        # If at STANDBY wait for any change
                        current_state = m._get_state(wait=True)

                        # there are no more states to process
                        # states can come from the ready list or by forking
                        # states currently being analyzed in the busy list
                        if current_state is None:
                            logger.debug("[%r] No more states", self.id)
                            break

                        # assert current_state is not None
                        # Allows to terminate manticore worker on user request
                        # even in the middle of an execution
                        logger.debug("[%r] Running", self.id)
                        assert (
                            current_state.id in m._busy_states
                            and current_state.id not in m._ready_states
                        )

                        # This does not hold the lock so we may loss some event
                        # flickering
                        while not m._killed.value:
                            current_state.execute()
                        else:
                            logger.debug("[%r] Stopped and/or Killed", self.id)
                            # On going execution was stopped or killed. Lets
                            # save any progress on the current state using the
                            # same id. No other worker will use this state in
                            # this run
                            m._save(current_state, state_id=current_state.id)
                            m._revive_state(current_state.id)
                            current_state = None

                        assert current_state is None
                    # Handling Forking and terminating exceptions
                    except Concretize as exc:
                        logger.debug("[%r] Performing %r", self.id, exc.message)
                        # The fork() method can decides which state to keep
                        # exploring. For example when the fork results in a
                        # single state it is better to just keep going.
                        # Though, normally fork() saves the spawned childs,
                        # returns a None and let _get_state choose what to explore
                        # next
                        m._fork(current_state, exc.expression, exc.policy, exc.setstate)
                        current_state = None

                    except TerminateState as exc:
                        logger.debug("[%r] Debug State %r %r", self.id, current_state, exc)
                        # Notify this state is done
                        m._publish("will_terminate_state", current_state, exc)
                        # Update the stored version of the current state

                        current_state._terminated_by = exc

                        m._save(current_state, state_id=current_state.id)
                        # Add the state to the terminated state list re-using
                        # the same id. No other worker will use this state in
                        # this run
                        m._terminate_state(current_state.id)

                        m._publish("did_terminate_state", current_state, exc)
                        current_state = None

                except (Exception, AssertionError) as exc:
                    import traceback

                    formatted = traceback.format_exc()
                    logger.error("Exception in state %r: %r\n%s ", self.id, exc, formatted)
                    # Internal Exception
                    # Add the state to the terminated state list
                    if current_state is not None:
                        # Drop any work on this state in case it is inconsistent

                        # Update the stored version of the current state
                        # Saved to a fresh id in case other worker have an old
                        # version this state cached over the old id
                        m._publish("will_kill_state", current_state, exc)
                        m._save(current_state, state_id=current_state.id)
                        m._kill_state(current_state.id)
                        m._publish("did_kill_state", current_state, exc)
                        current_state = None
<<<<<<< HEAD
                    # Kill Manticore if _any_ state encounters unrecoverable
                    # exception/assertion
                    m.kill()
=======
                    if consts.fast_fail:
                        # Kill Manticore if _any_ state encounters unrecoverable
                        # exception/assertion
                        m.kill()
>>>>>>> 4d880cd4
                    break

            # Getting out.
            # At KILLED
            logger.debug("[%r] Getting out of the mainloop", self.id)
            m._publish("did_terminate_worker", self.id)


class WorkerSingle(Worker):
    """A single worker that will run in the current process and current thread.
    As this will not provide any concurrency is normally only used for
    profiling underlying arch emulation and debugging."""

    def __init__(self, *args, **kwargs):
        super().__init__(*args, single=True, **kwargs)

    def start(self):
        self.run()

    def join(self):
        pass


class WorkerThread(Worker):
    """ A worker thread """

    def __init__(self, *args, **kwargs):
        super().__init__(*args, **kwargs)
        self._t = None

    def start(self):
        self._t = threading.Thread(target=self.run)
        self._t.start()

    def join(self):
        self._t.join()
        self._t = None


class WorkerProcess(Worker):
    """ A worker process """

    def __init__(self, *args, **kwargs):
        super().__init__(*args, **kwargs)
        self._p = None

    def start(self):
        self._p = multiprocessing.Process(target=self.run)
        self._p.start()

    def join(self):
        self._p.join()
        self._p = None


class DaemonThread(WorkerThread):
    """
    Special case of WorkerThread that will exit whenever the main Manticore process exits.
    """

    def start(self, target: typing.Optional[typing.Callable] = None):
        """
        Function that starts the thread. Can take an optional callable to be invoked at the start, or can be subclassed,
        in which case `target` should be None and the the `run` method will be invoked at the start.

        :param target: an optional callable that will be invoked to start the thread. The callable should accept this
        thread as an argument.
        """
        logger.debug(
            "Starting Daemon %d. (Pid %d Tid %d).",
            self.id,
            os.getpid(),
            threading.get_ident(),
        )

        self._t = threading.Thread(target=self.run if target is None else target, args=(self,))
        self._t.daemon = True
        self._t.start()


class DumpTCPHandler(socketserver.BaseRequestHandler):
    """ TCP Handler that calls the `dump` method bound to the server """

    def handle(self):
        self.request.sendall(self.server.dump())


class ReusableTCPServer(socketserver.TCPServer):
    """ Custom socket server that gracefully allows the address to be reused """

    allow_reuse_address = True
    dump: typing.Optional[typing.Callable] = None


class LogCaptureWorker(DaemonThread):
    """ Extended DaemonThread that runs a TCP server that dumps the captured logs """

    def __init__(self, *args, **kwargs):
        super().__init__(*args, **kwargs)
        self.activated = False  #: Whether a client has ever connected
        register_log_callback(self.log_callback)

    def log_callback(self, msg):
        q = self.manticore._log_queue
        try:
            q.append(msg)
        except AttributeError:
            # Appending to a deque with maxlen=n is about 25x faster than checking if a queue.Queue is full,
            # popping if so, and appending. For that reason, we use a deque in the threading and single, but
            # a manager.Queue in multiprocessing (since that's all it supports). Catching an AttributeError
            # is slightly faster than using `isinstance` for the default case (threading) but does slow down
            # log throughput by about 20% (on top of the 25x slowdown) when using Multiprocessing instead of
            # threading
            if q.full():
                q.get()
            q.put(msg)

    def dump_logs(self):
        """
        Converts captured logs into protobuf format
        """
        self.activated = True
        serialized = MessageList()
        q = self.manticore._log_queue
        i = 0
        while i < 50 and not q.empty():
            msg = LogMessage(content=q.get())
            serialized.messages.append(msg)
            i += 1
        return serialized.SerializeToString()

    def run(self, *args):
        logger.debug(
            "Capturing Logs via Thread %d. Pid %d Tid %d).",
            self.id,
            os.getpid(),
            threading.get_ident(),
        )

        m = self.manticore

        try:
            with ReusableTCPServer((consts.HOST, consts.PORT), DumpTCPHandler) as server:
                server.dump = self.dump_logs  # type: ignore
                server.serve_forever()
        except OSError as e:
            # TODO - this should be logger.warning, but we need to rewrite several unit tests that depend on
            # specific stdout output in order to do that.
            logger.info("Could not start log capture server: %s", str(e))


def render_state_descriptors(desc: typing.Dict[int, StateDescriptor]):
    """
    Converts the built-in list of state descriptors into a StateList from Protobuf

    :param desc: Output from ManticoreBase.introspect
    :return: Protobuf StateList to send over the wire
    """
    out = StateList()
    for st in desc.values():
        if st.status != StateStatus.destroyed:
            now = datetime.now()
            out.states.append(
                State(
                    id=st.state_id,
                    type={
                        StateLists.ready: State.READY,  # type: ignore
                        StateLists.busy: State.BUSY,  # type: ignore
                        StateLists.terminated: State.TERMINATED,  # type: ignore
                        StateLists.killed: State.KILLED,  # type: ignore
                    }[
                        getattr(st, "state_list", StateLists.killed)
                    ],  # If the state list is missing, assume it's killed
                    reason=st.termination_msg,
                    num_executing=st.own_execs,
                    wait_time=int(
                        (now - st.field_updated_at.get("state_list", now)).total_seconds() * 1000
                    ),
                )
            )
    return out


def state_monitor(self: DaemonThread):
    """
    Daemon thread callback that runs a server that listens for incoming TCP connections and
    dumps the list of state descriptors.

    :param self: DeamonThread created to run the server
    """
    logger.debug(
        "Monitoring States via Thread %d. Pid %d Tid %d).",
        self.id,
        os.getpid(),
        threading.get_ident(),
    )

    m = self.manticore

    def dump_states():
        sts = m.introspect()
        sts = render_state_descriptors(sts)
        return sts.SerializeToString()

    try:
        with ReusableTCPServer((consts.HOST, consts.PORT + 1), DumpTCPHandler) as server:
            server.dump = dump_states  # type: ignore
            server.serve_forever()
    except OSError as e:
        # TODO - this should be logger.warning, but we need to rewrite several unit tests that depend on
        # specific stdout output in order to do that.
        logger.info("Could not start state monitor server: %s", str(e))<|MERGE_RESOLUTION|>--- conflicted
+++ resolved
@@ -193,16 +193,10 @@
                         m._kill_state(current_state.id)
                         m._publish("did_kill_state", current_state, exc)
                         current_state = None
-<<<<<<< HEAD
-                    # Kill Manticore if _any_ state encounters unrecoverable
-                    # exception/assertion
-                    m.kill()
-=======
                     if consts.fast_fail:
                         # Kill Manticore if _any_ state encounters unrecoverable
                         # exception/assertion
                         m.kill()
->>>>>>> 4d880cd4
                     break
 
             # Getting out.
