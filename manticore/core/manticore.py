import os
import itertools
import logging
import sys
import time
import random
import weakref
from typing import Callable

from contextlib import contextmanager

import functools
import shlex

from ..core.plugin import Plugin
from ..core.smtlib import Expression
from ..core.state import StateBase
from ..core.workspace import ManticoreOutput
from ..exceptions import ManticoreError
from ..utils import config
from ..utils.deprecated import deprecated
from ..utils.event import Eventful
from ..utils.helpers import PickleSerializer
from ..utils.log import set_verbosity
from ..utils.nointerrupt import WithKeyboardInterruptAs
from .workspace import Workspace
from .worker import WorkerSingle, WorkerThread, WorkerProcess

from multiprocessing.managers import SyncManager
import threading
import ctypes
import signal
from enum import Enum


class MProcessingType(Enum):
    """Used as configuration constant for choosing multiprocessing flavor"""

    multiprocessing = "multiprocessing"
    single = "single"
    threading = "threading"

    def title(self):
        return self._name_.title()

    @classmethod
    def from_string(cls, name):
        return cls.__members__[name]

    def to_class(self):
        return globals()[f"Manticore{self.title()}"]


logger = logging.getLogger(__name__)

consts = config.get_group("core")
consts.add("timeout", default=0, description="Timeout, in seconds, for Manticore invocation")
consts.add(
    "cluster",
    default=False,
    description="If True enables to run workers over the network UNIMPLEMENTED",
)
consts.add("procs", default=10, description="Number of parallel processes to spawn")

proc_type = MProcessingType.multiprocessing
if sys.platform != "linux":
    logger.warning("Manticore is only supported on Linux. Proceed at your own risk!")
    proc_type = MProcessingType.threading

consts.add(
    "mprocessing",
    default=proc_type,
    description="single: No multiprocessing at all. Single process.\n threading: use threads\n multiprocessing: use forked processes",
)
consts.add(
    "seed",
    default=random.getrandbits(32),
    description="The seed to use when randomly selecting states",
)


class ManticoreBase(Eventful):
    def _manticore_single(self):
        self._worker_type = WorkerSingle

        class FakeLock:
            def _nothing(self, *args, **kwargs):
                pass

            acquire = _nothing
            release = _nothing
            __enter__ = _nothing
            __exit__ = _nothing
            notify_all = _nothing
            wait = _nothing

            def wait_for(self, condition, *args, **kwargs):
                if not condition():
                    raise Exception("Deadlock: Waiting for CTRL+C")

        self._lock = FakeLock()
        self._killed = ctypes.c_bool(False)
        self._running = ctypes.c_bool(False)
        self._ready_states = []
        self._terminated_states = []
        self._busy_states = []
        self._killed_states = []
        self._shared_context = {}

    def _manticore_threading(self):
        self._worker_type = WorkerThread
        self._lock = threading.Condition()
        self._killed = ctypes.c_bool(False)
        self._running = ctypes.c_bool(False)
        self._ready_states = []
        self._terminated_states = []
        self._busy_states = []
        self._killed_states = []
        self._shared_context = {}

    def _manticore_multiprocessing(self):
        def raise_signal():
            signal.signal(signal.SIGINT, signal.SIG_IGN)

        self._worker_type = WorkerProcess
        # This is the global manager that will handle all shared memory access
        # See. https://docs.python.org/3/library/multiprocessing.html#multiprocessing.managers.SyncManager
        self._manager = SyncManager()
        self._manager.start(raise_signal)
        # The main manticore lock. Acquire this for accessing shared objects
        # THINKME: we use the same lock to access states lists and shared contexts
        self._lock = self._manager.Condition()
        self._killed = self._manager.Value(bool, False)
        self._running = self._manager.Value(bool, False)
        # List of state ids of States on storage
        self._ready_states = self._manager.list()
        self._terminated_states = self._manager.list()
        self._busy_states = self._manager.list()
        self._killed_states = self._manager.list()
        self._shared_context = self._manager.dict()
        self._context_value_types = {list: self._manager.list, dict: self._manager.dict}

    # Decorators added first for convenience.
    def sync(func: Callable) -> Callable:  # type: ignore
        """Synchronization decorator"""

        @functools.wraps(func)
        def newFunction(self, *args, **kw):
            with self._lock:
                return func(self, *args, **kw)

        return newFunction

    def at_running(func: Callable) -> Callable:  # type: ignore
        """Allows the decorated method to run only when manticore is actively
           exploring states
        """

        @functools.wraps(func)
        def newFunction(self, *args, **kw):
            if not self.is_running():
                raise ManticoreError(f"{func.__name__} only allowed while exploring states")
            return func(self, *args, **kw)

        return newFunction

    def at_not_running(func: Callable) -> Callable:  # type: ignore
        """Allows the decorated method to run only when manticore is NOT
           exploring states
        """

        @functools.wraps(func)
        def newFunction(self, *args, **kw):
            if self.is_running():
                logger.error("Calling at running not allowed")
                raise ManticoreError(f"{func.__name__} only allowed while NOT exploring states")
            return func(self, *args, **kw)

        return newFunction

    def only_from_main_script(func: Callable) -> Callable:  # type: ignore
        """Allows the decorated method to run only from the main manticore script
        """

        @functools.wraps(func)
        def newFunction(self, *args, **kw):
            if not self.is_main() or self.is_running():
                logger.error("Calling from worker or forked process not allowed")
                raise ManticoreError(f"{func.__name__} only allowed from main")
            return func(self, *args, **kw)

        return newFunction

    _published_events = {
        "run",
        "start_worker",
        "terminate_worker",
        "enqueue_state",
        "fork_state",
        "load_state",
        "terminate_state",
        "kill_state",
        "execute_instruction",
        "terminate_execution",
    }

    def __init__(self, initial_state, workspace_url=None, outputspace_url=None, **kwargs):
        """
        Manticore symbolically explores program states.


        **Manticore phases**

        Manticore has multiprocessing capabilities. Several worker processes
        could be registered to do concurrent exploration of the READY states.
        Manticore can be itself at different phases: STANDBY, RUNNING.

        .. code-block:: none

                      +---------+               +---------+
                ----->| STANDBY +<------------->+ RUNNING |
                      +---------+               +----+----+

        *Phase STANDBY*

        Manticore starts at STANDBY with a single initial state. Here the user
        can inspect, modify and generate testcases for the different states. The
        workers are paused and not doing any work. Actions: run()


        *Phase RUNNING*

        At RUNNING the workers consume states from the READY state list and
        potentially fork new states or terminate states. A RUNNING manticore can
        be stopped back to STANDBY. Actions: stop()


        **States and state lists**

        A state contains all the information of the running program at a given
        moment. State snapshots are saved to the workspace often. Internally
        Manticore associates a fresh id with each saved state. The memory copy
        of the state is then changed by the emulation of the specific arch.
        Stored snapshots are periodically updated using: _save() and _load().

        .. code-block:: none

                      _save     +-------------+  _load
            State  +----------> |  WORKSPACE  +----------> State
                                +-------------+

        During exploration Manticore spawns a number of temporary states that are
        maintained in different lists:

        .. code-block:: none

                Initial
                State
                  |   +-+---{fork}-----+
                  |   | |              |
                  V   V V              |
                +---------+        +---+----+      +------------+
                |  READY  +------->|  BUSY  +----->| TERMINATED |
                +---------+        +---+----+      +------------+
                     |
                     |                             +--------+
                     +---------------------------->| KILLED |
                                                   +--------+

        At any given time a state must be at the READY, BUSY, TERMINATED or
        KILLED list.

        *State list: READY*

        The READY list holds all the runnable states. Internally a state is
        added to the READY list via method `_put_state(state)`. Workers take
        states from the READY list via the `_get_state(wait=True|False)` method.
        A worker mainloop will consume states from the READY list and mark them
        as BUSYwhile working on them. States in the READY list can go to BUSY or
        KILLED


        *State list: BUSY*

        When a state is selected for exploration from the READY list it is
        marked as busy and put in the BUSY list. States being explored will be
        constantly modified  and only saved back to storage when moved out of
        the BUSY list. Hence, when at BUSY the stored copy of the state will be
        potentially outdated. States in the BUSY list can go to TERMINATED,
        KILLED or they can be {forked} back to READY. The forking process
        could involve generating new child states and removing the parent
        from all the lists.


        *State list: TERMINATED*

        TERMINATED contains states that have reached a final condition and raised
        TerminateState. Worker's mainloop simply moves the states that requested
        termination to the TERMINATED list. This is a final list.

        ```An inherited Manticore class like ManticoreEVM could internally revive
        the states in TERMINATED that pass some condition and move them back to
        READY so the user can apply a following transaction.```

        *State list: KILLED*

        KILLED contains all the READY and BUSY states found at a cancel event.
        Manticore supports interactive analysis and has a prominent event system.
        A user can stop or cancel the exploration at any time. The unfinished
        states caught in this situation are simply moved to their own list for
        further user action. This is a final list.


        :param initial_state: the initial root `State` object to start from
        :param workspace_url: workspace folder name
        :param outputspace_url: Folder to place final output. Defaults to workspace
        :param kwargs: other kwargs, e.g.
        """
        super().__init__()
        random.seed(consts.seed)
        {
            consts.mprocessing.single: self._manticore_single,
            consts.mprocessing.threading: self._manticore_threading,
            consts.mprocessing.multiprocessing: self._manticore_multiprocessing,
        }[consts.mprocessing]()

        if any(
            not hasattr(self, x)
            for x in (
                "_worker_type",
                "_lock",
                "_running",
                "_killed",
                "_ready_states",
                "_terminated_states",
                "_killed_states",
                "_busy_states",
                "_shared_context",
            )
        ):
            raise ManticoreError("Need to instantiate one of: ManticoreNative, ManticoreThreads..")

        # The workspace and the output
        # Manticore will use the workspace to save and share temporary states.
        # Manticore will use the output to save the final reports.
        # By default the output folder and the workspace folder are the same.
        # Check type, default to fs:
        if isinstance(workspace_url, str):
            if ":" not in workspace_url:
                workspace_url = f"fs:{workspace_url}"
        else:
            if workspace_url is not None:
                raise TypeError(f"Invalid workspace type: {type(workspace_url).__name__}")
        self._workspace = Workspace(workspace_url)
        # reuse the same workspace if not specified
        if outputspace_url is None:
            outputspace_url = f"fs:{self._workspace.uri}"
        self._output = ManticoreOutput(outputspace_url)

        # The set of registered plugins
        # The callback methods defined in the plugin object will be called when
        # the different type of events occur over an exploration.
        # Note that each callback will run in a worker process and that some
        # careful use of the shared context is needed.
        self.plugins = set()

        # Set initial root state
        if not isinstance(initial_state, StateBase):
            raise TypeError(f"Invalid initial_state type: {type(initial_state).__name__}")
        self._put_state(initial_state)

        # Workers will use manticore __dict__ So lets spawn them last
        self._workers = [self._worker_type(id=i, manticore=self) for i in range(consts.procs)]
        self._snapshot = None
<<<<<<< HEAD
        self._main_id = (consts.mprocessing, os.getpid(), threading.current_thread().ident)

    def is_main(self):
        return tuple(self._main_id[1:]) == (os.getpid(), threading.current_thread().ident)
=======
        self._main_id = os.getpid(), threading.current_thread().ident

    def is_main(self):
        """ True if called from the main process/script
        Note: in "single" mode this is _most likely_ True """
        return self._main_id == (os.getpid(), threading.current_thread().ident)
>>>>>>> 3ff6b95e

    @sync
    @only_from_main_script
    def take_snapshot(self):
<<<<<<< HEAD
        ''' Copy/Duplicate/backup all ready states and save it in a snapshot.
        If there is a snapshot already saved it will be overrwritten
        '''
=======
        """ Copy/Duplicate/backup all ready states and save it in a snapshot.
        If there is a snapshot already saved it will be overrwritten
        """
>>>>>>> 3ff6b95e
        if self._snapshot is not None:
            logger.info("Overwriting a snapshot of the ready states")
        snapshot = []
        for state_id in self._ready_states:
            state = self._load(state_id)
            # Re-save the state in case the user changed its data
            snapshot.append(self._save(state))
        self._snapshot = snapshot

    @sync
    @only_from_main_script
    def goto_snapshot(self):
<<<<<<< HEAD
        ''' REMOVE current ready states and replace them with the saved states
        in a snapshot '''
=======
        """ REMOVE current ready states and replace them with the saved states
        in a snapshot """
>>>>>>> 3ff6b95e
        if not self._snapshot:
            raise ManticoreError("No snapshot to go to")
        for state_id in tuple(self._ready_states):
            self._ready_states.remove(state_id)
        for state_id in self._snapshot:
            self._ready_states.append(state_id)
        self._snapshot = None

    @sync
    @only_from_main_script
    def clear_snapshot(self):
<<<<<<< HEAD
        ''' Remove any saved states '''
=======
        """ Remove any saved states """
>>>>>>> 3ff6b95e
        if self._snapshot:
            for state_id in self._snapshot:
                self._remove(state_id)
        self._snapshot = None

    @sync
    @at_not_running
    def clear_terminated_states(self):
<<<<<<< HEAD
        ''' Simply remove all states from terminated list '''
        terminated_states_ids = tuple(self._terminated_states)
        for state_id in terminated_states_ids:
            self._terminated_states.remove(state_id)
            self._remove(state_id)
        assert self.count_terminated_states() == 0

    @sync
    @at_not_running
    def clear_ready_states(self):
        ''' Simply remove all states from ready list '''
=======
        """ Simply remove all states from terminated list """
>>>>>>> 3ff6b95e
        terminated_states_ids = tuple(self._terminated_states)
        for state_id in terminated_states_ids:
            self._terminated_states.remove(state_id)
            self._remove(state_id)
        assert self.count_terminated_states() == 0

    def __str__(self):
        return f"<{str(type(self))[8:-2]}| Alive States: {self.count_ready_states()}; Running States: {self.count_busy_states()} Terminated States: {self.count_terminated_states()} Killed States: {self.count_killed_states()} Started: {self._running.value} Killed: {self._killed.value}>"

    @classmethod
    def from_saved_state(cls, filename: str, *args, **kwargs):
        """
        Creates a Manticore object starting from a serialized state on the disk.

        :param filename: File to load the state from
        :param args: Arguments forwarded to the Manticore object
        :param kwargs: Keyword args forwarded to the Manticore object
        :return: An instance of a subclass of ManticoreBase with the given initial state
        """
        from ..utils.helpers import PickleSerializer

        with open(filename, "rb") as fd:
            deserialized = PickleSerializer().deserialize(fd)

        return cls(deserialized, *args, **kwargs)

    def _fork(self, state, expression, policy="ALL", setstate=None):
        """
        Fork state on expression concretizations.
        Using policy build a list of solutions for expression.
        For the state on each solution setting the new state with setstate

        For example if expression is a Bool it may have 2 solutions. True or False.

                                 Parent
                            (expression = ??)

                   Child1                         Child2
            (expression = True)             (expression = False)
               setstate(True)                   setstate(False)

        The optional setstate() function is supposed to set the concrete value
        in the child state.

        Parent state is removed from the busy list and the child states are added
        to the ready list.

        """
        assert isinstance(expression, Expression), f"{type(expression)} is not an Expression"

        if setstate is None:

            def setstate(x, y):
                pass

        # Find a set of solutions for expression
        solutions = state.concretize(expression, policy)

        if not solutions:
            raise ManticoreError("Forking on unfeasible constraint set")

        logger.debug(
            "Forking. Policy: %s. Values: %s", policy, ", ".join(f"0x{sol:x}" for sol in solutions)
        )

        self._publish("will_fork_state", state, expression, solutions, policy)

        # Build and enqueue a state for each solution
        children = []
        for new_value in solutions:
            with state as new_state:
                new_state.constrain(expression == new_value)

                # and set the PC of the new state to the concrete pc-dest
                # (or other register or memory address to concrete)
                setstate(new_state, new_value)

                # enqueue new_state, assign new state id
                new_state_id = self._put_state(new_state)

                # maintain a list of children for logging purpose
                children.append(new_state_id)

        with self._lock:
            self._busy_states.remove(state.id)
            self._remove(state.id)
            state._id = None
            self._lock.notify_all()

        self._publish("did_fork_state", new_state, expression, new_value, policy)

        logger.debug("Forking current state %r into states %r", state.id, children)

    @staticmethod
    @deprecated("Use utils.log.set_verbosity instead.")
    def verbosity(level):
        """ Sets global verbosity level.
            This will activate different logging profiles globally depending
            on the provided numeric value
        """
        set_verbosity(level)

    # State storage
    @Eventful.will_did("save_state")
    def _save(self, state, state_id=None):
        """ Store or update a state in secondary storage under state_id.
            Use a fresh id is None is provided.

            :param state: A manticore State
            :param state_id: if not None force state_id (overwrite)
            :type state_id: int or None
            :returns: the state id used
        """
        state._id = self._workspace.save_state(state, state_id=state_id)
        return state.id

    @Eventful.will_did("load_state")
    def _load(self, state_id):
        """ Load the state from the secondary storage

            :param state_id: a estate id
            :type state_id: int
            :returns: the state id used
        """
        if not hasattr(self, "stcache"):
            self.stcache = weakref.WeakValueDictionary()
        if state_id in self.stcache:
            return self.stcache[state_id]
        state = self._workspace.load_state(state_id, delete=False)
        state._id = state_id
        self.forward_events_from(state, True)
        state.manticore = self
        self.stcache[state_id] = state
        return state

    @Eventful.will_did("remove_state")
    def _remove(self, state_id):
        """ Remove a state from secondary storage

            :param state_id: a estate id
            :type state_id: int
        """
        if not hasattr(self, "stcache"):
            self.stcache = weakref.WeakValueDictionary()
        if state_id in self.stcache:
            del self.stcache[state_id]

        self._workspace.rm_state(state_id)

    # Internal support for state lists
    def _put_state(self, state):
        """ This enqueues the state for exploration.

            Serialize and store the state with a fresh state_id. Then add it to
            the shared READY states list

                          +-------+
            State +----- >+ READY |
                          +-------+

        """
        state_id = self._save(state, state_id=state.id)
        with self._lock:
            # Enqueue it in the ready state list for processing
            self._ready_states.append(state_id)
            self._lock.notify_all()
        return state_id

    def _get_state(self, wait=False):
        """ Dequeue a state form the READY list and add it to the BUSY list """
        with self._lock:
            # If wait is true do the conditional wait for states
            if wait:
                # if not more states in the queue, let's wait for some forks
                while not self._ready_states and not self._killed.value:
                    # if a shutdown has been requested then bail
                    if self.is_killed():
                        return None  # Cancelled operation
                    # If there are no more READY states and no more BUSY states
                    # there is no chance we will get any new state so raise
                    if not self._busy_states:
                        return None  # There are not states

                    # if there ares actually some workers ready, wait for state forks
                    logger.debug("Waiting for available states")
                    self._lock.wait()

            if self._killed.value:
                return None

            # at this point we know there is at least one element
            # and we have exclusive access
            assert self._ready_states

            # make the choice under exclusive access to the shared ready list
            # state_id = self._policy.choice(list(self._ready_states)[0])
            state_id = random.choice(list(self._ready_states))

            # Move from READY to BUSY
            self._ready_states.remove(state_id)
            self._busy_states.append(state_id)
            self._lock.notify_all()

        return self._load(state_id)

    @sync
    def _revive_state(self, state_id):
        """ Send a BUSY state back to READY list

            +--------+        +------+
            | READY  +<-------+ BUSY |
            +---+----+        +------+

        """
        # Move from BUSY to READY
        self._busy_states.remove(state_id)
        self._ready_states.append(state_id)
        self._lock.notify_all()

    @sync
    def _terminate_state(self, state_id, delete=False):
        """ Send a BUSY state to the TERMINATED list or trash it if delete is True

            +------+        +------------+
            | BUSY +------->+ TERMINATED |
            +---+--+        +------------+
                |
                v
               ###
               ###

        """
        # wait for a state id to be added to the ready list and remove it
        if state_id not in self._busy_states:
            raise ManticoreError("Can not terminate. State is not being analyzed")
        self._busy_states.remove(state_id)

        if delete:
            self._remove(state_id)
        else:
            # add the state_id to the terminated list
            self._terminated_states.append(state_id)

        # wake up everyone waiting for a change in the state lists
        self._lock.notify_all()

    @sync
    def _kill_state(self, state_id, delete=False):
        """ Send a BUSY state to the KILLED list or trash it if delete is True

            +------+        +--------+
            | BUSY +------->+ KILLED |
            +---+--+        +--------+
                |
                v
               ###
               ###

        """
        # wait for a state id to be added to the ready list and remove it
        if state_id not in self._busy_states:
            raise ManticoreError("Can not even kill it. State is not being analyzed")
        self._busy_states.remove(state_id)

        if delete:
            self._remove(state_id)
        else:
            # add the state_id to the terminated list
            self._killed_states.append(state_id)

        # wake up everyone waiting for a change in the state lists
        self._lock.notify_all()

    @sync
    def kill_state(self, state, delete=False):
        """ Kill a state.
             A state is moved from any list to the kill list or fully
             removed from secondary storage

            :param state_id: a estate id
            :type state_id: int
            :param delete: if true remove the state from the secondary storage
            :type delete: bool
        """
        state_id = state.id
        if state_id in self._busy_states:
            self._busy_states.remove(state_id)
        if state_id in self._terminated_states:
            self._terminated_states.remove(state_id)
        if state_id in self._ready_states:
            self._ready_states.remove(state_id)

        if delete:
            self._remove(state_id)
        else:
            # add the state_id to the terminated list
            self._killed_states.append(state_id)

    @property  # type: ignore
    @sync
    def ready_states(self):
        """
        Iterator over ready states.
        It supports state changes. State changes will be saved back at each iteration.

        The state data change must be done in a loop, e.g. `for state in ready_states: ...`
        as we re-save the state when the generator comes back to the function.

        This means it is not possible to change the state used by Manticore with `states = list(m.ready_states)`.
        """
        _ready_states = self._ready_states
        for state_id in _ready_states:
            state = self._load(state_id)
            yield state
            # Re-save the state in case the user changed its data
            self._save(state, state_id=state_id)

    @property
    def running_states(self):
        logger.warning(
            "manticore.running_states is deprecated! (You probably want manticore.ready_states)"
        )
        return self.ready_states

    @property  # type: ignore
    @sync
    def terminated_states(self):
        """
        Iterates over the terminated states.

        See also `ready_states`.
        """
        for state_id in self._terminated_states:
            state = self._load(state_id)
            yield state
            # Re-save the state in case the user changed its data
            self._save(state, state_id=state_id)

    @property  # type: ignore
    @sync
    @at_not_running
    def killed_states(self):
        """
        Iterates over the cancelled/killed states.

        See also `ready_states`.
        """
        for state_id in self._killed_states:
            state = self._load(state_id)
            yield state
            # Re-save the state in case the user changed its data
            self._save(state, state_id=state_id)

    @property  # type: ignore
    @sync
    @at_not_running
    def _all_states(self):
        """ Only allowed at not running.
            (At running we can have states at busy)
            Returns a tuple with all active state ids.
            Notably the "killed" states are not included here.
        """
        return tuple(self._ready_states) + tuple(self._terminated_states)

    @property  # type: ignore
    @sync
    def all_states(self):
        """
        Iterates over the all states (ready and terminated)
        It holds a lock so no changes state lists are allowed

        Notably the cancelled states are not included here.

        See also `ready_states`.
        """
        for state_id in self._all_states:
            state = self._load(state_id)
            yield state
            # Re-save the state in case the user changed its data
            self._save(state, state_id=state_id)

    @sync
    def count_states(self):
        """ Total states count """
        return len(self._all_states)

    @sync
    def count_all_states(self):
        """ Total states count """
        return self.count_states()

    @sync
    def count_ready_states(self):
        """ Ready states count """
        return len(self._ready_states)

    @sync
    def count_busy_states(self):
        """ Busy states count """
        return len(self._busy_states)

    @sync
    def count_killed_states(self):
        """ Cancelled states count """
        return len(self._killed_states)

    @sync
    def count_terminated_states(self):
        """ Terminated states count """
        return len(self._terminated_states)

    def generate_testcase(self, state, message: str = "test", name: str = "test"):
        if message == "test" and hasattr(state, "_terminated_by") and state._terminated_by:
            message = str(state._terminated_by)
        testcase = self._output.testcase(prefix=name)
        with testcase.open_stream("pkl", binary=True) as statef:
            PickleSerializer().serialize(state, statef)

        # Let the plugins generate a state based report
        for p in self.plugins:
            p.generate_testcase(state, testcase, message)

        logger.info("Generated testcase No. %d - %s", testcase.num, message)
        return testcase

    @at_not_running
    def register_plugin(self, plugin: Plugin):
        # Global enumeration of valid events
        assert isinstance(plugin, Plugin)
        assert plugin not in self.plugins, "Plugin instance already registered"
        assert getattr(plugin, "manticore", None) is None, "Plugin instance already owned"

        plugin.manticore = self
        self.plugins.add(plugin)

        events = Eventful.all_events()
        prefix = Eventful.prefixes
        all_events = [x + y for x, y in itertools.product(prefix, events)]
        for event_name in all_events:
            callback_name = f"{event_name}_callback"
            callback = getattr(plugin, callback_name, None)
            if callback is not None:
                self.subscribe(event_name, callback)

        # Safety checks
        for callback_name in dir(plugin):
            if callback_name.endswith("_callback"):
                event_name = callback_name[:-9]
                if event_name not in all_events:
                    logger.warning(
                        "There is no event named %s for callback on plugin %s",
                        event_name,
                        type(plugin).__name__,
                    )

        for event_name in all_events:
            for plugin_method_name in dir(plugin):
                if event_name in plugin_method_name:
                    if not plugin_method_name.endswith("_callback"):
                        if (
                            plugin_method_name.startswith("on_")
                            or plugin_method_name.startswith("will_")
                            or plugin_method_name.startswith("did_")
                        ):
                            logger.warning(
                                "Plugin methods named '%s()' should end with '_callback' on plugin %s",
                                plugin_method_name,
                                type(plugin).__name__,
                            )
                    if (
                        plugin_method_name.endswith("_callback")
                        and not plugin_method_name.startswith("on_")
                        and not plugin_method_name.startswith("will_")
                        and not plugin_method_name.startswith("did_")
                    ):
                        logger.warning(
                            "Plugin methods named '%s()' should start with 'on_', 'will_' or 'did_' on plugin %s",
                            plugin_method_name,
                            type(plugin).__name__,
                        )

        plugin.on_register()
        return plugin

    @at_not_running
    def unregister_plugin(self, plugin):
        """ Removes a plugin from manticore.
            No events should be sent to it after
        """
        assert plugin in self.plugins, "Plugin instance not registered"
        plugin.on_unregister()
        self.plugins.remove(plugin)
        plugin.manticore = None

    def subscribe(self, name, callback):
        """ Register a callback to an event"""
        from types import MethodType

        if not isinstance(callback, MethodType):
            callback = MethodType(callback, self)
        super().subscribe(name, callback)

    @property  # type: ignore
    @at_not_running
    def context(self):
        """ Convenient access to shared context. We maintain a local copy of the
            share context during the time manticore is not running.
            This local context is copied to the shared context when a run starts
            and copied back when a run finishes
        """
        return self._shared_context

    @contextmanager
    def locked_context(self, key=None, value_type=list):
        """
        A context manager that provides safe parallel access to the global
        Manticore context. This should be used to access the global Manticore
        context when parallel analysis is activated. Code within the `with` block
        is executed atomically, so access of shared variables should occur within.

        Example use::

            with m.locked_context() as context:
                visited['visited'].append(state.cpu.PC)

        Optionally, parameters can specify a key and type for the object paired to this key.::

            with m.locked_context('feature_list', list) as feature_list:
                feature_list.append(1)

        Note: If standard (non-proxy) list or dict objects are contained in a
        referent, modifications to those mutable values will not be propagated
        through the manager because the proxy has no way of knowing when the
        values contained within are modified. However, storing a value in a
        container proxy (which triggers a __setitem__ on the proxy object) does
        propagate through the manager and so to effectively modify such an item,
        one could re-assign the modified value to the container proxy:

        :param object key: Storage key
        :param value_type: type of value associated with key
        :type value_type: list or dict or set
        """
        with self._lock:
            if key is None:
                # If no key is provided we yield the raw shared context under a lock
                yield self._shared_context
            else:
                # if a key is provided we yield the specific value or a fresh one
                if value_type not in (list, dict):
                    raise TypeError("Type must be list or dict")
                if hasattr(self, "_context_value_types"):
                    value_type = self._context_value_types[value_type]
                context = self._shared_context
                if key not in context:
                    context[key] = value_type()
                yield context[key]

    ############################################################################
    # Public API

    @sync
    def wait(self, condition):
        """ Waits for the condition callable to return True """
        self._lock.wait_for(condition)

    @sync
    def kill(self):
        """ Attempt to cancel and kill all the workers.
            Workers must terminate
            RUNNING, STANDBY -> KILLED
        """
        self._publish("will_terminate_execution", self._output)
        self._killed.value = True
        self._lock.notify_all()
        self._publish("did_terminate_execution", self._output)

    def terminate(self):
        logger.warning("manticore.terminate is deprecated (Use manticore.kill)")
        self.kill()

    @sync
    def is_running(self):
        """ True if workers are exploring BUSY states or waiting for READY states """
        # If there are still states in the BUSY list then the STOP/KILL event
        # was not yet answered
        # We know that BUSY states can only decrease after a stop is requested
        return self._running.value

    @sync
    def is_killed(self):
        """ True if workers are killed. It is safe to join them """
        # If there are still states in the BUSY list then the STOP/KILL event
        # was not yet answered
        # We know that BUSY states can only decrease after a kill is requested
        return self._killed.value

    @property
    def workspace(self):
        return self._output.store.uri

    @contextmanager
    def kill_timeout(self, timeout=None):
        """ A convenient context manager that will kill a manticore run after
            timeout seconds
        """
        if timeout is None:
            timeout = consts.timeout

        # Run forever is timeout is negative
        if timeout <= 0:
            try:
                yield
            finally:
                return

        # THINKME kill grabs the lock. Is npt this a deadlock hazard?
        timer = threading.Timer(timeout, self.kill)
        timer.start()

        try:
            yield
        finally:
            timer.cancel()

    @at_not_running
    def run(self):
        """
        Runs analysis.
        """
        # Delete state cache
        # The cached version of a state may get out of sync if a worker in a
        # different process modifies the state
        self.stcache = weakref.WeakValueDictionary()

        # Lazy process start. At the first run() the workers are not forked.
        # This actually starts the worker procs/threads
        if self.subscribe:
            # User subscription to events is disabled from now on
            self.subscribe = None

        self._publish("will_run", self.ready_states)
        self._running.value = True
        # start all the workers!
        for w in self._workers:
            w.start()

        # Main process. Lets just wait and capture CTRL+C at main
        with WithKeyboardInterruptAs(self.kill):
            with self._lock:
                while (self._busy_states or self._ready_states) and not self._killed.value:
                    self._lock.wait()

        # Join all the workers!
        for w in self._workers:
            w.join()

        with self._lock:
            assert not self._busy_states and not self._ready_states or self._killed.value

            if self.is_killed():
                logger.debug("Killed. Moving all remaining ready states to killed list")
                # move all READY to KILLED:
                while self._ready_states:
                    self._killed_states.append(self._ready_states.pop())

        self._running.value = False
        self._publish("did_run")
        assert not self.is_running()

    @sync
    @at_not_running
    def remove_all(self):
        """
            Deletes all streams from storage and clean state lists
        """
        for state_id in self._all_states:
            self._remove(state_id)

        del self._ready_states[:]
        del self._busy_states[:]
        del self._terminated_states[:]
        del self._killed_states[:]

    def finalize(self):
        """
        Generate a report testcase for every state in the system and remove
        all temporary files/streams from the workspace
        """
        self.kill()
        for state in self.all_states:
            self.generate_testcase(state)
        self.remove_all()

    ############################################################################
    ############################################################################
    ############################################################################
    ############################################################################
    ############################################################################
    ############################################################################

    def save_run_data(self):
        with self._output.save_stream("command.sh") as f:
            f.write(" ".join(map(shlex.quote, sys.argv)))

        with self._output.save_stream("manticore.yml") as f:
            config.save(f)

        logger.info("Results in %s", self._output.store.uri)<|MERGE_RESOLUTION|>--- conflicted
+++ resolved
@@ -372,32 +372,19 @@
         # Workers will use manticore __dict__ So lets spawn them last
         self._workers = [self._worker_type(id=i, manticore=self) for i in range(consts.procs)]
         self._snapshot = None
-<<<<<<< HEAD
-        self._main_id = (consts.mprocessing, os.getpid(), threading.current_thread().ident)
-
-    def is_main(self):
-        return tuple(self._main_id[1:]) == (os.getpid(), threading.current_thread().ident)
-=======
         self._main_id = os.getpid(), threading.current_thread().ident
 
     def is_main(self):
         """ True if called from the main process/script
         Note: in "single" mode this is _most likely_ True """
         return self._main_id == (os.getpid(), threading.current_thread().ident)
->>>>>>> 3ff6b95e
 
     @sync
     @only_from_main_script
     def take_snapshot(self):
-<<<<<<< HEAD
-        ''' Copy/Duplicate/backup all ready states and save it in a snapshot.
-        If there is a snapshot already saved it will be overrwritten
-        '''
-=======
         """ Copy/Duplicate/backup all ready states and save it in a snapshot.
         If there is a snapshot already saved it will be overrwritten
         """
->>>>>>> 3ff6b95e
         if self._snapshot is not None:
             logger.info("Overwriting a snapshot of the ready states")
         snapshot = []
@@ -410,13 +397,8 @@
     @sync
     @only_from_main_script
     def goto_snapshot(self):
-<<<<<<< HEAD
-        ''' REMOVE current ready states and replace them with the saved states
-        in a snapshot '''
-=======
         """ REMOVE current ready states and replace them with the saved states
         in a snapshot """
->>>>>>> 3ff6b95e
         if not self._snapshot:
             raise ManticoreError("No snapshot to go to")
         for state_id in tuple(self._ready_states):
@@ -428,11 +410,7 @@
     @sync
     @only_from_main_script
     def clear_snapshot(self):
-<<<<<<< HEAD
-        ''' Remove any saved states '''
-=======
         """ Remove any saved states """
->>>>>>> 3ff6b95e
         if self._snapshot:
             for state_id in self._snapshot:
                 self._remove(state_id)
@@ -441,7 +419,6 @@
     @sync
     @at_not_running
     def clear_terminated_states(self):
-<<<<<<< HEAD
         ''' Simply remove all states from terminated list '''
         terminated_states_ids = tuple(self._terminated_states)
         for state_id in terminated_states_ids:
@@ -452,10 +429,7 @@
     @sync
     @at_not_running
     def clear_ready_states(self):
-        ''' Simply remove all states from ready list '''
-=======
         """ Simply remove all states from terminated list """
->>>>>>> 3ff6b95e
         terminated_states_ids = tuple(self._terminated_states)
         for state_id in terminated_states_ids:
             self._terminated_states.remove(state_id)
