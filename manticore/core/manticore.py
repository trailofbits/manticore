import os
import itertools
import logging
import sys
import time
import typing
import random
import weakref
from typing import Callable

from contextlib import contextmanager

import functools
import shlex

from ..core.plugin import Plugin, IntrospectionAPIPlugin, StateDescriptor
from ..core.smtlib import Expression
from ..core.state import StateBase
from ..core.workspace import ManticoreOutput
from ..exceptions import ManticoreError
from ..utils import config
from ..utils.deprecated import deprecated
from ..utils.enums import StateLists, MProcessingType
from ..utils.event import Eventful
<<<<<<< HEAD
from ..utils.helpers import PickleSerializer, pretty_print_state_descriptors, deque
from ..utils.log import set_verbosity
from ..utils.nointerrupt import WithKeyboardInterruptAs
from .workspace import Workspace, Testcase
from .worker import (
    WorkerSingle,
    WorkerThread,
    WorkerProcess,
    DaemonThread,
    LogCaptureWorker,
    state_monitor,
)
=======
from ..utils.helpers import PickleSerializer, pretty_print_state_descriptors
from ..utils.log import set_verbosity
from ..utils.nointerrupt import WithKeyboardInterruptAs
from .workspace import Workspace, Testcase
from .worker import WorkerSingle, WorkerThread, WorkerProcess, DaemonThread
>>>>>>> f46f78b6

from multiprocessing.managers import SyncManager
import threading
import ctypes
import signal

logger = logging.getLogger(__name__)

consts = config.get_group("core")
consts.add("timeout", default=0, description="Timeout, in seconds, for Manticore invocation")
consts.add(
    "cluster",
    default=False,
    description="If True enables to run workers over the network UNIMPLEMENTED",
)
consts.add("procs", default=10, description="Number of parallel processes to spawn")

proc_type = MProcessingType.threading
if sys.platform != "linux":
    logger.warning("Manticore is only supported on Linux. Proceed at your own risk!")
    proc_type = MProcessingType.threading

consts.add(
    "mprocessing",
    default=proc_type,
    description="single: No multiprocessing at all. Single process.\n threading: use threads\n multiprocessing: use forked processes",
)
consts.add(
    "seed",
    default=random.getrandbits(32),
    description="The seed to use when randomly selecting states",
)


class ManticoreBase(Eventful):
    _published_events = {"solve"}

    def _manticore_single(self):
        self._worker_type = WorkerSingle

        class FakeLock:
            def _nothing(self, *args, **kwargs):
                pass

            acquire = _nothing
            release = _nothing
            __enter__ = _nothing
            __exit__ = _nothing
            notify_all = _nothing
            wait = _nothing

            def wait_for(self, condition, *args, **kwargs):
                if not condition():
                    raise Exception("Deadlock: Waiting for CTRL+C")

        self._lock = FakeLock()
        self._killed = ctypes.c_bool(False)
        self._running = ctypes.c_bool(False)
        self._ready_states = []
        self._terminated_states = []
        self._busy_states = []
        self._killed_states = []
        self._log_queue = deque(maxlen=5000)
        self._shared_context = {}

    def _manticore_threading(self):
        self._worker_type = WorkerThread
        self._lock = threading.Condition()
        self._killed = ctypes.c_bool(False)
        self._running = ctypes.c_bool(False)
        self._ready_states = []
        self._terminated_states = []
        self._busy_states = []
        self._killed_states = []
        self._log_queue = deque(maxlen=5000)
        self._shared_context = {}

    def _manticore_multiprocessing(self):
        def raise_signal():
            signal.signal(signal.SIGINT, signal.SIG_IGN)

        self._worker_type = WorkerProcess
        # This is the global manager that will handle all shared memory access
        # See. https://docs.python.org/3/library/multiprocessing.html#multiprocessing.managers.SyncManager
        self._manager = SyncManager()
        self._manager.start(raise_signal)
        # The main manticore lock. Acquire this for accessing shared objects
        # THINKME: we use the same lock to access states lists and shared contexts
        self._lock = self._manager.Condition()
        self._killed = self._manager.Value(bool, False)
        self._running = self._manager.Value(bool, False)
        # List of state ids of States on storage
        self._ready_states = self._manager.list()
        self._terminated_states = self._manager.list()
        self._busy_states = self._manager.list()
        self._killed_states = self._manager.list()
        self._log_queue = self._manager.Queue(15000)
        self._shared_context = self._manager.dict()
        self._context_value_types = {list: self._manager.list, dict: self._manager.dict}

    # Decorators added first for convenience.
    def sync(func: Callable) -> Callable:  # type: ignore
        """Synchronization decorator"""

        @functools.wraps(func)
        def newFunction(self, *args, **kw):
            with self._lock:
                return func(self, *args, **kw)

        return newFunction

    def at_running(func: Callable) -> Callable:  # type: ignore
        """Allows the decorated method to run only when manticore is actively
           exploring states
        """

        @functools.wraps(func)
        def newFunction(self, *args, **kw):
            if not self.is_running():
                raise ManticoreError(f"{func.__name__} only allowed while exploring states")
            return func(self, *args, **kw)

        return newFunction

    def at_not_running(func: Callable) -> Callable:  # type: ignore
        """Allows the decorated method to run only when manticore is NOT
           exploring states
        """

        @functools.wraps(func)
        def newFunction(self, *args, **kw):
            if self.is_running():
                logger.error("Calling at running not allowed")
                raise ManticoreError(f"{func.__name__} only allowed while NOT exploring states")
            return func(self, *args, **kw)

        return newFunction

    def only_from_main_script(func: Callable) -> Callable:  # type: ignore
        """Allows the decorated method to run only from the main manticore script
        """

        @functools.wraps(func)
        def newFunction(self, *args, **kw):
            if not self.is_main() or self.is_running():
                logger.error("Calling from worker or forked process not allowed")
                raise ManticoreError(f"{func.__name__} only allowed from main")
            return func(self, *args, **kw)

        return newFunction

    _published_events = {
        "run",
        "start_worker",
        "terminate_worker",
        "transition_state",
        "enqueue_state",
        "fork_state",
        "load_state",
        "save_state",
        "remove_state",
        "terminate_state",
        "kill_state",
        "execute_instruction",
        "terminate_execution",
    }

    def __init__(
        self,
        initial_state,
        workspace_url=None,
        outputspace_url=None,
        introspection_plugin_type: type = IntrospectionAPIPlugin,
        **kwargs,
    ):
        """
        Manticore symbolically explores program states.


        **Manticore phases**

        Manticore has multiprocessing capabilities. Several worker processes
        could be registered to do concurrent exploration of the READY states.
        Manticore can be itself at different phases: STANDBY, RUNNING.

        .. code-block:: none

                      +---------+               +---------+
                ----->| STANDBY +<------------->+ RUNNING |
                      +---------+               +----+----+

        *Phase STANDBY*

        Manticore starts at STANDBY with a single initial state. Here the user
        can inspect, modify and generate testcases for the different states. The
        workers are paused and not doing any work. Actions: run()


        *Phase RUNNING*

        At RUNNING the workers consume states from the READY state list and
        potentially fork new states or terminate states. A RUNNING manticore can
        be stopped back to STANDBY. Actions: stop()


        **States and state lists**

        A state contains all the information of the running program at a given
        moment. State snapshots are saved to the workspace often. Internally
        Manticore associates a fresh id with each saved state. The memory copy
        of the state is then changed by the emulation of the specific arch.
        Stored snapshots are periodically updated using: _save() and _load().

        .. code-block:: none

                      _save     +-------------+  _load
            State  +----------> |  WORKSPACE  +----------> State
                                +-------------+

        During exploration Manticore spawns a number of temporary states that are
        maintained in different lists:

        .. code-block:: none

                Initial
                State
                  |   +-+---{fork}-----+
                  |   | |              |
                  V   V V              |
                +---------+        +---+----+      +------------+
                |  READY  +------->|  BUSY  +----->| TERMINATED |
                +---------+        +---+----+      +------------+
                     |
                     |                             +--------+
                     +---------------------------->| KILLED |
                                                   +--------+

        At any given time a state must be at the READY, BUSY, TERMINATED or
        KILLED list.

        *State list: READY*

        The READY list holds all the runnable states. Internally a state is
        added to the READY list via method `_put_state(state)`. Workers take
        states from the READY list via the `_get_state(wait=True|False)` method.
        A worker mainloop will consume states from the READY list and mark them
        as BUSYwhile working on them. States in the READY list can go to BUSY or
        KILLED


        *State list: BUSY*

        When a state is selected for exploration from the READY list it is
        marked as busy and put in the BUSY list. States being explored will be
        constantly modified  and only saved back to storage when moved out of
        the BUSY list. Hence, when at BUSY the stored copy of the state will be
        potentially outdated. States in the BUSY list can go to TERMINATED,
        KILLED or they can be {forked} back to READY. The forking process
        could involve generating new child states and removing the parent
        from all the lists.


        *State list: TERMINATED*

        TERMINATED contains states that have reached a final condition and raised
        TerminateState. Worker's mainloop simply moves the states that requested
        termination to the TERMINATED list. This is a final list.

        ```An inherited Manticore class like ManticoreEVM could internally revive
        the states in TERMINATED that pass some condition and move them back to
        READY so the user can apply a following transaction.```

        *State list: KILLED*

        KILLED contains all the READY and BUSY states found at a cancel event.
        Manticore supports interactive analysis and has a prominent event system.
        A user can stop or cancel the exploration at any time. The unfinished
        states caught in this situation are simply moved to their own list for
        further user action. This is a final list.


        :param initial_state: the initial root `State` object to start from
        :param workspace_url: workspace folder name
        :param outputspace_url: Folder to place final output. Defaults to workspace
        :param kwargs: other kwargs, e.g.
        """
        super().__init__()
        random.seed(consts.seed)
        {
            consts.mprocessing.single: self._manticore_single,
            consts.mprocessing.threading: self._manticore_threading,
            consts.mprocessing.multiprocessing: self._manticore_multiprocessing,
        }[consts.mprocessing]()

        if any(
            not hasattr(self, x)
            for x in (
                "_worker_type",
                "_lock",
                "_running",
                "_killed",
                "_ready_states",
                "_terminated_states",
                "_killed_states",
                "_busy_states",
                "_shared_context",
            )
        ):
            raise ManticoreError("Need to instantiate one of: ManticoreNative, ManticoreThreads..")

        # The workspace and the output
        # Manticore will use the workspace to save and share temporary states.
        # Manticore will use the output to save the final reports.
        # By default the output folder and the workspace folder are the same.
        # Check type, default to fs:
        if isinstance(workspace_url, str):
            if ":" not in workspace_url:
                workspace_url = f"fs:{workspace_url}"
        else:
            if workspace_url is not None:
                raise TypeError(f"Invalid workspace type: {type(workspace_url).__name__}")
        self._workspace = Workspace(workspace_url)
        # reuse the same workspace if not specified
        if outputspace_url is None:
            outputspace_url = workspace_url
        if outputspace_url is None:
            outputspace_url = f"fs:{self._workspace.uri}"
        self._output = ManticoreOutput(outputspace_url)

        # The set of registered plugins
        # The callback methods defined in the plugin object will be called when
        # the different type of events occur over an exploration.
        # Note that each callback will run in a worker process and that some
        # careful use of the shared context is needed.
        self.plugins: typing.Dict[str, Plugin] = {}
        assert issubclass(
            introspection_plugin_type, IntrospectionAPIPlugin
        ), "Introspection plugin must be a subclass of IntrospectionAPIPlugin"
        self.register_plugin(introspection_plugin_type())

        # Set initial root state
        if not isinstance(initial_state, StateBase):
            raise TypeError(f"Invalid initial_state type: {type(initial_state).__name__}")
        self._put_state(initial_state)

        # Workers will use manticore __dict__ So lets spawn them last
        self._workers = [self._worker_type(id=i, manticore=self) for i in range(consts.procs)]

<<<<<<< HEAD
        # Create log capture worker. We won't create the rest of the daemons until .run() is called
        self._daemon_threads: typing.Dict[int, DaemonThread] = {
            -1: LogCaptureWorker(id=-1, manticore=self)
        }
=======
        # We won't create the daemons until .run() is called
        self._daemon_threads: typing.List[DaemonThread] = []
>>>>>>> f46f78b6
        self._daemon_callbacks: typing.List[typing.Callable] = []

        self._snapshot = None
        self._main_id = os.getpid(), threading.current_thread().ident

    def is_main(self):
        """ True if called from the main process/script
        Note: in "single" mode this is _most likely_ True """
        return self._main_id == (os.getpid(), threading.current_thread().ident)

    @sync
    @only_from_main_script
    def take_snapshot(self):
        """ Copy/Duplicate/backup all ready states and save it in a snapshot.
        If there is a snapshot already saved it will be overrwritten
        """
        if self._snapshot is not None:
            logger.info("Overwriting a snapshot of the ready states")
        snapshot = []
        for state_id in self._ready_states:
            state = self._load(state_id)
            # Re-save the state in case the user changed its data
            snapshot.append(self._save(state))
        self._snapshot = snapshot

    @sync
    @only_from_main_script
    def goto_snapshot(self):
        """ REMOVE current ready states and replace them with the saved states
        in a snapshot """
        if not self._snapshot:
            raise ManticoreError("No snapshot to go to")
        self.clear_ready_states()
        for state_id in self._snapshot:
            self._publish("will_enqueue_state", None, can_raise=False)
            self._ready_states.append(state_id)
            self._publish("did_enqueue_state", state_id, can_raise=False)
        self._snapshot = None

    @sync
    @only_from_main_script
    def clear_snapshot(self):
        """ Remove any saved states """
        if self._snapshot:
            for state_id in self._snapshot:
                self._remove(state_id)
        self._snapshot = None

    @sync
    @at_not_running
    def clear_terminated_states(self):
        """ Remove all states from the terminated list """
        terminated_states_ids = tuple(self._terminated_states)
        for state_id in terminated_states_ids:
            self._terminated_states.remove(state_id)
            self._remove(state_id)
        assert self.count_terminated_states() == 0

    @sync
    @at_not_running
    def clear_ready_states(self):
        """ Remove all states from the ready list """
        ready_states_ids = tuple(self._ready_states)
        for state_id in ready_states_ids:
            self._ready_states.remove(state_id)
            self._remove(state_id)
        assert self.count_ready_states() == 0

    def __str__(self):
        return f"<{str(type(self))[8:-2]}| Alive States: {self.count_ready_states()}; Running States: {self.count_busy_states()} Terminated States: {self.count_terminated_states()} Killed States: {self.count_killed_states()} Started: {self._running.value} Killed: {self._killed.value}>"

    @classmethod
    def from_saved_state(cls, filename: str, *args, **kwargs):
        """
        Creates a Manticore object starting from a serialized state on the disk.

        :param filename: File to load the state from
        :param args: Arguments forwarded to the Manticore object
        :param kwargs: Keyword args forwarded to the Manticore object
        :return: An instance of a subclass of ManticoreBase with the given initial state
        """
        from ..utils.helpers import PickleSerializer

        with open(filename, "rb") as fd:
            deserialized = PickleSerializer().deserialize(fd)

        return cls(deserialized, *args, **kwargs)

    def _fork(self, state, expression, policy="ALL", setstate=None):
        """
        Fork state on expression concretizations.
        Using policy build a list of solutions for expression.
        For the state on each solution setting the new state with setstate

        For example if expression is a Bool it may have 2 solutions. True or False.

                                 Parent
                            (expression = ??)

                   Child1                         Child2
            (expression = True)             (expression = False)
               setstate(True)                   setstate(False)

        The optional setstate() function is supposed to set the concrete value
        in the child state.

        Parent state is removed from the busy list and the child states are added
        to the ready list.

        """
        assert isinstance(expression, Expression), f"{type(expression)} is not an Expression"

        if setstate is None:

            def setstate(x, y):
                pass

        # Find a set of solutions for expression
        solutions = state.concretize(expression, policy)

        if not solutions:
            raise ManticoreError("Forking on unfeasible constraint set")

        logger.debug(
            "Forking. Policy: %s. Values: %s", policy, ", ".join(f"0x{sol:x}" for sol in solutions)
        )

        self._publish("will_fork_state", state, expression, solutions, policy)

        # Build and enqueue a state for each solution
        children = []
        for new_value in solutions:
            with state as new_state:
                new_state.constrain(expression == new_value)

                # and set the PC of the new state to the concrete pc-dest
                # (or other register or memory address to concrete)
                setstate(new_state, new_value)

                # enqueue new_state, assign new state id
                new_state_id = self._put_state(new_state)

                # maintain a list of children for logging purpose
                children.append(new_state_id)

        self._publish("did_fork_state", state, expression, solutions, policy, children)
        logger.debug("Forking current state %r into states %r", state.id, children)

        with self._lock:
            self._busy_states.remove(state.id)
            self._remove(state.id)
            state._id = None
            self._lock.notify_all()

    @staticmethod
    @deprecated("Use utils.log.set_verbosity instead.")
    def verbosity(level):
        """ Sets global verbosity level.
            This will activate different logging profiles globally depending
            on the provided numeric value
        """
        set_verbosity(level)

    # State storage
    @Eventful.will_did("save_state", can_raise=False)
    def _save(self, state, state_id=None) -> int:
        """ Store or update a state in secondary storage under state_id.
            Use a fresh id is None is provided.

            :param state: A manticore State
            :param state_id: if not None force state_id (overwrite)
            :type state_id: int or None
            :returns: the state id used
        """
        state._id = self._workspace.save_state(state, state_id=state_id)
        return state.id

    @Eventful.will_did("load_state", can_raise=False)
    def _load(self, state_id: int) -> StateBase:
        """ Load the state from the secondary storage

            :param state_id: a state id
            :returns: the loaded state
        """
        if not hasattr(self, "stcache"):
            self.stcache: weakref.WeakValueDictionary = weakref.WeakValueDictionary()
        if state_id in self.stcache:
            return self.stcache[state_id]
        state = self._workspace.load_state(state_id, delete=False)
        state._id = state_id
        self.forward_events_from(state, True)
        state.manticore = self
        self.stcache[state_id] = state
        return state

    @Eventful.will_did("remove_state", can_raise=False)
    def _remove(self, state_id: int) -> int:
        """ Remove a state from secondary storage

            :param state_id: a state id
        """
        if not hasattr(self, "stcache"):
            self.stcache = weakref.WeakValueDictionary()
        if state_id in self.stcache:
            del self.stcache[state_id]

        self._workspace.rm_state(state_id)
        return state_id

    # Internal support for state lists
    def _put_state(self, state) -> int:
        """ This enqueues the state for exploration.

            Serialize and store the state with a fresh state_id. Then add it to
            the shared READY states list

                          +-------+
            State +----- >+ READY |
                          +-------+

        """
        self._publish("will_enqueue_state", state, can_raise=False)
        state_id = self._save(state, state_id=state.id)
        with self._lock:
            # Enqueue it in the ready state list for processing
            self._ready_states.append(state_id)
            self._lock.notify_all()
            # The problem with using will_did here is that the lock is released before the event is fired, so typically
            # a worker has moved the state from READY to BUSY *before* `did_enqueue_state` is published.
            self._publish("did_enqueue_state", state_id, can_raise=False)
        return state_id

    def _get_state(self, wait=False) -> typing.Optional[StateBase]:
        """ Dequeue a state form the READY list and add it to the BUSY list """
        with self._lock:
            # If wait is true do the conditional wait for states
            if wait:
                # if not more states in the queue, let's wait for some forks
                while not self._ready_states and not self._killed.value:
                    # if a shutdown has been requested then bail
                    if self.is_killed():
                        return None  # Cancelled operation
                    # If there are no more READY states and no more BUSY states
                    # there is no chance we will get any new state so raise
                    if not self._busy_states:
                        return None  # There are not states

                    # if there ares actually some workers ready, wait for state forks
                    logger.debug("Waiting for available states")
                    self._lock.wait()

            if self._killed.value:
                return None

            # at this point we know there is at least one element
            # and we have exclusive access
            assert self._ready_states

            # make the choice under exclusive access to the shared ready list
            # state_id = self._policy.choice(list(self._ready_states)[0])
            state_id = random.choice(list(self._ready_states))

            # Move from READY to BUSY
            self._publish("will_transition_state", state_id, StateLists.ready, StateLists.busy)
            self._ready_states.remove(state_id)
            self._busy_states.append(state_id)
            self._publish("did_transition_state", state_id, StateLists.ready, StateLists.busy)
            self._lock.notify_all()

        return self._load(state_id)

    @sync
    def _revive_state(self, state_id: int):
        """ Send a state back to READY list

            +--------+        +------------------+
            | READY  +<-------+ BUSY/TERMINATED |
            +---+----+        +----------------+

        """
        # Move from BUSY or TERMINATED to READY
        src = None
        if state_id in self._busy_states:
            src = StateLists.busy
            self._publish("will_transition_state", state_id, src, StateLists.ready)
            self._busy_states.remove(state_id)
        if state_id in self._terminated_states:
            src = StateLists.terminated
            self._publish("will_transition_state", state_id, src, StateLists.ready)
            self._terminated_states.remove(state_id)
        self._ready_states.append(state_id)
        self._publish("did_transition_state", state_id, src, StateLists.ready)
        self._lock.notify_all()

    @sync
    def _terminate_state(self, state_id: int, delete=False):
        """ Send a BUSY state to the TERMINATED list or trash it if delete is True

            +------+        +------------+
            | BUSY +------->+ TERMINATED |
            +---+--+        +------------+
                |
                v
               ###
               ###

        """
        # wait for a state id to be added to the ready list and remove it
        if state_id not in self._busy_states:
            raise ManticoreError("Can not terminate. State is not being analyzed")
        self._busy_states.remove(state_id)

        if delete:
            self._remove(state_id)
        else:
            # add the state_id to the terminated list
            self._publish("will_transition_state", state_id, StateLists.busy, StateLists.terminated)
            self._terminated_states.append(state_id)
            self._publish("did_transition_state", state_id, StateLists.busy, StateLists.terminated)

        # wake up everyone waiting for a change in the state lists
        self._lock.notify_all()

    @sync
    def _kill_state(self, state_id: int, delete=False):
        """ Send a BUSY state to the KILLED list or trash it if delete is True

            +------+        +--------+
            | BUSY +------->+ KILLED |
            +---+--+        +--------+
                |
                v
               ###
               ###

        """
        # wait for a state id to be added to the ready list and remove it
        if state_id not in self._busy_states:
            raise ManticoreError("Can not even kill it. State is not being analyzed")
        self._busy_states.remove(state_id)

        if delete:
            self._remove(state_id)
        else:
            # add the state_id to the terminated list
            self._publish("will_transition_state", state_id, StateLists.busy, StateLists.killed)
            self._killed_states.append(state_id)
            self._publish("did_transition_state", state_id, StateLists.busy, StateLists.killed)

        # wake up everyone waiting for a change in the state lists
        self._lock.notify_all()

    @sync
    def kill_state(self, state: typing.Union[StateBase, int], delete: bool = False):
        """ Kill a state.
             A state is moved from any list to the kill list or fully
             removed from secondary storage

            :param state: a state
            :param delete: if true remove the state from the secondary storage

        """
        state_id = getattr(state, "id", state)
        src = None
        if state_id in self._busy_states:
            src = StateLists.busy
            self._busy_states.remove(state_id)
        if state_id in self._terminated_states:
            src = StateLists.terminated
            self._terminated_states.remove(state_id)
        if state_id in self._ready_states:
            src = StateLists.ready
            self._ready_states.remove(state_id)

        if delete:
            self._remove(state_id)
        else:
            # add the state_id to the terminated list
            self._publish("will_transition_state", state_id, src, StateLists.killed)
            self._killed_states.append(state_id)
            self._publish("did_transition_state", state_id, src, StateLists.killed)

    @property  # type: ignore
    @sync
    def ready_states(self):
        """
        Iterator over ready states.
        It supports state changes. State changes will be saved back at each iteration.

        The state data change must be done in a loop, e.g. `for state in ready_states: ...`
        as we re-save the state when the generator comes back to the function.

        This means it is not possible to change the state used by Manticore with `states = list(m.ready_states)`.
        """
        _ready_states = self._ready_states
        for state_id in _ready_states:
            state = self._load(state_id)
            yield state
            # Re-save the state in case the user changed its data
            self._save(state, state_id=state_id)

    @property
    def running_states(self):
        logger.warning(
            "manticore.running_states is deprecated! (You probably want manticore.ready_states)"
        )
        return self.ready_states

    @property  # type: ignore
    @sync
    def terminated_states(self):
        """
        Iterates over the terminated states.

        See also `ready_states`.
        """
        for state_id in self._terminated_states:
            state = self._load(state_id)
            yield state
            # Re-save the state in case the user changed its data
            self._save(state, state_id=state_id)

    @property  # type: ignore
    @sync
    @at_not_running
    def killed_states(self):
        """
        Iterates over the cancelled/killed states.

        See also `ready_states`.
        """
        for state_id in self._killed_states:
            state = self._load(state_id)
            yield state
            # Re-save the state in case the user changed its data
            self._save(state, state_id=state_id)

    @property  # type: ignore
    @sync
    @at_not_running
    def _all_states(self):
        """ Only allowed at not running.
            (At running we can have states at busy)
            Returns a tuple with all active state ids.
            Notably the "killed" states are not included here.
        """
        return tuple(self._ready_states) + tuple(self._terminated_states)

    @property  # type: ignore
    @sync
    def all_states(self):
        """
        Iterates over the all states (ready and terminated)
        It holds a lock so no changes state lists are allowed

        Notably the cancelled states are not included here.

        See also `ready_states`.
        """
        for state_id in self._all_states:
            state = self._load(state_id)
            yield state
            # Re-save the state in case the user changed its data
            self._save(state, state_id=state_id)

    @sync
    def count_states(self):
        """ Total states count """
        return len(self._all_states)

    @sync
    def count_all_states(self):
        """ Total states count """
        return self.count_states()

    @sync
    def count_ready_states(self):
        """ Ready states count """
        return len(self._ready_states)

    @sync
    def count_busy_states(self):
        """ Busy states count """
        return len(self._busy_states)

    @sync
    def count_killed_states(self):
        """ Cancelled states count """
        return len(self._killed_states)

    @sync
    def count_terminated_states(self):
        """ Terminated states count """
        return len(self._terminated_states)

    def generate_testcase(self, state, message: str = "test", name: str = "test") -> Testcase:
        if message == "test" and hasattr(state, "_terminated_by") and state._terminated_by:
            message = str(state._terminated_by)
        testcase = self._output.testcase(prefix=name)
        with testcase.open_stream("pkl", binary=True) as statef:
            PickleSerializer().serialize(state, statef)

        # Let the plugins generate a state based report
        for p in self.plugins.values():
            p.generate_testcase(state, testcase, message)

        logger.info("Generated testcase No. %d - %s", testcase.num, message)
        return testcase

    @at_not_running
    def register_plugin(self, plugin: Plugin):
        # Global enumeration of valid events
        assert isinstance(plugin, Plugin)
        assert plugin.unique_name not in self.plugins, "Plugin instance already registered"
        assert getattr(plugin, "manticore", None) is None, "Plugin instance already owned"

        plugin.manticore = self
        self.plugins[plugin.unique_name] = plugin

        events = Eventful.all_events()
        prefix = Eventful.prefixes
        all_events = [x + y for x, y in itertools.product(prefix, events)]
        for event_name in all_events:
            callback_name = f"{event_name}_callback"
            callback = getattr(plugin, callback_name, None)
            if callback is not None:
                self.subscribe(event_name, callback)

        # Safety checks
        for callback_name in dir(plugin):
            if callback_name.endswith("_callback"):
                event_name = callback_name[:-9]
                if event_name not in all_events:
                    logger.warning(
                        "There is no event named %s for callback on plugin %s",
                        event_name,
                        type(plugin).__name__,
                    )

        for event_name in all_events:
            for plugin_method_name in dir(plugin):
                if event_name in plugin_method_name:
                    if not plugin_method_name.endswith("_callback"):
                        if (
                            plugin_method_name.startswith("on_")
                            or plugin_method_name.startswith("will_")
                            or plugin_method_name.startswith("did_")
                        ):
                            logger.warning(
                                "Plugin methods named '%s()' should end with '_callback' on plugin %s",
                                plugin_method_name,
                                type(plugin).__name__,
                            )
                    if (
                        plugin_method_name.endswith("_callback")
                        and not plugin_method_name.startswith("on_")
                        and not plugin_method_name.startswith("will_")
                        and not plugin_method_name.startswith("did_")
                    ):
                        logger.warning(
                            "Plugin methods named '%s()' should start with 'on_', 'will_' or 'did_' on plugin %s",
                            plugin_method_name,
                            type(plugin).__name__,
                        )

        plugin.on_register()
        return plugin

    @at_not_running
    def unregister_plugin(self, plugin: typing.Union[str, Plugin]):
        """ Removes a plugin from manticore.
            No events should be sent to it after
        """
        if isinstance(plugin, str):  # Passed plugin.unique_name instead of value
            assert plugin in self.plugins, "Plugin instance not registered"
            plugin_inst: Plugin = self.plugins[plugin]
        else:
            plugin_inst = plugin

        assert plugin_inst.unique_name in self.plugins, "Plugin instance not registered"
        plugin_inst.on_unregister()
        del self.plugins[plugin_inst.unique_name]
        plugin_inst.manticore = None

    def subscribe(self, name, callback):
        """ Register a callback to an event"""
        from types import MethodType

        if not isinstance(callback, MethodType):
            callback = MethodType(callback, self)
        super().subscribe(name, callback)

    @property  # type: ignore
    @at_not_running
    def context(self):
        """ Convenient access to shared context. We maintain a local copy of the
            share context during the time manticore is not running.
            This local context is copied to the shared context when a run starts
            and copied back when a run finishes
        """
        return self._shared_context

    @contextmanager
    def locked_context(self, key=None, value_type=list):
        """
        A context manager that provides safe parallel access to the global
        Manticore context. This should be used to access the global Manticore
        context when parallel analysis is activated. Code within the `with` block
        is executed atomically, so access of shared variables should occur within.

        Example use::

            with m.locked_context() as context:
                visited['visited'].append(state.cpu.PC)

        Optionally, parameters can specify a key and type for the object paired to this key.::

            with m.locked_context('feature_list', list) as feature_list:
                feature_list.append(1)

        Note: If standard (non-proxy) list or dict objects are contained in a
        referent, modifications to those mutable values will not be propagated
        through the manager because the proxy has no way of knowing when the
        values contained within are modified. However, storing a value in a
        container proxy (which triggers a __setitem__ on the proxy object) does
        propagate through the manager and so to effectively modify such an item,
        one could re-assign the modified value to the container proxy:

        :param object key: Storage key
        :param value_type: type of value associated with key
        :type value_type: list or dict or set
        """
        with self._lock:
            if key is None:
                # If no key is provided we yield the raw shared context under a lock
                yield self._shared_context
            else:
                # if a key is provided we yield the specific value or a fresh one
                if value_type not in (list, dict):
                    raise TypeError("Type must be list or dict")
                if hasattr(self, "_context_value_types"):
                    value_type = self._context_value_types[value_type]
                context = self._shared_context
                if key not in context:
                    context[key] = value_type()
                yield context[key]

    ############################################################################
    # Public API

    @sync
    def wait(self, condition):
        """ Waits for the condition callable to return True """
        self._lock.wait_for(condition)

    @sync
    def kill(self):
        """ Attempt to cancel and kill all the workers.
            Workers must terminate
            RUNNING, STANDBY -> KILLED
        """
        self._publish("will_terminate_execution", self._output)
        self._killed.value = True
        self._lock.notify_all()
        self._publish("did_terminate_execution", self._output)

    def terminate(self):
        logger.warning("manticore.terminate is deprecated (Use manticore.kill)")
        self.kill()

    @sync
    def is_running(self):
        """ True if workers are exploring BUSY states or waiting for READY states """
        # If there are still states in the BUSY list then the STOP/KILL event
        # was not yet answered
        # We know that BUSY states can only decrease after a stop is requested
        return self._running.value

    @sync
    def is_killed(self):
        """ True if workers are killed. It is safe to join them """
        # If there are still states in the BUSY list then the STOP/KILL event
        # was not yet answered
        # We know that BUSY states can only decrease after a kill is requested
        return self._killed.value

    @property
    def workspace(self):
        return self._output.store.uri

    @contextmanager
    def kill_timeout(self, timeout=None):
        """ A convenient context manager that will kill a manticore run after
            timeout seconds
        """
        if timeout is None:
            timeout = consts.timeout

        # Run forever is timeout is negative
        if timeout <= 0:
            try:
                yield
            finally:
                return

        # THINKME kill grabs the lock. Is npt this a deadlock hazard?
        timer = threading.Timer(timeout, self.kill)
        timer.start()

        try:
            yield
        finally:
            timer.cancel()

    @at_not_running
    def run(self):
        """
        Runs analysis.
        """
        # Delete state cache
        # The cached version of a state may get out of sync if a worker in a
        # different process modifies the state
        self.stcache = weakref.WeakValueDictionary()

        # Lazy process start. At the first run() the workers are not forked.
        # This actually starts the worker procs/threads
        if self.subscribe:
            # User subscription to events is disabled from now on
            self.subscribe = None

<<<<<<< HEAD
        self.register_daemon(state_monitor)
        self._daemon_threads[-1].start()  # Start log capture worker

=======
>>>>>>> f46f78b6
        # Passing generators to callbacks is a bit hairy because the first callback would drain it if we didn't
        # clone the iterator in event.py. We're preserving the old API here, but it's something to avoid in the future.
        self._publish("will_run", self.ready_states)
        self._running.value = True

        # start all the workers!
        for w in self._workers:
            w.start()

        # Create each daemon thread and pass it `self`
<<<<<<< HEAD
        for i, cb in enumerate(self._daemon_callbacks):
            if (
                i not in self._daemon_threads
            ):  # Don't recreate the threads if we call run multiple times
                dt = DaemonThread(
                    id=i, manticore=self
                )  # Potentially duplicated ids with workers. Don't mix!
                self._daemon_threads[dt.id] = dt
=======
        if not self._daemon_threads:  # Don't recreate the threads if we call run multiple times
            for i, cb in enumerate(self._daemon_callbacks):
                dt = DaemonThread(
                    id=i, manticore=self
                )  # Potentially duplicated ids with workers. Don't mix!
                self._daemon_threads.append(dt)
>>>>>>> f46f78b6
                dt.start(cb)

        # Main process. Lets just wait and capture CTRL+C at main
        with WithKeyboardInterruptAs(self.kill):
            with self._lock:
                while (self._busy_states or self._ready_states) and not self._killed.value:
                    self._lock.wait()

        # Join all the workers!
        for w in self._workers:
            w.join()

        with self._lock:
            assert not self._busy_states and not self._ready_states or self._killed.value

            if self.is_killed():
                logger.debug("Killed. Moving all remaining ready states to killed list")
                # move all READY to KILLED:
                while self._ready_states:
                    state_id = self._ready_states[-1]
                    self._publish(
                        "will_transition_state", state_id, StateLists.ready, StateLists.killed
                    )
                    self._killed_states.append(self._ready_states.pop())
                    self._publish(
                        "did_transition_state", state_id, StateLists.ready, StateLists.killed
                    )

        self._running.value = False
        self._publish("did_run")
        assert not self.is_running()

    @sync
    @at_not_running
    def remove_all(self):
        """
            Deletes all streams from storage and clean state lists
        """
        for state_id in self._all_states:
            self._remove(state_id)

        del self._ready_states[:]
        del self._busy_states[:]
        del self._terminated_states[:]
        del self._killed_states[:]

    def finalize(self):
        """
        Generate a report testcase for every state in the system and remove
        all temporary files/streams from the workspace
        """
        self.kill()
        for state in self.all_states:
            self.generate_testcase(state)
        self.remove_all()

    def wait_for_log_purge(self):
        """
        If a client has accessed the log server, and there are still buffered logs,
        waits up to 2 seconds for the client to retrieve the logs.
        """
        if self._daemon_threads[-1].activated:
            for _ in range(8):
                if self._log_queue.empty():
                    break
                time.sleep(0.25)

    ############################################################################
    ############################################################################
    ############################################################################
    ############################################################################
    ############################################################################
    ############################################################################

    def save_run_data(self):
        with self._output.save_stream("command.sh") as f:
            f.write(" ".join(map(shlex.quote, sys.argv)))

        with self._output.save_stream("manticore.yml") as f:
            config.save(f)

        logger.info("Results in %s", self._output.store.uri)
<<<<<<< HEAD
        self.wait_for_log_purge()
=======
>>>>>>> f46f78b6

    def introspect(self) -> typing.Dict[int, StateDescriptor]:
        """
        Allows callers to view descriptors for each state

        :return: the latest copy of the State Descriptor dict
        """
        key = IntrospectionAPIPlugin.NAME
        if key in self.plugins:
            plug: IntrospectionAPIPlugin = self.plugins[key]  # type: ignore
            return plug.get_state_descriptors()
        return {}

    @at_not_running
    def register_daemon(self, callback: typing.Callable):
        """
        Allows the user to register a function that will be called at `ManticoreBase.run()` and can run
        in the background. Infinite loops are acceptable as it will be killed when Manticore exits. The provided
        function is passed a thread as an argument, with the current Manticore object available as thread.manticore.

        :param callback: function to be called
        """
        self._daemon_callbacks.append(callback)

    def pretty_print_states(self, *_args):
        """ Calls pretty_print_state_descriptors on the current set of state descriptors """
        pretty_print_state_descriptors(self.introspect())<|MERGE_RESOLUTION|>--- conflicted
+++ resolved
@@ -22,7 +22,6 @@
 from ..utils.deprecated import deprecated
 from ..utils.enums import StateLists, MProcessingType
 from ..utils.event import Eventful
-<<<<<<< HEAD
 from ..utils.helpers import PickleSerializer, pretty_print_state_descriptors, deque
 from ..utils.log import set_verbosity
 from ..utils.nointerrupt import WithKeyboardInterruptAs
@@ -35,13 +34,6 @@
     LogCaptureWorker,
     state_monitor,
 )
-=======
-from ..utils.helpers import PickleSerializer, pretty_print_state_descriptors
-from ..utils.log import set_verbosity
-from ..utils.nointerrupt import WithKeyboardInterruptAs
-from .workspace import Workspace, Testcase
-from .worker import WorkerSingle, WorkerThread, WorkerProcess, DaemonThread
->>>>>>> f46f78b6
 
 from multiprocessing.managers import SyncManager
 import threading
@@ -390,15 +382,10 @@
         # Workers will use manticore __dict__ So lets spawn them last
         self._workers = [self._worker_type(id=i, manticore=self) for i in range(consts.procs)]
 
-<<<<<<< HEAD
         # Create log capture worker. We won't create the rest of the daemons until .run() is called
         self._daemon_threads: typing.Dict[int, DaemonThread] = {
             -1: LogCaptureWorker(id=-1, manticore=self)
         }
-=======
-        # We won't create the daemons until .run() is called
-        self._daemon_threads: typing.List[DaemonThread] = []
->>>>>>> f46f78b6
         self._daemon_callbacks: typing.List[typing.Callable] = []
 
         self._snapshot = None
@@ -1129,12 +1116,9 @@
             # User subscription to events is disabled from now on
             self.subscribe = None
 
-<<<<<<< HEAD
         self.register_daemon(state_monitor)
         self._daemon_threads[-1].start()  # Start log capture worker
 
-=======
->>>>>>> f46f78b6
         # Passing generators to callbacks is a bit hairy because the first callback would drain it if we didn't
         # clone the iterator in event.py. We're preserving the old API here, but it's something to avoid in the future.
         self._publish("will_run", self.ready_states)
@@ -1145,7 +1129,6 @@
             w.start()
 
         # Create each daemon thread and pass it `self`
-<<<<<<< HEAD
         for i, cb in enumerate(self._daemon_callbacks):
             if (
                 i not in self._daemon_threads
@@ -1154,14 +1137,6 @@
                     id=i, manticore=self
                 )  # Potentially duplicated ids with workers. Don't mix!
                 self._daemon_threads[dt.id] = dt
-=======
-        if not self._daemon_threads:  # Don't recreate the threads if we call run multiple times
-            for i, cb in enumerate(self._daemon_callbacks):
-                dt = DaemonThread(
-                    id=i, manticore=self
-                )  # Potentially duplicated ids with workers. Don't mix!
-                self._daemon_threads.append(dt)
->>>>>>> f46f78b6
                 dt.start(cb)
 
         # Main process. Lets just wait and capture CTRL+C at main
@@ -1244,10 +1219,7 @@
             config.save(f)
 
         logger.info("Results in %s", self._output.store.uri)
-<<<<<<< HEAD
         self.wait_for_log_purge()
-=======
->>>>>>> f46f78b6
 
     def introspect(self) -> typing.Dict[int, StateDescriptor]:
         """
@@ -1274,4 +1246,31 @@
 
     def pretty_print_states(self, *_args):
         """ Calls pretty_print_state_descriptors on the current set of state descriptors """
+        pretty_print_state_descriptors(self.introspect())
+
+    def introspect(self) -> typing.Dict[int, StateDescriptor]:
+        """
+        Allows callers to view descriptors for each state
+
+        :return: the latest copy of the State Descriptor dict
+        """
+        key = IntrospectionAPIPlugin.NAME
+        if key in self.plugins:
+            plug: IntrospectionAPIPlugin = self.plugins[key]  # type: ignore
+            return plug.get_state_descriptors()
+        return {}
+
+    @at_not_running
+    def register_daemon(self, callback: typing.Callable):
+        """
+        Allows the user to register a function that will be called at `ManticoreBase.run()` and can run
+        in the background. Infinite loops are acceptable as it will be killed when Manticore exits. The provided
+        function is passed a thread as an argument, with the current Manticore object available as thread.manticore.
+
+        :param callback: function to be called
+        """
+        self._daemon_callbacks.append(callback)
+
+    def pretty_print_states(self, *_args):
+        """ Calls pretty_print_state_descriptors on the current set of state descriptors """
         pretty_print_state_descriptors(self.introspect())