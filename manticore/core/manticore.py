import itertools
import logging
import sys
import time
import random
import weakref
from typing import Callable

from contextlib import contextmanager

import functools
import shlex

from ..core.plugin import Plugin
from ..core.smtlib import Expression
from ..core.state import StateBase
from ..core.workspace import ManticoreOutput
from ..exceptions import ManticoreError
from ..utils import config
from ..utils.deprecated import deprecated
from ..utils.event import Eventful
from ..utils.helpers import PickleSerializer
from ..utils.log import set_verbosity
from ..utils.nointerrupt import WithKeyboardInterruptAs
from .workspace import Workspace
from .worker import WorkerSingle, WorkerThread, WorkerProcess

from multiprocessing.managers import SyncManager
import threading
import ctypes
import signal
from enum import Enum


class MProcessingType(Enum):
    """Used as configuration constant for choosing multiprocessing flavor"""

    multiprocessing = "multiprocessing"
    single = "single"
    threading = "threading"

    def title(self):
        return self._name_.title()

    @classmethod
    def from_string(cls, name):
        return cls.__members__[name]

    def to_class(self):
        return globals()[f"Manticore{self.title()}"]


logger = logging.getLogger(__name__)

consts = config.get_group("core")
consts.add("timeout", default=0, description="Timeout, in seconds, for Manticore invocation")
consts.add(
    "cluster",
    default=False,
    description="If True enables to run workers over the network UNIMPLEMENTED",
)
consts.add("procs", default=10, description="Number of parallel processes to spawn")
consts.add(
    "mprocessing",
    default=MProcessingType.multiprocessing,
    description="single: No multiprocessing at all. Single process.\n threading: use threads\m multiprocessing: use forked processes",
)
consts.add(
    "seed",
    default=random.getrandbits(32),
    description="The seed to use when randomly selecting states",
)


class ManticoreBase(Eventful):
    def __new__(cls, *args, **kwargs):
        if cls in (ManticoreBase, ManticoreSingle, ManticoreThreading, ManticoreMultiprocessing):
            raise ManticoreError("Should not instantiate this")

        cl = consts.mprocessing.to_class()
        # change ManticoreBase for the more specific class
        bases = {cl if issubclass(base, ManticoreBase) else base for base in cls.__bases__}
        cls.__bases__ = tuple(bases)

        random.seed(consts.seed)
        return super().__new__(cls)

    # Decorators added first for convenience.
    def sync(func: Callable) -> Callable:  # type: ignore
        """Synchronization decorator"""

        @functools.wraps(func)
        def newFunction(self, *args, **kw):
            with self._lock:
                return func(self, *args, **kw)

        return newFunction

    def at_running(func: Callable) -> Callable:  # type: ignore
        """Allows the decorated method to run only when manticore is actively
           exploring states
        """

        @functools.wraps(func)
        def newFunction(self, *args, **kw):
            if not self.is_running():
                raise ManticoreError(f"{func.__name__} only allowed while exploring states")
            return func(self, *args, **kw)

        return newFunction

    def at_not_running(func: Callable) -> Callable:  # type: ignore
        """Allows the decorated method to run only when manticore is NOT
           exploring states
        """

        @functools.wraps(func)
        def newFunction(self, *args, **kw):
            if self.is_running():
                logger.error("Calling at running not allowed")
                raise ManticoreError(f"{func.__name__} only allowed while NOT exploring states")
            return func(self, *args, **kw)

        return newFunction

    _published_events = {
        "run",
        "start_worker",
        "terminate_worker",
        "enqueue_state",
        "fork_state",
        "load_state",
        "terminate_state",
        "kill_state",
        "execute_instruction",
    }

    def __init__(self, initial_state, workspace_url=None, policy="random", **kwargs):
        """
        :param initial_state: State to start from.

               Manticore symbolically explores program states.


        **Manticore phases**

        Manticore has multiprocessing capabilities. Several worker processes
        could be registered to do concurrent exploration of the READY states.
        Manticore can be itself at different phases: STANDBY, RUNNING.

        .. code-block:: none

                      +---------+               +---------+
                ----->| STANDBY +<------------->+ RUNNING |
                      +---------+               +----+----+

        *Phase STANDBY*

        Manticore starts at STANDBY with a single initial state. Here the user
        can inspect, modify and generate testcases for the different states. The
        workers are paused and not doing any work. Actions: run()


        *Phase RUNNING*

        At RUNNING the workers consume states from the READY state list and
        potentially fork new states or terminate states. A RUNNING manticore can
        be stopped back to STANDBY. Actions: stop()


        **States and state lists**

        A state contains all the information of the running program at a given
        moment. State snapshots are saved to the workspace often. Internally
        Manticore associates a fresh id with each saved state. The memory copy
        of the state is then changed by the emulation of the specific arch.
        Stored snapshots are periodically updated using: _save() and _load().

        .. code-block:: none

                      _save     +-------------+  _load
            State  +----------> |  WORKSPACE  +----------> State
                                +-------------+

        During exploration Manticore spawns a number of temporary states that are
        maintained in different lists:

        .. code-block:: none

                Initial
                State
                  |   +-+---{fork}-----+
                  |   | |              |
                  V   V V              |
                +---------+        +---+----+      +------------+
                |  READY  +------->|  BUSY  +----->| TERMINATED |
                +---------+        +---+----+      +------------+
                     |
                     |                             +--------+
                     +---------------------------->| KILLED |
                                                   +--------+

        At any given time a state must be at the READY, BUSY, TERMINATED or
        KILLED list.

        *State list: READY*

        The READY list holds all the runnable states. Internally a state is
        added to the READY list via method `_put_state(state)`. Workers take
        states from the READY list via the `_get_state(wait=True|False)` method.
        A worker mainloop will consume states from the READY list and mark them
        as BUSYwhile working on them. States in the READY list can go to BUSY or
        KILLED


        *State list: BUSY*

        When a state is selected for exploration from the READY list it is
        marked as busy and put in the BUSY list. States being explored will be
        constantly modified  and only saved back to storage when moved out of
        the BUSY list. Hence, when at BUSY the stored copy of the state will be
        potentially outdated. States in the BUSY list can go to TERMINATED,
        KILLED or they can be {forked} back to READY. The forking process
        could involve generating new child states and removing the parent
        from all the lists.


        *State list: TERMINATED*

        TERMINATED contains states that have reached a final condition and raised
        TerminateState. Worker's mainloop simply moves the states that requested
        termination to the TERMINATED list. This is a final list.

        ```An inherited Manticore class like ManticoreEVM could internally revive
        the states in TERMINATED that pass some condition and move them back to
        READY so the user can apply a following transaction.```

        *State list: KILLED*

        KILLED contains all the READY and BUSY states found at a cancel event.
        Manticore supports interactive analysis and has a prominetnt event system
        A useror ui can stop or cancel the exploration at any time. The unfinnished
        states cought at this situation are simply moved to its own list for
        further user action. This is a final list.


        :param initial_state: the initial root `State` object
        :type state: State
        :param workspace_url: workspace folder name
        :param policy: scheduling policy
        :param kwargs: other kwargs, e.g.
        """
        super().__init__()

        if any(
            not hasattr(self, x)
            for x in (
                "_worker_type",
                "_lock",
                "_running",
                "_killed",
                "_ready_states",
                "_terminated_states",
                "_killed_states",
                "_busy_states",
                "_shared_context",
            )
        ):
            raise ManticoreError("Need to instantiate one of: ManticoreNative, ManticoreThreads..")

        # The workspace and the output
        # Manticore will use the workspace to save and share temporary states.
        # Manticore will use the output to save the final reports.
        # By default the output folder and the workspace folder are the same.
        # Check type, default to fs:
        if isinstance(workspace_url, str):
            if ":" not in workspace_url:
                workspace_url = f"fs:{workspace_url}"
        else:
            if workspace_url is not None:
                raise TypeError(f"Invalid workspace type: {type(workspace_url).__name__}")
        self._workspace = Workspace(workspace_url)
        # reuse the same workspace if not specified
        if workspace_url is None:
            workspace_url = f"fs:{self._workspace.uri}"
        self._output = ManticoreOutput(workspace_url)

        # The set of registered plugins
        # The callback methods defined in the plugin object will be called when
        # the different type of events occur over an exploration.
        # Note that each callback will run in a worker process and that some
        # careful use of the shared context is needed.
        self.plugins = set()

        # Set initial root state
        if not isinstance(initial_state, StateBase):
            raise TypeError(f"Invalid initial_state type: {type(initial_state).__name__}")
        self._put_state(initial_state)

        # Workers will use manticore __dict__ So lets spawn them last
        self._workers = [self._worker_type(id=i, manticore=self) for i in range(consts.procs)]
        self._is_main = True

    def __str__(self):
        return f"<{str(type(self))[8:-2]}| Alive States: {self.count_ready_states()}; Running States: {self.count_busy_states()} Terminated States: {self.count_terminated_states()} Killed States: {self.count_killed_states()} Started: {self._running.value} Killed: {self._killed.value}>"

    def _fork(self, state, expression, policy="ALL", setstate=None):
        """
        Fork state on expression concretizations.
        Using policy build a list of solutions for expression.
        For the state on each solution setting the new state with setstate

        For example if expression is a Bool it may have 2 solutions. True or False.

                                 Parent
                            (expression = ??)

                   Child1                         Child2
            (expression = True)             (expression = False)
               setstate(True)                   setstate(False)

        The optional setstate() function is supposed to set the concrete value
        in the child state.

        Parent state is removed from the busy list and tht child states are added
        to the ready list.

        """
        assert isinstance(expression, Expression)

        if setstate is None:

            def setstate(x, y):
                pass

        # Find a set of solutions for expression
        solutions = state.concretize(expression, policy)

        if not solutions:
            raise ManticoreError("Forking on unfeasible constraint set")

        logger.debug(
            "Forking. Policy: %s. Values: %s", policy, ", ".join(f"0x{sol:x}" for sol in solutions)
        )

        self._publish("will_fork_state", state, expression, solutions, policy)

        # Build and enqueue a state for each solution
        children = []
        for new_value in solutions:
            with state as new_state:
                new_state.constrain(expression == new_value)

                # and set the PC of the new state to the concrete pc-dest
                # (or other register or memory address to concrete)
                setstate(new_state, new_value)

                # enqueue new_state, assign new state id
                new_state_id = self._put_state(new_state)

                # maintain a list of children for logging purpose
                children.append(new_state_id)

        with self._lock:
            self._busy_states.remove(state.id)
            self._remove(state.id)
            state._id = None
            self._lock.notify_all()

        self._publish("did_fork_state", new_state, expression, new_value, policy)

        logger.debug("Forking current state %r into states %r", state.id, children)

    @staticmethod
    @deprecated("Use utils.log.set_verbosity instead.")
    def verbosity(level):
        """ Sets global vervosity level.
            This will activate different logging profiles globally depending
            on the provided numeric value
        """
        set_verbosity(level)

    # State storage
    @Eventful.will_did("save_state")
    def _save(self, state, state_id=None):
        """ Store or update a state in secondary storage under state_id.
            Use a fresh id is None is provided.

            :param state: A manticore State
            :param state_id: if not None force state_id (overwrite)
            :type state_id: int or None
            :returns: the state id used
        """
        state._id = self._workspace.save_state(state, state_id=state_id)
        return state.id

    @Eventful.will_did("load_state")
    def _load(self, state_id):
        """ Load the state from the secondary storage

            :param state_id: a estate id
            :type state_id: int
            :returns: the state id used
        """
        if not hasattr(self, "stcache"):
            self.stcache = weakref.WeakValueDictionary()
        if state_id in self.stcache:
            return self.stcache[state_id]
        state = self._workspace.load_state(state_id, delete=False)
        state._id = state_id
        self.forward_events_from(state, True)
        self.stcache[state_id] = state
        return state

    @Eventful.will_did("remove_state")
    def _remove(self, state_id):
        """ Remove a state from secondary storage

            :param state_id: a estate id
            :type state_id: int
        """
        if not hasattr(self, "stcache"):
            self.stcache = weakref.WeakValueDictionary()
        if state_id in self.stcache:
            del self.stcache[state_id]

        self._workspace.rm_state(state_id)

    # Internal support for state lists
    def _put_state(self, state):
        """ This enqueues the state for exploration.

            Serialize and store the state with a fresh state_id. Then add it to
            the shared READY states list

                          +-------+
            State +----- >+ READY |
                          +-------+

        """
        state_id = self._save(state, state_id=state.id)
        with self._lock:
            # Enqueue it in the ready state list for processing
            self._ready_states.append(state_id)
            self._lock.notify_all()
        return state_id

    def _get_state(self, wait=False):
        """ Dequeue a state form the READY list and add it to the BUSY list """
        with self._lock:
            # If wait is true do the conditional wait for states
            if wait:
                # if not more states in the queue, let's wait for some forks
                while not self._ready_states and not self._killed.value:
                    # if a shutdown has been requested then bail
                    if self.is_killed():
                        return None  # Cancelled operation
                    # If there are no more READY states and no more BUSY states
                    # there is no chance we will get any new state so raise
                    if not self._busy_states:
                        return None  # There are not states

                    # if there ares actually some workers ready, wait for state forks
                    logger.debug("Waiting for available states")
                    self._lock.wait()

            if self._killed.value:
                return None

            # at this point we know there is at least one element
            # and we have exclusive access
            assert self._ready_states

            # make the choice under exclusive access to the shared ready list
            # state_id = self._policy.choice(list(self._ready_states)[0])
            state_id = random.choice(list(self._ready_states))

            # Move from READY to BUSY
            self._ready_states.remove(state_id)
            self._busy_states.append(state_id)
            self._lock.notify_all()

        return self._load(state_id)

    @sync
    def _revive_state(self, state_id):
        """ Send a BUSY state back to READY list

            +--------+        +------+
            | READY  +<-------+ BUSY |
            +---+----+        +------+

        """
        # Move from BUSY to READY
        self._busy_states.remove(state_id)
        self._ready_states.append(state_id)
        self._lock.notify_all()

    @sync
    def _terminate_state(self, state_id, delete=False):
        """ Send a BUSY state to the TERMINATED list or trash it if delete is True

            +------+        +------------+
            | BUSY +------->+ TERMINATED |
            +---+--+        +------------+
                |
                v
               ###
               ###

        """
        # wait for a state id to be added to the ready list and remove it
        if state_id not in self._busy_states:
            raise ManticoreError("Can not terminate. State is not being analyzed")
        self._busy_states.remove(state_id)

        if delete:
            self._remove(state_id)
        else:
            # add the state_id to the terminated list
            self._terminated_states.append(state_id)

        # wake up everyone waiting for a change in the state lists
        self._lock.notify_all()

    @sync
    def _kill_state(self, state_id, delete=False):
        """ Send a BUSY state to the KILLED list or trash it if delete is True

            +------+        +--------+
            | BUSY +------->+ KILLED |
            +---+--+        +--------+
                |
                v
               ###
               ###

        """
        # wait for a state id to be added to the ready list and remove it
        if state_id not in self._busy_states:
            raise ManticoreError("Can not even kill it. State is not being analyzed")
        self._busy_states.remove(state_id)

        if delete:
            self._remove(state_id)
        else:
            # add the state_id to the terminated list
            self._killed_states.append(state_id)

        # wake up everyone waiting for a change in the state lists
        self._lock.notify_all()

<<<<<<< HEAD
    @property  # type: ignore
=======
    @sync
    def kill_state(self, state, delete=False):
        """ Kill a state.
             A state is moved from any list to the kill list or fully
             removed from secondary storage

            :param state_id: a estate id
            :type state_id: int
            :param delete: if true remove the state from the secondary storage
            :type delete: bool
        """
        state_id = state.id
        if state_id in self._busy_states:
            self._busy_states.remove(state_id)
        if state_id in self._terminated_states:
            self._terminated_states.remove(state_id)
        if state_id in self._ready_states:
            self._ready_states.remove(state_id)

        if delete:
            self._remove(state_id)
        else:
            # add the state_id to the terminated list
            self._killed_states.append(state_id)

    @property
>>>>>>> 7142116f
    @sync
    def ready_states(self):
        """
        Iterator over ready states.
        It supports state changes. State changes will be saved back at each iteration.

        The state data change must be done in a loop, e.g. `for state in ready_states: ...`
        as we re-save the state when the generator comes back to the function.

        This means it is not possible to change the state used by Manticore with `states = list(m.ready_states)`.
        """
        _ready_states = self._ready_states
        for state_id in _ready_states:
            state = self._load(state_id)
            yield state
            # Re-save the state in case the user changed its data
            self._save(state, state_id=state_id)

    @property
    def running_states(self):
        logger.warning(
            "manticore.running_states is deprecated! (You probably want manticore.ready_states)"
        )
        return self.ready_states

    @property  # type: ignore
    @sync
    def terminated_states(self):
        """
        Iterates over the terminated states.

        See also `ready_states`.
        """
        for state_id in self._terminated_states:
            state = self._load(state_id)
            yield state
            # Re-save the state in case the user changed its data
            self._save(state, state_id=state_id)

    @property  # type: ignore
    @sync
    @at_not_running
    def killed_states(self):
        """
        Iterates over the cancelled/killed states.

        See also `ready_states`.
        """
        for state_id in self._killed_states:
            state = self._load(state_id)
            yield state
            # Re-save the state in case the user changed its data
            self._save(state, state_id=state_id)

    @property  # type: ignore
    @sync
    @at_not_running
    def _all_states(self):
        """ Only allowed at not running.
            (At running we can have states at busy)
            Returns a tuple with all active state ids.
            Notably the "killed" states are not included here.
        """
        return tuple(self._ready_states) + tuple(self._terminated_states)

    @property  # type: ignore
    @sync
    def all_states(self):
        """
        Iterates over the all states (ready and terminated)
        It holds a lock so no changes state lists are allowed

        Notably the cancelled states are not included here.

        See also `ready_states`.
        """
        for state_id in self._all_states:
            state = self._load(state_id)
            yield state
            # Re-save the state in case the user changed its data
            self._save(state, state_id=state_id)

    @sync
    def count_states(self):
        """ Total states count """
        return len(self._all_states)

    @sync
    def count_all_states(self):
        """ Total states count """
        return self.count_states()

    @sync
    def count_ready_states(self):
        """ Ready states count """
        return len(self._ready_states)

    @sync
    def count_busy_states(self):
        """ Busy states count """
        return len(self._busy_states)

    @sync
    def count_killed_states(self):
        """ Cancelled states count """
        return len(self._killed_states)

    @sync
    def count_terminated_states(self):
        """ Terminated states count """
        return len(self._terminated_states)

    def generate_testcase(self, state, message="test", name="test"):
        if message == "test" and hasattr(state, "_terminated_by") and state._terminated_by:
            message = str(state._terminated_by)
        testcase = self._output.testcase(prefix=name)
        with testcase.open_stream("pkl", binary=True) as statef:
            PickleSerializer().serialize(state, statef)

        # Let the plugins generate a state based report
        for p in self.plugins:
            p.generate_testcase(state, testcase, message)

        logger.info("Generated testcase No. %d - %s", testcase.num, message)
        return testcase

    @at_not_running
    def register_plugin(self, plugin):
        # Global enumeration of valid events
        assert isinstance(plugin, Plugin)
        assert plugin not in self.plugins, "Plugin instance already registered"
        assert getattr(plugin, "manticore", None) is None, "Plugin instance already owned"

        plugin.manticore = self
        self.plugins.add(plugin)

        events = Eventful.all_events()
        prefix = Eventful.prefixes
        all_events = [x + y for x, y in itertools.product(prefix, events)]
        for event_name in all_events:
            callback_name = f"{event_name}_callback"
            callback = getattr(plugin, callback_name, None)
            if callback is not None:
                self.subscribe(event_name, callback)

        # Safety checks
        for callback_name in dir(plugin):
            if callback_name.endswith("_callback"):
                event_name = callback_name[:-9]
                if event_name not in all_events:
                    logger.warning(
                        "There is no event named %s for callback on plugin %s",
                        event_name,
                        type(plugin).__name__,
                    )

        for event_name in all_events:
            for plugin_method_name in dir(plugin):
                if event_name in plugin_method_name:
                    if not plugin_method_name.endswith("_callback"):
                        if (
                            plugin_method_name.startswith("on_")
                            or plugin_method_name.startswith("will_")
                            or plugin_method_name.startswith("did_")
                        ):
                            logger.warning(
                                "Plugin methods named '%s()' should end with '_callback' on plugin %s",
                                plugin_method_name,
                                type(plugin).__name__,
                            )
                    if (
                        plugin_method_name.endswith("_callback")
                        and not plugin_method_name.startswith("on_")
                        and not plugin_method_name.startswith("will_")
                        and not plugin_method_name.startswith("did_")
                    ):
                        logger.warning(
                            "Plugin methods named '%s()' should start with 'on_', 'will_' or 'did_' on plugin %s",
                            plugin_method_name,
                            type(plugin).__name__,
                        )

        plugin.on_register()

    @at_not_running
    def unregister_plugin(self, plugin):
        """ Removes a plugin from manticore.
            No events should be sent to it after
        """
        assert plugin in self.plugins, "Plugin instance not registered"
        plugin.on_unregister()
        self.plugins.remove(plugin)
        plugin.manticore = None

    def subscribe(self, name, callback):
        """ Register a callback to an event"""
        from types import MethodType

        if not isinstance(callback, MethodType):
            callback = MethodType(callback, self)
        super().subscribe(name, callback)

    @property  # type: ignore
    @at_not_running
    def context(self):
        """ Convenient access to shared context. We maintain a local copy of the
            share context during the time manticore is not running.
            This local context is copied to the shared context when a run starts
            and copied back when a run finishes
        """
        return self._shared_context

    @contextmanager
    @sync
    def locked_context(self, key=None, value_type=list):
        """
        A context manager that provides safe parallel access to the global
        Manticore context. This should be used to access the global Manticore
        context when parallel analysis is activated. Code within the `with` block
        is executed atomically, so access of shared variables should occur within.

        Example use::

            with m.locked_context() as context:
                visited['visited'].append(state.cpu.PC)

        Optionally, parameters can specify a key and type for the object paired to this key.::

            with m.locked_context('feature_list', list) as feature_list:
                feature_list.append(1)

        Note: If standard (non-proxy) list or dict objects are contained in a
        referent, modifications to those mutable values will not be propagated
        through the manager because the proxy has no way of knowing when the
        values contained within are modified. However, storing a value in a
        container proxy (which triggers a __setitem__ on the proxy object) does
        propagate through the manager and so to effectively modify such an item,
        one could re-assign the modified value to the container proxy:

        :param object key: Storage key
        :param value_type: type of value associated with key
        :type value_type: list or dict or set
        """

        if key is None:
            # If no key is provided we yield the raw shared context under a lock
            yield self._shared_context
        else:
            # if a key is provided we yield the specific value or a fresh one
            if value_type not in (list, dict):
                raise TypeError("Type must be list or dict")
            if hasattr(self, "_context_value_types"):
                value_type = self._context_value_types[value_type]
            context = self._shared_context
            if key not in context:
                context[key] = value_type()
            yield context[key]

    ############################################################################
    # Public API

    @sync
    def wait(self, condition):
        """ Waits for the condition callable to return True """
        self._lock.wait_for(condition)

    @sync
    def kill(self):
        """ Attempt to cancel and kill all the workers.
            Workers must terminate
            RUNNING, STANDBY -> KILLED
        """
        self._killed.value = True
        self._lock.notify_all()

    def terminate(self):
        logger.warning("manticore.terminate is deprecated (Use manticore.kill)")
        self.kill()

    @sync
    def is_running(self):
        """ True if workers are exploring BUSY states or waiting for READY states """
        # If there are still states in the BUSY list then the STOP/KILL event
        # was not yet answered
        # We know that BUSY states can only decrease after a stop is requested
        return self._running.value

    @sync
    def is_killed(self):
        """ True if workers are killed. It is safe to join them """
        # If there are still states in the BUSY list then the STOP/KILL event
        # was not yet answered
        # We know that BUSY states can only decrease after a kill is requested
        return self._killed.value

    @property
    def workspace(self):
        return self._output.store.uri

    @contextmanager
    def kill_timeout(self, timeout=None):
        """ A convenient context manager that will kill a manticore run after
            timeout seconds
        """
        if timeout is None:
            timeout = consts.timeout

        # Run forever is timeout is negative
        if timeout <= 0:
            try:
                yield
            finally:
                return

        # THINKME kill grabs the lock. Is npt this a deadlock hazard?
        timer = threading.Timer(timeout, self.kill)
        timer.start()

        try:
            yield
        finally:
            timer.cancel()

    @at_not_running
    def run(self):
        """
        Runs analysis.
        """
        # Delete state cache
        # The cached version of a state may get out of sync if a worker in a
        # different process modifies the state
        self.stcache = weakref.WeakValueDictionary()

        # Lazy process start. At the first run() the workers are not forked.
        # This actually starts the worker procs/threads
        if self.subscribe:
            # User subscription to events is disabled from now on
            self.subscribe = None

        self._publish("will_run", self.ready_states)
        self._running.value = True
        # start all the workers!
        for w in self._workers:
            w.start()

        # Main process. Lets just wait and capture CTRL+C at main
        with WithKeyboardInterruptAs(self.kill):
            with self._lock:
                while (self._busy_states or self._ready_states) and not self._killed.value:
                    self._lock.wait()

        # Join all the workers!
        for w in self._workers:
            w.join()

        with self._lock:
            assert not self._busy_states and not self._ready_states or self._killed.value

            if self.is_killed():
                logger.debug("Killed. Moving all remaining ready states to killed list")
                # move all READY to KILLED:
                while self._ready_states:
                    self._killed_states.append(self._ready_states.pop())

        self._running.value = False
        self._publish("did_run")
        assert not self.is_running()

    @sync
    @at_not_running
    def remove_all(self):
        """
            Deletes all streams from storage and clean state lists
        """
        for state_id in self._all_states:
            self._remove(state_id)

        del self._ready_states[:]
        del self._busy_states[:]
        del self._terminated_states[:]
        del self._killed_states[:]

    def finalize(self):
        """
        Generate a report testcase for every state in the system and remove
        all temporary files/streams from the workspace
        """
        self.kill()
        for state in self.all_states:
            self.generate_testcase(state)
        self.remove_all()

    ############################################################################
    ############################################################################
    ############################################################################
    ############################################################################
    ############################################################################
    ############################################################################

    def save_run_data(self):
        with self._output.save_stream("command.sh") as f:
            f.write(" ".join(map(shlex.quote, sys.argv)))

        with self._output.save_stream("manticore.yml") as f:
            config.save(f)

        logger.info("Results in %s", self._output.store.uri)


class ManticoreSingle(ManticoreBase):
    _worker_type = WorkerSingle

    def __init__(self, *args, **kwargs):
        class FakeLock:
            def _nothing(self, *args, **kwargs):
                pass

            acquire = _nothing
            release = _nothing
            __enter__ = _nothing
            __exit__ = _nothing
            notify_all = _nothing
            wait = _nothing

            def wait_for(self, condition, *args, **kwargs):
                if not condition():
                    raise Exception("Deadlock: Waiting for CTRL+C")

        self._lock = FakeLock()
        self._killed = ctypes.c_bool(False)
        self._running = ctypes.c_bool(False)

        self._ready_states = []
        self._terminated_states = []
        self._busy_states = []
        self._killed_states = []

        self._shared_context = {}
        super().__init__(*args, **kwargs)


class ManticoreThreading(ManticoreBase):
    _worker_type = WorkerThread

    def __init__(self, *args, **kwargs):
        self._lock = threading.Condition()
        self._killed = ctypes.c_bool(False)
        self._running = ctypes.c_bool(False)

        self._ready_states = []
        self._terminated_states = []
        self._busy_states = []
        self._killed_states = []

        self._shared_context = {}

        super().__init__(*args, **kwargs)


class ManticoreMultiprocessing(ManticoreBase):
    _worker_type = WorkerProcess

    def __init__(self, *args, **kwargs):
        # This is the global manager that will handle all shared memory access
        # See. https://docs.python.org/3/library/multiprocessing.html#multiprocessing.managers.SyncManager
        self._manager = SyncManager()
        self._manager.start(lambda: signal.signal(signal.SIGINT, signal.SIG_IGN))
        # The main manticore lock. Acquire this for accessing shared objects
        # THINKME: we use the same lock to access states lists and shared contexts
        self._lock = self._manager.Condition()
        self._killed = self._manager.Value(bool, False)
        self._running = self._manager.Value(bool, False)

        # List of state ids of States on storage
        self._ready_states = self._manager.list()
        self._terminated_states = self._manager.list()
        self._busy_states = self._manager.list()
        self._killed_states = self._manager.list()
        self._shared_context = self._manager.dict()
        self._context_value_types = {list: self._manager.list, dict: self._manager.dict}

        super().__init__(*args, **kwargs)<|MERGE_RESOLUTION|>--- conflicted
+++ resolved
@@ -550,9 +550,6 @@
         # wake up everyone waiting for a change in the state lists
         self._lock.notify_all()
 
-<<<<<<< HEAD
-    @property  # type: ignore
-=======
     @sync
     def kill_state(self, state, delete=False):
         """ Kill a state.
@@ -578,8 +575,7 @@
             # add the state_id to the terminated list
             self._killed_states.append(state_id)
 
-    @property
->>>>>>> 7142116f
+    @property  # type: ignore
     @sync
     def ready_states(self):
         """
