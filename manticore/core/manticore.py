--- conflicted
+++ resolved
@@ -24,13 +24,8 @@
 from ..utils.helpers import PickleSerializer
 from ..utils.log import set_verbosity
 from ..utils.nointerrupt import WithKeyboardInterruptAs
-<<<<<<< HEAD
-from .workspace import Workspace
+from .workspace import Workspace, Testcase
 from .worker import WorkerSingle, WorkerThread, WorkerProcess, LogCaptureWorker, StateMonitorWorker
-=======
-from .workspace import Workspace, Testcase
-from .worker import WorkerSingle, WorkerThread, WorkerProcess
->>>>>>> 8a8f35c5
 
 from multiprocessing.managers import SyncManager
 import threading
@@ -379,11 +374,8 @@
 
         # Workers will use manticore __dict__ So lets spawn them last
         self._workers = [self._worker_type(id=i, manticore=self) for i in range(consts.procs)]
-<<<<<<< HEAD
         self._log_capture = LogCaptureWorker(id=-1, manticore=self)
         self._state_monitor = StateMonitorWorker(id=-2, manticore=self)
-        self._is_main = True
-=======
         self._snapshot = None
         self._main_id = os.getpid(), threading.current_thread().ident
 
@@ -447,7 +439,6 @@
             self._ready_states.remove(state_id)
             self._remove(state_id)
         assert self.count_ready_states() == 0
->>>>>>> 8a8f35c5
 
     def __str__(self):
         return f"<{str(type(self))[8:-2]}| Alive States: {self.count_ready_states()}; Running States: {self.count_busy_states()} Terminated States: {self.count_terminated_states()} Killed States: {self.count_killed_states()} Started: {self._running.value} Killed: {self._killed.value}>"
@@ -1179,90 +1170,5 @@
         with self._output.save_stream("manticore.yml") as f:
             config.save(f)
 
-<<<<<<< HEAD
         logger.info("Results in %s", self._output.store.uri)
-        self.wait_for_log_purge()
-
-
-class ManticoreSingle(ManticoreBase):
-    _worker_type = WorkerSingle
-
-    def __init__(self, *args, **kwargs):
-        class FakeLock:
-            def _nothing(self, *args, **kwargs):
-                pass
-
-            acquire = _nothing
-            release = _nothing
-            __enter__ = _nothing
-            __exit__ = _nothing
-            notify_all = _nothing
-            wait = _nothing
-
-            def wait_for(self, condition, *args, **kwargs):
-                if not condition():
-                    raise Exception("Deadlock: Waiting for CTRL+C")
-
-        self._lock = FakeLock()
-        self._killed = ctypes.c_bool(False)
-        self._running = ctypes.c_bool(False)
-
-        self._ready_states = []
-        self._terminated_states = []
-        self._busy_states = []
-        self._killed_states = []
-
-        self._shared_context = {}
-        self._log_queue = queue.Queue(5000)
-        super().__init__(*args, **kwargs)
-
-
-class ManticoreThreading(ManticoreBase):
-    _worker_type = WorkerThread
-
-    def __init__(self, *args, **kwargs):
-        self._lock = threading.Condition()
-        self._killed = ctypes.c_bool(False)
-        self._running = ctypes.c_bool(False)
-
-        self._ready_states = []
-        self._terminated_states = []
-        self._busy_states = []
-        self._killed_states = []
-
-        self._shared_context = {}
-        self._log_queue = queue.Queue(5000)
-        super().__init__(*args, **kwargs)
-
-
-def raise_signal():
-    signal.signal(signal.SIGINT, signal.SIG_IGN)
-
-
-class ManticoreMultiprocessing(ManticoreBase):
-    _worker_type = WorkerProcess
-
-    def __init__(self, *args, **kwargs):
-        # This is the global manager that will handle all shared memory access
-        # See. https://docs.python.org/3/library/multiprocessing.html#multiprocessing.managers.SyncManager
-        self._manager = SyncManager()
-        self._manager.start(raise_signal)
-        # The main manticore lock. Acquire this for accessing shared objects
-        # THINKME: we use the same lock to access states lists and shared contexts
-        self._lock = self._manager.Condition()
-        self._killed = self._manager.Value(bool, False)
-        self._running = self._manager.Value(bool, False)
-
-        # List of state ids of States on storage
-        self._ready_states = self._manager.list()
-        self._terminated_states = self._manager.list()
-        self._busy_states = self._manager.list()
-        self._killed_states = self._manager.list()
-        self._shared_context = self._manager.dict()
-        self._log_queue = self._manager.Queue(5000)
-        self._context_value_types = {list: self._manager.list, dict: self._manager.dict}
-
-        super().__init__(*args, **kwargs)
-=======
-        logger.info("Results in %s", self._output.store.uri)
->>>>>>> 8a8f35c5
+        self.wait_for_log_purge()