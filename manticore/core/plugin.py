--- conflicted
+++ resolved
@@ -1,8 +1,4 @@
-<<<<<<< HEAD
-from builtins import str
-=======
 from builtins import *
->>>>>>> a85dd7b6
 import logging
 
 from capstone import CS_GRP_JUMP
@@ -244,12 +240,7 @@
         executor_visited = _shared_context.get('visited', set())
         # Fixme this is duplicated?
         if self.coverage_file is not None:
-<<<<<<< HEAD
             with self.manticore._output.save_stream(self.coverage_file, binary=False) as f:
-=======
-            with self.manticore._output.save_stream(self.coverage_file) as f:
-                fmt = u"0x{:016x}\n"
->>>>>>> a85dd7b6
                 for m in executor_visited:
                     f.write(u"0x{:016x}\n".format(m))
         logger.info('Coverage: %d different instructions executed', len(executor_visited))
@@ -300,11 +291,7 @@
     def will_start_run_callback(self, state):
         ''' Called once at the beginning of the run.
             state is the initial root state 
-<<<<<<< HEAD
-        '''
-=======
-        ''' 
->>>>>>> a85dd7b6
+        '''
         logger.info('will_start_run')
 
     def did_finish_run_callback(self):
