--- conflicted
+++ resolved
@@ -80,11 +80,7 @@
                 start                                 end
 
     '''
-<<<<<<< HEAD
-=======
-    __metaclass__ = ABCMeta
-
->>>>>>> a21c8b60
+
     def __init__(self, start, size, perms, name=None):
         '''
         Abstract memory map.
@@ -323,13 +319,8 @@
             len(value) == index.stop - index.start
         index = self._get_offset(index)
         if isinstance(index, slice):
-<<<<<<< HEAD
-            for i in range(index.stop-index.start):
-                self._overlay[index.start+i] = value[i]
-=======
-            for i in xrange(index.stop - index.start):
+            for i in range(index.stop - index.start):
                 self._overlay[index.start + i] = value[i]
->>>>>>> a21c8b60
         else:
             self._overlay[index] = value
 
@@ -345,13 +336,8 @@
         index = self._get_offset(index)
         if isinstance(index, slice):
             result = []
-<<<<<<< HEAD
-            for i in range(index.stop-index.start):
-                result.append(get_byte_at_offset(i+index.start))
-=======
-            for i in xrange(index.stop - index.start):
+            for i in range(index.stop - index.start):
                 result.append(get_byte_at_offset(i + index.start))
->>>>>>> a21c8b60
             return result
         else:
             return get_byte_at_offset(index)
@@ -399,13 +385,8 @@
     def __setitem__(self, index, value):
         assert self._in_range(index)
         if isinstance(index, slice):
-<<<<<<< HEAD
-            for i in range(index.stop-index.start):
-                self._cow[index.start+i] = value[i]
-=======
-            for i in xrange(index.stop - index.start):
+            for i in range(index.stop - index.start):
                 self._cow[index.start + i] = value[i]
->>>>>>> a21c8b60
         else:
             self._cow[index] = value
 
@@ -437,14 +418,7 @@
         tail = COWMap(self, offset=address - self.start)
         return head, tail
 
-<<<<<<< HEAD
 class Memory(with_metaclass(ABCMeta, object)):
-=======
-
-class Memory(object):
-    __metaclass__ = ABCMeta
-
->>>>>>> a21c8b60
     '''
     The memory manager.
     This class handles all virtual memory mappings and symbolic chunks.
@@ -550,24 +524,15 @@
             end = start + size
 
         consecutive_free = 0
-<<<<<<< HEAD
-        for p in range(self._page(end-1),-1,-1):
-=======
-        for p in xrange(self._page(end - 1), -1, -1):
->>>>>>> a21c8b60
+        for p in range(self._page(end - 1), -1, -1):
             if p not in self._page2map:
                 consecutive_free += 0x1000
             else:
                 consecutive_free = 0
             if consecutive_free >= size:
                 return p << self.page_bit_size
-<<<<<<< HEAD
-            counter+=1
+            counter += 1
             if counter >= self.memory_size // self.page_size:
-=======
-            counter += 1
-            if counter >= self.memory_size / self.page_size:
->>>>>>> a21c8b60
                 raise MemoryException('Not enough memory')
 
         return self._search(size, self.memory_size - size, counter)
@@ -591,13 +556,8 @@
                    - 'Address too big' if C{addr} goes beyond the limit of the memory.
                    - 'Map already used' if the piece of memory starting in C{addr} and with length C{size} isn't free.
         '''
-<<<<<<< HEAD
         #If addr is NULL, the system determines where to allocate the region.
         assert addr is None or isinstance(addr, int), 'Address shall be concrete'
-=======
-        # If addr is NULL, the system determines where to allocate the region.
-        assert addr is None or isinstance(addr, (int, long)), 'Address shall be concrete'
->>>>>>> a21c8b60
         assert addr < self.memory_size, 'Address too big'
         assert size > 0
 
@@ -611,15 +571,9 @@
         # If zero search for a spot
         addr = self._search(size, addr)
 
-<<<<<<< HEAD
         #It should not be allocated
-        for i in range(self._page(addr), self._page(addr+size)):
+        for i in range(self._page(addr), self._page(addr + size)):
             assert not i in self._page2map, 'Map already used'
-=======
-        # It should not be allocated
-        for i in xrange(self._page(addr), self._page(addr + size)):
-            assert i not in self._page2map, 'Map already used'
->>>>>>> a21c8b60
 
         # Create the map
         m = FileMap(addr, size, perms, filename, offset)
@@ -648,13 +602,8 @@
         :rtype: int
 
         '''
-<<<<<<< HEAD
         #If addr is NULL, the system determines where to allocate the region.
         assert addr is None or isinstance(addr, int), 'Address shall be concrete'
-=======
-        # If addr is NULL, the system determines where to allocate the region.
-        assert addr is None or type(addr) in [int, long], 'Address shall be concrete'
->>>>>>> a21c8b60
         assert addr < self.memory_size, 'Address too big'
 
         # address is rounded down to the nearest multiple of the allocation granularity
@@ -667,15 +616,9 @@
         # If zero search for a spot
         addr = self._search(size, addr)
 
-<<<<<<< HEAD
         #It should not be allocated
         for i in range(self._page(addr), self._page(addr+size)):
             assert not i in self._page2map, 'Map already used'
-=======
-        # It should not be allocated
-        for i in xrange(self._page(addr), self._page(addr + size)):
-            assert i not in self._page2map, 'Map already used'
->>>>>>> a21c8b60
 
         # Create the anonymous map
         m = AnonMap(start=addr, size=size, perms=perms, data_init=data_init)
@@ -699,13 +642,8 @@
     def _del(self, m):
         assert isinstance(m, Map)
         assert m in self._maps
-<<<<<<< HEAD
         #remove m pages from the page2maps..
         for p in range(self._page(m.start), self._page(m.end)):
-=======
-        # remove m pages from the page2maps..
-        for p in xrange(self._page(m.start), self._page(m.end)):
->>>>>>> a21c8b60
             del self._page2map[p]
         # remove m from the maps set
         self._maps.remove(m)
@@ -849,14 +787,8 @@
         p = addr
         while p < stop:
             m = self.map_containing(p)
-<<<<<<< HEAD
-            _size = min(m.end-p, stop-p)
-            result += m[p:p+_size]
-=======
-
             _size = min(m.end - p, stop - p)
             result += m[p:p + _size]
->>>>>>> a21c8b60
             p += _size
         assert p == stop
 
@@ -983,11 +915,7 @@
         :param start: the starting address to delete.
         :param size: the length of the unmapping.
         '''
-<<<<<<< HEAD
-        for addr in range(start,start+size):
-=======
-        for addr in xrange(start, start + size):
->>>>>>> a21c8b60
+        for addr in range(start, start + size):
             if addr in self._symbols:
                 del self._symbols[addr]
         super(SMemory, self).munmap(start, size)
@@ -1053,13 +981,8 @@
                         result[offset] = Operators.ITEBV(8, address == base, byte, result[offset])
                     else:
                         result.append(byte)
-<<<<<<< HEAD
-                    assert len(result) == offset+1
+                    assert len(result) == offset + 1
             return list(map(Operators.CHR, result))
-=======
-                    assert len(result) == offset + 1
-            return map(Operators.CHR, result)
->>>>>>> a21c8b60
         else:
             result = list(map(Operators.ORD, super(SMemory, self).read(address, size, force)))
             for offset in range(size):
