from __future__ import division
from past.builtins import cmp
<<<<<<< HEAD
from functools import total_ordering
from future import standard_library
standard_library.install_aliases()
from builtins import int, map, range, str, bytes
=======
from future import standard_library
standard_library.install_aliases()
from builtins import *
>>>>>>> a85dd7b6
from abc import abstractproperty
from weakref import WeakValueDictionary
from .smtlib import *
import logging
from ..utils.mappings import _mmap, _munmap
<<<<<<< HEAD
from ..utils.helpers import issymbolic, isstring
=======
from ..utils.helpers import issymbolic, isstring, isint
>>>>>>> a85dd7b6
from future.utils import with_metaclass
logger = logging.getLogger(__name__)


class MemoryException(Exception):
    '''
    Memory exceptions
    '''

    def __init__(self, message, address=None):
        '''
        Builds a memory exception.

        :param message: exception message.
        :param address: memory address where the exception occurred.
        '''
        self.address = address
        self.message = message
        if address is not None and not issymbolic(address):
            self.message += ' <{:x}>'.format(address)

    def __str__(self):
        return self.message


class ConcretizeMemory(MemoryException):
    '''
    Raised when a symbolic memory cell needs to be concretized.
    '''

    def __init__(self, mem, address, size, policy='MINMAX'):
        self.message = "Concretizing memory address {} size {}".format(address, size)
        self.mem = mem
        self.address = address
        self.size = size
        self.policy = policy


class InvalidMemoryAccess(MemoryException):
    _message = 'Invalid memory access'

    def __init__(self, address, mode):
        assert mode in 'rwx'
        suffix = ' (mode:{})'.format(mode)
        message = self._message + suffix
        super(InvalidMemoryAccess, self, ).__init__(message, address)
        self.mode = mode


class InvalidSymbolicMemoryAccess(InvalidMemoryAccess):
    _message = 'Invalid symbolic memory access'

    def __init__(self, address, mode, size, constraint):
        super(InvalidSymbolicMemoryAccess, self, ).__init__(address, mode)
        # the crashing constraint you need to assert
        self.constraint = constraint
        self.size = size

def _normalize(c):
    """
    Convert a byte-like value into a canonical byte (a value of type 'bytes' of len 1)

    :param c:
    :return:
    """
    if isinstance(c, int):
        return bytes([c])
    elif isinstance(c, str):
        return bytes([ord(c)])
    else:
        return c


<<<<<<< HEAD
@total_ordering
=======
>>>>>>> a85dd7b6
class Map(with_metaclass(ABCMeta, object)):
    '''
    A memory map.

    It represents a convex chunk of memory with a start and an end address.
    It may be implemented as an actual file mapping or as a StringIO/bytearray.

    >>>           ######################################
                  ^                                    ^
                start                                 end

    '''

    def __init__(self, start, size, perms, name=None):
        '''
        Abstract memory map.

        :param start: the first valid address.
        :param size: the size of the map.
        :param perms: the access permissions of the map (rwx).
        '''
<<<<<<< HEAD
        assert isinstance(start, int) and start >= 0, 'Invalid start address'
        assert isinstance(size, int) and size > 0, 'Invalid end address'
=======
        assert isint(start) and start >= 0, 'Invalid start address'
        assert isint(size) and size > 0, 'Invalid end address'
>>>>>>> a85dd7b6

        super(Map, self).__init__()
        self._start = start
        self._end = start + size
        self._set_perms(perms)
        self._name = name

    def _get_perms(self):
        ''' Gets the access permissions of the map. '''
        return self._perms

    def _set_perms(self, perms):
        '''
        Sets the access permissions of the map.

        :param perms: the new permissions.
        '''
        assert isstring(perms) and len(perms) <= 3 and perms.strip() in ['', 'r', 'w', 'x', 'rw', 'r x', 'rx', 'rwx', 'wx', ]
        self._perms = perms

    # Property
    perms = property(_get_perms, _set_perms)

    def access_ok(self, access):
        ''' Check if there is enough permissions for access '''
        for c in access:
            if c not in self.perms:
                return False
        return True

    @property
    def start(self):
        return self._start

    @property
    def end(self):
        return self._end

    @property
    def name(self):
        return self._name

    def __len__(self):
        '''Returns the current size in bytes. '''
        return self._end - self._start

    def __repr__(self):
        '''
        Returns the string representation of the map mapping.

        :rtype: str
        '''
        return '<%s 0x%016x-0x%016x %s>' % (self.__class__.__name__, self.start, self.end, self.perms)

    def __eq__(self, other):
        return self.start == other.start and \
               self.end == other.end and \
               self.perms == other.perms and \
               self.name == other.name

    def __lt__(self, other):
        if self.start != other.start:
            return self.start < other.start
        if self.end != other.end:
            return self.end < other.end
        # go by each char permission
        if self.perms != other.perms:
            return self.perms < other.perms
        return self.name < other.name

    def __hash__(self):
        return object.__hash__(self)

    def _in_range(self, index):
        ''' Returns True if index is in range '''
        if isinstance(index, slice):
            in_range = index.start < index.stop and \
                index.start >= self.start and \
                index.stop <= self.end
        else:
            in_range = index >= self.start and \
                index <= self.end
        return in_range

    def _get_offset(self, index):
        '''
        Translates the index to the internal offsets.

        self.start   -> 0
        self.start+1 -> 1
        ...
        self.end     -> len(self)
        '''
        if not self._in_range(index):
            raise IndexError('Map index out of range')
        if isinstance(index, slice):
            index = slice(index.start - self.start, index.stop - self.start)
        else:
            index -= self.start
        return index

    @abstractmethod
    def __getitem__(self, index):
        '''
        Reads a byte from an address or a sequence of bytes from a range of addresses

        :param index: the address or slice where to obtain the bytes from.
        :return: the character or sequence at the specified address.
        :rtype: byte or array
        '''

    @abstractmethod
    def __setitem__(self, index, value):
        '''
        Writes a byte to an address or a sequence of bytes to a range of addresses

        :param index: the address or slice where to put the data.
        :param value: byte or sequence of bytes to put in this map.
        '''

    @abstractmethod
    def split(self, address):
        '''
        Split the current map into two mappings

        :param address: The address at which to split the Map.
        '''


class AnonMap(Map):
    ''' A concrete anonymous memory map '''

    def __init__(self, start, size, perms, data_init=None, **kwargs):
        '''
        Builds a concrete anonymous memory map.

        :param start: the first valid address of the map.
        :param size: the size of the map.
        :param perms: the access permissions of the map.
        :param data_init: the data to initialize the map.
        '''
        super(AnonMap, self).__init__(start, size, perms, **kwargs)
        self._data = bytearray(size)
        if data_init is not None:
            assert len(data_init) <= size, 'More initial data than reserved memory'
<<<<<<< HEAD
            if isinstance(data_init[0], int):
=======
            if isint(data_init[0]):
>>>>>>> a85dd7b6
                self._data[0:len(data_init)] = data_init
            else:
                self._data[0:len(data_init)] = [ord(s) for s in data_init]

    def __reduce__(self):
        return (self.__class__, (self.start, len(self), self.perms, self._data, ))

    def split(self, address):
        if address <= self.start:
            return None, self
        if address >= self.end:
            return self, None

        assert address > self.start and address < self.end
        head = AnonMap(self.start, address - self.start, self.perms, self[self.start:address])
        tail = AnonMap(address, self.end - address, self.perms, self[address:self.end])
        return head, tail

    def __setitem__(self, index, value):
        assert not isinstance(index, slice) or \
            len(value) == index.stop - index.start
        index = self._get_offset(index)
        if isinstance(index, slice):
<<<<<<< HEAD
            if not isinstance(value[0], int):
                value = [ord(n) for n in value]
            for i in range(index.stop - index.start):
                self._data[index.start + i] = value[i]
        else:
            self._data[index] = ord(value)
=======
            # check that the values this slice points to are ints
            if not isint(value[0]):
                value = [Operators.ORD(n) for n in value]
            self._data[index] = value
        else:
            self._data[index] = Operators.ORD(value)
>>>>>>> a85dd7b6

    def __getitem__(self, index):
        index = self._get_offset(index)
        if isinstance(index, slice):
            return [bytes([i]) for i in self._data[index]]
        return bytes([self._data[index]])


class FileMap(Map):
    '''
    A file map.

    A  file is mapped in multiples of the page size.  For a file that is not a
    multiple of the page size, the remaining memory is zeroed when mapped, and
    writes to that region are not written out to the file. The effect of
    changing the size of the underlying file of a mapping on the pages that
    correspond to added or removed regions of the file is unspecified.
    '''

    def __init__(self, addr, size, perms, filename, offset=0, overlay=None, **kwargs):
        '''
        Builds a map of memory  initialized with the content of filename.

        :param addr: the first valid address of the file map.
        :param size: the size of the file map.
        :param perms: the access permissions of the file map.
        :param filename: the file to map in memory.
        :param offset: the offset into the file where to start the mapping. \
                This offset must be a multiple of pagebitsize.
        '''
        super(FileMap, self).__init__(addr, size, perms, **kwargs)
<<<<<<< HEAD
        assert isinstance(offset, int)
=======
        assert isint(offset)
>>>>>>> a85dd7b6
        assert offset >= 0
        self._filename = filename
        self._offset = offset
        with open(filename, 'r') as fileobject:
            fileobject.seek(0, 2)
            file_size = fileobject.tell()
            self._mapped_size = min(size, file_size - offset)
            self._data = _mmap(fileobject.fileno(), offset, self._mapped_size)
        if overlay is not None:
            self._overlay = dict(overlay)
        else:
            self._overlay = dict()

    def __reduce__(self):
        return (self.__class__, (self.start, len(self), self.perms, self._filename, self._offset, self._overlay))

    def __del__(self):
        _munmap(self._data, self._mapped_size)

    def __repr__(self):
        return '<%s [%s+%x] 0x%016x-0x%016x %s>' % (self.__class__.__name__, self._filename, self._offset, self.start, self.end, self.perms)

    def __setitem__(self, index, value):
        assert not isinstance(index, slice) or \
            len(value) == index.stop - index.start
        index = self._get_offset(index)
        if isinstance(index, slice):
            for i in range(index.stop - index.start):
                self._overlay[index.start + i] = value[i]
        else:
            self._overlay[index] = value

    def __getitem__(self, index):
        def get_byte_at_offset(offset):
            if offset in self._overlay:
                return _normalize(self._overlay[offset])
            else:
                if offset >= self._mapped_size:
                    return bytes([0])  # , 'Extra data must initially be zero'
                return _normalize(self._data[offset])

        index = self._get_offset(index)

        if isinstance(index, slice):
            result = []
<<<<<<< HEAD
            for i in range(index.start, index.stop):
                result.append(get_byte_at_offset(i))
=======
            for i in range(index.stop - index.start):
                result.append(get_byte_at_offset(i+index.start))
>>>>>>> a85dd7b6
            return result
        else:
            return get_byte_at_offset(index)

    def split(self, address):
        if address <= self.start:
            return None, self
        if address >= self.end:
            return self, None

        assert address > self.start and address <= self.end
        head = COWMap(self, size=address - self.start)
        tail = COWMap(self, offset=address - self.start)
        return head, tail


class COWMap(Map):
    '''
    Copy-on-write based map.
    '''

    def __init__(self, parent, offset=0, perms=None, size=None, **kwargs):
        '''
        A copy on write copy of parent. Writes to the parent after a copy on
        write are unspecified.

        :param parent: the parent map.
        :param offset: an offset within the parent map from where to create the new map.
        :param perms: Permissions on new mapping, or None if inheriting.
        :param size: the size of the new map or max.
        '''
        assert isinstance(parent, Map)
        assert offset >= 0 and offset < len(parent)
        if size is None:
            size = len(parent) - offset
        assert parent.start + offset + size <= parent.end
        if perms is None:
            perms = parent.perms

        super(COWMap, self).__init__(parent.start + offset, size, perms, **kwargs)
        self._parent = parent
        self._parent.__setitem__ = False
        self._cow = {}

    def __setitem__(self, index, value):
        assert self._in_range(index)
        if isinstance(index, slice):
            for i in range(index.stop - index.start):
<<<<<<< HEAD
                self._cow[index.start + i] = _normalize(value[i])
=======
                self._cow[index.start + i] = value[i]
>>>>>>> a85dd7b6
        else:
            self._cow[index] = _normalize(value)

    def __getitem__(self, index):
        assert self._in_range(index)

        if isinstance(index, slice):
            result = []
            for i in range(index.start, index.stop):
<<<<<<< HEAD
                c = self._cow.get(i, self._parent[i])
                result.append(_normalize(c))
=======
                if i in self._cow:
                    result.append(self._cow[i])
                else:
                    result.append(self._parent[i])
>>>>>>> a85dd7b6
            return result
        else:
            return _normalize(self._cow.get(index, self._parent[index]))

    def split(self, address):
        if address <= self.start:
            return None, self
        if address >= self.end:
            return self, None

        assert address > self.start and address < self.end
        head = COWMap(self, size=address - self.start)
        tail = COWMap(self, offset=address - self.start)
        return head, tail

class Memory(with_metaclass(ABCMeta, object)):
    '''
    The memory manager.
    This class handles all virtual memory mappings and symbolic chunks.
    '''

    def __init__(self, maps=None):
        '''
        Builds a memory manager.
        '''
        super(Memory, self).__init__()
        if maps is None:
            self._maps = set()
        else:
            self._maps = set(maps)
        self._page2map = WeakValueDictionary()  # {page -> ref{MAP}}
        self._recording_stack = []
        for m in self._maps:
            for i in range(self._page(m.start), self._page(m.end)):
                assert i not in self._page2map
                self._page2map[i] = m

    def __reduce__(self):
        return (self.__class__, (self._maps, ))

    @abstractproperty
    def memory_bit_size(self):
        return 32

    @abstractproperty
    def page_bit_size(self):
        return 12

    @property
    def memory_size(self):
        return 1 << self.memory_bit_size

    @property
    def page_size(self):
        return 1 << self.page_bit_size

    @property
    def memory_mask(self):
        return self.memory_size - 1

    @property
    def page_mask(self):
        return self.page_size - 1

    @property
    def maps(self):
        return self._maps

    def _ceil(self, address):
        '''
        Returns the smallest page boundary value not less than the address.
        :rtype: int
        :param address: the address to calculate its ceil.
        :return: the ceil of C{address}.
        '''
        return (((address - 1) + self.page_size) & ~self.page_mask) & self.memory_mask

    def _floor(self, address):
        '''
        Returns largest page boundary value not greater than the address.

        :param address: the address to calculate its floor.
        :return: the floor of C{address}.
        :rtype: int
        '''
        return address & ~self.page_mask

    def _page(self, address):
        '''
        Calculates the page number of an address.

        :param address: the address to calculate its page number.
        :return: the page number of address.
        :rtype: int
        '''
        return address >> self.page_bit_size

    def _search(self, size, start=None, counter=0):
        '''
        Recursively searches the address space for enough free space to allocate C{size} bytes.

        :param size: the size in bytes to allocate.
        :param start: an address from where to start the search.
        :param counter: internal parameter to know if all the memory was already scanned.
        :return: the address of an available space to map C{size} bytes.
        :raises MemoryException: if there is no space available to allocate the desired memory.
        :rtype: int


        todo: Document what happens when you try to allocate something that goes round the address 32/64 bit representation.
        '''
        assert size & self.page_mask == 0
        if start is None:
            end = {32: 0xf8000000, 64: 0x000000000000000}[self.memory_bit_size]
            start = end - size
        else:
            if start > self.memory_size - size:
                start = self.memory_size - size
            end = start + size

        consecutive_free = 0
        for p in range(self._page(end - 1), -1, -1):
            if p not in self._page2map:
                consecutive_free += 0x1000
            else:
                consecutive_free = 0
            if consecutive_free >= size:
                return p << self.page_bit_size
            counter += 1
            if counter >= self.memory_size // self.page_size:
                raise MemoryException('Not enough memory')

        return self._search(size, self.memory_size - size, counter)

    def mmapFile(self, addr, size, perms, filename, offset=0):
        '''
        Creates a new file mapping in the memory address space.

        :param addr: the starting address (took as hint). If C{addr} is C{0} the first big enough
                     chunk of memory will be selected as starting address.
        :param size: the contents of a file mapping are initialized using C{size} bytes starting
                     at offset C{offset} in the file C{filename}.
        :param perms: the access permissions to this memory.
        :param filename: the pathname to the file to map.
        :param offset: the contents of a file mapping are initialized using C{size} bytes starting
                      at offset C{offset} in the file C{filename}.
        :return: the starting address where the file was mapped.
        :rtype: int
        :raises error:
                   - 'Address shall be concrete' if C{addr} is not an integer number.
                   - 'Address too big' if C{addr} goes beyond the limit of the memory.
                   - 'Map already used' if the piece of memory starting in C{addr} and with length C{size} isn't free.
        '''
        #If addr is NULL, the system determines where to allocate the region.
<<<<<<< HEAD
        assert addr is None or isinstance(addr, int), 'Address shall be concrete'
        assert addr is None or addr < self.memory_size, 'Address too big'
=======
        assert addr is None or isint(addr), 'Address shall be concrete'
        assert addr < self.memory_size, 'Address too big'
>>>>>>> a85dd7b6
        assert size > 0

        # address is rounded down to the nearest multiple of the allocation granularity
        if addr is not None:
            addr = self._floor(addr)

        # size value is rounded up to the next page boundary
        size = self._ceil(size)

        # If zero search for a spot
        addr = self._search(size, addr)

<<<<<<< HEAD
        #It should not be allocated
=======
        # It should not be allocated
>>>>>>> a85dd7b6
        for i in range(self._page(addr), self._page(addr + size)):
            assert not i in self._page2map, 'Map already used'

        # Create the map
        m = FileMap(addr, size, perms, filename, offset)

        # Okay, ready to alloc
        self._add(m)

        logger.debug('New file-memory map @%x size:%x', addr, size)
        return addr

    def mmap(self, addr, size, perms, data_init=None, name=None):
        '''
        Creates a new mapping in the memory address space.

        :param addr: the starting address (took as hint). If C{addr} is C{0} the first big enough
                     chunk of memory will be selected as starting address.
        :param size: the length of the mapping.
        :param perms: the access permissions to this memory.
        :param data_init: optional data to initialize this memory.
        :param name: optional name to give to this mapping
        :return: the starting address where the memory was mapped.
        :raises error:
                   - 'Address shall be concrete' if C{addr} is not an integer number.
                   - 'Address too big' if C{addr} goes beyond the limit of the memory.
                   - 'Map already used' if the piece of memory starting in C{addr} and with length C{size} isn't free.
        :rtype: int

        '''
        #If addr is NULL, the system determines where to allocate the region.
<<<<<<< HEAD
        assert addr is None or isinstance(addr, int), 'Address shall be concrete'
=======
        assert addr is None or isint(addr), 'Address shall be concrete'
        assert addr < self.memory_size, 'Address too big'
>>>>>>> a85dd7b6

        # address is rounded down to the nearest multiple of the allocation granularity
        if addr is not None:
            assert addr < self.memory_size, 'Address too big'
            addr = self._floor(addr)

        # size value is rounded up to the next page boundary
        size = self._ceil(size)

        # If zero search for a spot
        addr = self._search(size, addr)

        #It should not be allocated
<<<<<<< HEAD
        for i in range(self._page(addr), self._page(addr+size)):
=======
        for i in range(self._page(addr), self._page(addr + size)):
>>>>>>> a85dd7b6
            assert not i in self._page2map, 'Map already used'

        # Create the anonymous map
        m = AnonMap(start=addr, size=size, perms=perms, data_init=data_init)

        # Okay, ready to alloc
        self._add(m)

        logger.debug('New memory map @%x size:%x', addr, size)
        return addr

    def _add(self, m):
        assert isinstance(m, Map)
        assert m not in self._maps
        assert m.start & self.page_mask == 0
        assert m.end & self.page_mask == 0
        self._maps.add(m)
        # updating the page to map translation
        for i in range(self._page(m.start), self._page(m.end)):
            self._page2map[i] = m

    def _del(self, m):
        assert isinstance(m, Map)
        assert m in self._maps
        #remove m pages from the page2maps..
        for p in range(self._page(m.start), self._page(m.end)):
            del self._page2map[p]
        # remove m from the maps set
        self._maps.remove(m)

    def map_containing(self, address):
        '''
        Returns the L{MMap} object containing the address.

        :param address: the address to obtain its mapping.
        :rtype: L{MMap}

        @todo: symbolic address
        '''
        page_offset = self._page(address)
        if page_offset not in self._page2map:
            raise MemoryException("Page not mapped", address)
        return self._page2map[page_offset]

    def mappings(self):
        '''
        Returns a sorted list of all the mappings for this memory.

        :return: a list of mappings.
        :rtype: list
        '''
        result = []
        for m in self.maps:
            if isinstance(m, AnonMap):
                result.append((m.start, m.end, m.perms, 0, ''))
            elif isinstance(m, FileMap):
                result.append((m.start, m.end, m.perms, m._offset, m._filename))
            else:
                result.append((m.start, m.end, m.perms, 0, m.name))

        return sorted(result)

    def __str__(self):
        return '\n'.join('%016x-%016x % 4s %08x %s' % (start, end, p, offset, name or '') for start, end, p, offset, name in self.mappings())

    def _maps_in_range(self, start, end):
        '''
        Generates the list of maps that overlaps with the range [start:end]
        '''

        # Search for the first matching map
        addr = start
        while addr < end:
            if addr not in self:
                addr += self.page_size
            else:
                m = self._page2map[self._page(addr)]
                yield m
                addr = m.end

    def munmap(self, start, size):
        '''
        Deletes the mappings for the specified address range and causes further
        references to addresses within the range to generate invalid memory
        references.

        :param start: the starting address to delete.
        :param size: the length of the unmapping.
        '''
        start = self._floor(start)
        end = self._ceil(start + size)

        for m in self._maps_in_range(start, end):
            self._del(m)
            head, tail = m.split(start)
            middle, tail = tail.split(end)
            assert middle is not None
            if head:
                self._add(head)
            if tail:
                self._add(tail)

        logger.debug('Unmap memory @%x size:%x', start, size)

    def mprotect(self, start, size, perms):
        assert size > 0
        start = self._floor(start)
        end = self._ceil(start + size)

        for m in self._maps_in_range(start, end):
            self._del(m)

            head, tail = m.split(start)
            middle, tail = tail.split(end)

            assert middle is not None
            middle.perms = perms
            self._add(middle)

            if head:
                self._add(head)
            if tail:
                self._add(tail)

    # Permissions
    def __contains__(self, address):
        return self._page(address) in self._page2map

    def perms(self, index):
        # not happy with this interface.
        if isinstance(index, slice):
            # get the more restrictive set of perms for the range
            raise NotImplementedError('No perms for slices')
        else:
            return self.map_containing(index).perms

    def access_ok(self, index, access, force=False):
        if isinstance(index, slice):
            assert index.stop - index.start >= 0
            addr = index.start
            while addr < index.stop:
                if addr not in self:
                    return False
                m = self.map_containing(addr)

                if not force and not m.access_ok(access):
                    return False

                until_next_page = min(m.end - addr, index.stop - addr)
                addr += until_next_page
            assert addr == index.stop
            return True
        else:
            if index not in self:
                return False
            m = self.map_containing(index)
            return force or m.access_ok(access)

    # write and read potentially symbolic bytes at symbolic indexes
    def read(self, addr, size, force=False):
        if not self.access_ok(slice(addr, addr + size), 'r', force):
            raise InvalidMemoryAccess(addr, 'r')

        assert size > 0
        result = []
        stop = addr + size
        p = addr
        while p < stop:
            m = self.map_containing(p)
            _size = min(m.end - p, stop - p)
            result += m[p:p + _size]
            p += _size
        assert p == stop

        return result

    def push_record_writes(self):
        '''
        Begin recording all writes. Retrieve all writes with `pop_record_writes()`
        '''
        self._recording_stack.append([])

    def pop_record_writes(self):
        '''
        Stop recording trace and return a `list[(address, value)]` of all the writes
        that occurred, where `value` is of type list[str]. Can be called without
        intermediate `pop_record_writes()`.

        For example::

            mem.push_record_writes()
                mem.write(1, 'a')
                mem.push_record_writes()
                    mem.write(2, 'b')
                mem.pop_record_writes()  # Will return [(2, 'b')]
            mem.pop_record_writes()  # Will return [(1, 'a'), (2, 'b')]

        Multiple writes to the same address will all be included in the trace in the
        same order they occurred.

        :return: list[tuple]
        '''

        lst = self._recording_stack.pop()
        # Append the current list to a previously-started trace.
        if self._recording_stack:
            self._recording_stack[-1].extend(lst)
        return lst

    def write(self, addr, buf, force=False):
        size = len(buf)
        if not self.access_ok(slice(addr, addr + size), 'w', force):
            raise InvalidMemoryAccess(addr, 'w')
        assert size > 0
        stop = addr + size
        start = addr

        if self._recording_stack:
            self._recording_stack[-1].append((addr, buf))

        while addr < stop:
            m = self.map_containing(addr)
            size = min(m.end - addr, stop - addr)
            m[addr:addr + size] = buf[addr - start:addr - start + size]
            addr += size
        assert addr == stop

    def _get_size(self, size):
        return size

    def __setitem__(self, index, value):
        if isinstance(index, slice):
            size = self._get_size(index.stop - index.start)
            assert len(value) == size  # raise proper Error?
            self.write(index.start, value)
        else:
            self.write(index, (value,))

    def __getitem__(self, index):
        if isinstance(index, slice):
            result = self.read(index.start, index.stop - index.start)
        else:
            result = self.read(index, 1)[0]
        return result


class SMemory(Memory):
    '''
    The symbolic memory manager.
    This class handles all virtual memory mappings and symbolic chunks.

    :todo: improve comments
    '''

    def __init__(self, constraints, symbols=None, *args, **kwargs):
        '''
        Builds a memory.

        :param constraints:  a set of constraints
        :param symbols: Symbolic chunks
        '''
        super(SMemory, self).__init__(*args, **kwargs)
        assert isinstance(constraints, ConstraintSet)
        self._constraints = constraints
        if symbols is None:
            self._symbols = {}
        else:
            self._symbols = dict(symbols)

    def __reduce__(self):
        return (self.__class__, (self.constraints, self._symbols, self._maps, ))

    @property
    def constraints(self):
        return self._constraints

    @constraints.setter
    def constraints(self, constraints):
        self._constraints = constraints

    def _get_size(self, size):
        if isinstance(size, BitVec):
            size = arithmetic_simplifier(size)
        else:
            size = BitVecConstant(self.memory_bit_size, size)
        assert isinstance(size, BitVecConstant)
        return size.value

    def munmap(self, start, size):
        '''
        Deletes the mappings for the specified address range and causes further
        references to addresses within the range to generate invalid memory
        references.

        :param start: the starting address to delete.
        :param size: the length of the unmapping.
        '''
        for addr in range(start, start + size):
            if addr in self._symbols:
                del self._symbols[addr]
        super(SMemory, self).munmap(start, size)

    def read(self, address, size, force=False):
        '''
        Read a stream of potentially symbolic bytes from a potentially symbolic
        address

        :param address: Where to read from
        :param size: How many bytes
        :param force: Whether to ignore permissions
        :rtype: list
        '''
        size = self._get_size(size)
        assert not issymbolic(size)

        if issymbolic(address):
            assert solver.check(self.constraints)
            logger.debug('Reading %d bytes from symbolic address %s', size, address)
            try:
                solutions = self._try_get_solutions(address, size, 'r', force=force)
                assert len(solutions) > 0
            except TooManySolutions as e:
                m, M = solver.minmax(self.constraints, address)
                logger.debug('Got TooManySolutions on a symbolic read. Range [%x, %x]. Not crashing!', m, M)

                # The force param shouldn't affect this, as this is checking for unmapped reads, not bad perms
                crashing_condition = True
                for start, end, perms, offset, name in self.mappings():
                    if start <= M + size and end >= m:
                        if 'r' in perms:
                            crashing_condition = Operators.AND(Operators.OR((address + size).ult(start), address.uge(end)), crashing_condition)

                if solver.can_be_true(self.constraints, crashing_condition):
                    raise InvalidSymbolicMemoryAccess(address, 'r', size, crashing_condition)

                # INCOMPLETE Result! We could also fork once for every map
                logger.info('INCOMPLETE Result! Using the sampled solutions we have as result')
                condition = False
                for base in e.solutions:
                    condition = Operators.OR(address == base, condition)
                from .state import ForkState
                raise ForkState("Forking state on incomplete result", condition)

            # So here we have all potential solutions to address

            condition = False
            for base in solutions:
                condition = Operators.OR(address == base, condition)

            result = []
            # consider size ==1 to read following code
            for offset in range(size):
                # Given ALL solutions for the symbolic address
                for base in solutions:
                    addr_value = base + offset
                    byte = Operators.ORD(self.map_containing(addr_value)[addr_value])
                    if addr_value in self._symbols:
                        for condition, value in self._symbols[addr_value]:
                            byte = Operators.ITEBV(8, condition, Operators.ORD(value), byte)
                    if len(result) > offset:
                        result[offset] = Operators.ITEBV(8, address == base, byte, result[offset])
                    else:
                        result.append(byte)
                    assert len(result) == offset + 1
            return list(map(Operators.CHR, result))
        else:
            result = list(map(Operators.ORD, super(SMemory, self).read(address, size, force)))
            for offset in range(size):
                if address + offset in self._symbols:
                    for condition, value in self._symbols[address + offset]:
                        if condition is True:
                            result[offset] = Operators.ORD(value)
                        else:
                            result[offset] = Operators.ITEBV(8, condition, Operators.ORD(value), result[offset])
            return list(map(Operators.CHR, result))


    def write(self, address, value, force=False):
        '''
        Write a value at address.
        :param address: The address at which to write
        :type address: int or long or Expression
        :param value: Bytes to write
        :type value: str or list
        :param force: Whether to ignore permissions
        '''
        size = len(value)
        if issymbolic(address):
            solutions = self._try_get_solutions(address, size, 'w', force=force)
            for offset in range(size):
                for base in solutions:
                    condition = base == address
                    self._symbols.setdefault(base + offset, []).append((condition, value[offset]))
        else:
            for offset in range(size):
                if issymbolic(value[offset]):
                    if not self.access_ok(address + offset, 'w', force):
                        raise InvalidMemoryAccess(address + offset, 'w')
                    self._symbols[address + offset] = [(True, value[offset])]
                else:
                    # overwrite all previous items
                    if address + offset in self._symbols:
                        del self._symbols[address + offset]
                    super(SMemory, self).write(address + offset, [value[offset]], force)

    def _try_get_solutions(self, address, size, access, max_solutions=0x1000, force=False):
        '''
        Try to solve for a symbolic address, checking permissions when reading/writing size bytes.

        :param Expression address: The address to solve for
        :param int size: How many bytes to check permissions for
        :param str access: 'r' or 'w'
        :param int max_solutions: Will raise if more solutions are found
        :param force: Whether to ignore permission failure
        :rtype: list
        '''
        assert issymbolic(address)

        solutions = solver.get_all_values(self.constraints, address, maxcnt=max_solutions)

        crashing_condition = False
        for base in solutions:
            if not self.access_ok(slice(base, base + size), access, force):
                crashing_condition = Operators.OR(address == base, crashing_condition)

        if solver.can_be_true(self.constraints, crashing_condition):
            raise InvalidSymbolicMemoryAccess(address, access, size, crashing_condition)

        return solutions


class Memory32(Memory):
    memory_bit_size = 32
    page_bit_size = 12


class Memory64(Memory):
    memory_bit_size = 64
    page_bit_size = 12


class SMemory32(SMemory):
    memory_bit_size = 32
    page_bit_size = 12


class SMemory32L(SMemory):
    memory_bit_size = 32
    page_bit_size = 13


class SMemory64(SMemory):
    memory_bit_size = 64
    page_bit_size = 12<|MERGE_RESOLUTION|>--- conflicted
+++ resolved
@@ -1,25 +1,15 @@
 from __future__ import division
 from past.builtins import cmp
-<<<<<<< HEAD
 from functools import total_ordering
 from future import standard_library
 standard_library.install_aliases()
-from builtins import int, map, range, str, bytes
-=======
-from future import standard_library
-standard_library.install_aliases()
 from builtins import *
->>>>>>> a85dd7b6
 from abc import abstractproperty
 from weakref import WeakValueDictionary
 from .smtlib import *
 import logging
 from ..utils.mappings import _mmap, _munmap
-<<<<<<< HEAD
-from ..utils.helpers import issymbolic, isstring
-=======
 from ..utils.helpers import issymbolic, isstring, isint
->>>>>>> a85dd7b6
 from future.utils import with_metaclass
 logger = logging.getLogger(__name__)
 
@@ -93,10 +83,7 @@
         return c
 
 
-<<<<<<< HEAD
 @total_ordering
-=======
->>>>>>> a85dd7b6
 class Map(with_metaclass(ABCMeta, object)):
     '''
     A memory map.
@@ -118,13 +105,8 @@
         :param size: the size of the map.
         :param perms: the access permissions of the map (rwx).
         '''
-<<<<<<< HEAD
-        assert isinstance(start, int) and start >= 0, 'Invalid start address'
-        assert isinstance(size, int) and size > 0, 'Invalid end address'
-=======
         assert isint(start) and start >= 0, 'Invalid start address'
         assert isint(size) and size > 0, 'Invalid end address'
->>>>>>> a85dd7b6
 
         super(Map, self).__init__()
         self._start = start
@@ -270,11 +252,7 @@
         self._data = bytearray(size)
         if data_init is not None:
             assert len(data_init) <= size, 'More initial data than reserved memory'
-<<<<<<< HEAD
-            if isinstance(data_init[0], int):
-=======
             if isint(data_init[0]):
->>>>>>> a85dd7b6
                 self._data[0:len(data_init)] = data_init
             else:
                 self._data[0:len(data_init)] = [ord(s) for s in data_init]
@@ -298,21 +276,12 @@
             len(value) == index.stop - index.start
         index = self._get_offset(index)
         if isinstance(index, slice):
-<<<<<<< HEAD
             if not isinstance(value[0], int):
                 value = [ord(n) for n in value]
             for i in range(index.stop - index.start):
                 self._data[index.start + i] = value[i]
         else:
             self._data[index] = ord(value)
-=======
-            # check that the values this slice points to are ints
-            if not isint(value[0]):
-                value = [Operators.ORD(n) for n in value]
-            self._data[index] = value
-        else:
-            self._data[index] = Operators.ORD(value)
->>>>>>> a85dd7b6
 
     def __getitem__(self, index):
         index = self._get_offset(index)
@@ -344,11 +313,7 @@
                 This offset must be a multiple of pagebitsize.
         '''
         super(FileMap, self).__init__(addr, size, perms, **kwargs)
-<<<<<<< HEAD
-        assert isinstance(offset, int)
-=======
         assert isint(offset)
->>>>>>> a85dd7b6
         assert offset >= 0
         self._filename = filename
         self._offset = offset
@@ -394,13 +359,8 @@
 
         if isinstance(index, slice):
             result = []
-<<<<<<< HEAD
             for i in range(index.start, index.stop):
                 result.append(get_byte_at_offset(i))
-=======
-            for i in range(index.stop - index.start):
-                result.append(get_byte_at_offset(i+index.start))
->>>>>>> a85dd7b6
             return result
         else:
             return get_byte_at_offset(index)
@@ -449,11 +409,7 @@
         assert self._in_range(index)
         if isinstance(index, slice):
             for i in range(index.stop - index.start):
-<<<<<<< HEAD
                 self._cow[index.start + i] = _normalize(value[i])
-=======
-                self._cow[index.start + i] = value[i]
->>>>>>> a85dd7b6
         else:
             self._cow[index] = _normalize(value)
 
@@ -463,15 +419,8 @@
         if isinstance(index, slice):
             result = []
             for i in range(index.start, index.stop):
-<<<<<<< HEAD
                 c = self._cow.get(i, self._parent[i])
                 result.append(_normalize(c))
-=======
-                if i in self._cow:
-                    result.append(self._cow[i])
-                else:
-                    result.append(self._parent[i])
->>>>>>> a85dd7b6
             return result
         else:
             return _normalize(self._cow.get(index, self._parent[index]))
@@ -626,13 +575,8 @@
                    - 'Map already used' if the piece of memory starting in C{addr} and with length C{size} isn't free.
         '''
         #If addr is NULL, the system determines where to allocate the region.
-<<<<<<< HEAD
-        assert addr is None or isinstance(addr, int), 'Address shall be concrete'
+        assert addr is None or isint(addr), 'Address shall be concrete'
         assert addr is None or addr < self.memory_size, 'Address too big'
-=======
-        assert addr is None or isint(addr), 'Address shall be concrete'
-        assert addr < self.memory_size, 'Address too big'
->>>>>>> a85dd7b6
         assert size > 0
 
         # address is rounded down to the nearest multiple of the allocation granularity
@@ -645,11 +589,7 @@
         # If zero search for a spot
         addr = self._search(size, addr)
 
-<<<<<<< HEAD
-        #It should not be allocated
-=======
         # It should not be allocated
->>>>>>> a85dd7b6
         for i in range(self._page(addr), self._page(addr + size)):
             assert not i in self._page2map, 'Map already used'
 
@@ -681,12 +621,7 @@
 
         '''
         #If addr is NULL, the system determines where to allocate the region.
-<<<<<<< HEAD
-        assert addr is None or isinstance(addr, int), 'Address shall be concrete'
-=======
         assert addr is None or isint(addr), 'Address shall be concrete'
-        assert addr < self.memory_size, 'Address too big'
->>>>>>> a85dd7b6
 
         # address is rounded down to the nearest multiple of the allocation granularity
         if addr is not None:
@@ -700,11 +635,7 @@
         addr = self._search(size, addr)
 
         #It should not be allocated
-<<<<<<< HEAD
-        for i in range(self._page(addr), self._page(addr+size)):
-=======
         for i in range(self._page(addr), self._page(addr + size)):
->>>>>>> a85dd7b6
             assert not i in self._page2map, 'Map already used'
 
         # Create the anonymous map
