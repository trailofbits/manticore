from abc import ABCMeta, abstractmethod, abstractproperty
from weakref import WeakValueDictionary
from cStringIO import StringIO
from .smtlib import *
import logging
from ..utils.mappings import _mmap, _munmap
from ..utils.helpers import issymbolic

logger = logging.getLogger('MEMORY')


class MemoryException(Exception):
    '''
    Memory exceptions
    '''
    def __init__(self, message, address=None):
        '''
        Builds a memory exception.

        :param message: exception message.
        :param address: memory address where the exception occurred.
        '''
        self.address = address
        self.message = message
        if address is not None and not issymbolic(address):
            self.message += ' <{:x}>'.format(address)

    def __str__(self):
        return self.message


class ConcretizeMemory(MemoryException):
    '''
    Raised when a symbolic memory cell needs to be concretized.
    '''
    def __init__(self, mem, address, size, policy='MINMAX'):
        self.message = "Concretizing memory address {} size {}".format(address, size)
        self.mem = mem
        self.address = address
        self.size = size
        self.policy = policy


class InvalidMemoryAccess(MemoryException):
    _message = 'Invalid memory access'

    def __init__(self, address, mode):
        assert mode in 'rwx'
        suffix = ' (mode:{})'.format(mode)
        message = self._message + suffix
        super(InvalidMemoryAccess, self, ).__init__(message, address)
        self.mode = mode


class InvalidSymbolicMemoryAccess(InvalidMemoryAccess):
    _message = 'Invalid symbolic memory access'

    def __init__(self, address, mode, size, constraint):
        super(InvalidSymbolicMemoryAccess, self, ).__init__(address, mode)
        #the crashing constraint you need to assert 
        self.constraint = constraint 
        self.size = size


class Map(object):
    '''
    A memory map.
        
    It represents a convex chunk of memory with a start and an end address.
    It may be implemented as an actual file mapping or as a StringIO/bytearray.
    
    >>>           ######################################
                  ^                                    ^
                start                                 end

    '''
    __metaclass__ = ABCMeta
    def __init__(self, start, size, perms, name=None):
        '''
        Abstract memory map.

        :param start: the first valid address.
        :param size: the size of the map.
        :param perms: the access permissions of the map (rwx).
        '''
        assert isinstance(start, (int, long)) and start >= 0, 'Invalid start address'
        assert isinstance(size, (int, long)) and size > 0, 'Invalid end address'

        super(Map, self).__init__()
        self._start = start
        self._end = start + size
        self._set_perms(perms)
        self._name = name

    def _get_perms(self):
        ''' Gets the access permissions of the map. '''
        return self._perms

    def _set_perms(self, perms):
        '''
        Sets the access permissions of the map.

        :param perms: the new permissions.
        '''
        assert isinstance(perms, str) and len(perms) <= 3 and perms.strip() in ['', 'r', 'w', 'x', 'rw', 'r x', 'rx', 'rwx', 'wx', ]
        self._perms = perms

    #Property
    perms = property(_get_perms, _set_perms)

    def access_ok(self, access):
        ''' Check if there is enough permissions for access '''
        for c in access:
            if c not in self.perms:
                return False
        return True

    @property
    def start(self):
        return self._start

    @property
    def end(self):
        return self._end

    @property
    def name(self):
        return self._name

    def __len__(self):
        '''Returns the current size in bytes. '''
        return self._end - self._start

    def __repr__(self):
        '''
        Returns the string representation of the map mapping.

        :rtype: str
        '''
        return '<%s 0x%016x-0x%016x %s>'%(self.__class__.__name__, self.start, self.end, self.perms)

    def _in_range(self, index):
        ''' Returns True if index is in range '''
        if isinstance(index, slice):
            in_range = index.start < index.stop and \
                       index.start >= self.start and \
                       index.stop <= self.end
        else:
            in_range = index >= self.start and \
                       index <= self.end
        return in_range

    def _get_offset(self, index):
        '''
        Translates the index to the internal offsets.

        self.start   -> 0
        self.start+1 -> 1
        ...
        self.end     -> len(self)
        '''
        if not self._in_range(index):
            raise IndexError('Map index out of range')
        if isinstance(index, slice):
            index = slice(index.start-self.start,  index.stop-self.start)
        else:
            index -= self.start
        return index

    @abstractmethod
    def __getitem__(self, index):
        '''
        Reads a byte from an address or a sequence of bytes from a range of addresses

        :param index: the address or slice where to obtain the bytes from.
        :return: the character or sequence at the specified address.
        :rtype: byte or array
        '''
        pass

    @abstractmethod
    def __setitem__(self, index, value):
        '''
        Writes a byte to an address or a sequence of bytes to a range of addresses

        :param index: the address or slice where to put the data.
        :param value: byte or sequence of bytes to put in this map.
        '''
        pass


    @abstractmethod
    def split(self, address):
        '''
        Split the current map into two mappings

        :param address: The address at which to split the Map.
        '''
        pass


class AnonMap(Map):
    ''' A concrete anonymous memory map '''
    def __init__(self, start, size, perms, data_init=None, **kwargs):
        '''
        Builds a concrete anonymous memory map.

        :param start: the first valid address of the map.
        :param size: the size of the map.
        :param perms: the access permissions of the map.
        :param data_init: the data to initialize the map.
        '''
        super(AnonMap, self).__init__(start, size, perms, **kwargs)
        self._data = bytearray(size)
        if not data_init is None:
            assert len(data_init) <= size, 'More initial data than reserved memory'
            self._data[0:len(data_init)] = data_init

    def __reduce__(self):
        return (self.__class__, (self.start, len(self), self.perms, self._data, ))

    def split(self, address):
        if address <= self.start:
            return None, self
        if address >= self.end:
            return self, None

        assert address > self.start and address < self.end
        head = AnonMap(self.start, address-self.start, self.perms, self[self.start:address])
        tail = AnonMap(address, self.end-address, self.perms, self[address:self.end])
        return head,tail

    def __setitem__(self, index, value):
        assert not isinstance(index, slice) or \
               len(value) == index.stop-index.start
        index = self._get_offset(index)
        self._data[index] = value

    def __getitem__(self, index):
        index = self._get_offset(index)
        if isinstance(index, slice):
            return map(chr, self._data[index])
        return chr(self._data[index])


class FileMap(Map):
    '''
    A file map.
    
    A  file is mapped in multiples of the page size.  For a file that is not a
    multiple of the page size, the remaining memory is zeroed when mapped, and
    writes to that region are not written out to the file. The effect of
    changing the size of the underlying file of a mapping on the pages that
    correspond to added or removed regions of the file is unspecified.
    '''

    def __init__(self, addr, size, perms, filename, offset=0, overlay=None, **kwargs):
        '''
        Builds a map of memory  initialized with the content of filename.

        :param addr: the first valid address of the file map.
        :param size: the size of the file map.
        :param perms: the access permissions of the file map.
        :param filename: the file to map in memory.
        :param offset: the offset into the file where to start the mapping. \
                This offset must be a multiple of pagebitsize.
        '''
        super(FileMap, self).__init__(addr, size, perms, **kwargs)
        assert isinstance(offset, (int, long))
        assert offset >= 0
        self._filename = filename
        self._offset = offset
        with open(filename, 'r') as fileobject:
            fileobject.seek(0, 2)
            file_size = fileobject.tell()
            self._mapped_size = min(size, file_size - offset)
            self._data = _mmap(fileobject.fileno(), offset, self._mapped_size)
        if overlay is not None:
            self._overlay = dict(overlay)
        else:
            self._overlay = dict()

    def __reduce__(self):
        return (self.__class__, (self.start, len(self), self.perms, self._filename, self._offset, self._overlay))

    def __del__(self):
        _munmap(self._data, self._mapped_size)

    def __repr__(self):
        return '<%s [%s+%x] 0x%016x-0x%016x %s>'%(self.__class__.__name__, self._filename, self._offset, self.start, self.end, self.perms)

    def __setitem__(self, index, value):
        assert not isinstance(index, slice) or \
               len(value) == index.stop-index.start
        index = self._get_offset(index)
        if isinstance(index, slice):
            for i in xrange(index.stop-index.start):
                self._overlay[index.start+i] = value[i]
        else:
            self._overlay[index] = value

    def __getitem__(self, index):
        def get_byte_at_offset(offset):
            if offset in self._overlay:
                return self._overlay[offset]
            else:
                if offset >= self._mapped_size:
                     return '\x00' # , 'Extra data must initially be zero'
                return self._data[offset]

        index = self._get_offset(index)
        if isinstance(index, slice):
            result = []
            for i in xrange(index.stop-index.start):
                result.append(get_byte_at_offset(i+index.start))
            return result
        else:
            return get_byte_at_offset(index)

    def split(self, address):
        if address <= self.start:
            return None, self
        if address >= self.end:
            return self, None

        assert address > self.start and address <= self.end
        head = COWMap(self, size=address-self.start)
        tail = COWMap(self, offset=address-self.start)
        return head, tail


class COWMap(Map):
    '''
    Copy-on-write based map.
    '''
    def __init__(self, parent, offset=0, perms=None, size=None, **kwargs):
        '''
        A copy on write copy of parent. Writes to the parent after a copy on
        write are unspecified.

        :param parent: the parent map.
        :param offset: an offset within the parent map from where to create the new map.
        :param perms: Permissions on new mapping, or None if inheriting.
        :param size: the size of the new map or max.
        '''
        assert isinstance(parent, Map)
        assert offset >= 0 and offset < len(parent)
        if size is None:
            size=len(parent)-offset
        assert parent.start+offset+size <= parent.end
        if perms is None:
            perms=parent.perms

        super(COWMap, self).__init__(parent.start+offset, size, perms, **kwargs)
        self._parent = parent
        self._parent.__setitem__ = False
        self._cow = {}

    def __setitem__(self, index, value):
        assert self._in_range(index)
        assert self.access_ok('w')
        if isinstance(index, slice):
            for i in xrange(index.stop-index.start):
                self._cow[index.start+i] = value[i]
        else:
            self._cow[index] = value

    def __getitem__(self, index):
        assert self._in_range(index)
        assert self.access_ok('r')

        if isinstance(index, slice):
            result = []
            for i in xrange(index.start, index.stop):
                if i in self._cow:
                    result.append(self._cow[i])
                else:
                    result.append(self._parent[i])
            return result
        else:
            if index in self._cow:
                return self._cow[index]
            else:
                return self._parent[index]

    def split(self, address):
        if address <= self.start:
            return None, self
        if address >= self.end:
            return self, None

        assert address > self.start and address < self.end
        head = COWMap(self, size=address-self.start)
        tail = COWMap(self, offset=address-self.start)
        return head, tail

class Memory(object):
    __metaclass__ = ABCMeta

    '''
    The memory manager.
    This class handles all virtual memory mappings and symbolic chunks.
    '''
    def __init__(self, maps=None):
        '''
        Builds a memory manager.
        '''
        super(Memory, self).__init__()
        if maps is None:
            self._maps = set()
        else:
            self._maps = set(maps)
        self._page2map = WeakValueDictionary()   #{page -> ref{MAP}}
        self._recording_stack = []
        for m in self._maps:
            for i in range(self._page(m.start), self._page(m.end)):
                assert i not in self._page2map
                self._page2map[i] = m

    def __reduce__(self):
        return (self.__class__, (self._maps, ))

    @abstractproperty
    def memory_bit_size(self):
        return 32

    @abstractproperty
    def page_bit_size(self):
         return 12

    @property
    def memory_size(self):
        return 1 << self.memory_bit_size

    @property
    def page_size(self):
        return 1 << self.page_bit_size

    @property
    def memory_mask(self):
        return self.memory_size - 1

    @property
    def page_mask(self):
        return self.page_size - 1

    @property
    def maps(self):
        return self._maps

    def _ceil(self, address):
        '''
        Returns the smallest page boundary value not less than the address.
        :rtype: int
        :param address: the address to calculate its ceil.
        :return: the ceil of C{address}.
        '''
        return (((address-1)+self.page_size) & ~self.page_mask) & self.memory_mask

    def _floor(self, address):
        '''
        Returns largest page boundary value not greater than the address.
        
        :param address: the address to calculate its floor.
        :return: the floor of C{address}.
        :rtype: int
        '''
        return address & ~self.page_mask

    def _page(self, address):
        '''
        Calculates the page number of an address.

        :param address: the address to calculate its page number.
        :return: the page number of address.
        :rtype: int
        '''
        return address >> self.page_bit_size

    def _search(self, size, start=None, counter=0):
        '''
        Recursively searches the address space for enough free space to allocate C{size} bytes.
        
        :param size: the size in bytes to allocate.
        :param start: an address from where to start the search.
        :param counter: internal parameter to know if all the memory was already scanned.
        :return: the address of an available space to map C{size} bytes.
        :raises MemoryException: if there is no space available to allocate the desired memory.
        :rtype: int


        todo: Document what happens when you try to allocate something that goes round the address 32/64 bit representation.
        '''
        assert size & self.page_mask == 0
        if start is None:
            end = {32:0xf8000000, 64: 0x0000800000000000}[self.memory_bit_size]
            start = end-size
        else:
            if start > self.memory_size - size:
                start =  self.memory_size - size
            end = start+size

        consecutive_free = 0
        for p in xrange(self._page(end-1),-1,-1):
            if p not in self._page2map:
                consecutive_free += 0x1000
            else:
                consecutive_free = 0
            if consecutive_free >= size:
                return p << self.page_bit_size
            counter+=1
            if counter >= self.memory_size/self.page_size:
                raise MemoryException('Not enough memory')

        return self._search( size, self.memory_size-size, counter  )

    def mmapFile(self, addr, size, perms, filename, offset=0):
        '''
        Creates a new file mapping in the memory address space.
                
        :param addr: the starting address (took as hint). If C{addr} is C{0} the first big enough
                     chunk of memory will be selected as starting address.
        :param size: the contents of a file mapping are initialized using C{size} bytes starting
                     at offset C{offset} in the file C{filename}.
        :param perms: the access permissions to this memory.
        :param filename: the pathname to the file to map.
        :param offset: the contents of a file mapping are initialized using C{size} bytes starting
                      at offset C{offset} in the file C{filename}.
        :return: the starting address where the file was mapped.
        :rtype: int
        :raises error:
                   - 'Address shall be concrete' if C{addr} is not an integer number.
                   - 'Address too big' if C{addr} goes beyond the limit of the memory.
                   - 'Map already used' if the piece of memory starting in C{addr} and with length C{size} isn't free.
        '''
        #If addr is NULL, the system determines where to allocate the region.
        assert addr is None or isinstance(addr, (int, long)), 'Address shall be concrete'
        assert addr < self.memory_size, 'Address too big'
        assert size > 0

        #address is rounded down to the nearest multiple of the allocation granularity
        if addr is not None:
            addr = self._floor(addr)

        #size value is rounded up to the next page boundary
        size = self._ceil(size)

        #If zero search for a spot
        addr = self._search(size, addr)

        #It should not be allocated
        for i in xrange(self._page(addr), self._page(addr+size)):
            assert not i in self._page2map, 'Map already used'

        #Create the map
        m = FileMap(addr, size, perms, filename, offset)

        #Okay, ready to alloc
        self._add(m)

        logger.debug('New file-memory map @%x size:%x', addr, size)
        return addr

    def mmap(self, addr, size, perms, data_init=None, name=None):
        '''
        Creates a new mapping in the memory address space.
        
        :param addr: the starting address (took as hint). If C{addr} is C{0} the first big enough
                     chunk of memory will be selected as starting address.
        :param size: the length of the mapping.
        :param perms: the access permissions to this memory.
        :param data_init: optional data to initialize this memory.
        :param name: optional name to give to this mapping
        :return: the starting address where the memory was mapped.
        :raises error:
                   - 'Address shall be concrete' if C{addr} is not an integer number.
                   - 'Address too big' if C{addr} goes beyond the limit of the memory.
                   - 'Map already used' if the piece of memory starting in C{addr} and with length C{size} isn't free.
        :rtype: int
        
        '''
        #If addr is NULL, the system determines where to allocate the region.
        assert addr is None or type(addr) in [int, long], 'Address shall be concrete'
        assert addr < self.memory_size, 'Address too big'


        #address is rounded down to the nearest multiple of the allocation granularity
        if addr is not  None:
            addr = self._floor(addr)

        #size value is rounded up to the next page boundary
        size = self._ceil(size)

        #If zero search for a spot
        addr = self._search(size, addr)

        #It should not be allocated
        for i in xrange(self._page(addr), self._page(addr+size)):
            assert not i in self._page2map, 'Map already used'

        #Create the anonymous map
        m = AnonMap(start=addr, size=size, perms=perms, data_init=data_init )

        #Okay, ready to alloc
        self._add(m)

        logger.debug('New memory map @%x size:%x', addr, size)
        return addr

    def _add(self, m):
        assert isinstance(m, Map)
        assert m not in self._maps
        assert m.start & self.page_mask ==0
        assert m.end & self.page_mask ==0
        self._maps.add(m)
        #updating the page to map translation
        for i in range(self._page(m.start), self._page(m.end)):
            self._page2map[i] = m

    def _del(self, m):
        assert isinstance(m, Map)
        assert m in self._maps
        #remove m pages from the page2maps..
        for p in xrange(self._page(m.start), self._page(m.end)):
            del self._page2map[p]
        #remove m from the maps set
        self._maps.remove(m)

    def map_containing(self, address):
        '''
        Returns the L{MMap} object containing the address.
	
        :param address: the address to obtain its mapping.
        :rtype: L{MMap}

        @todo: symbolic address
        '''
        page_offset = self._page(address)
        if page_offset not in self._page2map:
            raise MemoryException("Page not mapped", address)
        return self._page2map[page_offset]


    def mappings(self):
        '''
        Returns a sorted list of all the mappings for this memory.
        
        :return: a list of mappings.
        :rtype: list
        '''
        result = []
        for m in self.maps:
            if isinstance(m, AnonMap):
                result.append((m.start, m.end, m.perms, 0, ''))
            elif isinstance(m, FileMap):
                result.append((m.start, m.end, m.perms, m._offset, m._filename))
            else:
                result.append((m.start, m.end, m.perms, 0, m.name))

        return sorted(result)

    def __str__(self):
        return '\n'.join(['%016x-%016x % 4s %08x %s'%(start, end, p, offset, name or '') for start, end, p, offset, name in self.mappings()])

    def _maps_in_range(self, start, end):
        '''
        Generates the list of maps that overlaps with the range [start:end]
        ''' 

        # Search for the first matching map
        addr = start
        while addr < end :
            if addr not in self:
                addr += self.page_size
            else:
                m = self._page2map[self._page(addr)]
                yield m
                addr = m.end
        

    def munmap(self, start, size):
        '''
        Deletes the mappings for the specified address range and causes further
        references to addresses within the range to generate invalid memory
        references.

        :param start: the starting address to delete.
        :param size: the length of the unmapping. 
        '''
        start = self._floor(start)
        end = self._ceil(start+size)

        for m in self._maps_in_range(start, end):
            self._del(m)
            head, tail = m.split(start)
            middle, tail = tail.split(end)
            assert middle is not None
            if head:
                self._add(head)
            if tail:
                self._add(tail)


        logger.debug('Unmap memory @%x size:%x', start, size)

    def mprotect(self, start, size, perms):
        assert size > 0
        start = self._floor(start)
        end = self._ceil(start+size)

        for m in self._maps_in_range(start, end):
            self._del(m)

            head, tail = m.split(start)
            middle, tail = tail.split(end)

            assert middle is not None
            middle.perms=perms
            self._add(middle)

            if head:
                self._add(head)
            if tail:
                self._add(tail)


    #Permissions
    def __contains__(self, address):
        return self._page(address) in self._page2map

    def perms(self, index):
        # not happy with this interface.
        if isinstance(index, slice):
            # get the more restrictive set of perms for the range
            raise NotImplementedError('No perms for slices')
        else:
            return self.map_containing(index).perms

    def access_ok(self, index, access):
        if isinstance(index, slice):
            assert index.stop - index.start > 0
            result = []
            addr = index.start
            while addr < index.stop:
                if addr not in self:
                    return False
                m = self.map_containing(addr)
                size = min(m.end-addr, index.stop-addr)

                if not m.access_ok(access):
                    return False
                addr+=size
            assert addr == index.stop
            return True
        else:
            if index not in self:
                return False
            m = self.map_containing(index)
            return m.access_ok(access)

    #write and read potentially symbolic bytes at symbolic indexes
    def read(self, addr, size):
        if not self.access_ok(slice(addr, addr+size), 'r'):
            raise InvalidMemoryAccess(addr, 'r')

        assert size > 0
        result = []
        start = addr
        stop = addr+size
        p = addr
        while p < stop:
            m = self.map_containing(p)

            _size = min(m.end-p, stop-p)
            result += m[p:p+_size]
            p+=_size
        assert p == stop

        return result


    def push_record_writes(self):
        '''
        Begin recording all writes. Retrieve all writes with `pop_record_writes()`
        '''
        self._recording_stack.append([])

    def pop_record_writes(self):
        '''
        Stop recording trace and return a `list[(address, value)]` of all the writes
        that occurred, where `value` is of type list[str]. Can be called without
        intermediate `pop_record_writes()`.

        For example::

            mem.push_record_writes()
                mem.write(1, 'a')
                mem.push_record_writes()
                    mem.write(2, 'b')
                mem.pop_record_writes()  # Will return [(2, 'b')]
            mem.pop_record_writes()  # Will return [(1, 'a'), (2, 'b')]

        Multiple writes to the same address will all be included in the trace in the
        same order they occurred.

        :return: list[tuple]
        '''

        lst = self._recording_stack.pop()
        # Append the current list to a previously-started trace.
        if self._recording_stack:
            self._recording_stack[-1].extend(lst)
        return lst

    def write(self, addr, buf):
        size = len(buf)
        if not self.access_ok(slice(addr, addr + size), 'w'):
            raise InvalidMemoryAccess(addr, 'w')
        assert size > 0
        stop = addr + size
        start = addr

        if self._recording_stack:
            self._recording_stack[-1].append((addr, buf))

        while addr < stop:
            m = self.map_containing(addr)
            size = min(m.end-addr, stop-addr)
            m[addr:addr+size] = buf[addr-start:addr-start+size]
            addr+=size
        assert addr == stop

    def _get_size(self, size):
        return size

    def __setitem__(self, index, value):
        if isinstance(index, slice):
            size = self._get_size(index.stop-index.start)
            assert len(value) == size #raise proper Error?
            self.write(index.start, value)
        else:
            self.write(index, (value,))

    def __getitem__(self, index):
        if isinstance(index, slice):
            result = self.read(index.start, index.stop - index.start)
        else:
            result = self.read(index, 1)[0]
        return result


class SMemory(Memory):
    '''
    The symbolic memory manager.
    This class handles all virtual memory mappings and symbolic chunks.

    :todo: improve comments
    '''
    def __init__(self, constraints, symbols=None, *args, **kwargs):
        '''
        Builds a map of memory.

        :param constraints:  a set of constraints
        :param symbols: Symbolic chunks
        '''
        super(SMemory, self).__init__(*args, **kwargs)
        assert isinstance(constraints, ConstraintSet)
        self._constraints = constraints
        if symbols is None:
            self._symbols = {}
        else:
            self._symbols = dict(symbols)

    def __reduce__(self):
        return (self.__class__, (self.constraints, self._symbols, self._maps, ) )

    @property
    def constraints(self):
        return self._constraints

    @constraints.setter
    def constraints(self, constraints):
        self._constraints = constraints

    def _get_size(self, size):
        if isinstance(size, BitVec):
            size = arithmetic_simplifier(size)
        else:
            size = BitVecConstant(self.memory_bit_size, size)
        assert isinstance(size, BitVecConstant)
        return size.value


    def munmap(self, start, size):
        '''
        Deletes the mappings for the specified address range and causes further
        references to addresses within the range to generate invalid memory
        references.

        :param start: the starting address to delete.
        :param size: the length of the unmapping.
        '''
        for addr in xrange(start,start+size):
            if addr in self._symbols:
                del self._symbols[addr]
        super(SMemory, self).munmap(start,size)

    def read(self, address, size):
        '''
        Read a stream of potentially symbolic bytes from a potentially symbolic
        address

        :param address: Where to read from
        :param size: How many bytes
        :rtype: list
        '''
        size = self._get_size(size)
        assert not issymbolic(size)

        if issymbolic(address):
            assert solver.check(self.constraints)
            logger.debug('Reading %d bytes from symbolic address %s', size, address)
            try:
<<<<<<< HEAD
                solutions = solver.get_all_values(self.constraints, address, maxcnt=0x4000) #if more than 0x3000 exception
            except TooManySolutions, e:
=======
                solutions = solver.get_all_values(self.constraints, address, maxcnt=0x1000) #if more than 0x3000 exception
            except TooManySolutions as e:
>>>>>>> e4102e50
                m, M = solver.minmax(self.constraints, address)
                logger.debug('Got TooManySolutions on a symbolic read. Range [%x, %x]. Not crashing!', m, M)

                crashing_condition = True
                for start, end, perms, offset, name  in self.mappings():
                    if start <= M+size and end >= m :
                        if 'r' in perms:
                            crashing_condition = Operators.AND(Operators.OR( (address+size).ult(start), address.uge(end) ), crashing_condition)

                if solver.can_be_true(self.constraints, crashing_condition):
                    raise InvalidSymbolicMemoryAccess(address, 'r', size, crashing_condition)


                #INCOMPLETE Result! We could also fork once for every map
                logger.info('INCOMPLETE Result! Using the sampled solutions we have as result')
                condition = False
                for base in e.solutions:
                    condition = Operators.OR(address == base, condition )
                raise ForkState(condition)

            #So here we have all potential solutions to address
            assert len(solutions) > 0
            

            crashing_condition = False
            for base in solutions:
                if any(not self.access_ok(i, 'r') for i in xrange(base, base + size, self.page_size)):
                    crashing_condition = Operators.OR(address == base, crashing_condition)

            if solver.can_be_true(self.constraints, crashing_condition):
                raise InvalidSymbolicMemoryAccess(address, 'r', size, crashing_condition)

            condition = False
            for base in solutions:
                condition = Operators.OR(address == base, condition )

            result = []
            #consider size ==1 to read following code
            for offset in range(size):
                #Given ALL solutions for the symbolic address
                for base in solutions:
                    addr_value = base + offset
                    byte = Operators.ORD(self.map_containing(addr_value)[addr_value])
                    if addr_value in self._symbols:
                        for condition, value in self._symbols[addr_value]:
                            byte = Operators.ITEBV(8, condition, Operators.ORD(value), byte)
                    if len(result) > offset:
                        result[offset] = Operators.ITEBV(8, address == base, byte, result[offset])
                    else:
                        result.append(byte)
                    assert len(result) == offset+1
            return map(Operators.CHR, result)
        else:
            result = map(Operators.ORD, super(SMemory, self).read(address, size))
            for offset in range(size):
                if address+offset in self._symbols:
                    for condition, value in self._symbols[address+offset]:
                        if condition is True:
                            result[offset] = Operators.ORD(value)
                        else:
                            result[offset] = Operators.ITEBV(8, condition, Operators.ORD(value), result[offset])
            return map(Operators.CHR, result)

    def write(self, address, value):
        '''
        Write a value at address.
        :param address: The address at which to write
        :type address: int or long or Expression
        :param value: Bytes to write
        :type value: str or list
        '''
        size = len(value)
        if issymbolic(address):

            solutions = solver.get_all_values(self.constraints, address, maxcnt=0x1000) #if more than 0x3000 exception

            crashing_condition = False
            for base in solutions:
                if any(not self.access_ok(i, 'w') for i in xrange(base, base + size, self.page_size)):
                    crashing_condition = Operators.OR(address == base, crashing_condition)

            if solver.can_be_true(self.constraints, crashing_condition):
                raise InvalidSymbolicMemoryAccess(address, 'w', size, crashing_condition)

            for offset in xrange(size):
                for base in solutions:
                    condition = base == address
                    self._symbols.setdefault(base+offset, []).append((condition, value[offset]))

        else:

            for offset in xrange(size):
                if issymbolic(value[offset]):
                    if not self.access_ok(address+offset, 'w'):
                        raise InvalidMemoryAccess(address+offset, 'w')
                    self._symbols[address+offset] = [(True, value[offset])]
                else:
                    # overwrite all previous items
                    if address+offset in self._symbols:
                        del self._symbols[address+offset]
                    super(SMemory, self).write(address+offset, [value[offset]])


class Memory32(Memory):
    memory_bit_size = 32
    page_bit_size = 12

class Memory64(Memory):
    memory_bit_size = 64
    page_bit_size = 12

class SMemory32(SMemory):
    memory_bit_size = 32
    page_bit_size = 12

class SMemory32L(SMemory):
    memory_bit_size = 32
    page_bit_size = 13

class SMemory64(SMemory):
    memory_bit_size = 64
    page_bit_size = 12<|MERGE_RESOLUTION|>--- conflicted
+++ resolved
@@ -921,13 +921,8 @@
             assert solver.check(self.constraints)
             logger.debug('Reading %d bytes from symbolic address %s', size, address)
             try:
-<<<<<<< HEAD
-                solutions = solver.get_all_values(self.constraints, address, maxcnt=0x4000) #if more than 0x3000 exception
-            except TooManySolutions, e:
-=======
                 solutions = solver.get_all_values(self.constraints, address, maxcnt=0x1000) #if more than 0x3000 exception
             except TooManySolutions as e:
->>>>>>> e4102e50
                 m, M = solver.minmax(self.constraints, address)
                 logger.debug('Got TooManySolutions on a symbolic read. Range [%x, %x]. Not crashing!', m, M)
 
