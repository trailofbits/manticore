--- conflicted
+++ resolved
@@ -116,11 +116,7 @@
         self._sid += 1
         return self._sid
 
-<<<<<<< HEAD
-    def related_to(self, related_to: Optional[Expression]=None):
-=======
     def related_to(self, related_to: Optional[Expression] = None) -> "ConstraintSet":
->>>>>>> a83e8c29
         # sam.moelius: There is a flaw in how __get_related works: when called on certain
         # unsatisfiable sets, it can return a satisfiable one. The flaw arises when:
         #   * self consists of a single constraint C
@@ -167,13 +163,7 @@
                     related_variables |= variables
                     added = True
 
-<<<<<<< HEAD
-        logger.debug(
-            "Reduced %d constraints!!", number_of_constraints - len(related_constraints)
-        )
-=======
         logger.debug("Reduced %d constraints!!", number_of_constraints - len(related_constraints))
->>>>>>> a83e8c29
 
         # related_variables, related_constraints
         cs = ConstraintSet()
@@ -183,11 +173,7 @@
             cs.add(constraint)
         return cs
 
-<<<<<<< HEAD
-    def to_string(self, replace_constants=True):
-=======
     def to_string(self, replace_constants: bool = True) -> str:
->>>>>>> a83e8c29
         variables, constraints = self.get_declared_variables(), self.constraints
 
         if replace_constants:
