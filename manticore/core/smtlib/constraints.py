--- conflicted
+++ resolved
@@ -168,30 +168,14 @@
         self._declarations[var.name] = var
         return var
 
-<<<<<<< HEAD
-=======
+    def get_declared_variables(self):
+        ''' Returns the variable expressions of this constraint set '''
+        return self._declarations.values()
+
     def get_variable(self, name):
         ''' Returns the variable declared under name or None if it does not exists '''
         return self._declarations.get(name)
 
->>>>>>> bf0d279e
-    def get_declared_variables(self):
-        ''' Returns the variable expressions of this constraint set '''
-        return self._declarations.values()
-
-<<<<<<< HEAD
-    def get_declared_names(self):
-        ''' Returns the names of the declared variables in of this constaraint set '''
-        return self._declarations.keys()
-
-    def get_variable(self, name):
-        ''' Returns the variable declared under name or None if it does not exists '''
-        if name not in self._declarations:
-            return None
-        return self._declarations[name]
-
-=======
->>>>>>> bf0d279e
     @property
     def declarations(self):
         ''' Returns the variable expressions of this constraint set '''
@@ -227,98 +211,6 @@
 
     def _make_unique_name(self, name='VAR'):
         ''' Makes an uniq variable name'''
-<<<<<<< HEAD
-        if name in self._declarations:
-            name = '%s_%d' % (name, self._get_sid())
-        return name
-
-    def migrate(self, expression, name_migration_map=None):
-        ''' Migrate an expression created for a different constraint set to self.
-            Returns an expression that can be used with this constraintSet
-
-            All the foreign variables used in the expression are replaced by
-            variables of this constraint set. If the variable was replaced before
-            the replacement is taken from the provided migration map.
-
-            The migration mapping is updated with new replacements.
-
-            ```
-            from manticore.core.smtlib import *
-
-            cs1 = ConstraintSet()
-            cs2 = ConstraintSet()
-            var1 = cs1.new_bitvec(32, 'var')
-            var2 = cs2.new_bitvec(32, 'var')
-            cs1.add(Operators.ULT(var1, 3)) # var1 can be 0, 1, 2
-
-            # make a migration map dict
-            name_migration_map1 = {}
-
-            # this expression is composed with variables of both cs
-            expression = var1 > var2
-            migrated_expression = cs1.migrate(expression, name_migration_map1)
-            cs1.add(migrated_expression)
-
-
-            expression = var2 > 0
-            migrated_expression = cs1.migrate(expression, name_migration_map1)
-            cs1.add(migrated_expression)
-
-            print (cs1)
-            print (solver.check(cs1))
-            print (solver.get_all_values(cs1, var1)) # should only be [2]
-            ```
-
-            :param expression: the potentially foreign expression
-            :param name_migration_map: a name to name mapping of already migrated variables
-            :return: a migrated expresion where all the variables are fresh BoolVariable
-
-        '''
-        if name_migration_map is None:
-            name_migration_map = {}
-
-        #  name_migration_map -> object_migration_map
-        #  Based on the name mapping in name_migration_map build an object to
-        #  object mapping to be used in the replacing of variables
-        object_migration_map = {}
-        declared_names = self.get_declared_names()
-        expression_variables = dict([(x.name, x) for x in get_variables(expression)])
-        for expression_name, expression_var in expression_variables.items():
-            migrated_name = name_migration_map.get(expression_name)
-            native_var = self.get_variable(migrated_name)
-            if native_var is not None:
-                object_migration_map[expression_var] = native_var
-
-        # Make a new migrated variable for each unkonw variable in the expression
-        for var in expression_variables.values():
-
-            # do nothing if it is a known/declared variable
-            if any(x is var for x in self.get_declared_variables()):
-                continue
-
-            # do nothing if there is already a migrated variable for it
-            #if any(x is var for x in object_migration_map.values()):
-            if var in object_migration_map:
-                continue
-
-            # var needs migration use old_name_migrated if name already used
-            name = var.name
-            while name in self._declarations:
-                name = self._make_unique_name(var.name + '_migrated')
-            # Create and declare a new variable of given type
-            if isinstance(var, Bool):
-                new_var = self.new_bool(name=name)
-            elif isinstance(var, BitVec):
-                new_var = self.new_bitvec(var.size, name=name)
-            elif isinstance(var, Array):
-                new_var = self.new_array(index_max=var.index_max, index_bits=var.index_bits, value_bits=var.value_bits, name=name).array
-            else:
-                raise NotImplemented("Unknown expression type {} encountered during expression migration".format(type(var)))
-            # Update the var to var mapping
-            object_migration_map[var] = new_var
-            # Update the name to name mapping
-            name_migration_map[var.name] = new_var.name
-=======
         # the while loop is necessary because appending the result of _get_sid()
         # is not guaranteed to make a unique name on the first try; a colliding
         # name could have been added previously
@@ -387,7 +279,6 @@
                 object_migration_map[foreign_var] = new_var
                 # Update the name to name mapping
                 name_migration_map[foreign_var.name] = new_var.name
->>>>>>> bf0d279e
 
         #  Actually replace each appearence of migrated variables by the new ones
         migrated_expression = replace(expression, object_migration_map)
