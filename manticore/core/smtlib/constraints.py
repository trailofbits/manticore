--- conflicted
+++ resolved
@@ -148,11 +148,7 @@
                             break
 
                     variables = get_variables(constraint)
-<<<<<<< HEAD
-                    if related_variables & variables or not(variables):
-=======
                     if related_variables & variables or not variables:
->>>>>>> b29f3acc
                         remaining_constraints.remove(constraint)
                         related_constraints.add(constraint)
                         related_variables |= variables
