--- conflicted
+++ resolved
@@ -99,17 +99,7 @@
 
         self._constraints.append(constraint)
 
-<<<<<<< HEAD
-        if check:
-            from ...core.smtlib import Z3Solver
-
-            if not Z3Solver.instance().check(self):
-                raise ValueError("Added an impossible constraint")
-
-    def _get_sid(self):
-=======
     def _get_sid(self) -> int:
->>>>>>> e9c5c535
         """ Returns a unique id. """
         assert self._child is None
         self._sid += 1
