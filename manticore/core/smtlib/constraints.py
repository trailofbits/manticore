import itertools
import sys

from ...utils.helpers import PickleSerializer
from ...exceptions import SmtlibError
from .expression import (
    BitVecVariable,
    BoolVariable,
    ArrayVariable,
    Array,
    Bool,
    BitVec,
    BoolConstant,
    ArrayProxy,
    BoolEqual,
    Variable,
    Constant,
)
from .visitors import GetDeclarations, TranslatorSmtlib, get_variables, simplify, replace
import logging

logger = logging.getLogger(__name__)


class ConstraintException(SmtlibError):
    """
    Constraint exception
    """

    pass


class ConstraintSet:
    """ Constraint Sets

        An object containing a set of constraints. Serves also as a factory for
        new variables.
    """

    def __init__(self):
        self._constraints = list()
        self._parent = None
        self._sid = 0
        self._declarations = {}
        self._child = None

    def __reduce__(self):
        return (
            self.__class__,
            (),
            {
                "_parent": self._parent,
                "_constraints": self._constraints,
                "_sid": self._sid,
                "_declarations": self._declarations,
            },
        )

    def __enter__(self) -> "ConstraintSet":
        assert self._child is None
        self._child = self.__class__()
        self._child._parent = self
        self._child._sid = self._sid
        self._child._declarations = dict(self._declarations)
        return self._child

    def __exit__(self, ty, value, traceback) -> None:
        self._child._parent = None
        self._child = None

    def __len__(self) -> int:
        if self._parent is not None:
            return len(self._constraints) + len(self._parent)
        return len(self._constraints)

    def add(self, constraint) -> None:
        """
        Add a constraint to the set

        :param constraint: The constraint to add to the set.
        """
        if isinstance(constraint, bool):
            constraint = BoolConstant(constraint)
        assert isinstance(constraint, Bool)
        constraint = simplify(constraint)
        # If self._child is not None this constraint set has been forked and a
        # a derived constraintset may be using this. So we can't add any more
        # constraints to this one. After the child constraintSet is deleted
        # we regain the ability to add constraints.
        if self._child is not None:
            raise ConstraintException("ConstraintSet is frozen")

        if isinstance(constraint, BoolConstant):
            if not constraint.value:
                logger.info("Adding an impossible constant constraint")
                self._constraints = [constraint]
            else:
                return

        self._constraints.append(constraint)

<<<<<<< HEAD
    def _get_sid(self):
=======
        if check:
            from ...core.smtlib import solver

            if not solver.check(self):
                raise ValueError("Added an impossible constraint")

    def _get_sid(self) -> int:
>>>>>>> 9b030251
        """ Returns a unique id. """
        assert self._child is None
        self._sid += 1
        return self._sid

    def __get_related(self, related_to=None):
        if related_to is not None:
            number_of_constraints = len(self.constraints)
            remaining_constraints = set(self.constraints)
            related_variables = get_variables(related_to)
            related_constraints = set()

            added = True
            while added:
                added = False
                logger.debug("Related variables %r", [x.name for x in related_variables])
                for constraint in list(remaining_constraints):
                    if isinstance(constraint, BoolConstant):
                        if constraint.value:
                            continue
                        else:
                            related_constraints = {constraint}
                            break

                    variables = get_variables(constraint)
                    if related_variables & variables:
                        remaining_constraints.remove(constraint)
                        related_constraints.add(constraint)
                        related_variables |= variables
                        added = True

            logger.debug(
                "Reduced %d constraints!!", number_of_constraints - len(related_constraints)
            )
        else:
            related_variables = set()
            for constraint in self.constraints:
                related_variables |= get_variables(constraint)
            related_constraints = set(self.constraints)
        return related_variables, related_constraints

    def to_string(self, related_to=None, replace_constants=False):
        related_variables, related_constraints = self.__get_related(related_to)

        if replace_constants:
            constant_bindings = {}
            for expression in related_constraints:
                if (
                    isinstance(expression, BoolEqual)
                    and isinstance(expression.operands[0], Variable)
                    and isinstance(expression.operands[1], (*Variable, *Constant))
                ):
                    constant_bindings[expression.operands[0]] = expression.operands[1]

        tmp = set()
        result = ""
        for var in related_variables:
            # FIXME
            # band aid hack around the fact that we are double declaring stuff :( :(
            if var.declaration in tmp:
                logger.warning("Variable '%s' was copied twice somewhere", var.name)
                continue
            tmp.add(var.declaration)
            result += var.declaration + "\n"
        translator = TranslatorSmtlib(use_bindings=True)
        for constraint in related_constraints:
            if replace_constants:
                constraint = simplify(replace(constraint, constant_bindings))
                # if no variables then it is a constant
                if isinstance(constraint, Constant) and constraint.value == True:
                    continue

            translator.visit(constraint)
        if replace_constants:
            for k, v in constant_bindings.items():
                translator.visit(k == v)

        for name, exp, smtlib in translator.bindings:
            if isinstance(exp, BitVec):
                result += f"(declare-fun {name} () (_ BitVec {exp.size}))"
            elif isinstance(exp, Bool):
                result += f"(declare-fun {name} () Bool)"
            elif isinstance(exp, Array):
                result += f"(declare-fun {name} () (Array (_ BitVec {exp.index_bits}) (_ BitVec {exp.value_bits})))"
            else:
                raise ConstraintException(f"Type not supported {exp!r}")
            result += f"(assert (= {name} {smtlib}))\n"

        constraint_str = translator.pop()
        while constraint_str is not None:
            if constraint_str != "true":
                result += f"(assert {constraint_str})\n"
            constraint_str = translator.pop()
        return result

    def _declare(self, var):
        """ Declare the variable `var` """
        if var.name in self._declarations:
            raise ValueError("Variable already declared")
        self._declarations[var.name] = var
        return var

    def get_declared_variables(self):
        """ Returns the variable expressions of this constraint set """
        return self._declarations.values()

    def get_variable(self, name):
        """ Returns the variable declared under name or None if it does not exists """
        return self._declarations.get(name)

    @property
    def declarations(self):
        """ Returns the variable expressions of this constraint set """
        declarations = GetDeclarations()
        for a in self.constraints:
            try:
                declarations.visit(a)
            except RuntimeError:
                # TODO: (defunct) move recursion management out of PickleSerializer
                if sys.getrecursionlimit() >= PickleSerializer.MAX_RECURSION:
                    raise ConstraintException(
                        f"declarations recursion limit surpassed {PickleSerializer.MAX_RECURSION}, aborting"
                    )
                new_limit = sys.getrecursionlimit() + PickleSerializer.DEFAULT_RECURSION
                if new_limit <= PickleSerializer.DEFAULT_RECURSION:
                    sys.setrecursionlimit(new_limit)
                    return self.declarations
        return declarations.result

    @property
    def constraints(self):
        """
        :rtype tuple
        :return: All constraints represented by this and parent sets.
        """
        if self._parent is not None:
            return tuple(self._constraints) + self._parent.constraints
        return tuple(self._constraints)

    def __iter__(self):
        return iter(self.constraints)

    def __str__(self):
        """ Returns a smtlib representation of the current state """
        return self.to_string()

    def _make_unique_name(self, name="VAR"):
        """ Makes a unique variable name"""
        # the while loop is necessary because appending the result of _get_sid()
        # is not guaranteed to make a unique name on the first try; a colliding
        # name could have been added previously
        while name in self._declarations:
            name = f"{name}_{self._get_sid()}"
        return name

    def is_declared(self, expression_var) -> bool:
        """ True if expression_var is declared in this constraint set """
        if not isinstance(expression_var, Variable):
            raise ValueError(f"Expression must be a Variable (not a {type(expression_var)})")
        return any(expression_var is x for x in self.get_declared_variables())

    def migrate(self, expression, name_migration_map=None):
        """ Migrate an expression created for a different constraint set to self.
            Returns an expression that can be used with this constraintSet

            All the foreign variables used in the expression are replaced by
            variables of this constraint set. If the variable was replaced before
            the replacement is taken from the provided migration map.

            The migration mapping is updated with new replacements.

            :param expression: the potentially foreign expression
            :param name_migration_map: mapping of already migrated variables. maps from string name of foreign variable to its currently existing migrated string name. this is updated during this migration.
            :return: a migrated expression where all the variables are local. name_migration_map is updated

        """
        if name_migration_map is None:
            name_migration_map = {}

        #  name_migration_map -> object_migration_map
        #  Based on the name mapping in name_migration_map build an object to
        #  object mapping to be used in the replacing of variables
        #  inv: object_migration_map's keys should ALWAYS be external/foreign
        #  expressions, and its values should ALWAYS be internal/local expressions
        object_migration_map = {}

        # List of foreign vars used in expression
        foreign_vars = itertools.filterfalse(self.is_declared, get_variables(expression))
        for foreign_var in foreign_vars:
            # If a variable with the same name was previously migrated
            if foreign_var.name in name_migration_map:
                migrated_name = name_migration_map[foreign_var.name]
                native_var = self.get_variable(migrated_name)
                assert (
                    native_var is not None
                ), "name_migration_map contains a variable that does not exist in this ConstraintSet"
                object_migration_map[foreign_var] = native_var
            else:
                # foreign_var was not found in the local declared variables nor
                # any variable with the same name was previously migrated
                # let's make a new unique internal name for it
                migrated_name = foreign_var.name
                if migrated_name in self._declarations:
                    migrated_name = self._make_unique_name(f"{foreign_var.name}_migrated")
                # Create and declare a new variable of given type
                if isinstance(foreign_var, Bool):
                    new_var = self.new_bool(name=migrated_name)
                elif isinstance(foreign_var, BitVec):
                    new_var = self.new_bitvec(foreign_var.size, name=migrated_name)
                elif isinstance(foreign_var, Array):
                    # Note that we are discarding the ArrayProxy encapsulation
                    new_var = self.new_array(
                        index_max=foreign_var.index_max,
                        index_bits=foreign_var.index_bits,
                        value_bits=foreign_var.value_bits,
                        name=migrated_name,
                    ).array
                else:
                    raise NotImplementedError(
                        f"Unknown expression type {type(foreign_var)} encountered during expression migration"
                    )
                # Update the var to var mapping
                object_migration_map[foreign_var] = new_var
                # Update the name to name mapping
                name_migration_map[foreign_var.name] = new_var.name

        #  Actually replace each appearance of migrated variables by the new ones
        migrated_expression = replace(expression, object_migration_map)
        return migrated_expression

    def new_bool(self, name=None, taint=frozenset(), avoid_collisions=False):
        """ Declares a free symbolic boolean in the constraint store
            :param name: try to assign name to internal variable representation,
                         if not unique, a numeric nonce will be appended
            :param avoid_collisions: potentially avoid_collisions the variable to avoid name collisions if True
            :return: a fresh BoolVariable
        """
        if name is None:
            name = "B"
            avoid_collisions = True
        if avoid_collisions:
            name = self._make_unique_name(name)
        if not avoid_collisions and name in self._declarations:
            raise ValueError(f"Name {name} already used")
        var = BoolVariable(name, taint=taint)
        return self._declare(var)

    def new_bitvec(self, size, name=None, taint=frozenset(), avoid_collisions=False):
        """ Declares a free symbolic bitvector in the constraint store
            :param size: size in bits for the bitvector
            :param name: try to assign name to internal variable representation,
                         if not unique, a numeric nonce will be appended
            :param avoid_collisions: potentially avoid_collisions the variable to avoid name collisions if True
            :return: a fresh BitVecVariable
        """
        if size <= 0:
            raise ValueError(f"Bitvec size ({size}) can't be equal to or less than 0")
        if name is None:
            name = "BV"
            avoid_collisions = True
        if avoid_collisions:
            name = self._make_unique_name(name)
        if not avoid_collisions and name in self._declarations:
            raise ValueError(f"Name {name} already used")
        var = BitVecVariable(size, name, taint=taint)
        return self._declare(var)

    def new_array(
        self,
        index_bits=32,
        name=None,
        index_max=None,
        value_bits=8,
        taint=frozenset(),
        avoid_collisions=False,
        default=None,
    ):
        """ Declares a free symbolic array of value_bits long bitvectors in the constraint store.
            :param index_bits: size in bits for the array indexes one of [32, 64]
            :param value_bits: size in bits for the array values
            :param name: try to assign name to internal variable representation,
                         if not unique, a numeric nonce will be appended
            :param index_max: upper limit for indexes on this array (#FIXME)
            :param avoid_collisions: potentially avoid_collisions the variable to avoid name collisions if True
            :param default: default for not initialized values
            :return: a fresh ArrayProxy
        """
        if name is None:
            name = "A"
            avoid_collisions = True
        if avoid_collisions:
            name = self._make_unique_name(name)
        if not avoid_collisions and name in self._declarations:
            raise ValueError(f"Name {name} already used")
        var = self._declare(ArrayVariable(index_bits, index_max, value_bits, name, taint=taint))
        return ArrayProxy(var, default=default)<|MERGE_RESOLUTION|>--- conflicted
+++ resolved
@@ -99,17 +99,7 @@
 
         self._constraints.append(constraint)
 
-<<<<<<< HEAD
-    def _get_sid(self):
-=======
-        if check:
-            from ...core.smtlib import solver
-
-            if not solver.check(self):
-                raise ValueError("Added an impossible constraint")
-
     def _get_sid(self) -> int:
->>>>>>> 9b030251
         """ Returns a unique id. """
         assert self._child is None
         self._sid += 1
