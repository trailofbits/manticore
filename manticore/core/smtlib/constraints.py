import itertools
import sys

from ...utils.helpers import PickleSerializer
from ...exceptions import SmtlibError
from .expression import (
    BitVecVariable,
    BoolVariable,
    ArrayVariable,
    Array,
    Bool,
    BitVec,
    BoolConstant,
    ArrayProxy,
    BoolEqual,
    Variable,
    Constant,
)
from .visitors import GetDeclarations, TranslatorSmtlib, get_variables, simplify, replace
from ...utils import config
import logging

logger = logging.getLogger(__name__)

consts = config.get_group("smt")
consts.add(
<<<<<<< HEAD
    "related_constraints",
    default=True,
    description="Try slicing the current path constraint to contain only related items",
=======
    "related_constraints", default=False, description="Try slicing the current path constraint to contain only related items"
>>>>>>> 55e2486f
)


class ConstraintException(SmtlibError):
    """
    Constraint exception
    """

    pass


class ConstraintSet:
    """ Constraint Sets

        An object containing a set of constraints. Serves also as a factory for
        new variables.
    """

    def __init__(self):
        self._constraints = list()
        self._parent = None
        self._sid = 0
        self._declarations = {}
        self._child = None

    def __reduce__(self):
        return (
            self.__class__,
            (),
            {
                "_parent": self._parent,
                "_constraints": self._constraints,
                "_sid": self._sid,
                "_declarations": self._declarations,
            },
        )

    def __hash__(self):
<<<<<<< HEAD
        return hash((self._parent, tuple(self._constraints)))
=======
        return hash(self.constraints)
>>>>>>> 55e2486f

    def __enter__(self) -> "ConstraintSet":
        assert self._child is None
        self._child = self.__class__()
        self._child._parent = self
        self._child._sid = self._sid
        self._child._declarations = dict(self._declarations)
        return self._child

    def __exit__(self, ty, value, traceback) -> None:
        self._child._parent = None
        self._child = None

    def __len__(self) -> int:
        if self._parent is not None:
            return len(self._constraints) + len(self._parent)
        return len(self._constraints)

    def add(self, constraint) -> None:
        """
        Add a constraint to the set

        :param constraint: The constraint to add to the set.
        """
        if isinstance(constraint, bool):
            constraint = BoolConstant(constraint)
        assert isinstance(constraint, Bool)
        constraint = simplify(constraint)
        # If self._child is not None this constraint set has been forked and a
        # a derived constraintset may be using this. So we can't add any more
        # constraints to this one. After the child constraintSet is deleted
        # we regain the ability to add constraints.
        if self._child is not None:
            raise ConstraintException("ConstraintSet is frozen")

        if isinstance(constraint, BoolConstant):
            if not constraint.value:
                logger.info("Adding an impossible constant constraint")
                self._constraints = [constraint]
            else:
                return
        self._constraints.append(constraint)

    def _get_sid(self) -> int:
        """ Returns a unique id. """
        assert self._child is None
        self._sid += 1
        return self._sid

    def __get_related(self, related_to=None):
        # sam.moelius: There is a flaw in how __get_related works: when called on certain
        # unsatisfiable sets, it can return a satisfiable one. The flaw arises when:
        #   * self consists of a single constraint C
        #   * C is the value of the related_to parameter
        #   * C contains no variables
        #   * C is unsatisfiable
        # Since C contains no variables, it is not considered "related to" itself and is thrown out
        # by __get_related. Since C was the sole element of self, __get_related returns the empty
        # set. Thus, __get_related was called on an unsatisfiable set, {C}, but it returned a
        # satisfiable one, {}.
        #   In light of the above, the core __get_related logic is currently disabled.
        # if related_to is not None:
<<<<<<< HEAD
=======
        # feliam: This assumes the previous constraints are already SAT (normal SE forking)
>>>>>>> 55e2486f
        if consts.related_constraints and related_to is not None:
            number_of_constraints = len(self.constraints)
            remaining_constraints = set(self.constraints)
            related_variables = get_variables(related_to)
            related_constraints = set()

            added = True
            while added:
                added = False
                logger.debug("Related variables %r", [x.name for x in related_variables])
                for constraint in list(remaining_constraints):
                    if isinstance(constraint, BoolConstant):
                        if constraint.value:
                            continue
                        else:
                            related_constraints = {constraint}
                            break

                    variables = get_variables(constraint)
                    if related_variables & variables or not(variables):
                        remaining_constraints.remove(constraint)
                        related_constraints.add(constraint)
                        related_variables |= variables
                        added = True

            logger.debug(
                "Reduced %d constraints!!", number_of_constraints - len(related_constraints)
            )
        else:
            related_variables = set()
            for constraint in self.constraints:
                related_variables |= get_variables(constraint)
            related_constraints = set(self.constraints)
        return related_variables, related_constraints

    def to_string(self, related_to=None, replace_constants=False):
        related_variables, related_constraints = self.__get_related(related_to)

        if replace_constants:
            constant_bindings = {}
            for expression in related_constraints:
                if (
                    isinstance(expression, BoolEqual)
                    and isinstance(expression.operands[0], Variable)
                    and isinstance(expression.operands[1], (*Variable, *Constant))
                ):
                    constant_bindings[expression.operands[0]] = expression.operands[1]

        tmp = set()
        result = ""
        for var in related_variables:
            # FIXME
            # band aid hack around the fact that we are double declaring stuff :( :(
            if var.declaration in tmp:
                logger.warning("Variable '%s' was copied twice somewhere", var.name)
                continue
            tmp.add(var.declaration)
            result += var.declaration + "\n"
        translator = TranslatorSmtlib(use_bindings=True)
        for constraint in related_constraints:
            if replace_constants:
                constraint = simplify(replace(constraint, constant_bindings))
                # if no variables then it is a constant
                if isinstance(constraint, Constant) and constraint.value == True:
                    continue

            translator.visit(constraint)
        if replace_constants:
            for k, v in constant_bindings.items():
                translator.visit(k == v)

        for name, exp, smtlib in translator.bindings:
            if isinstance(exp, BitVec):
                result += f"(declare-fun {name} () (_ BitVec {exp.size}))"
            elif isinstance(exp, Bool):
                result += f"(declare-fun {name} () Bool)"
            elif isinstance(exp, Array):
                result += f"(declare-fun {name} () (Array (_ BitVec {exp.index_bits}) (_ BitVec {exp.value_bits})))"
            else:
                raise ConstraintException(f"Type not supported {exp!r}")
            result += f"(assert (= {name} {smtlib}))\n"

        constraint_str = translator.pop()
        while constraint_str is not None:
            if constraint_str != "true":
                result += f"(assert {constraint_str})\n"
            constraint_str = translator.pop()
        return result

    def _declare(self, var):
        """ Declare the variable `var` """
        if var.name in self._declarations:
            raise ValueError("Variable already declared")
        self._declarations[var.name] = var
        return var

    def get_declared_variables(self):
        """ Returns the variable expressions of this constraint set """
        return self._declarations.values()

    def get_variable(self, name):
        """ Returns the variable declared under name or None if it does not exists """
        return self._declarations.get(name)

    @property
    def declarations(self):
        """ Returns the variable expressions of this constraint set """
        declarations = GetDeclarations()
        for a in self.constraints:
            try:
                declarations.visit(a)
            except RuntimeError:
                # TODO: (defunct) move recursion management out of PickleSerializer
                if sys.getrecursionlimit() >= PickleSerializer.MAX_RECURSION:
                    raise ConstraintException(
                        f"declarations recursion limit surpassed {PickleSerializer.MAX_RECURSION}, aborting"
                    )
                new_limit = sys.getrecursionlimit() + PickleSerializer.DEFAULT_RECURSION
                if new_limit <= PickleSerializer.DEFAULT_RECURSION:
                    sys.setrecursionlimit(new_limit)
                    return self.declarations
        return declarations.result

    @property
    def constraints(self):
        """
        :rtype tuple
        :return: All constraints represented by this and parent sets.
        """
        if self._parent is not None:
            return tuple(self._constraints) + self._parent.constraints
        return tuple(self._constraints)

    def __iter__(self):
        return iter(self.constraints)

    def __str__(self):
        """ Returns a smtlib representation of the current state """
        return self.to_string()

    def _make_unique_name(self, name="VAR"):
        """ Makes a unique variable name"""
        # the while loop is necessary because appending the result of _get_sid()
        # is not guaranteed to make a unique name on the first try; a colliding
        # name could have been added previously
        while name in self._declarations:
            name = f"{name}_{self._get_sid()}"
        return name

    def is_declared(self, expression_var) -> bool:
        """ True if expression_var is declared in this constraint set """
        if not isinstance(expression_var, Variable):
            raise ValueError(f"Expression must be a Variable (not a {type(expression_var)})")
        return any(expression_var is x for x in self.get_declared_variables())

    def migrate(self, expression, name_migration_map=None):
        """ Migrate an expression created for a different constraint set to self.
            Returns an expression that can be used with this constraintSet

            All the foreign variables used in the expression are replaced by
            variables of this constraint set. If the variable was replaced before
            the replacement is taken from the provided migration map.

            The migration mapping is updated with new replacements.

            :param expression: the potentially foreign expression
            :param name_migration_map: mapping of already migrated variables. maps from string name of foreign variable to its currently existing migrated string name. this is updated during this migration.
            :return: a migrated expression where all the variables are local. name_migration_map is updated

        """
        if name_migration_map is None:
            name_migration_map = {}

        #  name_migration_map -> object_migration_map
        #  Based on the name mapping in name_migration_map build an object to
        #  object mapping to be used in the replacing of variables
        #  inv: object_migration_map's keys should ALWAYS be external/foreign
        #  expressions, and its values should ALWAYS be internal/local expressions
        object_migration_map = {}

        # List of foreign vars used in expression
        foreign_vars = itertools.filterfalse(self.is_declared, get_variables(expression))
        for foreign_var in foreign_vars:
            # If a variable with the same name was previously migrated
            if foreign_var.name in name_migration_map:
                migrated_name = name_migration_map[foreign_var.name]
                native_var = self.get_variable(migrated_name)
                assert (
                    native_var is not None
                ), "name_migration_map contains a variable that does not exist in this ConstraintSet"
                object_migration_map[foreign_var] = native_var
            else:
                # foreign_var was not found in the local declared variables nor
                # any variable with the same name was previously migrated
                # let's make a new unique internal name for it
                migrated_name = foreign_var.name
                if migrated_name in self._declarations:
                    migrated_name = self._make_unique_name(f"{foreign_var.name}_migrated")
                # Create and declare a new variable of given type
                if isinstance(foreign_var, Bool):
                    new_var = self.new_bool(name=migrated_name)
                elif isinstance(foreign_var, BitVec):
                    new_var = self.new_bitvec(foreign_var.size, name=migrated_name)
                elif isinstance(foreign_var, Array):
                    # Note that we are discarding the ArrayProxy encapsulation
                    new_var = self.new_array(
                        index_max=foreign_var.index_max,
                        index_bits=foreign_var.index_bits,
                        value_bits=foreign_var.value_bits,
                        name=migrated_name,
                    ).array
                else:
                    raise NotImplementedError(
                        f"Unknown expression type {type(foreign_var)} encountered during expression migration"
                    )
                # Update the var to var mapping
                object_migration_map[foreign_var] = new_var
                # Update the name to name mapping
                name_migration_map[foreign_var.name] = new_var.name

        #  Actually replace each appearance of migrated variables by the new ones
        migrated_expression = replace(expression, object_migration_map)
        return migrated_expression

    def new_bool(self, name=None, taint=frozenset(), avoid_collisions=False):
        """ Declares a free symbolic boolean in the constraint store
            :param name: try to assign name to internal variable representation,
                         if not unique, a numeric nonce will be appended
            :param avoid_collisions: potentially avoid_collisions the variable to avoid name collisions if True
            :return: a fresh BoolVariable
        """
        if name is None:
            name = "B"
            avoid_collisions = True
        if avoid_collisions:
            name = self._make_unique_name(name)
        if not avoid_collisions and name in self._declarations:
            raise ValueError(f"Name {name} already used")
        var = BoolVariable(name, taint=taint)
        return self._declare(var)

    def new_bitvec(self, size, name=None, taint=frozenset(), avoid_collisions=False):
        """ Declares a free symbolic bitvector in the constraint store
            :param size: size in bits for the bitvector
            :param name: try to assign name to internal variable representation,
                         if not unique, a numeric nonce will be appended
            :param avoid_collisions: potentially avoid_collisions the variable to avoid name collisions if True
            :return: a fresh BitVecVariable
        """
        if size <= 0:
            raise ValueError(f"Bitvec size ({size}) can't be equal to or less than 0")
        if name is None:
            name = "BV"
            avoid_collisions = True
        if avoid_collisions:
            name = self._make_unique_name(name)
        if not avoid_collisions and name in self._declarations:
            raise ValueError(f"Name {name} already used")
        var = BitVecVariable(size, name, taint=taint)
        return self._declare(var)

    def new_array(
        self,
        index_bits=32,
        name=None,
        index_max=None,
        value_bits=8,
        taint=frozenset(),
        avoid_collisions=False,
        default=None,
    ):
        """ Declares a free symbolic array of value_bits long bitvectors in the constraint store.
            :param index_bits: size in bits for the array indexes one of [32, 64]
            :param value_bits: size in bits for the array values
            :param name: try to assign name to internal variable representation,
                         if not unique, a numeric nonce will be appended
            :param index_max: upper limit for indexes on this array (#FIXME)
            :param avoid_collisions: potentially avoid_collisions the variable to avoid name collisions if True
            :param default: default for not initialized values
            :return: a fresh ArrayProxy
        """
        if name is None:
            name = "A"
            avoid_collisions = True
        if avoid_collisions:
            name = self._make_unique_name(name)
        if not avoid_collisions and name in self._declarations:
            raise ValueError(f"Name {name} already used")
        var = self._declare(ArrayVariable(index_bits, index_max, value_bits, name, taint=taint))
        return ArrayProxy(var, default=default)<|MERGE_RESOLUTION|>--- conflicted
+++ resolved
@@ -24,13 +24,9 @@
 
 consts = config.get_group("smt")
 consts.add(
-<<<<<<< HEAD
     "related_constraints",
-    default=True,
+    default=False,
     description="Try slicing the current path constraint to contain only related items",
-=======
-    "related_constraints", default=False, description="Try slicing the current path constraint to contain only related items"
->>>>>>> 55e2486f
 )
 
 
@@ -69,11 +65,7 @@
         )
 
     def __hash__(self):
-<<<<<<< HEAD
-        return hash((self._parent, tuple(self._constraints)))
-=======
         return hash(self.constraints)
->>>>>>> 55e2486f
 
     def __enter__(self) -> "ConstraintSet":
         assert self._child is None
@@ -136,10 +128,7 @@
         # satisfiable one, {}.
         #   In light of the above, the core __get_related logic is currently disabled.
         # if related_to is not None:
-<<<<<<< HEAD
-=======
         # feliam: This assumes the previous constraints are already SAT (normal SE forking)
->>>>>>> 55e2486f
         if consts.related_constraints and related_to is not None:
             number_of_constraints = len(self.constraints)
             remaining_constraints = set(self.constraints)
