--- conflicted
+++ resolved
@@ -174,18 +174,6 @@
 
         return result
 
-<<<<<<< HEAD
-=======
-        buf = ''
-        for d in self.declarations:
-            buf += d.declaration + '\n'
-        for constraint in self.constraints:
-            constraint_str = translate_to_smtlib(constraint, use_bindings=True)
-            if constraint_str != 'true':
-                buf += '(assert %s)\n' % constraint_str
-        return buf
->>>>>>> cbbadb09
-
     def _get_new_name(self, name='VAR'):
         ''' Makes an uniq variable name'''
         return '%s_%d' % (name, self._get_sid())
