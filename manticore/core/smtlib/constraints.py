from expression import BitVecVariable, BoolVariable, ArrayVariable, Array, Bool, BitVec, BitVecConstant, BoolConstant, ArrayProxy
<<<<<<< HEAD
from visitors import GetDeclarations, TranslatorSmtlib, PrettyPrinter, pretty_print, translate_to_smtlib, get_depth, get_variables, simplify, replace
=======
from visitors import GetDeclarations, TranslatorSmtlib, ArithmeticSimplifier, PrettyPrinter, pretty_print, translate_to_smtlib, get_depth, get_variables, arithmetic_simplify
>>>>>>> 7062ecd4
import logging

logger = logging.getLogger(__name__)


class ConstraintSet(object):
    ''' Constraint Sets

        An object containing a set of constraints. Serves also as a factory for
        new variables.
    '''

    def __init__(self):
        self._constraints = list()
        self._parent = None
        self._sid = 0
        self._child = None

    def __reduce__(self):
        return (self.__class__, (), {'_parent': self._parent, '_constraints': self._constraints, '_sid': self._sid})

    def __enter__(self):
        assert self._child is None
        self._child = self.__class__()
        self._child._parent = self
        self._child._sid = self._sid
        return self._child

    def __exit__(self, ty, value, traceback):
        self._child._parent = None
        self._child = None

    def __len__(self):
        if self._parent is not None:
            return len(self._constraints) + len(self._parent)
        return len(self._constraints)

    def add(self, constraint, check=False):
        '''
        Add a constraint to the set

        :param constraint: The constraint to add to the set.
        :param check: Currently unused.
        :return:
        '''
        # XXX(yan): check is an unused param
        if isinstance(constraint, bool):
            constraint = BoolConstant(constraint)
        assert isinstance(constraint, Bool)
<<<<<<< HEAD
        constraint = simplify(constraint)
=======
        constraint = arithmetic_simplify(constraint)
>>>>>>> 7062ecd4
        if isinstance(constraint, BoolConstant) and not constraint.value:
            logger.info("Adding an imposible constant constraint")
        # If self._child is not None this constraint set has been forked and a
        # a derived constraintset may be using this. So we can't add any more
        # constraints to this one. After the child constraintSet is deleted
        # we regain the ability to add constraints.
        if self._child is not None:
            raise Exception('ConstraintSet is frozen')
        self._constraints.append(constraint)

    def _get_sid(self):
        ''' Returns an unique id. '''
        assert self._child is None
        self._sid += 1
        return self._sid

    def __get_related(self, related_to=None):
        if related_to is not None:
            number_of_constraints = len(self.constraints)
            remaining_constraints = set(self.constraints)
            related_variables = get_variables(related_to)
            related_constraints = set()

            added = True
            while added:
                added = False
                logger.debug('Related variables %r', map(lambda x: x.name, related_variables))
                for constraint in list(remaining_constraints):
                    variables = get_variables(constraint)
                    if related_variables & variables:
                        remaining_constraints.remove(constraint)
                        related_constraints.add(constraint)
                        related_variables |= variables
                        added = True

            logger.debug('Reduced %d constraints!!', number_of_constraints - len(related_constraints))
        else:
            related_variables = set()
            for constraint in self.constraints:
                related_variables |= get_variables(constraint)
            related_constraints = set(self.constraints)

        return related_variables, related_constraints

    def to_string(self, related_to=None, replace_constants=False):
        related_variables, related_constraints = self.__get_related(related_to)

        if replace_constants:
            constant_bindings = {}
            for expression in self.constraints:
                if isinstance(expression, BitVecEq) and \
                   isinstance(expression.operands[0], BitVecVar) and \
                   isinstance(expression.operands[1], BitVecConstant):
                    constant_bindings[expression.operands[0]] = expression.operands[1]

        tmp = set()
        result = ''
        for var in related_variables:
            # FIXME
            # band aid hack around the fact that we are double declaring stuff :( :(
            if var.declaration in tmp:
                logger.warning("Variable '%s' was copied twice somewhere", var.name)
                continue
            tmp.add(var.declaration)
            result += var.declaration + '\n'

        translator = TranslatorSmtlib(use_bindings=True)
        for constraint in related_constraints:
            if replace_constants:
                constraint = replace(constraint, constant_bindings)
            translator.visit(constraint)

        for name, exp, smtlib in translator.bindings:
            if isinstance(exp, BitVec):
                result += '(declare-fun %s () (_ BitVec %d))' % (name, exp.size)
            elif isinstance(exp, Bool):
                result += '(declare-fun %s () Bool)' % name
            elif isinstance(exp, Array):
                result += '(declare-fun %s () (Array (_ BitVec %d) (_ BitVec %d)))' % (name, exp.index_bits, exp.value_bits)
            else:
                raise Exception("Type not supported %r", exp)
            result += '(assert (= %s %s))\n' % (name, smtlib)

        constraint_str = translator.pop()
        while constraint_str is not None:
            if constraint_str != 'true':
                result += '(assert %s)\n' % constraint_str
            constraint_str = translator.pop()

        return result

    @property
    def declarations(self):
        declarations = GetDeclarations()
        for a in self.constraints:
            try:
                declarations.visit(a)
            except BaseException:
                # there recursion limit exceeded problem,
                # try a slower, iterative solution
                #logger.info('WARNING: using iterpickle to dump recursive expression')
                #from utils import iterpickle
                #file('recursive.pkl', 'w').write(iterpickle.dumps(a))
                raise
        return declarations.result

    @property
    def constraints(self):
        '''
        :rtype tuple
        :return: All constraints represented by this and parent sets.
        '''
        if self._parent is not None:
            return tuple(self._constraints) + self._parent.constraints
        return tuple(self._constraints)

    def __str__(self):
        ''' Returns a smtlib representation of the current state '''
        result = ''
        translator = TranslatorSmtlib()
        for expression in self.constraints:
            translator.visit(simplify(expression))

        # band aid hack around the fact that we are double declaring stuff :( :(
        tmp = set()
        for d in self.declarations:
            tmp.add(d.declaration)
        for d in tmp:
            result += d + '\n'

        for name, exp, smtlib in translator.bindings:
            if isinstance(exp, BitVec):
                result += '(declare-fun %s () (_ BitVec %d))' % (name, exp.size)
            elif isinstance(exp, Bool):
                result += '(declare-fun %s () Bool)' % name
            elif isinstance(exp, Array):
                result += '(declare-fun %s () (Array (_ BitVec %d) (_ BitVec %d)))' % (name, exp.index_bits, exp.value_bits)
            else:
                raise Exception("Type not supported %r", exp)
            result += '(assert (= %s %s))\n' % (name, smtlib)

        constraint_str = translator.pop()
        while constraint_str is not None:
            if constraint_str != 'true':
                result += '(assert %s)\n' % constraint_str
            constraint_str = translator.pop()

        return self.to_string()

    def _get_new_name(self, name='VAR'):
        ''' Makes an uniq variable name'''
        return '%s_%d' % (name, self._get_sid())

    def new_bool(self, name='B', taint=frozenset()):
        ''' Declares a free symbolic boolean in the constraint store
            :param name: try to assign name to internal variable representation,
                         if not uniq a numeric nonce will be appended
            :return: a fresh BoolVariable
        '''
        name = self._get_new_name(name)
        return BoolVariable(name, taint=taint)

    def new_bitvec(self, size, name='V', taint=frozenset()):
        ''' Declares a free symbolic bitvector in the constraint store
            :param size: size in bits for the bitvector
            :param name: try to assign name to internal variable representation,
                         if not uniq a numeric nonce will be appended
            :return: a fresh BitVecVariable
        '''
<<<<<<< HEAD
        assert size in (1, 4, 8, 16, 32, 64, 128, 160, 256, 512)
=======
        if not (size == 1 or size % 8 == 0):
            raise Exception('Invalid bitvec size %s' % size)
>>>>>>> 7062ecd4
        name = self._get_new_name(name)
        return BitVecVariable(size, name, taint=taint)

    def new_array(self, index_bits=32, name='A', index_max=None, value_bits=8, taint=frozenset()):
        ''' Declares a free symbolic array of value_bits long bitvectors in the constraint store.
            :param index_bits: size in bits for the array indexes one of [32, 64]
            :param value_bits: size in bits for the array values
            :param name: try to assign name to internal variable representation,
                         if not uniq a numeric nonce will be appended
            :param index_max: upper limit for indexes on ths array (#FIXME)
            :return: a fresh ArrayProxy
        '''
        name = self._get_new_name(name)
        return ArrayProxy(ArrayVariable(index_bits, index_max, value_bits, name, taint=taint))<|MERGE_RESOLUTION|>--- conflicted
+++ resolved
@@ -1,9 +1,5 @@
 from expression import BitVecVariable, BoolVariable, ArrayVariable, Array, Bool, BitVec, BitVecConstant, BoolConstant, ArrayProxy
-<<<<<<< HEAD
 from visitors import GetDeclarations, TranslatorSmtlib, PrettyPrinter, pretty_print, translate_to_smtlib, get_depth, get_variables, simplify, replace
-=======
-from visitors import GetDeclarations, TranslatorSmtlib, ArithmeticSimplifier, PrettyPrinter, pretty_print, translate_to_smtlib, get_depth, get_variables, arithmetic_simplify
->>>>>>> 7062ecd4
 import logging
 
 logger = logging.getLogger(__name__)
@@ -53,11 +49,7 @@
         if isinstance(constraint, bool):
             constraint = BoolConstant(constraint)
         assert isinstance(constraint, Bool)
-<<<<<<< HEAD
         constraint = simplify(constraint)
-=======
-        constraint = arithmetic_simplify(constraint)
->>>>>>> 7062ecd4
         if isinstance(constraint, BoolConstant) and not constraint.value:
             logger.info("Adding an imposible constant constraint")
         # If self._child is not None this constraint set has been forked and a
@@ -227,12 +219,8 @@
                          if not uniq a numeric nonce will be appended
             :return: a fresh BitVecVariable
         '''
-<<<<<<< HEAD
-        assert size in (1, 4, 8, 16, 32, 64, 128, 160, 256, 512)
-=======
         if not (size == 1 or size % 8 == 0):
             raise Exception('Invalid bitvec size %s' % size)
->>>>>>> 7062ecd4
         name = self._get_new_name(name)
         return BitVecVariable(size, name, taint=taint)
 
