from __future__ import division, absolute_import
from builtins import map, int, chr, bytes
from .expression import *
from ...utils.helpers import issymbolic
import math


def ORD(s):
    if isinstance(s, BitVec):
        if s.size == 8:
            return s
        else:
            return BitVecExtract(s, 0, 7)
    elif isinstance(s, int):
        return s & 0xff
    else:
        return ord(s)


def CHR(s):
    if isinstance(s, BitVec):
        if s.size == 8:
            return s
        else:
            return BitVecExtract(s, 0, 8)
    elif isinstance(s, int):
        return bytes([s & 0xff])
    else:
        assert len(s) == 1
        return s


def NOT(a):
    if isinstance(a, bool):
        return not a
    if isinstance(a, (Bool, int)):
        return ~a
    return a == False


def AND(a, b, *others):
    if len(others) > 0:
        b = AND(b, others[0], *others[1:])
    if isinstance(a, Bool):
        return a & b
    if isinstance(b, Bool):
        return b & a
    assert isinstance(a, bool) and isinstance(b, bool)
    return a & b


def OR(a, b, *others):
    if len(others) > 0:
        b = OR(b, others[0], *others[1:])
    if isinstance(a, Bool):
        return a | b
    if isinstance(b, Bool):
        return b | a
    result = a | b
    if isinstance(result, (BitVec, int)):
        result = ITE(result != 0, True, False)
    return result


def XOR(a, b):
    result = a ^ b
    if isinstance(result, (BitVec, int)):
        result = ITE(result != 0, True, False)
    return result


def UGT(a, b):
    if isinstance(a, BitVec):
        return a.ugt(b)
    if isinstance(b, BitVec):
        return b.ult(a)
    if a < 0:
        a = a & 0xFFFFFFFFFFFFFFFFFFFFFFFFFFFFFFFF
    if b < 0:
        b = b & 0xFFFFFFFFFFFFFFFFFFFFFFFFFFFFFFFF

    return a > b


def UGE(a, b):
    if isinstance(a, BitVec):
        return a.uge(b)
    if isinstance(b, BitVec):
        return b.ule(a)
    if a < 0:
        a = a & 0xFFFFFFFFFFFFFFFFFFFFFFFFFFFFFFFF
    if b < 0:
        b = b & 0xFFFFFFFFFFFFFFFFFFFFFFFFFFFFFFFF

    return a >= b


def ULT(a, b):
    if isinstance(a, BitVec):
        return a.ult(b)
    if isinstance(b, BitVec):
        return b.ugt(a)
    if a < 0:
        a = a & 0xFFFFFFFFFFFFFFFFFFFFFFFFFFFFFFFF
    if b < 0:
        b = b & 0xFFFFFFFFFFFFFFFFFFFFFFFFFFFFFFFF

    return a < b


def ULE(a, b):
    if isinstance(a, BitVec):
        return a.ule(b)
    if isinstance(b, BitVec):
        return b.uge(a)
    if a < 0:
        a = a & 0xFFFFFFFFFFFFFFFFFFFFFFFFFFFFFFFF
    if b < 0:
        b = b & 0xFFFFFFFFFFFFFFFFFFFFFFFFFFFFFFFF

    return a <= b


def EXTRACT(x, offset, size):
    if isinstance(x, BitVec):
        if offset == 0 and size == x.size:
            return x
        return BitVecExtract(x, offset, size)
    else:
        return (x >> offset) & ((1 << size) - 1)


def SEXTEND(x, size_src, size_dest):
    if isinstance(x, int):
        if x >= (1 << (size_src - 1)):
            x -= 1 << size_src
        return x & ((1 << size_dest) - 1)
    assert x.size == size_src
    return BitVecSignExtend(x, size_dest)


def ZEXTEND(x, size):
    if isinstance(x, int):
        return x & ((1 << size) - 1)
    assert isinstance(x, BitVec) and size - x.size >= 0
    if size - x.size > 0:
        return BitVecZeroExtend(size, x)
    else:
        return x


def CONCAT(total_size, *args):
    arg_size = total_size // len(args)
    if any(issymbolic(x) for x in args):
        if len(args) > 1:
            def cast(x):
                if isinstance(x, int):
                    return BitVecConstant(arg_size, x)
                return x
            return BitVecConcat(total_size, *list(map(cast, args)))
        else:
            return args[0]
    else:
        result = 0
        for arg in args:
            result = (result << arg_size) | (arg & ((1 << arg_size) - 1))
        return result


def ITE(cond, true_value, false_value):
    assert isinstance(true_value, (Bool, bool, BitVec, int))
    assert isinstance(false_value, (Bool, bool, BitVec, int))
    assert isinstance(cond, (Bool, bool))
    if isinstance(cond, bool):
        if cond:
            return true_value
        else:
            return false_value

    if isinstance(true_value, bool):
        true_value = BoolConstant(true_value)

    if isinstance(false_value, bool):
        false_value = BoolConstant(false_value)

    return BoolITE(cond, true_value, false_value)


def ITEBV(size, cond, true_value, false_value):
    if isinstance(cond, BitVec):
        cond = cond.Bool()
    if isinstance(cond, int):
        cond = (cond != 0)

    assert isinstance(cond, (Bool, bool))
    assert isinstance(true_value, (BitVec, int))
    assert isinstance(false_value, (BitVec, int))
    assert isinstance(size, int)

    if isinstance(cond, bool):
        if cond:
            return true_value
        else:
            return false_value

    if isinstance(true_value, int):
        true_value = BitVecConstant(size, true_value)

    if isinstance(false_value, int):
        false_value = BitVecConstant(size, false_value)
    return BitVecITE(size, cond, true_value, false_value)


def UDIV(dividend, divisor):
    if isinstance(dividend, BitVec):
        return dividend.udiv(divisor)
    elif isinstance(divisor, BitVec):
        return divisor.rudiv(dividend)
    assert dividend >= 0 or divisor > 0  # unsigned-es
<<<<<<< HEAD
    return dividend // divisor
=======
    return dividend / divisor
>>>>>>> a21c8b60


def UREM(a, b):
    if isinstance(a, BitVec):
        return a.urem(b)
    if isinstance(b, BitVec):
        return b.rurem(a)
    if a < 0 or b < 0:
        raise "azaraza"
    return a % b


def SDIV(a, b):
    if isinstance(a, BitVec):
        return a // b
    elif isinstance(b, BitVec):
        return b.__rsdiv__(a)
    return int(math.trunc(a / b))


def SMOD(a, b):
    if isinstance(a, BitVec):
        return a.smod(b)
    elif isinstance(b, BitVec):
        return b.rsmod(a)
    return int(math.fmod(a, b))


def SREM(a, b):
    if isinstance(a, BitVec):
        return a.srem(b)
    elif isinstance(a, BitVec):
        return b.rsrem(a)
    return a % b


def simplify(value):
    if issymbolic(value):
        return value.simplify()
    return value


def SAR(size, a, b):
    assert isinstance(size, int)
    if isinstance(b, BitVec) and b.size != size:
        b = ZEXTEND(b, size)
    if isinstance(a, BitVec):
        assert size == a.size
        return a.sar(b)
    elif isinstance(b, BitVec):
        return BitVecConstant(size, a).sar(b)
    else:
        tempDest = a
        tempCount = b
        sign = tempDest & (1 << (size - 1))
        while tempCount != 0:
            tempDest = (tempDest >> 1) | sign
            tempCount = tempCount - 1
        return tempDest<|MERGE_RESOLUTION|>--- conflicted
+++ resolved
@@ -217,12 +217,7 @@
     elif isinstance(divisor, BitVec):
         return divisor.rudiv(dividend)
     assert dividend >= 0 or divisor > 0  # unsigned-es
-<<<<<<< HEAD
     return dividend // divisor
-=======
-    return dividend / divisor
->>>>>>> a21c8b60
-
 
 def UREM(a, b):
     if isinstance(a, BitVec):
