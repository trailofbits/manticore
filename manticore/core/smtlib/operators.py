from __future__ import division, absolute_import
<<<<<<< HEAD
from builtins import map, int, chr, bytes
from .expression import *
from ...utils.helpers import issymbolic
=======
from builtins import *
from .expression import *
from ...utils.helpers import issymbolic, isint
>>>>>>> a85dd7b6
import math


def ORD(s):
    if isinstance(s, BitVec):
        if s.size == 8:
            return s
        else:
            return BitVecExtract(s, 0, 7)
<<<<<<< HEAD
    elif isinstance(s, int):
=======
    elif isint(s):
>>>>>>> a85dd7b6
        return s & 0xff
    else:
        return ord(s)


def CHR(s):
    if isinstance(s, BitVec):
        if s.size == 8:
            return s
        else:
            return BitVecExtract(s, 0, 8)
<<<<<<< HEAD
    elif isinstance(s, int):
=======
    elif isint(s):
>>>>>>> a85dd7b6
        return bytes([s & 0xff])
    else:
        assert len(s) == 1
        return s


def NOT(a):
    if isinstance(a, bool):
        return not a
<<<<<<< HEAD
    if isinstance(a, (Bool, int)):
=======
    if isint(a) or isinstance(a, Bool):
>>>>>>> a85dd7b6
        return ~a
    return a == False


def AND(a, b, *others):
    if len(others) > 0:
        b = AND(b, others[0], *others[1:])
    if isinstance(a, Bool):
        return a & b
    if isinstance(b, Bool):
        return b & a
    assert isinstance(a, bool) and isinstance(b, bool)
    return a & b


def OR(a, b, *others):
    if len(others) > 0:
        b = OR(b, others[0], *others[1:])
    if isinstance(a, Bool):
        return a | b
    if isinstance(b, Bool):
        return b | a
    result = a | b
<<<<<<< HEAD
    if isinstance(result, (BitVec, int)):
=======
    if isint(result) or isinstance(result, BitVec):
>>>>>>> a85dd7b6
        result = ITE(result != 0, True, False)
    return result


def XOR(a, b):
    result = a ^ b
<<<<<<< HEAD
    if isinstance(result, (BitVec, int)):
=======
    if isint(result) or isinstance(result, BitVec):
>>>>>>> a85dd7b6
        result = ITE(result != 0, True, False)
    return result


def UGT(a, b):
    if isinstance(a, BitVec):
        return a.ugt(b)
    if isinstance(b, BitVec):
        return b.ult(a)
    if a < 0:
        a = a & 0xFFFFFFFFFFFFFFFFFFFFFFFFFFFFFFFF
    if b < 0:
        b = b & 0xFFFFFFFFFFFFFFFFFFFFFFFFFFFFFFFF

    return a > b


def UGE(a, b):
    if isinstance(a, BitVec):
        return a.uge(b)
    if isinstance(b, BitVec):
        return b.ule(a)
    if a < 0:
        a = a & 0xFFFFFFFFFFFFFFFFFFFFFFFFFFFFFFFF
    if b < 0:
        b = b & 0xFFFFFFFFFFFFFFFFFFFFFFFFFFFFFFFF

    return a >= b


def ULT(a, b):
    if isinstance(a, BitVec):
        return a.ult(b)
    if isinstance(b, BitVec):
        return b.ugt(a)
    if a < 0:
        a = a & 0xFFFFFFFFFFFFFFFFFFFFFFFFFFFFFFFF
    if b < 0:
        b = b & 0xFFFFFFFFFFFFFFFFFFFFFFFFFFFFFFFF

    return a < b


def ULE(a, b):
    if isinstance(a, BitVec):
        return a.ule(b)
    if isinstance(b, BitVec):
        return b.uge(a)
    if a < 0:
        a = a & 0xFFFFFFFFFFFFFFFFFFFFFFFFFFFFFFFF
    if b < 0:
        b = b & 0xFFFFFFFFFFFFFFFFFFFFFFFFFFFFFFFF

    return a <= b


def EXTRACT(x, offset, size):
    if isinstance(x, BitVec):
        if offset == 0 and size == x.size:
            return x
        return BitVecExtract(x, offset, size)
    else:
        return (x >> offset) & ((1 << size) - 1)


def SEXTEND(x, size_src, size_dest):
<<<<<<< HEAD
    if isinstance(x, int):
=======
    if isint(x):
>>>>>>> a85dd7b6
        if x >= (1 << (size_src - 1)):
            x -= 1 << size_src
        return x & ((1 << size_dest) - 1)
    assert x.size == size_src
    return BitVecSignExtend(x, size_dest)


def ZEXTEND(x, size):
<<<<<<< HEAD
    if isinstance(x, int):
=======
    if isint(x):
>>>>>>> a85dd7b6
        return x & ((1 << size) - 1)
    assert isinstance(x, BitVec) and size - x.size >= 0
    if size - x.size > 0:
        return BitVecZeroExtend(size, x)
    else:
        return x


def CONCAT(total_size, *args):
    arg_size = total_size // len(args)
    if any(issymbolic(x) for x in args):
        if len(args) > 1:
            def cast(x):
<<<<<<< HEAD
                if isinstance(x, int):
=======
                if isint(x):
>>>>>>> a85dd7b6
                    return BitVecConstant(arg_size, x)
                return x
            return BitVecConcat(total_size, *list(map(cast, args)))
        else:
            return args[0]
    else:
        result = 0
        for arg in args:
            result = (result << arg_size) | (arg & ((1 << arg_size) - 1))
        return result


def ITE(cond, true_value, false_value):
<<<<<<< HEAD
    assert isinstance(true_value, (Bool, bool, BitVec, int))
    assert isinstance(false_value, (Bool, bool, BitVec, int))
=======
    assert isint(true_value) or isinstance(true_value, (Bool, bool, BitVec))
    assert isint(false_value) or isinstance(false_value, (Bool, bool, BitVec))
>>>>>>> a85dd7b6
    assert isinstance(cond, (Bool, bool))
    if isinstance(cond, bool):
        if cond:
            return true_value
        else:
            return false_value

    if isinstance(true_value, bool):
        true_value = BoolConstant(true_value)

    if isinstance(false_value, bool):
        false_value = BoolConstant(false_value)

    return BoolITE(cond, true_value, false_value)


def ITEBV(size, cond, true_value, false_value):
    if isinstance(cond, BitVec):
        cond = cond.Bool()
<<<<<<< HEAD
    if isinstance(cond, int):
        cond = (cond != 0)

    assert isinstance(cond, (Bool, bool))
    assert isinstance(true_value, (BitVec, int))
    assert isinstance(false_value, (BitVec, int))
    assert isinstance(size, int)
=======
    if isint(cond):
        cond = (cond != 0)

    assert isinstance(cond, (Bool, bool))
    assert isint(true_value) or isinstance(true_value, BitVec)
    assert isint(false_value) or isinstance(false_value, BitVec)
    assert isint(size)
>>>>>>> a85dd7b6

    if isinstance(cond, bool):
        if cond:
            return true_value
        else:
            return false_value

<<<<<<< HEAD
    if isinstance(true_value, int):
        true_value = BitVecConstant(size, true_value)

    if isinstance(false_value, int):
=======
    if isint(true_value):
        true_value = BitVecConstant(size, true_value)

    if isint(false_value):
>>>>>>> a85dd7b6
        false_value = BitVecConstant(size, false_value)
    return BitVecITE(size, cond, true_value, false_value)


def UDIV(dividend, divisor):
    if isinstance(dividend, BitVec):
        return dividend.udiv(divisor)
    elif isinstance(divisor, BitVec):
        return divisor.rudiv(dividend)
    assert dividend >= 0 or divisor > 0  # unsigned-es
    return dividend // divisor
<<<<<<< HEAD
=======

>>>>>>> a85dd7b6

def UREM(a, b):
    if isinstance(a, BitVec):
        return a.urem(b)
    if isinstance(b, BitVec):
        return b.rurem(a)
    if a < 0 or b < 0:
        raise "azaraza"
    return a % b


def SDIV(a, b):
    if isinstance(a, BitVec):
        return a // b
    elif isinstance(b, BitVec):
        return b.__rsdiv__(a)
    return int(math.trunc(a / b))


def SMOD(a, b):
    if isinstance(a, BitVec):
        return a.smod(b)
    elif isinstance(b, BitVec):
        return b.rsmod(a)
    return int(math.fmod(a, b))


def SREM(a, b):
    if isinstance(a, BitVec):
        return a.srem(b)
    elif isinstance(a, BitVec):
        return b.rsrem(a)
    return a % b


def simplify(value):
    if issymbolic(value):
        return value.simplify()
    return value


def SAR(size, a, b):
<<<<<<< HEAD
    assert isinstance(size, int)
=======
    assert isint(size)
>>>>>>> a85dd7b6
    if isinstance(b, BitVec) and b.size != size:
        b = ZEXTEND(b, size)
    if isinstance(a, BitVec):
        assert size == a.size
        return a.sar(b)
    elif isinstance(b, BitVec):
        return BitVecConstant(size, a).sar(b)
    else:
        tempDest = a
        tempCount = b
        sign = tempDest & (1 << (size - 1))
        while tempCount != 0:
            tempDest = (tempDest >> 1) | sign
            tempCount = tempCount - 1
        return tempDest<|MERGE_RESOLUTION|>--- conflicted
+++ resolved
@@ -1,13 +1,7 @@
 from __future__ import division, absolute_import
-<<<<<<< HEAD
-from builtins import map, int, chr, bytes
-from .expression import *
-from ...utils.helpers import issymbolic
-=======
 from builtins import *
 from .expression import *
 from ...utils.helpers import issymbolic, isint
->>>>>>> a85dd7b6
 import math
 
 
@@ -17,11 +11,7 @@
             return s
         else:
             return BitVecExtract(s, 0, 7)
-<<<<<<< HEAD
-    elif isinstance(s, int):
-=======
     elif isint(s):
->>>>>>> a85dd7b6
         return s & 0xff
     else:
         return ord(s)
@@ -33,11 +23,7 @@
             return s
         else:
             return BitVecExtract(s, 0, 8)
-<<<<<<< HEAD
-    elif isinstance(s, int):
-=======
     elif isint(s):
->>>>>>> a85dd7b6
         return bytes([s & 0xff])
     else:
         assert len(s) == 1
@@ -47,11 +33,7 @@
 def NOT(a):
     if isinstance(a, bool):
         return not a
-<<<<<<< HEAD
-    if isinstance(a, (Bool, int)):
-=======
     if isint(a) or isinstance(a, Bool):
->>>>>>> a85dd7b6
         return ~a
     return a == False
 
@@ -75,22 +57,14 @@
     if isinstance(b, Bool):
         return b | a
     result = a | b
-<<<<<<< HEAD
-    if isinstance(result, (BitVec, int)):
-=======
     if isint(result) or isinstance(result, BitVec):
->>>>>>> a85dd7b6
         result = ITE(result != 0, True, False)
     return result
 
 
 def XOR(a, b):
     result = a ^ b
-<<<<<<< HEAD
-    if isinstance(result, (BitVec, int)):
-=======
     if isint(result) or isinstance(result, BitVec):
->>>>>>> a85dd7b6
         result = ITE(result != 0, True, False)
     return result
 
@@ -157,11 +131,7 @@
 
 
 def SEXTEND(x, size_src, size_dest):
-<<<<<<< HEAD
-    if isinstance(x, int):
-=======
     if isint(x):
->>>>>>> a85dd7b6
         if x >= (1 << (size_src - 1)):
             x -= 1 << size_src
         return x & ((1 << size_dest) - 1)
@@ -170,11 +140,7 @@
 
 
 def ZEXTEND(x, size):
-<<<<<<< HEAD
-    if isinstance(x, int):
-=======
     if isint(x):
->>>>>>> a85dd7b6
         return x & ((1 << size) - 1)
     assert isinstance(x, BitVec) and size - x.size >= 0
     if size - x.size > 0:
@@ -188,11 +154,7 @@
     if any(issymbolic(x) for x in args):
         if len(args) > 1:
             def cast(x):
-<<<<<<< HEAD
-                if isinstance(x, int):
-=======
                 if isint(x):
->>>>>>> a85dd7b6
                     return BitVecConstant(arg_size, x)
                 return x
             return BitVecConcat(total_size, *list(map(cast, args)))
@@ -206,13 +168,8 @@
 
 
 def ITE(cond, true_value, false_value):
-<<<<<<< HEAD
-    assert isinstance(true_value, (Bool, bool, BitVec, int))
-    assert isinstance(false_value, (Bool, bool, BitVec, int))
-=======
     assert isint(true_value) or isinstance(true_value, (Bool, bool, BitVec))
     assert isint(false_value) or isinstance(false_value, (Bool, bool, BitVec))
->>>>>>> a85dd7b6
     assert isinstance(cond, (Bool, bool))
     if isinstance(cond, bool):
         if cond:
@@ -232,15 +189,6 @@
 def ITEBV(size, cond, true_value, false_value):
     if isinstance(cond, BitVec):
         cond = cond.Bool()
-<<<<<<< HEAD
-    if isinstance(cond, int):
-        cond = (cond != 0)
-
-    assert isinstance(cond, (Bool, bool))
-    assert isinstance(true_value, (BitVec, int))
-    assert isinstance(false_value, (BitVec, int))
-    assert isinstance(size, int)
-=======
     if isint(cond):
         cond = (cond != 0)
 
@@ -248,7 +196,6 @@
     assert isint(true_value) or isinstance(true_value, BitVec)
     assert isint(false_value) or isinstance(false_value, BitVec)
     assert isint(size)
->>>>>>> a85dd7b6
 
     if isinstance(cond, bool):
         if cond:
@@ -256,17 +203,10 @@
         else:
             return false_value
 
-<<<<<<< HEAD
-    if isinstance(true_value, int):
-        true_value = BitVecConstant(size, true_value)
-
-    if isinstance(false_value, int):
-=======
     if isint(true_value):
         true_value = BitVecConstant(size, true_value)
 
     if isint(false_value):
->>>>>>> a85dd7b6
         false_value = BitVecConstant(size, false_value)
     return BitVecITE(size, cond, true_value, false_value)
 
@@ -278,10 +218,6 @@
         return divisor.rudiv(dividend)
     assert dividend >= 0 or divisor > 0  # unsigned-es
     return dividend // divisor
-<<<<<<< HEAD
-=======
-
->>>>>>> a85dd7b6
 
 def UREM(a, b):
     if isinstance(a, BitVec):
@@ -324,11 +260,7 @@
 
 
 def SAR(size, a, b):
-<<<<<<< HEAD
-    assert isinstance(size, int)
-=======
     assert isint(size)
->>>>>>> a85dd7b6
     if isinstance(b, BitVec) and b.size != size:
         b = ZEXTEND(b, size)
     if isinstance(a, BitVec):
