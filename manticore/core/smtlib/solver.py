###############################################################################
# Solver
# A solver maintains a companion smtlib capable process connected via stdio.
# It can be in 4 main states: None, unknown, sat, unsat
# None      nothing was yet sent to the smtlib process. Al the state is only at the python side
# unknown   is an error state. Some query sent early was unsuccessful or timed out. Further
#           interaction with the smtlib process will probably kept beign unknown. An exception is raised.
# sat       the current set of constraints is satisfiable and has at least one solution
# unsat     the current set of constraints is impossible
#
# It starts at None.
# Once you Solver.check() it the status is changed to sat or unsat (or unknown+exception)
# You can create new symbols operate on them. The declarations will be sent to the smtlib process when needed.
# You can add new constraints. A new constraint may change the state from {None, sat} to {sat, unsat, unknown}

from subprocess import PIPE, Popen, check_output
from abc import ABCMeta, abstractmethod
import operators as Operators
from expression import *
from constraints import *
import logging
import re
import time
from visitors import *
from ...utils.helpers import issymbolic, memoized
import collections

logger = logging.getLogger(__name__)


class Z3NotFoundError(EnvironmentError):
    pass


class SolverException(Exception):
    pass


class SolverUnknown(SolverException):
    pass


class TooManySolutions(SolverException):
    def __init__(self, solutions):
        super(TooManySolutions, self).__init__("Max number of different solutions hit")
        self.solutions = solutions


class Solver(object):
    __metaclass__ = ABCMeta

    @abstractmethod
    def __init__(self):
        pass

    @abstractmethod
    def optimize(self, X, operation, M=10000):
        ''' Iterativelly finds the maximum or minimal value for the operation
            (Normally Operators.UGT or Operators.ULT)
            :param X: a symbol or expression
            :param M: maximum number of iterations allowed
        '''

    def check(self, constraints):
        ''' Check if expression can be valid '''
        return self.can_be_true(constraints, True)

    @abstractmethod
    def can_be_true(self, constraints, expression):
        ''' Check if expression can be valid '''

    @abstractmethod
    def get_all_values(self, constraints, x, maxcnt=10000, silent=False):
        ''' Returns a list with all the possible values for the symbol x'''

    @abstractmethod
    def get_value(self, constraints, expression):
        ''' Ask the solver for one possible assignment for expression using current set
            of constraints.
            The current set of assertions must be sat.
            :param val: an expression or symbol '''

    def max(self, constraints, X, M=10000):
        ''' Iterativelly finds the maximum value for a symbol.
            :param X: a symbol or expression
            :param M: maximum number of iterations allowed
        '''
        assert isinstance(X, BitVec)
        return self.optimize(constraints, X, 'maximize')

    def min(self, constraints, X, M=10000):
        ''' Iterativelly finds the minimum value for a symbol.
            :param X: a symbol or expression
            :param M: maximum number of iterations allowed
        '''
        assert isinstance(X, BitVec)
        return self.optimize(constraints, X, 'minimize')

    def minmax(self, constraints, x, iters=10000):
        ''' Returns the min and max possible values for x. '''
        if issymbolic(x):
            m = self.min(constraints, x, iters)
            M = self.max(constraints, x, iters)
            return m, M
        else:
            return x, x


# FixME move this \/ This configuration should be registered as global config
consider_unknown_as_unsat = True


Version = collections.namedtuple('Version', 'major minor patch')


class Z3Solver(Solver):
    def __init__(self):
        ''' Build a Z3 solver instance.
            This is implemented using an external z3 solver (via a subprocess).
        '''
        super(Z3Solver, self).__init__()
        self._proc = None
        self._log = ''  # this should be enabled only if we are debugging

        self.version = self._solver_version()

        self.support_maximize = False
        self.support_minimize = False
        self.support_reset = True
        logger.debug('Z3 version: %s', self.version)

        if self.version >= Version(4, 5, 0):
            self.support_maximize = False
            self.support_minimize = False
            self.support_reset = True
        elif self.version >= Version(4, 4, 1):
            self.support_maximize = True
            self.support_minimize = True
            self.support_reset = False
        else:
            logger.debug(' Please install Z3 4.4.1 or newer to get optimization support')

        self._command = 'z3 -t:120000 -smt2 -in'
        self._init = ['(set-logic QF_AUFBV)', '(set-option :global-decls false)']
        self._get_value_fmt = (re.compile('\(\((?P<expr>(.*))\ #x(?P<value>([0-9a-fA-F]*))\)\)'), 16)

    @staticmethod
    def _solver_version():
        '''
        If we
        fail to parse the version, we assume z3's output has changed, meaning it's a newer
        version than what's used now, and therefore ok.

        Anticipated version_cmd_output format: 'Z3 version 4.4.2'
                                               'Z3 version 4.4.5 - 64 bit - build hashcode $Z3GITHASH'


        '''
        their_version = Version(0, 0, 0)
        try:
            version_cmd_output = check_output('z3 -version'.split())
        except OSError:
            raise Z3NotFoundError
        try:
            version = version_cmd_output.split()[2]
            their_version = Version(*map(int, version.split('.')))
        except (IndexError, ValueError, TypeError):
            pass
        return their_version

    def _start_proc(self):
        ''' Auxiliary method to spawn the external solver process'''
        assert '_proc' not in dir(self) or self._proc is None
        try:
            self._proc = Popen(self._command.split(' '), stdin=PIPE, stdout=PIPE)
        except OSError:
            # Z3 was removed from the system in the middle of operation
            raise Z3NotFoundError  # TODO(mark) don't catch this exception in two places

        # run solver specific initializations
        for cfg in self._init:
            self._send(cfg)

    def _stop_proc(self):
        ''' Auxiliary method to stop the external solver process'''
        if self._proc is not None:
            self._send("(exit)")
            self._proc.stdin.close()
            self._proc.stdout.close()
            self._proc.wait()
        try:
            self._proc.kill()
        except BaseException:
            pass
        self._proc = None

    # marshaling/pickle
    def __getstate__(self):
        raise Exception()

    def __setstate__(self, state):
        raise Exception()

    def __del__(self):
        try:
            self._proc.stdin.writelines(('(exit)\n',))
            self._proc.wait()
        except Exception as e:
            pass

    def _reset(self, constraints=None):
        ''' Auxiliary method to reset the smtlib external solver to initial defaults'''
        if self._proc is None:
            self._start_proc()
        else:
            if self.support_reset:
                self._send("(reset)")

                for cfg in self._init:
                    self._send(cfg)
            else:
                self._stop_proc()
                self._start_proc()
        if constraints is not None:
            self._send(constraints)

    def _send(self, cmd):
        ''' Send a string to the solver.
            :param cmd: a SMTLIBv2 command (ex. (check-sat))
        '''
        logger.debug('>%s', cmd)
        self._log += str(cmd) + '\n'
        try:
            buf = str(cmd)
            self._proc.stdin.write(buf + '\n')
        except IOError as e:
            raise SolverException(e)

    def _recv(self):
        ''' Reads the response from the solver '''
        def readline():
            buf = self._proc.stdout.readline()
            return buf, buf.count('('), buf.count(')')
        bufl = []
        left = 0
        right = 0
        buf, l, r = readline()
        bufl.append(buf)
        left += l
        right += r
        while left != right:
            buf, l, r = readline()
            bufl.append(buf)
            left += l
            right += r
        buf = ''.join(bufl).strip()
        logger.debug('<%s', buf)
        if '(error' in bufl[0]:
            raise Exception("Error in smtlib: {}".format(bufl[0]))
        return buf

    # UTILS: check-sat get-value
    def _check(self):
        ''' Check the satisfiability of the current state '''
        logger.debug("Solver.check() ")
        start = time.time()
        self._send('(check-sat)')
        _status = self._recv()
        logger.debug("Check took %s seconds (%s)", time.time() - start, _status)
        if _status not in ('sat', 'unsat', 'unknown'):
            raise SolverException(_status)
        if consider_unknown_as_unsat:
            if _status == 'unknown':
                logger.warning('Found an unknown core, probably a solver timeout')
                _status = 'unsat'

        if _status == 'unknown':
            raise SolverUnknown(_status)

        return _status

    def _assert(self, expression):
        ''' Auxiliary method to send an assert '''
        assert isinstance(expression, Bool)
        smtlib = translate_to_smtlib(expression)
        self._send('(assert %s)' % smtlib)

    def _getvalue(self, expression):
        ''' Ask the solver for one possible assignment for val using current set
            of constraints.
            The current set of assertions must be sat.
            :param val: an expression or symbol '''
        if not issymbolic(expression):
            return expression
        assert isinstance(expression, Variable)

        self._send('(get-value (%s))' % expression.name)
        ret = self._recv()
        assert ret.startswith('((') and ret.endswith('))')

        if isinstance(expression, Bool):
            return {'true': True, 'false': False}[ret[2:-2].split(' ')[1]]
        elif isinstance(expression, BitVec):
            pattern, base = self._get_value_fmt
            m = pattern.match(ret)
            expr, value = m.group('expr'), m.group('value')
            return int(value, base)
        raise NotImplementedError("_getvalue only implemented for Bool and BitVec")

    # push pop
    def _push(self):
        ''' Pushes and save the current constraint store and state.'''
        self._send('(push 1)')

    def _pop(self):
        ''' Recall the last pushed constraint store  and state. '''
        self._send('(pop 1)')

    #@memoized
    def can_be_true(self, constraints, expression):
        ''' Check if two potentially symbolic values can be equal '''
        if isinstance(expression, bool):
            if not expression:
                return expression
            else:
                expression = BoolConstant(expression)
        assert isinstance(expression, Bool)

        with constraints as temp_cs:
            temp_cs.add(expression)
            self._reset(temp_cs.related_to(expression))
            return self._check() == 'sat'

    # get-all-values min max minmax
    #@memoized
    def get_all_values(self, constraints, expression, maxcnt=3000, silent=False):
        ''' Returns a list with all the possible values for the symbol x'''
        if not isinstance(expression, Expression):
            return [expression]
        assert isinstance(constraints, ConstraintSet)
        assert isinstance(expression, Expression)

        with constraints as temp_cs:
            if isinstance(expression, Bool):
                var = temp_cs.new_bool()
            elif isinstance(expression, BitVec):
                var = temp_cs.new_bitvec(expression.size)
            else:
                raise NotImplementedError("get_all_values only implemted for Bool and BitVec")

            temp_cs.add(var == expression)
            self._reset(temp_cs.related_to(var))

            result = []
            val = None
            while self._check() == 'sat':
                value = self._getvalue(var)
                result.append(value)

                # Reset the solver to avoid the incremental mode
                # Triggered with two consecutive calls to check-sat
                # Yet, if the number of solution is large, sending back
                # the whole formula is more expensive
                if len(result) < 50:
                    self._reset(temp_cs.related_to(var))
                    for value in result:
                        self._assert(var != value)
                else:
                    self._assert(var != value)

                if len(result) >= maxcnt:
                    if silent:
                        # do not throw an exception if set to silent
                        # Default is not silent, assume user knows
                        # what they are doing and will check the size
                        # of returned vals list (previous smtlib behavior)
                        break
                    else:
                        raise TooManySolutions(result)
            return result

    #@memoized
    def optimize(self, constraints, x, goal, M=10000):
        ''' Iterativelly finds the maximum or minimal value for the operation
            (Normally Operators.UGT or Operators.ULT)
            :param X: a symbol or expression
            :param M: maximum number of iterations allowed
        '''
        assert goal in ('maximize', 'minimize')
        assert isinstance(x, BitVec)
        operation = {'maximize': Operators.UGE, 'minimize': Operators.ULE}[goal]

        with constraints as temp_cs:
            X = temp_cs.new_bitvec(x.size)
            temp_cs.add(X == x)
            aux = temp_cs.new_bitvec(X.size, name='optimized_')
            self._reset(temp_cs)
            self._send(aux.declaration)

            if getattr(self, 'support_{}'.format(goal)):
                self._push()
                try:
                    self._assert(operation(X, aux))
                    self._send('(%s %s)' % (goal, aux.name))
                    self._send('(check-sat)')
                    _status = self._recv()
                    if _status not in ('sat', 'unsat', 'unknown'):
                        # Minimize (or Maximize) sometimes prints the objective before the status
                        # This will be a line like NAME |-> VALUE
                        maybe_sat = self._recv()
                        if maybe_sat == 'sat':
                            pattern = re.compile('(?P<expr>.*?)\s+\|->\s+(?P<value>.*)', re.DOTALL)
                            m = pattern.match(_status)
                            expr, value = m.group('expr'), m.group('value')
                            assert expr == aux.name
                            return int(value)
                    elif _status == 'sat':
                        ret = self._recv()
                        if not (ret.startswith('(') and ret.endswith(')')):
                            raise SolverException('bad output on max, z3 may have been killed')

                        pattern = re.compile('\(objectives.*\((?P<expr>.*) (?P<value>\d*)\).*\).*', re.MULTILINE | re.DOTALL)
                        m = pattern.match(ret)
                        expr, value = m.group('expr'), m.group('value')
                        assert expr == aux.name
                        return int(value)
                finally:
                    self._pop()
                    self._reset(temp_cs)
                    self._send(aux.declaration)

            operation = {'maximize': Operators.UGT, 'minimize': Operators.ULT}[goal]
            self._assert(aux == X)
            last_value = None
            i = 0
            while self._check() == 'sat':
                last_value = self._getvalue(aux)
                self._assert(operation(aux, last_value))
                i = i + 1
                if (i > M):
                    raise SolverException("Optimizing error, maximum number of iterations was reached")
            if last_value is not None:
                return last_value
            raise SolverException("Optimizing error, unsat or unknown core")

    #@memoized
    def get_value(self, constraints, expression):
        ''' Ask the solver for one possible assignment for val using current set
            of constraints.
            The current set of assertions must be sat.
            :param val: an expression or symbol '''
        if not issymbolic(expression):
<<<<<<< HEAD
            if expression is None:
                return
            if isinstance(expression, str):
                if len(expression) == 1:
                    expression = ord(expression)
                else:
                    expression = map(ord, expression)
            if isinstance(expression, (list, tuple)):
                if len(expression) == 0:
                    return expression
                arr = constraints.new_array(index_max=len(expression))
                for i in range(len(expression)):
                    arr[i] = expression[i]
                return self.get_value(constraints, arr)
=======
>>>>>>> 39370ccf
            return expression
        assert isinstance(expression, (Bool, BitVec, Array))
        with constraints as temp_cs:
            if isinstance(expression, Bool):
                var = temp_cs.new_bool()
            elif isinstance(expression, BitVec):
                var = temp_cs.new_bitvec(expression.size)
            elif isinstance(expression, Array):
                var = []
                result = ''
                for i in xrange(expression.index_max):
                    subvar = temp_cs.new_bitvec(expression.value_bits)
                    var.append(subvar)
                    temp_cs.add(subvar == expression[i])

                self._reset(temp_cs)
                if self._check() != 'sat':
                    raise SolverException('Model is not available')

                for i in xrange(expression.index_max):
                    self._send('(get-value (%s))' % var[i].name)
                    ret = self._recv()
                    assert ret.startswith('((') and ret.endswith('))')
                    pattern, base = self._get_value_fmt
                    m = pattern.match(ret)
                    expr, value = m.group('expr'), m.group('value')
                    result += chr(int(value, base))
                return result

            temp_cs.add(var == expression)

            self._reset(temp_cs)

        if self._check() != 'sat':
            raise SolverException('Model is not available')

        self._send('(get-value (%s))' % var.name)
        ret = self._recv()
        if not (ret.startswith('((') and ret.endswith('))')):
            raise SolverException('SMTLIB error parsing response: %s' % ret)

        if isinstance(expression, Bool):
            return {'true': True, 'false': False}[ret[2:-2].split(' ')[1]]
        if isinstance(expression, BitVec):
            pattern, base = self._get_value_fmt
            m = pattern.match(ret)
            expr, value = m.group('expr'), m.group('value')
            return int(value, base)
        raise NotImplementedError("get_value only implemented for Bool and BitVec")


solver = Z3Solver()<|MERGE_RESOLUTION|>--- conflicted
+++ resolved
@@ -450,23 +450,6 @@
             The current set of assertions must be sat.
             :param val: an expression or symbol '''
         if not issymbolic(expression):
-<<<<<<< HEAD
-            if expression is None:
-                return
-            if isinstance(expression, str):
-                if len(expression) == 1:
-                    expression = ord(expression)
-                else:
-                    expression = map(ord, expression)
-            if isinstance(expression, (list, tuple)):
-                if len(expression) == 0:
-                    return expression
-                arr = constraints.new_array(index_max=len(expression))
-                for i in range(len(expression)):
-                    arr[i] = expression[i]
-                return self.get_value(constraints, arr)
-=======
->>>>>>> 39370ccf
             return expression
         assert isinstance(expression, (Bool, BitVec, Array))
         with constraints as temp_cs:
