###############################################################################
# Solver
# A solver maintains a companion smtlib capable process connected via stdio.
# It can be in 4 main states: None, unknown, sat, unsat
# None      nothing was yet sent to the smtlib process. Al the state is only at the python side
# unknown   is an error state. Some query sent earlier was unsuccessful or timed out.
#           Further interaction with the smtlib process will probably keep returning
#           unknown. An exception is raised.
# sat       the current set of constraints is satisfiable and has at least one solution
# unsat     the current set of constraints is impossible
#
# It starts at None.
# Once you Solver.check() it the status is changed to sat or unsat (or unknown+exception)
# You can create new symbols operate on them. The declarations will be sent to the smtlib process when needed.
# You can add new constraints. A new constraint may change the state from {None, sat} to {sat, unsat, unknown}

import os
import shutil
import threading
from queue import Queue
import collections
import shlex
import time
from functools import lru_cache
from typing import Dict, Tuple, Sequence, Optional
from subprocess import PIPE, Popen, check_output
import re
from . import operators as Operators
from .constraints import *
from .visitors import *
from ...exceptions import Z3NotFoundError, SolverError, SolverUnknown, TooManySolutions, SmtlibError
from ...utils import config
from ...utils.resources import check_memory_usage, check_disk_usage
from . import issymbolic


class SolverType(config.ConfigEnum):
    """Used as configuration constant for choosing solver flavor"""

    z3 = "z3"
    cvc4 = "cvc4"
    yices = "yices"
    auto = "auto"


logger = logging.getLogger(__name__)
consts = config.get_group("smt")
consts.add("timeout", default=120, description="Timeout, in seconds, for each Z3 invocation")
consts.add("memory", default=1024 * 8, description="Max memory for Z3 to use (in Megabytes)")
consts.add(
    "maxsolutions",
    default=10000,
    description="Maximum solutions to provide when solving for all values",
)
consts.add("z3_bin", default="z3", description="Z3 solver binary to use")
consts.add("cvc4_bin", default="cvc4", description="CVC4 solver binary to use")
consts.add("yices_bin", default="yices-smt2", description="Yices solver binary to use")


consts.add("defaultunsat", default=True, description="Consider solver timeouts as unsat core")
consts.add(
    "optimize", default=True, description="Use smtlib command optimize to find min/max if available"
)

consts.add(
    "solver",
    default=SolverType.z3,
    description="Choose default smtlib2 solver (z3, yices, cvc4, auto)",
)

# Regular expressions used by the solver
RE_GET_EXPR_VALUE_FMT_BIN = re.compile(r"\(\((?P<expr>(.*))[ \n\s]*#b(?P<value>([0-1]*))\)\)")
RE_GET_EXPR_VALUE_FMT_DEC = re.compile(r"\(\((?P<expr>(.*))\ \(_\ bv(?P<value>(\d*))\ \d*\)\)\)")
RE_GET_EXPR_VALUE_FMT_HEX = re.compile(r"\(\((?P<expr>(.*))\ #x(?P<value>([0-9a-fA-F]*))\)\)")
RE_OBJECTIVES_EXPR_VALUE = re.compile(
    r"\(objectives.*\((?P<expr>.*) (?P<value>\d*)\).*\).*", re.MULTILINE | re.DOTALL
)
RE_MIN_MAX_OBJECTIVE_EXPR_VALUE = re.compile(r"(?P<expr>.*?)\s+\|->\s+(?P<value>.*)", re.DOTALL)


class SingletonMixin(object):
    __singleton_instances: Dict[Tuple[int, int], "SingletonMixin"] = {}

    @classmethod
    def instance(cls):
        tid = threading.get_ident()
        pid = os.getpid()
        if not (pid, tid) in cls.__singleton_instances:
            cls.__singleton_instances[(pid, tid)] = cls()
        return cls.__singleton_instances[(pid, tid)]


class SolverException(SmtlibError):
    """
    Solver exception
    """

    pass


class Solver(SingletonMixin):
    def __init__(self):
        pass

    def optimize(self, constraints, X, operation, M=10000):
        """
        Iteratively finds the maximum or minimal value for the operation
        (Normally Operators.UGT or Operators.ULT)

        :param constraints: the constraints set
        :param X: a symbol or expression
        :param M: maximum number of iterations allowed
        """
        raise SmtlibError("Abstract method not implemented")

    def check(self, constraints) -> bool:
        """Check if given constraints can be valid"""
        return self.can_be_true(constraints, True)

    def can_be_true(self, constraints, expression=True) -> bool:
        """Check if given expression could be valid"""
        raise SolverException("Abstract method not implemented")

    def must_be_true(self, constraints, expression) -> bool:
        """Check if expression is True and that it can not be False with current constraints"""
        solutions = self.get_all_values(constraints, expression, maxcnt=2, silent=True)
        return solutions == [True]

    def get_all_values(self, constraints, x, maxcnt=10000, silent=False):
        """Returns a list with all the possible values for the symbol x"""
        raise SolverException("Abstract method not implemented")

    def get_value(self, constraints, expression):
        """Ask the solver for one possible result of given expression using given set of constraints."""
        raise SolverException("Abstract method not implemented")

    def max(self, constraints, X: BitVec, M=10000):
        """
        Iteratively finds the maximum value for a symbol within given constraints.
        :param X: a symbol or expression
        :param M: maximum number of iterations allowed
        """
        assert isinstance(X, BitVec)
        return self.optimize(constraints, X, "maximize", M)

    def min(self, constraints, X: BitVec, M=10000):
        """
        Iteratively finds the minimum value for a symbol within given constraints.

        :param constraints: constraints that the expression must fulfil
        :param X: a symbol or expression
        :param M: maximum number of iterations allowed
        """
        assert isinstance(X, BitVec)
        return self.optimize(constraints, X, "minimize", M)

    def minmax(self, constraints, x, iters=10000):
        """Returns the min and max possible values for x within given constraints"""
        if issymbolic(x):
            m = self.min(constraints, x, iters)
            M = self.max(constraints, x, iters)
            return m, M
        else:
            return x, x


Version = collections.namedtuple("Version", "major minor patch")


class SmtlibProc:
    def __init__(self, command: str, debug: bool = False):
        """ Single smtlib interactive process

        :param command: the shell command to execute
        :param debug: log all messaging
        """
        self._proc: Optional[Popen] = None
        self._command = command
        self._debug = debug

    def start(self):
        """Spawns POpen solver process"""
        if self._proc is not None:
            return
        self._proc = Popen(
            shlex.split(self._command),
            stdin=PIPE,
            stdout=PIPE,
            bufsize=0,
            universal_newlines=True,
            close_fds=True,
        )

    def stop(self):
        """
        Stops the solver process by:
        - sending a SIGKILL signal,
        - waiting till the process terminates (so we don't leave a zombie process)
        """
        if self._proc is None:
            return
        # if it did not finished already
        if self._proc.returncode is None:
            self._proc.stdin.close()
            self._proc.stdout.close()
            # Kill the process
            self._proc.kill()
            # Wait for termination, to avoid zombies.
            self._proc.wait()
        self._proc = None

    def __readline_and_count(self):
        assert self._proc
        assert self._proc.stdout
        buf = self._proc.stdout.readline()  # No timeout enforced here
        # lparen, rparen = buf.count("("), buf.count(")")
        lparen, rparen = map(sum, zip(*((c == "(", c == ")") for c in buf)))
        return buf, lparen, rparen

    def send(self, cmd: str) -> None:
        """
        Send a string to the solver.

        :param cmd: a SMTLIBv2 command (ex. (check-sat))
        """
        assert self._proc
        assert self._proc.stdout
        assert self._proc.stdin
        if self._debug:
            logger.debug(">%s", cmd)
            print(">", cmd)
        self._proc.stdout.flush()
        self._proc.stdin.write(f"{cmd}\n")

    def recv(self) -> str:
        """Reads the response from the smtlib solver"""
        buf, left, right = self.__readline_and_count()
        bufl = [buf]
        while left != right:
            buf, l, r = self.__readline_and_count()
            bufl.append(buf)
            left += l
            right += r

        buf = "".join(bufl).strip()
<<<<<<< HEAD

        if self._debug:
            logger.debug("<%s", buf)
            print("<", buf)

=======
        if "(error" in bufl[0]:
            raise SolverException(f"Error in smtlib: {bufl[0]}")
>>>>>>> 4495b6f0
        return buf

    def _restart(self) -> None:
        """Auxiliary to start or restart the external solver"""
        self.stop()
        self.start()

    def is_started(self):
        return self._proc is not None


class SMTLIBSolver(Solver):
    def __init__(
        self,
        command: str,
        init: Sequence[str] = None,
        value_fmt: int = 16,
        support_reset: bool = False,
        support_minmax: bool = False,
        support_pushpop: bool = False,
        debug: bool = False,
    ):

        """
        Build a smtlib solver instance.
        This is implemented using an external solver (via a subprocess).
        """
        super().__init__()
        self._smtlib: SmtlibProc = SmtlibProc(command, debug)

        # Commands used to initialize smtlib
        if init is None:
            init = tuple()
        self._init = init
        self._get_value_fmt = (
            {
                2: RE_GET_EXPR_VALUE_FMT_BIN,
                10: RE_GET_EXPR_VALUE_FMT_DEC,
                16: RE_GET_EXPR_VALUE_FMT_HEX,
            }[value_fmt],
            value_fmt,
        )

        self._support_minmax = support_minmax
        self._support_reset = support_reset
        self._support_pushpop = support_pushpop

        if not self._support_pushpop:
            setattr(self, "_push", None)
            setattr(self, "_pop", None)

        if self._support_minmax and consts.optimize:
            setattr(self, "optimize", self._optimize_fancy)
        else:
            setattr(self, "optimize", self._optimize_generic)

        self._smtlib.start()
        # run solver specific initializations
        for cfg in self._init:
            self._smtlib.send(cfg)

    def _reset(self, constraints: Optional[str] = None) -> None:
        """Auxiliary method to reset the smtlib external solver to initial defaults"""
        if self._support_reset:
            self._smtlib.start()  # does not do anything if already started
            self._smtlib.send("(reset)")
        else:
            self._smtlib.stop()  # does not do anything if already stopped
            self._smtlib.start()

        for cfg in self._init:
            self._smtlib.send(cfg)

        if constraints is not None:
            self._smtlib.send(constraints)

    # UTILS: check-sat get-value
    def _is_sat(self) -> bool:
        """
        Check the satisfiability of the current state

        :return: whether current state is satisfiable or not.
        """
        start = time.time()
        self._smtlib.send("(check-sat)")
        status = self._smtlib.recv()
        logger.debug("Check took %s seconds (%s)", time.time() - start, status)
        if status not in ("sat", "unsat", "unknown"):
            raise SolverError(status)
        if consts.defaultunsat:
            if status == "unknown":
                logger.info("Found an unknown core, probably a solver timeout")
                status = "unsat"
        if status == "unknown":
            raise SolverUnknown(status)
        return status == "sat"

    def _assert(self, expression: Bool):
        """Auxiliary method to send an assert"""
        smtlib = translate_to_smtlib(expression)
        self._smtlib.send(f"(assert {smtlib})")

    def __getvalue_bv(self, expression_str: str) -> int:
        self._smtlib.send(f"(get-value ({expression_str}))")
        pattern, base = self._get_value_fmt
        m = pattern.match(self._smtlib.recv())
        expr, value = m.group("expr"), m.group("value")  # type: ignore
        return int(value, base)

    def __getvalue_bool(self, expression_str):
        self._smtlib.send(f"(get-value ({expression_str}))")
        ret = self._smtlib.recv()
        return {"true": True, "false": False}[ret[2:-2].split(" ")[1]]

    def _getvalue(self, expression) -> Union[int, bool, bytes]:
        """
        Ask the solver for one possible assignment for given expression using current set of constraints.
        The current set of expressions must be sat.

        NOTE: This is an internal method: it uses the current solver state (set of constraints!).
        """
        if not issymbolic(expression):
            return expression

        if isinstance(expression, Array):
            result = bytearray()
            for c in expression:
                expression_str = translate_to_smtlib(c)
                result.append(self.__getvalue_bv(expression_str))
            return bytes(result)
        else:
            if isinstance(expression, BoolVariable):
                return self.__getvalue_bool(expression.name)
            elif isinstance(expression, BitVecVariable):
                return self.__getvalue_bv(expression.name)

        raise NotImplementedError(
            f"_getvalue only implemented for Bool, BitVec and Array. Got {type(expression)}"
        )

    # push pop
    def _push(self):
        """Pushes and save the current constraint store and state."""
        self._smtlib.send("(push 1)")

    def _pop(self):
        """Recall the last pushed constraint store and state."""
        self._smtlib.send("(pop 1)")

    @lru_cache(maxsize=32)
    def can_be_true(self, constraints: ConstraintSet, expression: Union[bool, Bool] = True) -> bool:
        """Check if two potentially symbolic values can be equal"""
        if isinstance(expression, bool):
            if not expression:
                return expression
            else:
                # if True check if constraints are feasible
                self._reset(constraints.to_string())
                return self._is_sat()

        with constraints as temp_cs:
            temp_cs.add(expression)
            return self.can_be_true(temp_cs)

    # get-all-values min max minmax
    def _optimize_generic(self, constraints: ConstraintSet, x: BitVec, goal: str, max_iter=10000):
        """
        Iteratively finds the maximum or minimum value for the operation
        (Normally Operators.UGT or Operators.ULT)

        :param constraints: constraints to take into account
        :param x: a symbol or expression
        :param goal: goal to achieve, either 'maximize' or 'minimize'
        :param max_iter: maximum number of iterations allowed
        """
        # TODO: consider adding a mode to return best known value on timeout
        assert goal in ("maximize", "minimize")
        operation = {"maximize": Operators.UGE, "minimize": Operators.ULE}[goal]

        last_value: Optional[Union[int, bool, bytes]] = None

        start = time.time()
        with constraints as temp_cs:
            X = temp_cs.new_bitvec(x.size)
            temp_cs.add(X == x)
            aux = temp_cs.new_bitvec(X.size, name="optimized_")
            self._reset(temp_cs.to_string(related_to=X))

            # Find one value and use it as currently known min/Max
            if not self._is_sat():
                raise SolverException("UNSAT")
            last_value = self._getvalue(X)
            self._assert(operation(X, last_value))

            # This uses a binary search to find a suitable range for aux
            # Use known solution as min or max depending on the goal
            if goal == "maximize":
                m, M = last_value, (1 << x.size) - 1
            else:
                m, M = 0, last_value

            # Iteratively divide the range
            L = None
            while L not in (M, m):
                L = (m + M) // 2
                self._assert(operation(X, L))
                sat = self._is_sat()

                # depending on the goal move one of the extremes
                if goal == "maximize" and sat or goal == "minimize" and not sat:
                    m = L
                else:
                    M = L

                if time.time() - start > consts.timeout:
                    raise SolverError("Timeout")

            # reset to before the dichotomic search
            self._reset(temp_cs.to_string(related_to=X))

            # At this point we know aux is inside [m,M]
            # Lets constrain it to that range
            self._assert(Operators.UGE(X, m))
            self._assert(Operators.ULE(X, M))

            # And now check all remaining possible extremes
            last_value = None
            i = 0
            while self._is_sat():
                last_value = self._getvalue(X)
                self._assert(operation(X, last_value))
                self._assert(X != last_value)
                i = i + 1
                if i > max_iter:
                    raise SolverError("Optimizing error, maximum number of iterations was reached")
                if time.time() - start > consts.timeout:
                    raise SolverError("Timeout")
            if last_value is not None:
                return last_value
            raise SolverError("Optimizing error, unsat or unknown core")

    @lru_cache(maxsize=32)
    def get_all_values(
        self,
        constraints: ConstraintSet,
        expression,
        maxcnt: Optional[bool] = None,
        silent: bool = False,
    ):
        """Returns a list with all the possible values for the symbol x"""
        if not isinstance(expression, Expression):
            return [expression]
        assert isinstance(expression, Expression)
        expression = simplify(expression)
        if maxcnt is None:
            maxcnt = consts.maxsolutions
            if isinstance(expression, Bool) and consts.maxsolutions > 1:
                # We know there is max 2 solutions when Bool
                maxcnt = 2
                silent = True

        with constraints as temp_cs:
            if isinstance(expression, Bool):
                var = temp_cs.new_bool()
            elif isinstance(expression, BitVec):
                var = temp_cs.new_bitvec(expression.size)
            elif isinstance(expression, Array):
                var = temp_cs.new_array(
                    index_max=expression.index_max,
                    value_bits=expression.value_bits,
                    taint=expression.taint,
                ).array
            else:
                raise NotImplementedError(
                    f"get_all_values only implemented for {type(expression)} expression type."
                )

            temp_cs.add(var == expression)
            self._reset(temp_cs.to_string(related_to=var))
            result = []
            start = time.time()
            while self._is_sat():
                value = self._getvalue(var)
                result.append(value)

                if len(result) >= maxcnt:
                    if silent:
                        # do not throw an exception if set to silent
                        # Default is not silent, assume user knows
                        # what they are doing and will check the size
                        # of returned vals list (previous smtlib behavior)
                        break
                    else:
                        raise TooManySolutions(result)
                if time.time() - start > consts.timeout:
                    if silent:
                        logger.info("Timeout searching for all solutions")
                        return result
                    raise SolverError("Timeout")
                # Sometimes adding a new contraint after a check-sat eats all the mem
                temp_cs.add(var != value)
                self._reset(temp_cs.to_string(related_to=var))
                # self._assert(var != value)
            return list(result)

    def _optimize_fancy(self, constraints: ConstraintSet, x: BitVec, goal: str, max_iter=10000):
        """
        Iteratively finds the maximum or minimum value for the operation
        (Normally Operators.UGT or Operators.ULT)

        :param constraints: constraints to take into account
        :param x: a symbol or expression
        :param goal: goal to achieve, either 'maximize' or 'minimize'
        :param max_iter: maximum number of iterations allowed
        """
        # TODO: consider adding a mode to return best known value on timeout
        assert goal in ("maximize", "minimize")
        operation = {"maximize": Operators.UGE, "minimize": Operators.ULE}[goal]

        with constraints as temp_cs:
            X = temp_cs.new_bitvec(x.size)
            temp_cs.add(X == x)
            aux = temp_cs.new_bitvec(X.size, name="optimized_")
            self._reset(temp_cs.to_string(related_to=X))
            self._smtlib.send(aux.declaration)

            self._assert(operation(X, aux))
            self._smtlib.send("(%s %s)" % (goal, aux.name))
            self._smtlib.send("(check-sat)")
            _status = self._smtlib.recv()
            if _status == "sat":
                return self._getvalue(aux)
            raise SolverError("Optimize failed")

    def get_value(self, constraints: ConstraintSet, *expressions):
        """
        Ask the solver for one possible result of given expressions using
        given set of constraints.
        """
        values = []
        start = time.time()
        with constraints as temp_cs:
            for expression in expressions:
                if not issymbolic(expression):
                    values.append(expression)
                    continue
                assert isinstance(expression, (Bool, BitVec, Array))
                if isinstance(expression, Bool):
                    var = temp_cs.new_bool()
                elif isinstance(expression, BitVec):
                    var = temp_cs.new_bitvec(expression.size)
                elif isinstance(expression, Array):
                    var = []
                    result = []
                    for i in range(expression.index_max):
                        subvar = temp_cs.new_bitvec(expression.value_bits)
                        var.append(subvar)
                        temp_cs.add(subvar == simplify(expression[i]))

                    self._reset(temp_cs.to_string())
                    if not self._is_sat():
                        raise SolverError(
                            "Solver could not find a value for expression under current constraint set"
                        )

                    for i in range(expression.index_max):
                        result.append(self.__getvalue_bv(var[i].name))
                    values.append(bytes(result))
                    if time.time() - start > consts.timeout:
                        raise SolverError("Timeout")
                    continue

                temp_cs.add(var == expression)

                self._reset(temp_cs.to_string())

                if not self._is_sat():
                    raise SolverError(
                        "Solver could not find a value for expression under current constraint set"
                    )

                if isinstance(expression, Bool):
                    values.append(self.__getvalue_bool(var.name))
                if isinstance(expression, BitVec):
                    values.append(self.__getvalue_bv(var.name))
            if time.time() - start > consts.timeout:
                raise SolverError("Timeout")

        if len(expressions) == 1:
            return values[0]
        else:
            return values


class Z3Solver(SMTLIBSolver):
    def __init__(self):
        """
        Build a Z3 solver instance.
        This is implemented using an external z3 solver (via a subprocess).
        See https://github.com/Z3Prover/z3
        """
        init = [
            # http://smtlib.cs.uiowa.edu/logics-all.shtml#QF_AUFBV
            # Closed quantifier-free formulas over the theory of bitvectors and bitvector arrays extended with
            # free sort and function symbols.
            "(set-logic QF_AUFBV)",
            # The declarations and definitions will be scoped
            "(set-option :global-decls false)",
            # sam.moelius: Option "tactic.solve_eqs.context_solve" was turned on by this commit in z3:
            #   https://github.com/Z3Prover/z3/commit/3e53b6f2dbbd09380cd11706cabbc7e14b0cc6a2
            # Turning it off greatly improves Manticore's performance on test_integer_overflow_storageinvariant
            # in test_consensys_benchmark.py.
            "(set-option :tactic.solve_eqs.context_solve false)",
        ]
        command = f"{consts.z3_bin} -t:{consts.timeout * 1000} -memory:{consts.memory} -smt2 -in"

        support_minmax, support_reset = self.__autoconfig()
        super().__init__(
            command=command,
            init=init,
            value_fmt=16,
            support_minmax=True,
            support_reset=True,
            support_pushpop=True,
            debug=False,
        )

    def __autoconfig(self):
        # To cache what get-info returned; can be directly set when writing tests
        self.version = self._solver_version()
        if self.version >= Version(4, 5, 0):
            support_minmax = False
            support_reset = False
        elif self.version >= Version(4, 4, 1):
            support_minmax = True
            support_reset = False
        else:
            logger.debug(" Please install Z3 4.4.1 or newer to get optimization support")
        return support_minmax, support_reset

    def _solver_version(self) -> Version:
        """
        If we fail to parse the version, we assume z3's output has changed, meaning it's a newer
        version than what's used now, and therefore ok.

        Anticipated version_cmd_output format: 'Z3 version 4.4.2'
                                               'Z3 version 4.4.5 - 64 bit - build hashcode $Z3GITHASH'
        """
        try:
            received_version = check_output([f"{consts.z3_bin}", "--version"])
            Z3VERSION = re.compile(
                r".*(?P<major>([0-9]+))\.(?P<minor>([0-9]+))\.(?P<patch>([0-9]+)).*"
            )
            m = Z3VERSION.match(received_version.decode("utf-8"))
            major, minor, patch = map(
                int, (m.group("major"), m.group("minor"), m.group("patch"))  # type: ignore
            )
            parsed_version = Version(major, minor, patch)
        except (ValueError, TypeError) as e:
            logger.warning(
                f"Could not parse Z3 version: '{str(received_version)}'. Assuming compatibility."
            )
            parsed_version = Version(float("inf"), float("inf"), float("inf"))
        return parsed_version


class YicesSolver(SMTLIBSolver):
    def __init__(self):
        init = ["(set-logic QF_AUFBV)"]
        command = f"{consts.yices_bin} --timeout={consts.timeout * 1000}  --incremental"
        super().__init__(
            command=command,
            init=init,
            value_fmt=2,
            debug=False,
            support_minmax=False,
            support_reset=False,
        )


class CVC4Solver(SMTLIBSolver):
    def __init__(self):
        init = ["(set-logic QF_AUFBV)", "(set-option :produce-models true)"]
        command = f"{consts.cvc4_bin} --lang=smt2 --incremental"
        super().__init__(command=command, value_fmt=10, init=init)


class SelectedSolver:
    choice = None

    @classmethod
    def instance(cls):
        if consts.solver == consts.solver.auto:
            if cls.choice is None:
                if shutil.which(consts.yices_bin):
                    cls.choice = consts.solver.yices
                elif shutil.which(consts.z3_bin):
                    cls.choice = consts.solver.z3
                elif shutil.which(consts.cvc4_bin):
                    cls.choice = consts.solver.cvc4
                else:
                    raise SolverException(
                        f"No Solver not found. Install one ({consts.yices_bin}, {consts.z3_bin}, {consts.cvc4_bin})."
                    )
        else:
            cls.choice = consts.solver

        SelectedSolver = {"cvc4": CVC4Solver, "yices": YicesSolver, "z3": Z3Solver}[cls.choice.name]
        return SelectedSolver.instance()<|MERGE_RESOLUTION|>--- conflicted
+++ resolved
@@ -213,6 +213,8 @@
         assert self._proc
         assert self._proc.stdout
         buf = self._proc.stdout.readline()  # No timeout enforced here
+        if "(error" in buf:
+            raise SolverException(f"Error in smtlib: {buf}")
         # lparen, rparen = buf.count("("), buf.count(")")
         lparen, rparen = map(sum, zip(*((c == "(", c == ")") for c in buf)))
         return buf, lparen, rparen
@@ -243,16 +245,11 @@
             right += r
 
         buf = "".join(bufl).strip()
-<<<<<<< HEAD
 
         if self._debug:
             logger.debug("<%s", buf)
             print("<", buf)
 
-=======
-        if "(error" in bufl[0]:
-            raise SolverException(f"Error in smtlib: {bufl[0]}")
->>>>>>> 4495b6f0
         return buf
 
     def _restart(self) -> None:
