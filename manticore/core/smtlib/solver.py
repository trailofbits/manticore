--- conflicted
+++ resolved
@@ -369,10 +369,6 @@
 
             temp_cs.add(var == expression)
             self._reset(temp_cs.to_string(related_to=var))
-<<<<<<< HEAD
-            
-=======
->>>>>>> e18016aa
             result = []
             val = None
             while self._check() == 'sat':
