--- conflicted
+++ resolved
@@ -319,11 +319,8 @@
 
 
 class SMTLIBSolver(Solver):
-<<<<<<< HEAD
     ncores: Optional[int] = None
-=======
     sname: Optional[str] = None
->>>>>>> eb4f208f
 
     def __init__(
         self,
@@ -827,18 +824,12 @@
 
 
 class BoolectorSolver(SMTLIBSolver):
-<<<<<<< HEAD
+    sname = "boolector"
+
     def __init__(self, args: List[str] = []):
         init = info.inits["boolector"]
         command = info.commands["boolector"]
         self.ncores = 1
-=======
-    sname = "boolector"
-
-    def __init__(self):
-        init = ["(set-logic QF_AUFBV)", "(set-option :produce-models true)"]
-        command = f"{consts.boolector_bin} --time={consts.timeout} -i"
->>>>>>> eb4f208f
         super().__init__(command=command, init=init)
 
 
