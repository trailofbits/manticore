--- conflicted
+++ resolved
@@ -120,12 +120,7 @@
         super().__init__()
         self._proc = None
 
-<<<<<<< HEAD
-        minutes = 120
-        self._command = 'z3 -t:{} -memory:16384 -smt2 -in'.format(minutes * 60 * 1000)
-=======
         self._command = f'{consts.z3_bin} -t:{consts.timeout*1000} -memory:{consts.memory} -smt2 -in'
->>>>>>> e153ded8
         self._init = ['(set-logic QF_AUFBV)', '(set-option :global-decls false)']
         self._get_value_fmt = (re.compile('\(\((?P<expr>(.*))\ #x(?P<value>([0-9a-fA-F]*))\)\)'), 16)
 
