--- conflicted
+++ resolved
@@ -1,8 +1,5 @@
 from __future__ import absolute_import
-<<<<<<< HEAD
-
-=======
->>>>>>> a85dd7b6
+
 ###############################################################################
 # Solver
 # A solver maintains a companion smtlib capable process connected via stdio.
@@ -18,16 +15,7 @@
 # You can create new symbols operate on them. The declarations will be sent to the smtlib process when needed.
 # You can add new constraints. A new constraint may change the state from {None, sat} to {sat, unsat, unknown}
 
-<<<<<<< HEAD
-from builtins import str
-from builtins import chr
-from builtins import map
-from builtins import range
-from builtins import bytes
-
-=======
 from builtins import *
->>>>>>> a85dd7b6
 from subprocess import PIPE, Popen, check_output
 from abc import ABCMeta, abstractmethod
 from copy import copy, deepcopy
@@ -66,10 +54,7 @@
         super(TooManySolutions, self).__init__("Max number of different solutions hit")
         self.solutions = solutions
 
-<<<<<<< HEAD
-=======
-
->>>>>>> a85dd7b6
+
 class Solver(with_metaclass(ABCMeta, object)):
     @abstractmethod
     def __init__(self):
@@ -142,10 +127,6 @@
         '''
         super(Z3Solver, self).__init__()
         self._proc = None
-<<<<<<< HEAD
-=======
-        self._log = []  # this should be enabled only if we are debugging
->>>>>>> a85dd7b6
 
         self.debug = False
         if self.debug:
@@ -254,12 +235,8 @@
             :param cmd: a SMTLIBv2 command (ex. (check-sat))
         '''
         logger.debug('>%s', cmd)
-<<<<<<< HEAD
         if self.debug:
             self._send_log.append(str(cmd))
-=======
-        self._log.append(str(cmd))
->>>>>>> a85dd7b6
         try:
             self._proc.stdin.write('{}\n'.format(cmd))
         except IOError as e:
@@ -476,11 +453,7 @@
                 var = temp_cs.new_bitvec(expression.size)
             elif isinstance(expression, Array):
                 var = []
-<<<<<<< HEAD
                 result = []
-=======
-                result = ''
->>>>>>> a85dd7b6
                 for i in range(expression.index_max):
                     subvar = temp_cs.new_bitvec(expression.value_bits)
                     var.append(subvar)
@@ -490,10 +463,6 @@
                 if self._check() != 'sat':
                     raise SolverException('Model is not available')
 
-<<<<<<< HEAD
-=======
-
->>>>>>> a85dd7b6
                 for i in range(expression.index_max):
                     self._send('(get-value (%s))' % var[i].name)
                     ret = self._recv()
@@ -501,13 +470,8 @@
                     pattern, base = self._get_value_fmt
                     m = pattern.match(ret)
                     expr, value = m.group('expr'), m.group('value')
-<<<<<<< HEAD
                     result.append(int(value, base))
                 return bytes(result)
-=======
-                    result += bytes([int(value, base)])
-                return result
->>>>>>> a85dd7b6
 
             temp_cs.add(var == expression)
 
