--- conflicted
+++ resolved
@@ -248,47 +248,26 @@
     def __init__(self, **kw):
         super(ConstantFolderSimplifier, self).__init__(**kw)
 
-<<<<<<< HEAD
-    operations = {  BitVecAdd : operator.__add__ ,
-                    BitVecSub : operator.__sub__ ,
-                    BitVecMul : operator.__mul__ ,
-                    BitVecDiv : operator.__div__ ,
-                    BitVecShiftLeft : operator.__lshift__ ,
-                    BitVecShiftRight : operator.__rshift__ ,
-                    BitVecAnd : operator.__and__ ,
-                    BitVecOr : operator.__or__ ,
-                    BitVecXor : operator.__xor__ ,
-                    BitVecNot : operator.__not__ ,
-                    BitVecNeg : operator.__invert__ ,
-                    LessThan : operator.__lt__ ,
-                    LessOrEqual : operator.__le__ ,
-                    Equal : operator.__eq__ ,
-                    GreaterThan : operator.__gt__ ,
-                    GreaterOrEqual : operator.__ge__ ,
-                    BoolAnd : operator.__and__ ,
-                    BoolOr : operator.__or__ ,
-                    BoolNot : operator.__not__ ,
-
+    operations = {  BitVecAdd: operator.__add__ ,
+                    BitVecSub: operator.__sub__ ,
+                    BitVecMul: operator.__mul__ ,
+                    BitVecDiv: operator.__div__ ,
+                    BitVecShiftLeft: operator.__lshift__ ,
+                    BitVecShiftRight: operator.__rshift__ ,
+                    BitVecAnd: operator.__and__ ,
+                    BitVecOr: operator.__or__ ,
+                    BitVecXor: operator.__xor__ ,
+                    BitVecNot: operator.__not__ ,
+                    BitVecNeg: operator.__invert__ ,
+                    LessThan: operator.__lt__ ,
+                    LessOrEqual: operator.__le__ ,
+                    Equal: operator.__eq__ ,
+                    GreaterThan: operator.__gt__ ,
+                    GreaterOrEqual: operator.__ge__ ,
+                    BoolAnd: operator.__and__ ,
+                    BoolOr: operator.__or__ ,
+                    BoolNot: operator.__not__ ,
                  }
-=======
-    operations = {BitVecAdd: operator.__add__,
-                  BitVecSub: operator.__sub__,
-                  BitVecMul: operator.__mul__,
-                  BitVecDiv: operator.__div__,
-                  BitVecShiftLeft: operator.__lshift__,
-                  BitVecShiftRight: operator.__rshift__,
-                  BitVecAnd: operator.__and__,
-                  BitVecOr: operator.__or__,
-                  BitVecXor: operator.__xor__,
-                  BitVecNot: operator.__not__,
-                  BitVecNeg: operator.__invert__,
-                  LessThan: operator.__lt__,
-                  LessOrEqual: operator.__le__,
-                  Equal: operator.__eq__,
-                  GreaterThan: operator.__gt__,
-                  GreaterOrEqual: operator.__ge__,
-                  }
->>>>>>> cf789a42
 
     def visit_BitVecConcat(self, expression, *operands):
         if all(isinstance(o, Constant) for o in operands):
@@ -324,13 +303,8 @@
                 isinstance(expression, Bool)
                 return BoolConstant(value, taint=expression.taint)
         else:
-<<<<<<< HEAD
-            if any( operands[i] is not expression.operands[i] for i in xrange(len(operands))):
+            if any(operands[i] is not expression.operands[i] for i in xrange(len(operands))):
                 expression = self._rebuild(expression, operands)
-=======
-            if any(operands[i] is not expression.operands[i] for i in xrange(len(operands))):
-                expression = type(expression)(*operands, taint=expression.taint)
->>>>>>> cf789a42
         return expression
 
 
@@ -495,7 +469,6 @@
         ''' ArraySelect (ArrayStore((ArrayStore(x0,v0) ...),xn, vn), x0)
                 -> v0
         '''
-<<<<<<< HEAD
         arr, index = operands
         if isinstance(arr, ArrayVariable):
             return 
@@ -510,18 +483,6 @@
             return arr.value
         else:
             return arr.select(index)
-=======
-        arr = expression.array
-        index = expression.index
-
-        if isinstance(index, BitVecConstant) \
-                and isinstance(arr, ArrayStore) \
-                and isinstance(arr.index, BitVecConstant):
-            if arr.index.value == index.value:
-                return arr.byte
-            else:
-                return arr.array.select(index)
->>>>>>> cf789a42
 
     def visit_Expression(self, expression, *operands):
         assert len(operands) == 0
@@ -531,7 +492,6 @@
 
 # FIXME this should forget old expressions lru?
 arithmetic_simplifier_cache = {}
-
 
 def arithmetic_simplifier(expression):
     global arithmetic_simplifier_cache
@@ -539,15 +499,11 @@
     simp.visit(expression, use_fixed_point=True)
     return simp.result
 
-
-<<<<<<< HEAD
 def simplify(expression):
     expression = constant_folder(expression)
     expression = arithmetic_simplifier(expression)
     return expression
 
-=======
->>>>>>> cf789a42
 class TranslatorSmtlib(Visitor):
     ''' Simple visitor to translate an expression to its smtlib representation
     '''
@@ -572,14 +528,8 @@
         if expression in self._cache:
             return self._cache[expression]
         '''
-<<<<<<< HEAD
-
-        TranslatorSmtlib.unique+=1
+        TranslatorSmtlib.unique += 1
         name ='aux%d'% TranslatorSmtlib.unique
-=======
-        TranslatorSmtlib.unique += 1
-        name = 'aux%d' % TranslatorSmtlib.unique
->>>>>>> cf789a42
 
         self._bindings.append((name, expression, smtlib))
 
@@ -637,13 +587,8 @@
         if expression.size == 1:
             return '#' + bin(expression.value & expression.mask)[1:]
         else:
-<<<<<<< HEAD
-            return '#x%0*x' % (int(expression.size/4),
+            return '#x%0*x' % (int(expression.size / 4),
                                  expression.value & expression.mask)
-=======
-            return '#x%0*x' % (int(expression.size / 4),
-                               expression.value & expression.mask)
->>>>>>> cf789a42
 
     def visit_BoolConstant(self, expression):
         return expression.value and 'true' or 'false'
@@ -678,7 +623,6 @@
 def translate_to_smtlib(expression, **kwargs):
     translator = TranslatorSmtlib(**kwargs)
     translator.visit(expression)
-<<<<<<< HEAD
     return translator.result
 
 class Replace(Visitor):
@@ -701,6 +645,3 @@
     visitor = GetDeclarations()
     visitor.visit(expression)
     return visitor.result
-=======
-    return translator.result
->>>>>>> cf789a42
