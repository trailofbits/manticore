from ...utils.helpers import CacheDict
from ...exceptions import SmtlibError
from .expression import *
from functools import lru_cache
import copy
import logging
import operator

logger = logging.getLogger(__name__)
UNSIGN_MASK = (1 << 256) - 1


class Visitor:
    """ Class/Type Visitor

       Inherit your class visitor from this one and get called on a different
       visiting function for each type of expression. It will call the first
       implemented method for the __mro__ class order.
        For example for a BitVecAdd it will try
            visit_BitVecAdd()          if not defined then it will try with
            visit_BitVecOperation()    if not defined then it will try with
            visit_BitVec()             if not defined then it will try with
            visit_Operation()          if not defined then it will try with
            visit_Expression()

        Other class named visitors are:

        visit_Constant()
        visit_Variable()
        visit_Operation()
        visit_BitVec()
        visit_Bool()
        visit_Array()

    """

    def __init__(self, cache=None, **kwargs):
        super().__init__()
        self._stack = []
        self._cache = {} if cache is None else cache

    def push(self, value):
        assert value is not None
        self._stack.append(value)

    def pop(self):
        if len(self._stack) == 0:
            return None
        result = self._stack.pop()
        return result

    @property
    def result(self):
        assert len(self._stack) == 1
        return self._stack[-1]

    def _method(self, expression, *args):
        for cls in expression.__class__.__mro__:
            sort = cls.__name__
            methodname = "visit_%s" % sort
            if hasattr(self, methodname):
                value = getattr(self, methodname)(expression, *args)
                if value is not None:
                    return value
        return self._rebuild(expression, args)

    def visit(self, node_arg, use_fixed_point=False):
        """
        The entry point of the visitor.
        The exploration algorithm is a DFS post-order traversal
        The implementation used two stacks instead of a recursion
        The final result is store in self.result

        :param node: Node to explore
        :type node: Expression
        :param use_fixed_point: if True, it runs _methods until a fixed point is found
        :type use_fixed_point: Bool
        """
        if isinstance(node_arg, ArrayProxy):
            node = node_arg.array
        else:
            node = node_arg

        cache = self._cache
        visited = set()
        stack = []
        stack.append(node)
        while stack:
            node = stack.pop()
            if node in cache:
                self.push(cache[node])
            elif isinstance(node, Operation):
                if node in visited:
                    operands = [self.pop() for _ in range(len(node.operands))]
                    value = self._method(node, *operands)

                    visited.remove(node)
                    self.push(value)
                    cache[node] = value
                else:
                    visited.add(node)
                    stack.append(node)
                    stack.extend(node.operands)
            else:
                self.push(self._method(node))

        if use_fixed_point:
            old_value = None
            new_value = self.pop()
            while old_value is not new_value:
                self.visit(new_value)
                old_value = new_value
                new_value = self.pop()

            if isinstance(node_arg, ArrayProxy):
                new_value = ArrayProxy(new_value)
                new_value._default = node_arg._default
                new_value._written = set(node_arg.written)
                new_value._concrete_cache = dict(node_arg._concrete_cache)

            self.push(new_value)

    @staticmethod
    def _rebuild(expression, operands):
        if isinstance(expression, Operation):
            if any(x is not y for x, y in zip(expression.operands, operands)):
                aux = copy.copy(expression)
                aux._operands = operands
                return aux
        return expression


class Translator(Visitor):
    """ Simple visitor to translate an expression into something else
    """

    def _method(self, expression_arg, *args):
        # Special case. Need to get the unsleeved version of the array
        expression = expression_arg

        assert expression.__class__.__mro__[-1] is object
        for cls in expression.__class__.__mro__:
            sort = cls.__name__
            methodname = f"visit_{sort:s}"
            if hasattr(self, methodname):
                value = getattr(self, methodname)(expression, *args)
                if value is not None:
                    return value
        raise SmtlibError(f"No translation for this {expression}")


class GetDeclarations(Visitor):
    """ Simple visitor to collect all variables in an expression or set of
        expressions
    """

    def __init__(self, **kwargs):
        super().__init__(**kwargs)
        self.variables = set()

    def visit_Variable(self, expression):
        self.variables.add(expression)

    @property
    def result(self):
        return self.variables


class GetDepth(Translator):
    """ Simple visitor to collect all variables in an expression or set of
        expressions
    """

    def __init__(self, *args, **kwargs):
        super().__init__(*args, **kwargs)

    def visit_Expression(self, expression):
        return 1

    def visit_Operation(self, expression, *operands):
        return 1 + max(operands)


def get_depth(exp):
    visitor = GetDepth()
    visitor.visit(exp)
    return visitor.result


class PrettyPrinter(Visitor):
    def __init__(self, depth=None, **kwargs):
        super().__init__(**kwargs)
        self.output = ""
        self.indent = 0
        self.depth = depth

    def _print(self, s, e=None):
        self.output += " " * self.indent + str(s)  # + '(%016x)'%hash(e)
        self.output += "\n"

    def visit(self, expression):
        """
        Overload Visitor.visit because:
        - We need a pre-order traversal
        - We use a recursion as it makes it easier to keep track of the indentation

        """
        self._method(expression)

    def _method(self, expression, *args):
        """
        Overload Visitor._method because we want to stop to iterate over the
        visit_ functions as soon as a valid visit_ function is found
        """
        assert expression.__class__.__mro__[-1] is object
        for cls in expression.__class__.__mro__:
            sort = cls.__name__
            methodname = "visit_%s" % sort
            method = getattr(self, methodname, None)
            if method is not None:
                method(expression, *args)
                return
        return

    def visit_Operation(self, expression, *operands):
        self._print(expression.__class__.__name__, expression)
        self.indent += 2
        if self.depth is None or self.indent < self.depth * 2:
            for o in expression.operands:
                self.visit(o)
        else:
            self._print("...")
        self.indent -= 2
        return ""

    def visit_BitVecExtract(self, expression):
        self._print(
            expression.__class__.__name__ + "{%d:%d}" % (expression.begining, expression.end),
            expression,
        )
        self.indent += 2
        if self.depth is None or self.indent < self.depth * 2:
            for o in expression.operands:
                self.visit(o)
        else:
            self._print("...")
        self.indent -= 2
        return ""

    def visit_Constant(self, expression):
        self._print(expression.value)
        return ""

    def visit_Variable(self, expression):
        self._print(expression.name)
        return ""

    @property
    def result(self):
        return self.output


def pretty_print(expression, **kwargs):
    if not isinstance(expression, Expression):
        return str(expression)
    pp = PrettyPrinter(**kwargs)
    pp.visit(expression)
    return pp.result


class ConstantFolderSimplifier(Visitor):
    def __init__(self, **kw):
        super().__init__(**kw)

    operations = {
        BitVecAdd: operator.__add__,
        BitVecSub: operator.__sub__,
        BitVecMul: operator.__mul__,
        BitVecDiv: operator.__truediv__,
        BitVecUnsignedDiv: operator.__floordiv__,
        BitVecShiftLeft: operator.__lshift__,
        BitVecShiftRight: operator.__rshift__,
        BitVecAnd: operator.__and__,
        BitVecOr: operator.__or__,
        BitVecXor: operator.__xor__,
        BitVecNot: operator.__not__,
        BitVecNeg: operator.__invert__,
        LessThan: operator.__lt__,
        LessOrEqual: operator.__le__,
        BoolEqual: operator.__eq__,
        GreaterThan: operator.__gt__,
        GreaterOrEqual: operator.__ge__,
        BoolAnd: operator.__and__,
        BoolOr: operator.__or__,
        BoolNot: operator.__not__,
        BitVecUnsignedDiv: lambda x, y: (x & UNSIGN_MASK) // (y & UNSIGN_MASK),
        UnsignedLessThan: lambda x, y: (x & UNSIGN_MASK) < (y & UNSIGN_MASK),
        UnsignedLessOrEqual: lambda x, y: (x & UNSIGN_MASK) <= (y & UNSIGN_MASK),
        UnsignedGreaterThan: lambda x, y: (x & UNSIGN_MASK) > (y & UNSIGN_MASK),
        UnsignedGreaterOrEqual: lambda x, y: (x & UNSIGN_MASK) >= (y & UNSIGN_MASK),
    }

    def visit_BitVecConcat(self, expression, *operands):
        if all(isinstance(o, Constant) for o in operands):
            result = 0
            for o in operands:
                result <<= o.size
                result |= o.value
            return BitVecConstant(expression.size, result, taint=expression.taint)

    def visit_BitVecZeroExtend(self, expression, *operands):
        if all(isinstance(o, Constant) for o in operands):
            return BitVecConstant(expression.size, operands[0].value, taint=expression.taint)

    def visit_BitVecSignExtend(self, expression, *operands):
        if expression.extend == 0:
            return operands[0]

    def visit_BitVecExtract(self, expression, *operands):
        if all(isinstance(o, Constant) for o in expression.operands):
            value = expression.operands[0].value
            begining = expression.begining
            end = expression.end
            value = value >> begining
            mask = 2 ** (end - begining + 1) - 1
            value = value & mask
            return BitVecConstant(expression.size, value, taint=expression.taint)

    def visit_BoolAnd(self, expression, a, b):
        if isinstance(a, Constant) and a.value == True:
            return b
        if isinstance(b, Constant) and b.value == True:
            return a

    def visit_Operation(self, expression, *operands):
        """ constant folding, if all operands of an expression are a Constant do the math """
        operation = self.operations.get(type(expression), None)
        if operation is not None and all(isinstance(o, Constant) for o in operands):
            value = operation(*(x.value for x in operands))
            if isinstance(expression, BitVec):
                return BitVecConstant(expression.size, value, taint=expression.taint)
            else:
                isinstance(expression, Bool)
                return BoolConstant(value, taint=expression.taint)
        else:
            if any(operands[i] is not expression.operands[i] for i in range(len(operands))):
                expression = self._rebuild(expression, operands)
        return expression


constant_folder_simplifier_cache = CacheDict(max_size=150000, flush_perc=25)


@lru_cache(maxsize=128, typed=True)
def constant_folder(expression):
    global constant_folder_simplifier_cache
    simp = ConstantFolderSimplifier(cache=constant_folder_simplifier_cache)
    simp.visit(expression, use_fixed_point=True)
    return simp.result


class ArithmeticSimplifier(Visitor):
    def __init__(self, parent=None, **kw):
        super().__init__(**kw)

    @staticmethod
    def _same_constant(a, b):
        return isinstance(a, Constant) and isinstance(b, Constant) and a.value == b.value or a is b

    @staticmethod
    def _changed(expression, operands):
        if isinstance(expression, Constant) and len(operands) > 0:
            return True
        arity = len(operands)
        return any(operands[i] is not expression.operands[i] for i in range(arity))

    def visit_Operation(self, expression, *operands):
        """ constant folding, if all operands of an expression are a Constant do the math """
        if all(isinstance(o, Constant) for o in operands):
            expression = constant_folder(expression)
        if self._changed(expression, operands):
            expression = self._rebuild(expression, operands)
        return expression

    def visit_BitVecZeroExtend(self, expression, *operands):
        if self._changed(expression, operands):
            return BitVecZeroExtend(expression.size, *operands, taint=expression.taint)
        else:
            return expression

    def visit_BoolAnd(self, expression, *operands):
        if isinstance(expression.operands[0], Constant) and expression.operands[0].value:
            return expression.operands[1]
        if isinstance(expression.operands[1], Constant) and expression.operands[1].value:
            return expression.operands[0]

        # AND ( EQ (EXTRACT(0,8, a), EXTRACT(0,8, b)),  EQ (EXTRACT(8,16, a), EXTRACT(8,16 b)) ->
        # EQ(EXTRACT(0,16, a), EXTRACT(0,16, b))
        if isinstance(expression.operands[0], BoolEqual) and isinstance(
            expression.operands[1], BoolEqual
        ):
            # Eq operands
            operand_0 = expression.operands[0]
            operand_1 = expression.operands[1]
            # Extract operands
            operand_0_0 = operand_0.operands[0]
            operand_0_1 = operand_0.operands[1]
            operand_1_0 = operand_1.operands[0]
            operand_1_1 = operand_1.operands[1]

            if (
                isinstance(operand_0_0, BitVecExtract)
                and isinstance(operand_0_1, BitVecExtract)
                and isinstance(operand_1_0, BitVecExtract)
                and isinstance(operand_1_1, BitVecExtract)
            ):

                if (
                    operand_0_0.value is operand_1_0.value
                    and operand_0_1.value is operand_1_1.value
                    and (operand_0_0.begining, operand_0_0.end)
                    == (operand_0_1.begining, operand_0_1.end)
                    and (operand_1_0.begining, operand_1_0.end)
                    == (operand_1_1.begining, operand_1_1.end)
                ):
                    if ((operand_0_0.end + 1) == operand_1_0.begining) or (
                        operand_0_0.begining == (operand_1_0.end + 1)
                    ):

                        value0 = operand_0_0.value
                        value1 = operand_0_1.value
                        beg = min(operand_0_0.begining, operand_1_0.begining)
                        end = max(operand_0_0.end, operand_1_0.end)
                        return BitVecExtract(value0, beg, end - beg + 1) == BitVecExtract(
                            value1, beg, end - beg + 1
                        )

    def visit_BoolNot(self, expression, *operands):
        if isinstance(expression.operands[0], BoolNot):
            return expression.operands[0].operands[0]

    def visit_BoolEqual(self, expression, *operands):
        """ (EQ, ITE(cond, constant1, constant2), constant1) -> cond
            (EQ, ITE(cond, constant1, constant2), constant2) -> NOT cond
            (EQ (extract a, b, c) (extract a, b, c))
        """
        if isinstance(expression.operands[0], BitVecITE) and isinstance(
            expression.operands[1], Constant
        ):
            if isinstance(expression.operands[0].operands[1], Constant) and isinstance(
                expression.operands[0].operands[2], Constant
            ):
                value1, value2, value3 = (
                    expression.operands[1].value,
                    expression.operands[0].operands[1].value,
                    expression.operands[0].operands[2].value,
                )
                if value1 == value2 and value1 != value3:
                    return expression.operands[0].operands[
                        0
                    ]  # FIXME: this may break taint propagation
                elif value1 == value3 and value1 != value2:
                    return BoolNot(expression.operands[0].operands[0], taint=expression.taint)

        if operands[0] is operands[1]:
            return BoolConstant(True, taint=expression.taint)

        if isinstance(operands[0], BitVecExtract) and isinstance(operands[1], BitVecExtract):
            if (
                operands[0].value is operands[1].value
                and operands[0].end == operands[1].end
                and operands[0].begining == operands[1].begining
            ):

                return BoolConstant(True, taint=expression.taint)

    def visit_BoolOr(self, expression, a, b):
        if isinstance(a, Constant):
            if a.value == False:
                return b
            if a.value == True:
                return a
        if isinstance(b, Constant):
            if b.value == False:
                return a
            if b.value == True:
                return b
        if a is b:
            return a

    def visit_BitVecITE(self, expression, *operands):
<<<<<<< HEAD
        if isinstance(expression.operands[0], Constant):
            if expression.operands[0].value:
                result = expression.operands[1]
            else:
                result = expression.operands[2]
            new_taint = result._taint | expression.operands[0].taint
            if result._taint != new_taint:
                result = copy.copy(result)
                result._taint = new_taint
=======
        # FIXME Enable some taint propagating optimization
        if isinstance(operands[0], Constant) and not expression.operands[0].taint:
            if operands[0].value:
                result = operands[1]
            else:
                result = operands[2]
>>>>>>> 190f5673
            return result

        if self._changed(expression, operands):
            return BitVecITE(expression.size, *operands, taint=expression.taint)

    def visit_BitVecConcat(self, expression, *operands):
        """ concat( extract(k1, 0, a), extract(sizeof(a)-k1, k1, a))  ==> a
            concat( extract(k1, beg, a), extract(end, k1, a))  ==> extract(beg, end, a)
            concat( x , extract(k1, beg, a), extract(end, k1, a), z)  ==> concat( x , extract(k1, beg, a), extract(end, k1, a), z)
        """
        if len(operands) == 1:
            return operands[0]

        changed = False
        last_o = None
        new_operands = []
        for o in operands:
            if isinstance(o, BitVecExtract):
                if last_o is None:
                    last_o = o
                else:
                    if last_o.value is o.value and last_o.begining == o.end + 1:
                        last_o = BitVecExtract(
                            o.value, o.begining, last_o.end - o.begining + 1, taint=expression.taint
                        )
                        changed = True
                    else:
                        new_operands.append(last_o)
                        last_o = o
            else:
                if last_o is not None:
                    new_operands.append(last_o)
                    last_o = None
                new_operands.append(o)
        if last_o is not None:
            new_operands.append(last_o)
        if changed:
            return BitVecConcat(expression.size, *new_operands)

        op = expression.operands[0]
        value = None
        end = None
        begining = None
        for o in operands:
            # If found a non BitVecExtract, do not apply
            if not isinstance(o, BitVecExtract):
                value = None
                break
            # Set the value for the first item
            if value is None:
                value = o.value
                begining = o.begining
                end = o.end
            else:
                # If concat of extracts of different values do not apply
                if value is not o.value:
                    value = None
                    break
                # If concat of non contiguous extracs do not apply
                if begining != o.end + 1:
                    value = None
                    break
                # update begining variable
                begining = o.begining

        if value is not None:
            if end + 1 != value.size or begining != 0:
                return BitVecExtract(value, begining, end - begining + 1, taint=expression.taint)

        return value

    def visit_BitVecExtract(self, expression, *operands):
        """ extract(sizeof(a), 0)(a)  ==> a
            extract(16, 0)( concat(a,b,c,d) ) => concat(c, d)
            extract(m,M)(and/or/xor a b ) => and/or/xor((extract(m,M) a) (extract(m,M) a)
        """
        op = expression.operands[0]
        begining = expression.begining
        end = expression.end
        size = end - begining + 1
        # extract(sizeof(a), 0)(a)  ==> a
        if begining == 0 and end + 1 == op.size:
            return op
        elif isinstance(op, BitVecExtract):
            return BitVecExtract(op.value, op.begining + begining, size, taint=expression.taint)
        elif isinstance(op, BitVecConcat):
            new_operands = []
            for item in reversed(op.operands):
                if size == 0:
                    assert expression.size == sum([x.size for x in new_operands])
                    return BitVecConcat(
                        expression.size, *reversed(new_operands), taint=expression.taint
                    )

                if begining >= item.size:
                    # skip the item
                    begining -= item.size
                else:
                    if begining == 0 and size == item.size:
                        new_operands.append(item)
                        size = 0
                    else:
                        if size <= item.size - begining:
                            new_operands.append(BitVecExtract(item, begining, size))
                            size = 0
                        else:
                            new_operands.append(BitVecExtract(item, begining, item.size - begining))
                            size -= item.size - begining
                            begining = 0

        if isinstance(op, (BitVecAnd, BitVecOr, BitVecXor)):
            bitoperand_a, bitoperand_b = op.operands
            return op.__class__(
                BitVecExtract(bitoperand_a, begining, expression.size),
                BitVecExtract(bitoperand_b, begining, expression.size),
                taint=expression.taint,
            )

    def visit_BitVecAdd(self, expression, *operands):
        """ a + 0  ==> a
            0 + a  ==> a
        """
        left = expression.operands[0]
        right = expression.operands[1]
        if isinstance(right, BitVecConstant):
            if right.value == 0:
                return left
        if isinstance(left, BitVecConstant):
            if left.value == 0:
                return right

    def visit_BitVecSub(self, expression, *operands):
        """ a - 0 ==> 0
            (a + b) - b  ==> a
            (b + a) - b  ==> a
        """
        left = expression.operands[0]
        right = expression.operands[1]
        if isinstance(left, BitVecAdd):
            if self._same_constant(left.operands[0], right):
                return left.operands[1]
            elif self._same_constant(left.operands[1], right):
                return left.operands[0]
        elif isinstance(left, BitVecSub) and isinstance(right, Constant):
            subleft = left.operands[0]
            subright = left.operands[1]
            if isinstance(subright, Constant):
                return BitVecSub(
                    subleft,
                    BitVecConstant(
                        subleft.size,
                        subright.value + right.value,
                        taint=subright.taint | right.taint,
                    ),
                )

    def visit_BitVecOr(self, expression, *operands):
        """ a | 0 => a
            0 | a => a
            0xffffffff & a => 0xffffffff
            a & 0xffffffff => 0xffffffff

        """
        left = expression.operands[0]
        right = expression.operands[1]
        if isinstance(right, BitVecConstant):
            if right.value == 0:
                return left
            elif right.value == left.mask:
                return right
            elif isinstance(left, BitVecOr):
                left_left = left.operands[0]
                left_right = left.operands[1]
                if isinstance(right, Constant):
                    return BitVecOr(left_left, (left_right | right), taint=expression.taint)
        elif isinstance(left, BitVecConstant):
            return BitVecOr(right, left, taint=expression.taint)

    def visit_BitVecAnd(self, expression, *operands):
        """ ct & x => x & ct                move constants to the right
            a & 0 => 0                      remove zero
            a & 0xffffffff => a             remove full mask
            (b & ct2) & ct => b & (ct&ct2)  associative property
            (a & (b | c) => a&b | a&c       distribute over |
        """
        left = expression.operands[0]
        right = expression.operands[1]
        if isinstance(right, BitVecConstant):
            if right.value == 0:
                return right
            elif right.value == right.mask:
                return left
            elif isinstance(left, BitVecAnd):
                left_left = left.operands[0]
                left_right = left.operands[1]
                if isinstance(right, Constant):
                    return BitVecAnd(left_left, left_right & right, taint=expression.taint)
            elif isinstance(left, BitVecOr):
                left_left = left.operands[0]
                left_right = left.operands[1]
                return BitVecOr(right & left_left, right & left_right, taint=expression.taint)

        elif isinstance(left, BitVecConstant):
            return BitVecAnd(right, left, taint=expression.taint)

    def visit_BitVecShiftLeft(self, expression, *operands):
        """ a << 0 => a                       remove zero
            a << ct => 0 if ct > sizeof(a)    remove big constant shift
        """
        left = expression.operands[0]
        right = expression.operands[1]
        if isinstance(right, BitVecConstant):
            if right.value == 0:
                return left
            elif right.value >= right.size:
                return left

    def visit_ArraySelect(self, expression, *operands):
        """ ArraySelect (ArrayStore((ArrayStore(x0,v0) ...),xn, vn), x0)
                -> v0
        """
        arr, index = operands
        if isinstance(arr, ArrayVariable):
            return

        if isinstance(index, BitVecConstant):
            ival = index.value

            # props are slow and using them in tight loops should be avoided, esp when they offer no additional validation
            # arr._operands[1] = arr.index, arr._operands[0] = arr.array
            while (
                isinstance(arr, ArrayStore)
                and isinstance(arr._operands[1], BitVecConstant)
                and arr._operands[1]._value != ival
            ):
                arr = arr._operands[0]  # arr.array

        if (
            isinstance(index, BitVecConstant)
            and isinstance(arr, ArrayStore)
            and isinstance(arr.index, BitVecConstant)
            and arr.index.value == index.value
        ):
            return arr.value
        else:
            if arr is not expression.array:
                return arr.select(index)

    def visit_Expression(self, expression, *operands):
        assert len(operands) == 0
        assert not isinstance(expression, Operation)
        return expression


arithmetic_simplifier_cache = CacheDict(max_size=150000, flush_perc=25)


@lru_cache(maxsize=128, typed=True)
def arithmetic_simplify(expression):
    global arithmetic_simplifier_cache
    simp = ArithmeticSimplifier(cache=arithmetic_simplifier_cache)
    simp.visit(expression, use_fixed_point=True)
    return simp.result


def to_constant(expression):
    """
        Iff the expression can be simplified to a Constant get the actual concrete value.
        This discards/ignore any taint
    """
    value = simplify(expression)
    if isinstance(value, Expression) and value.taint:
        raise ValueError("Can not simplify tainted values to constant")
    if isinstance(value, Constant):
        return value.value
    elif isinstance(value, Array):
        if expression.index_max:
            ba = bytearray()
            for i in range(expression.index_max):
                value_i = simplify(value[i])
                if not isinstance(value_i, Constant):
                    break
                ba.append(value_i.value)
            else:
                return bytes(ba)
            return expression
    return value


@lru_cache(maxsize=128, typed=True)
def simplify(expression):
    expression = arithmetic_simplify(expression)
    return expression


class TranslatorSmtlib(Translator):
    """ Simple visitor to translate an expression to its smtlib representation
    """

    unique = 0

    def __init__(self, use_bindings=False, *args, **kw):
        assert "bindings" not in kw
        super().__init__(*args, **kw)
        self.use_bindings = use_bindings
        self._bindings_cache = {}
        self._bindings = []

    def _add_binding(self, expression, smtlib):
        if not self.use_bindings or len(smtlib) <= 10:
            return smtlib

        if smtlib in self._bindings_cache:
            return self._bindings_cache[smtlib]

        TranslatorSmtlib.unique += 1
        name = "a_%d" % TranslatorSmtlib.unique

        self._bindings.append((name, expression, smtlib))

        self._bindings_cache[expression] = name
        return name

    @property
    def bindings(self):
        return self._bindings

    translation_table = {
        BoolNot: "not",
        BoolEqual: "=",
        BoolAnd: "and",
        BoolOr: "or",
        BoolXor: "xor",
        BoolITE: "ite",
        BitVecAdd: "bvadd",
        BitVecSub: "bvsub",
        BitVecMul: "bvmul",
        BitVecDiv: "bvsdiv",
        BitVecUnsignedDiv: "bvudiv",
        BitVecMod: "bvsmod",
        BitVecRem: "bvsrem",
        BitVecUnsignedRem: "bvurem",
        BitVecShiftLeft: "bvshl",
        BitVecShiftRight: "bvlshr",
        BitVecArithmeticShiftLeft: "bvashl",
        BitVecArithmeticShiftRight: "bvashr",
        BitVecAnd: "bvand",
        BitVecOr: "bvor",
        BitVecXor: "bvxor",
        BitVecNot: "bvnot",
        BitVecNeg: "bvneg",
        LessThan: "bvslt",
        LessOrEqual: "bvsle",
        GreaterThan: "bvsgt",
        GreaterOrEqual: "bvsge",
        UnsignedLessThan: "bvult",
        UnsignedLessOrEqual: "bvule",
        UnsignedGreaterThan: "bvugt",
        UnsignedGreaterOrEqual: "bvuge",
        BitVecSignExtend: "(_ sign_extend %d)",
        BitVecZeroExtend: "(_ zero_extend %d)",
        BitVecExtract: "(_ extract %d %d)",
        BitVecConcat: "concat",
        BitVecITE: "ite",
        ArrayStore: "store",
        ArraySelect: "select",
    }

    def visit_BitVecConstant(self, expression):
        assert isinstance(expression, BitVecConstant)
        if expression.size == 1:
            return "#" + bin(expression.value & expression.mask)[1:]
        else:
            return "#x%0*x" % (int(expression.size / 4), expression.value & expression.mask)

    def visit_BoolConstant(self, expression):
        return expression.value and "true" or "false"

    def visit_Variable(self, expression):
        return expression.name

    def visit_ArraySelect(self, expression, *operands):
        array_smt, index_smt = operands
        if isinstance(expression.array, ArrayStore):
            array_smt = self._add_binding(expression.array, array_smt)

        return "(select %s %s)" % (array_smt, index_smt)

    def visit_Operation(self, expression, *operands):
        operation = self.translation_table[type(expression)]
        if isinstance(expression, (BitVecSignExtend, BitVecZeroExtend)):
            operation = operation % expression.extend
        elif isinstance(expression, BitVecExtract):
            operation = operation % (expression.end, expression.begining)

        operands = [self._add_binding(*x) for x in zip(expression.operands, operands)]
        return "(%s %s)" % (operation, " ".join(operands))

    @property
    def results(self):
        raise SmtlibError("NOOO")

    @property
    def result(self):
        output = super().result
        if self.use_bindings:
            for name, expr, smtlib in reversed(self._bindings):
                output = "( let ((%s %s)) %s )" % (name, smtlib, output)
        return output


def translate_to_smtlib(expression, **kwargs):
    translator = TranslatorSmtlib(**kwargs)
    translator.visit(expression)
    return translator.result


class Replace(Visitor):
    """ Simple visitor to replaces expressions """

    def __init__(self, bindings=None, **kwargs):
        super().__init__(**kwargs)
        if bindings is None:
            raise ValueError("bindings needed in replace")
        self._replace_bindings = bindings

    def visit_Variable(self, expression):
        if expression in self._replace_bindings:
            return self._replace_bindings[expression]
        return expression


def replace(expression, bindings):
    if not bindings:
        return expression
    visitor = Replace(bindings)
    visitor.visit(expression, use_fixed_point=True)
    result_expression = visitor.result
    return result_expression


class ArraySelectSimplifier(Visitor):
    class ExpressionNotSimple(RuntimeError):
        pass

    def __init__(self, target_index, **kwargs):
        super().__init__(**kwargs)
        self._target_index = target_index
        self.stores = []

    def visit_ArrayStore(self, exp, target, where, what):
        if not isinstance(what, BitVecConstant):
            raise self.ExpressionNotSimple

        if where.value == self._target_index:
            self.stores.append(what.value)


def simplify_array_select(array_exp):
    assert isinstance(array_exp, ArraySelect)
    simplifier = ArraySelectSimplifier(array_exp.index.value)
    simplifier.visit(array_exp)
    return simplifier.stores


def get_variables(expression):
    visitor = GetDeclarations()
    visitor.visit(expression)
    return visitor.result<|MERGE_RESOLUTION|>--- conflicted
+++ resolved
@@ -277,7 +277,6 @@
         BitVecSub: operator.__sub__,
         BitVecMul: operator.__mul__,
         BitVecDiv: operator.__truediv__,
-        BitVecUnsignedDiv: operator.__floordiv__,
         BitVecShiftLeft: operator.__lshift__,
         BitVecShiftRight: operator.__rshift__,
         BitVecAnd: operator.__and__,
@@ -489,24 +488,15 @@
             return a
 
     def visit_BitVecITE(self, expression, *operands):
-<<<<<<< HEAD
-        if isinstance(expression.operands[0], Constant):
-            if expression.operands[0].value:
-                result = expression.operands[1]
-            else:
-                result = expression.operands[2]
-            new_taint = result._taint | expression.operands[0].taint
-            if result._taint != new_taint:
-                result = copy.copy(result)
-                result._taint = new_taint
-=======
-        # FIXME Enable some taint propagating optimization
-        if isinstance(operands[0], Constant) and not expression.operands[0].taint:
+        if isinstance(operands[0], Constant):
             if operands[0].value:
                 result = operands[1]
             else:
                 result = operands[2]
->>>>>>> 190f5673
+            new_taint = result._taint | operands[0].taint
+            if result._taint != new_taint:
+                result = copy.copy(result)
+                result._taint = new_taint
             return result
 
         if self._changed(expression, operands):
