--- conflicted
+++ resolved
@@ -742,10 +742,6 @@
                 )
         elif isinstance(right, Constant) and right.value == 0:
             return left
-<<<<<<< HEAD
-        elif left is right:
-            return BitVecConstant(size=left.size, value=0)
-=======
         else:
             # If equality can not be computed because of symbolic
             # variables '==' will raise an exception
@@ -754,7 +750,6 @@
                     return BitVecConstant(size=left.size, value=0)
             except ExpressionEvalError:
                 pass
->>>>>>> 285ab50e
 
     def visit_BitVecOr(self, expression, *operands):
         """a | 0 => a
