from expression import *
import logging
logger = logging.getLogger("VISITOR")

class Visitor(object):
    ''' Class/Type Visitor

       Inherit your class visitor from this one and get called on a different
       visiting function for each type of expression. It will call the first
       implemented method for the __mro__ class order.
        For example for a BitVecAdd it will try
            visit_BitVecAdd()          if not defined then it will try with
            visit_BitVecOperation()    if not defined then it will try with
            visit_BitVec()             if not defined then it will try with
            visit_Operation()          if not defined then it will try with
            visit_Expression()

        Other class named visitors are:

        vistit_Constant()
        vistit_Variable()
        vistit_Operation()
        vistit_BitVec()
        vistit_Bool()
        vistit_Array()

    '''
    def __init__(self, cache=None, **kwargs):
        super(Visitor, self).__init__()
        self._stack = []
        self._cache = {} if cache is None else cache

    def push(self, value):
        assert value is not None
        self._stack.append(value)

    def pop(self):
        if len(self._stack) == 0:
            return None
        result = self._stack.pop()
        assert result is not None
        return result

    @property
    def result(self):
        assert len(self._stack) == 1
        return self._stack[-1]

    def _method(self, expression, *args):
<<<<<<< HEAD
        assert expression.__class__.__mro__[-1] is object 

=======
        assert expression.__class__.__mro__[-1] is object
>>>>>>> c4184362
        for cls in expression.__class__.__mro__:
            sort = cls.__name__
            methodname = 'visit_%s' % sort
            if hasattr(self, methodname):
                value = getattr(self, methodname)(expression, *args)
                if value is not None:
                    return value
        return expression

    def visit(self, node, use_fixed_point=False):
        '''
        The entry point of the visitor.
        The exploration algorithm is a DFS post-order traversal
        The implementation used two stacks instead of a recursion
        The final result is store in self.result

        :param node: Node to explore
        :type node: Expression
        :param use_fixed_point: if True, it runs _methods until a fixed point is found
        :type use_fixed_point: Bool
        '''
        cache = self._cache

        visited = set()
        stack = []
        stack.append(node)
        while stack:
            node = stack.pop()

            if node in cache:
                self.push(cache[node])
            elif isinstance(node, Operation):
                if node in visited:
                    operands = [self.pop() for _ in xrange(len(node.operands))]
                    if use_fixed_point:
                        new_node = self._rebuild(node, operands)
                        value = self._method(new_node, *operands)
                        while value is not new_node:
                            new_node = value
                            if isinstance(new_node, Operation):
                                value = self._method(new_node, *new_node.operands)
                    else:
                        value = self._method(node, *operands)
                    visited.remove(node)
                    self.push(value)
                    cache[node] = value
                else:
                    visited.add(node)
                    stack.append(node)
                    stack.extend(node.operands)
            else:
                self.push(self._method(node))

    @staticmethod
    def _rebuild(expression, operands):
        if isinstance(expression, Constant):
            return expression
        if isinstance(expression, Operation):
            import copy
            aux = copy.copy(expression)
            aux._operands = operands
            return aux
        return type(expression)(*operands, taint=expression.taint)

class GetDeclarations(Visitor):
    ''' Simple visitor to collect all variables in an expression or set of
        expressions
    '''
    def __init__(self, **kwargs):
        super(GetDeclarations, self).__init__(**kwargs)
        self.variables = set()

    def visit_Variable(self, expression):
        self.variables.add(expression)
        return expression

    @property
    def result(self):
        return self.variables

def get_variables(expression):
    visitor = GetDeclarations()
    visitor.visit(expression)
    return visitor.result

class GetDepth(Visitor):
    ''' Simple visitor to collect all variables in an expression or set of
        expressions
    '''
    def __init__(self, *args, **kwargs):
        super(GetDepth, self).__init__(*args, **kwargs)

    def visit_Expression(self, expression):
        return 1

    def visit_Operation(self, expression, *operands):
        return 1 + max(operands)

def get_depth(exp):
    visitor = GetDepth()
    visitor.visit(exp)
    return visitor.result

class PrettyPrinter(Visitor):
    def __init__(self, depth=None,  **kwargs):
        super(PrettyPrinter, self).__init__(**kwargs)
        self.output = ''
        self.indent = 0
        self.depth = depth

    def _print(self, s, e=None):
        self.output += ' '*self.indent + str(s) # + '(%016x)'%hash(e)
        self.output += '\n'

    def visit(self, expression):
        '''
        Overload Visitor.visit because:
        - We need a pre-order traversal
        - We use a recursion as it makes eaiser to keep track of the indentation

        '''
        self._method(expression)

    def _method(self, expression, *args):
        '''
        Overload Visitor._method because we want to stop to iterate over the
        visit_ functions as soon as a valide visit_ function is found
        '''
        assert expression.__class__.__mro__[-1] is object
        for cls in expression.__class__.__mro__:
            sort = cls.__name__
            methodname = 'visit_%s' % sort
            method = getattr(self, methodname, None)
            if method is not None:
                method(expression, *args)
                return
        return

    def visit_Operation(self, expression, *operands):
        self._print(expression.__class__.__name__, expression)
        self.indent += 2
        if self.depth is None or self.indent < self.depth*2:
            for o in expression.operands:
                self.visit(o)
        else:
            self._print('...')
        self.indent -= 2
        return ''

    def visit_BitVecExtract(self, expression):
        self._print(expression.__class__.__name__+'{%d:%d}'%(expression.begining,expression.end), expression)
        self.indent += 2
        if self.depth is None or self.indent < self.depth*2:
            for o in expression.operands:
                self.visit(o)
        else:
            self._print('...')
        self.indent -= 2
        return ''

    def visit_Constant(self, expression):
        self._print(expression.value)
        return ''

    def visit_Variable(self, expression):
        self._print(expression.name)
        return ''

    @property
    def result(self):
        return self.output


def pretty_print(expression, **kwargs):
    if not isinstance(expression, Expression):
        return str(expression)
    pp = PrettyPrinter(**kwargs)
    pp.visit(expression)
    return pp.result

class ConstantFolderSimplifier(Visitor):
    def __init__(self, **kw):
        super(ConstantFolderSimplifier, self).__init__(**kw)

    operations = {  BitVecAdd : operator.__add__ ,
                    BitVecSub : operator.__sub__ ,
                    BitVecMul : operator.__mul__ ,
                    BitVecDiv : operator.__div__ ,
                    BitVecShiftLeft : operator.__lshift__ ,
                    BitVecShiftRight : operator.__rshift__ ,
                    BitVecAnd : operator.__and__ ,
                    BitVecOr : operator.__or__ ,
                    BitVecXor : operator.__xor__ ,
                    BitVecNot : operator.__not__ ,
                    BitVecNeg : operator.__invert__ ,
                    LessThan : operator.__lt__ ,
                    LessOrEqual : operator.__le__ ,
                    Equal : operator.__eq__ ,
                    GreaterThan : operator.__gt__ ,
                    GreaterOrEqual : operator.__ge__ ,
                 }

    def visit_BitVecConcat(self, expression, *operands):
        if all( isinstance(o, Constant) for o in operands):
            result = 0
            for o in operands:
                result <<= o.size
                result |= o.value
            return BitVecConstant(expression.size, result, taint=expression.taint)

    def visit_BitVecZeroExtend(self, expression, *operands):
        if all( isinstance(o, Constant) for o in operands):
            return BitVecConstant(expression.size, operands[0].value, taint=expression.taint)

    def visit_BitVecExtract(self, expression, *operands):
        if all( isinstance(o, Constant) for o in expression.operands):
            value=expression.operands[0].value
            begining = expression.begining
            end = expression.end
            value = value >> begining
            mask = 2**(end - begining +1) - 1
            value = value & mask
            return BitVecConstant(expression.size, value, taint=expression.taint)

    def visit_Operation(self, expression, *operands):
        ''' constant folding, if all operands of an expression are a Constant do the math '''
        operation = self.operations.get(type(expression), None)
        if operation is not None and \
                all( isinstance(o, Constant) for o in operands) :
            value = operation(*(x.value for x in operands))
            if isinstance(expression, BitVec):
                return BitVecConstant(expression.size, value, taint=expression.taint)
            else:
                isinstance(expression, Bool)
                return BoolConstant(value, taint=expression.taint)
        else:
            if any( operands[i] is not expression.operands[i] for i in xrange(len(operands))):
                expression = type(expression)(*operands, taint=expression.taint)
        return expression


def constant_folder(expression):
    simp = ConstantFolderSimplifier()
    simp.visit(expression)
    return simp.result

class ArithmeticSimplifier(Visitor):
    def __init__(self, parent=None, **kw):
        super(ArithmeticSimplifier, self).__init__(**kw)

    @staticmethod
    def _same_constant(a,b):
        return isinstance(a, Constant) and\
           isinstance(b, Constant) and\
            a.value == b.value or a is b

    @staticmethod
    def _changed(expression, operands):
        if isinstance(expression, Constant) and len(operands)>0:
            return True
        arity = len(operands)
        return any( operands[i] is not expression.operands[i] for i in range(arity))

    def visit_Operation(self, expression, *operands):
        ''' constant folding, if all operands of an expression are a Constant do the math '''
        if all( isinstance(o, Constant) for o in operands) :
            expression = constant_folder(expression)
        if self._changed(expression, operands):
            expression = self._rebuild(expression, operands)
        return expression

    def visit_BitVecZeroExtend(self, expression, *operands):
        if self._changed(expression, operands):
            return BitVecZeroExtend(expression.size, *operands, taint=expression.taint)
        else:
            return expression

    def visit_BitVecITE(self, expression, *operands):
        if isinstance( expression.operands[0], Constant):
            if expression.operands[0].value:
                return expression.operands[1]
            else:
                return expression.operands[2]
        if self._changed(expression, operands):
            return BitVecITE(expression.size, *operands, taint=expression.taint)

    def visit_BitVecExtract(self, expression, *operands):
        ''' extract(0,sizeof(a))(a)  ==> a
            extract(0, 16 )( concat(a,b,c,d) ) => concat(c, d)
        '''
        op = expression.operands[0]
        begining = expression.begining
        end = expression.end

        if isinstance(op, BitVecConcat):
            new_operands = []
            bitcount = 0
            for item in reversed(op.operands):
                if begining >= item.size:
                    begining -= item.size
                else:
                    if bitcount < expression.size:
                        new_operands.append(item)
                    bitcount += item.size
            if begining != expression.begining:
                return BitVecExtract(BitVecConcat(sum(map(lambda x: x.size, new_operands)), *reversed(new_operands)), begining, expression.size, taint=expression.taint)

    def visit_BitVecAdd(self, expression, *operands):
        ''' a + 0  ==> a
            0 + a  ==> a
        '''
        left = expression.operands[0]
        right = expression.operands[1]
        if isinstance(right, BitVecConstant):
            if right.value == 0:
                return left
        if isinstance(left, BitVecConstant):
            if left.value == 0:
                return right

    def visit_BitVecSub(self, expression, *operands):
        ''' a - 0 ==> 0
            (a + b) - b  ==> a
            (b + a) - b  ==> a
        '''
        left = expression.operands[0]
        right = expression.operands[1]
        if isinstance(left, BitVecAdd):
            if self._same_constant( left.operands[0], right):
                return left.operands[1]
            elif self._same_constant(left.operands[1], right):
                return left.operands[0]
<<<<<<< HEAD
        


=======
>>>>>>> c4184362

    def visit_BitVecOr(self, expression, *operands):
        ''' a | 0 => a
            0 | a => a
            0xffffffff & a => 0xffffffff
            a & 0xffffffff => 0xffffffff

        '''
        left = expression.operands[0]
        right = expression.operands[1]
        if isinstance( right, BitVecConstant):
            if right.value == 0:
                return left
            elif right.value == left.mask:
                return right
            elif isinstance(left, BitVecOr):
                left_left = left.operands[0]
                left_right = left.operands[1]
                if isinstance(right, Constant):
                    return BitVecOr(left_left, (left_right|right), taint=expression.taint)
        elif isinstance(left, BitVecConstant):
            return BitVecOr(right, left, taint=expression.taint)


    def visit_BitVecAnd(self, expression, *operands):
        ''' ct & x => x & ct                move constants to the right
            a & 0 => 0                      remove zero
            a & 0xffffffff => a             remove full mask
            (b & ct2) & ct => b & (ct&ct2)  ?
            (a & (b | c) => a&b | a&c       distribute over |
        '''
        left = expression.operands[0]
        right = expression.operands[1]
        if isinstance(right, BitVecConstant):
            if right.value == 0:
                return right
            elif right.value == right.mask:
                return left
            elif isinstance(left, BitVecAnd):
                left_left = left.operands[0]
                left_right = left.operands[1]
                if isinstance(right, Constant):
                    return BitVecAnd(left_left, left_right&right, taint=expression.taint)
            elif isinstance(left, BitVecOr):
                left_left = left.operands[0]
                left_right = left.operands[1]
                return BitVecOr(right&left_left, right&left_right, taint=expression.taint)

        elif isinstance(left, BitVecConstant):
            return BitVecAnd(right, left, taint=expression.taint)


    def visit_BitVecShiftLeft(self, expression, *operands):
        ''' a << 0 => a                       remove zero
            a << ct => 0 if ct > sizeof(a)    remove big constant shift
        '''
        left = expression.operands[0]
        right = expression.operands[1]
        if isinstance(right, BitVecConstant):
            if right.value == 0:
                return left
            elif right.value >= right.size:
                return left

    def visit_ArraySelect(self, expression, *operands):
        ''' ArraySelect (ArrayStore((ArrayStore(x0,v0) ...),xn, vn), x0)
                -> v0
        '''
        arr = expression.array
        index = expression.index

        if isinstance(index, BitVecConstant) \
            and isinstance(arr, ArrayStore) \
            and isinstance(arr.index, BitVecConstant):
            if arr.index.value == index.value:
                return arr.byte
            else:
                return arr.array.select(index)

    def visit_Expression(self, expression, *operands):
        assert len(operands) == 0
        assert not isinstance(expression, Operation)
        return expression
<<<<<<< HEAD
        

#FIXME this should forget old expressions lru?
=======

>>>>>>> c4184362
def arithmetic_simplifier(expression):
    arithmetic_simplifier_cache = {}
    global arithmetic_simplifier_cache    
    simp = ArithmeticSimplifier() #cache=arithmetic_simplifier_cache)
    simp.visit(expression, use_fixed_point=True)
    return simp.result

class TranslatorSmtlib(Visitor):
    ''' Simple visitor to translate an expression to its smtlib representation
    '''
    unique = 0
    def __init__(self, use_bindings=False, *args, **kw):
        assert 'bindings' not in kw
        super(TranslatorSmtlib, self).__init__(*args, **kw)
        self.use_bindings=use_bindings
        self._bindings = []


    def _add_binding(self, expression, smtlib):
        if not self.use_bindings or len(smtlib) <= 10:
            return smtlib
        '''
        for nm, exp, smt in self._bindings:
            if expression is exp:
                return nm #fixme change to dict
            if smtlib == smt:
                return nm #fixme change to dict
        '''
        TranslatorSmtlib.unique+=1
        name ='aux%d'% TranslatorSmtlib.unique

        self._bindings.append((name, expression, smtlib))

        self._cache[expression] = name
        return name

    @property
    def bindings(self):
        return self._bindings

    translation_table = {
        BoolNot: 'not',
        BoolEq: '=',
        BoolAnd: 'and',
        BoolOr: 'or',
        BoolXor: 'xor',
        BoolITE: 'ite',
        BitVecAdd: 'bvadd',
        BitVecSub: 'bvsub',
        BitVecMul: 'bvmul',
        BitVecDiv: 'bvsdiv',
        BitVecUnsignedDiv: 'bvudiv',
        BitVecMod: 'bvsmod',
        BitVecRem: 'bvsrem',
        BitVecUnsignedRem: 'bvurem',
        BitVecShiftLeft: 'bvshl',
        BitVecShiftRight: 'bvlshr',
        BitVecArithmeticShiftLeft: 'bvashl',
        BitVecArithmeticShiftRight: 'bvashr',
        BitVecAnd: 'bvand',
        BitVecOr: 'bvor',
        BitVecXor: 'bvxor',
        BitVecNot: 'bvnot',
        BitVecNeg: 'bvneg',
        LessThan: 'bvslt',
        LessOrEqual: 'bvsle',
        Equal: '=',
        GreaterThan: 'bvsgt',
        GreaterOrEqual: 'bvsge',
        UnsignedLessThan: 'bvult',
        UnsignedLessOrEqual: 'bvule',
        UnsignedGreaterThan: 'bvugt',
        UnsignedGreaterOrEqual: 'bvuge',
        ArraySelect: 'select',
        BitVecSignExtend: '(_ sign_extend %d)',
        BitVecZeroExtend: '(_ zero_extend %d)',
        BitVecExtract: '(_ extract %d %d)',
        BitVecConcat: 'concat',
        BitVecITE: 'ite',
        ArrayStore: 'store',
    }

    def visit_BitVecConstant(self, expression):
        assert isinstance(expression, BitVecConstant)
        if expression.size == 1:
            return '#' + bin(expression.value & expression.mask)[1:]
        else:
            return '#x%0*x' % (int(expression.size/4),
                                 expression.value & expression.mask)


    def visit_BoolConstant(self, expression):
        return expression.value and 'true' or 'false'

    def visit_Variable(self, expression):
        return expression.name

    def visit_Operation(self, expression, *operands):
        operation = self.translation_table[type(expression)]
        if isinstance(expression, (BitVecSignExtend, BitVecZeroExtend)):
            operation = operation % expression.extend
        elif isinstance(expression, BitVecExtract):
            operation = operation % (expression.end, expression.begining)

        operands = map(lambda x: self._add_binding(*x), zip(expression.operands, operands))
        smtlib = '(%s %s)' % (operation, ' '.join(operands))
        return smtlib

    @property
    def results(self):
        raise Exception("NOOO")

    @property
    def result(self):
        output = super(TranslatorSmtlib, self).result
        if self.use_bindings:
            for name, expr, smtlib in reversed(self._bindings):
                output = '( let ((%s %s)) %s )' % (name, smtlib, output)
        #self._bindings = []
        return output

def translate_to_smtlib(expression, **kwargs):
    translator = TranslatorSmtlib(**kwargs)
    translator.visit(expression)
    return translator.result

<|MERGE_RESOLUTION|>--- conflicted
+++ resolved
@@ -47,12 +47,7 @@
         return self._stack[-1]
 
     def _method(self, expression, *args):
-<<<<<<< HEAD
-        assert expression.__class__.__mro__[-1] is object 
-
-=======
         assert expression.__class__.__mro__[-1] is object
->>>>>>> c4184362
         for cls in expression.__class__.__mro__:
             sort = cls.__name__
             methodname = 'visit_%s' % sort
@@ -385,12 +380,6 @@
                 return left.operands[1]
             elif self._same_constant(left.operands[1], right):
                 return left.operands[0]
-<<<<<<< HEAD
-        
-
-
-=======
->>>>>>> c4184362
 
     def visit_BitVecOr(self, expression, *operands):
         ''' a | 0 => a
@@ -474,13 +463,8 @@
         assert len(operands) == 0
         assert not isinstance(expression, Operation)
         return expression
-<<<<<<< HEAD
-        
 
 #FIXME this should forget old expressions lru?
-=======
-
->>>>>>> c4184362
 def arithmetic_simplifier(expression):
     arithmetic_simplifier_cache = {}
     global arithmetic_simplifier_cache    
