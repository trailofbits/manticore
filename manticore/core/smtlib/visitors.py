from expression import *
import logging
import operator
logger = logging.getLogger(__name__)


class Visitor(object):
    ''' Class/Type Visitor

       Inherit your class visitor from this one and get called on a different
       visiting function for each type of expression. It will call the first
       implemented method for the __mro__ class order.
        For example for a BitVecAdd it will try
            visit_BitVecAdd()          if not defined then it will try with
            visit_BitVecOperation()    if not defined then it will try with
            visit_BitVec()             if not defined then it will try with
            visit_Operation()          if not defined then it will try with
            visit_Expression()

        Other class named visitors are:

        visit_Constant()
        visit_Variable()
        visit_Operation()
        visit_BitVec()
        visit_Bool()
        visit_Array()

    '''

    def __init__(self, cache=None, **kwargs):
        super(Visitor, self).__init__()
        self._stack = []
        self._cache = {} if cache is None else cache

    def push(self, value):
        assert value is not None
        self._stack.append(value)

    def pop(self):
        if len(self._stack) == 0:
            return None
        result = self._stack.pop()
        assert result is not None
        return result

    @property
    def result(self):
        assert len(self._stack) == 1
        return self._stack[-1]

    def _method(self, expression, *args):
        assert expression.__class__.__mro__[-1] is object
        for cls in expression.__class__.__mro__:
            sort = cls.__name__
            methodname = 'visit_%s' % sort
            if hasattr(self, methodname):
                value = getattr(self, methodname)(expression, *args)
                if value is not None:
                    return value
        return expression

    def visit(self, node, use_fixed_point=False):
        '''
        The entry point of the visitor.
        The exploration algorithm is a DFS post-order traversal
        The implementation used two stacks instead of a recursion
        The final result is store in self.result

        :param node: Node to explore
        :type node: Expression
        :param use_fixed_point: if True, it runs _methods until a fixed point is found
        :type use_fixed_point: Bool
        '''

        #Special case. Need to get the unsleeved version of the array
        if isinstance(node, ArrayProxy):
            node = node.array

        cache = self._cache

        visited = set()
        stack = []
        stack.append(node)
        while stack:
            node = stack.pop()

            if node in cache:
                self.push(cache[node])
            elif isinstance(node, Operation):
                if node in visited:
                    operands = [self.pop() for _ in xrange(len(node.operands))]
                    if use_fixed_point:
                        new_node = self._rebuild(node, operands)
                        value = self._method(new_node, *operands)
                        while value is not new_node:
                            new_node = value
                            if isinstance(new_node, Operation):
                                value = self._method(new_node, *new_node.operands)
                    else:
                        value = self._method(node, *operands)
                    visited.remove(node)
                    self.push(value)
                    cache[node] = value
                else:
                    visited.add(node)
                    stack.append(node)
                    stack.extend(node.operands)
            else:
                self.push(self._method(node))

    @staticmethod
    def _rebuild(expression, operands):
        if isinstance(expression, Constant):
            return expression
        if isinstance(expression, Operation):
            import copy
            aux = copy.copy(expression)
            aux._operands = operands
            return aux
        return type(expression)(*operands, taint=expression.taint)


class GetDeclarations(Visitor):
    ''' Simple visitor to collect all variables in an expression or set of
        expressions
    '''

    def __init__(self, **kwargs):
        super(GetDeclarations, self).__init__(**kwargs)
        self.variables = set()

    def visit_Variable(self, expression):
        self.variables.add(expression)
        return expression

    @property
    def result(self):
        return self.variables


def get_variables(expression):
    visitor = GetDeclarations()
    visitor.visit(expression)
    return visitor.result

<<<<<<< HEAD
class GetNodeCount(Visitor):
    def __init__(self, *args, **kwargs):
        super(GetNodeCount, self).__init__(*args, **kwargs)
        self.count = 0

    def visit_Expression(self, expression, *rest):
        self.count += 1

    def visit_Operation(self, exp, *operands):
        self.count += 1

def get_node_count(exp):
    visitor = GetNodeCount()
    visitor.visit(exp)
    return visitor.count
=======
>>>>>>> 37accf23

class GetDepth(Visitor):
    ''' Simple visitor to collect all variables in an expression or set of
        expressions
    '''

    def __init__(self, *args, **kwargs):
        super(GetDepth, self).__init__(*args, **kwargs)

    def visit_Expression(self, expression):
        return 1

    def visit_Operation(self, expression, *operands):
        return 1 + max(operands)


def get_depth(exp):
    visitor = GetDepth()
    visitor.visit(exp)
    return visitor.result


class PrettyPrinter(Visitor):
    def __init__(self, depth=None, **kwargs):
        super(PrettyPrinter, self).__init__(**kwargs)
        self.output = ''
        self.indent = 0
        self.depth = depth

    def _print(self, s, e=None):
        self.output += ' ' * self.indent + str(s)  # + '(%016x)'%hash(e)
        self.output += '\n'

    def visit(self, expression):
        '''
        Overload Visitor.visit because:
        - We need a pre-order traversal
        - We use a recursion as it makes eaiser to keep track of the indentation

        '''
        self._method(expression)

    def _method(self, expression, *args):
        '''
        Overload Visitor._method because we want to stop to iterate over the
        visit_ functions as soon as a valide visit_ function is found
        '''
        assert expression.__class__.__mro__[-1] is object
        for cls in expression.__class__.__mro__:
            sort = cls.__name__
            methodname = 'visit_%s' % sort
            method = getattr(self, methodname, None)
            if method is not None:
                method(expression, *args)
                return
        return

    def visit_Operation(self, expression, *operands):
        self._print(expression.__class__.__name__, expression)
        self.indent += 2
        if self.depth is None or self.indent < self.depth * 2:
            for o in expression.operands:
                self.visit(o)
        else:
            self._print('...')
        self.indent -= 2
        return ''

    def visit_BitVecExtract(self, expression):
        self._print(expression.__class__.__name__ + '{%d:%d}' % (expression.begining, expression.end), expression)
        self.indent += 2
        if self.depth is None or self.indent < self.depth * 2:
            for o in expression.operands:
                self.visit(o)
        else:
            self._print('...')
        self.indent -= 2
        return ''

    def visit_Constant(self, expression):
        self._print(expression.value)
        return ''

    def visit_Variable(self, expression):
        self._print(expression.name)
        return ''

    @property
    def result(self):
        return self.output


def pretty_print(expression, **kwargs):
    if not isinstance(expression, Expression):
        return str(expression)
    pp = PrettyPrinter(**kwargs)
    pp.visit(expression)
    return pp.result


class ConstantFolderSimplifier(Visitor):
    def __init__(self, **kw):
        super(ConstantFolderSimplifier, self).__init__(**kw)

    operations = {BitVecAdd: operator.__add__,
                  BitVecSub: operator.__sub__,
                  BitVecMul: operator.__mul__,
                  BitVecDiv: operator.__div__,
                  BitVecShiftLeft: operator.__lshift__,
                  BitVecShiftRight: operator.__rshift__,
                  BitVecAnd: operator.__and__,
                  BitVecOr: operator.__or__,
                  BitVecXor: operator.__xor__,
                  BitVecNot: operator.__not__,
                  BitVecNeg: operator.__invert__,
                  LessThan: operator.__lt__,
                  LessOrEqual: operator.__le__,
                  Equal: operator.__eq__,
                  GreaterThan: operator.__gt__,
                  GreaterOrEqual: operator.__ge__,
                  }

    def visit_BitVecConcat(self, expression, *operands):
        if all(isinstance(o, Constant) for o in operands):
            result = 0
            for o in operands:
                result <<= o.size
                result |= o.value
            return BitVecConstant(expression.size, result, taint=expression.taint)

    def visit_BitVecZeroExtend(self, expression, *operands):
        if all(isinstance(o, Constant) for o in operands):
            return BitVecConstant(expression.size, operands[0].value, taint=expression.taint)

    def visit_BitVecExtract(self, expression, *operands):
        if all(isinstance(o, Constant) for o in expression.operands):
            value = expression.operands[0].value
            begining = expression.begining
            end = expression.end
            value = value >> begining
            mask = 2**(end - begining + 1) - 1
            value = value & mask
            return BitVecConstant(expression.size, value, taint=expression.taint)

    def visit_Operation(self, expression, *operands):
        ''' constant folding, if all operands of an expression are a Constant do the math '''
        operation = self.operations.get(type(expression), None)
        if operation is not None and \
                all(isinstance(o, Constant) for o in operands):
            value = operation(*(x.value for x in operands))
            if isinstance(expression, BitVec):
                return BitVecConstant(expression.size, value, taint=expression.taint)
            else:
                isinstance(expression, Bool)
                return BoolConstant(value, taint=expression.taint)
        else:
            if any(operands[i] is not expression.operands[i] for i in xrange(len(operands))):
                expression = type(expression)(*operands, taint=expression.taint)
        return expression


def constant_folder(expression):
    simp = ConstantFolderSimplifier()
    simp.visit(expression)
    return simp.result


class ArithmeticSimplifier(Visitor):
    def __init__(self, parent=None, **kw):
        super(ArithmeticSimplifier, self).__init__(**kw)

    @staticmethod
    def _same_constant(a, b):
        return isinstance(a, Constant) and\
            isinstance(b, Constant) and\
            a.value == b.value or a is b

    @staticmethod
    def _changed(expression, operands):
        if isinstance(expression, Constant) and len(operands) > 0:
            return True
        arity = len(operands)
        return any(operands[i] is not expression.operands[i] for i in range(arity))

    def visit_Operation(self, expression, *operands):
        ''' constant folding, if all operands of an expression are a Constant do the math '''
        if all(isinstance(o, Constant) for o in operands):
            expression = constant_folder(expression)
        if self._changed(expression, operands):
            expression = self._rebuild(expression, operands)
        return expression

    def visit_BitVecZeroExtend(self, expression, *operands):
        if self._changed(expression, operands):
            return BitVecZeroExtend(expression.size, *operands, taint=expression.taint)
        else:
            return expression

    def visit_BitVecITE(self, expression, *operands):
        if isinstance(expression.operands[0], Constant):
            if expression.operands[0].value:
                return expression.operands[1]
            else:
                return expression.operands[2]
        if self._changed(expression, operands):
            return BitVecITE(expression.size, *operands, taint=expression.taint)

    def visit_BitVecExtract(self, expression, *operands):
        ''' extract(0,sizeof(a))(a)  ==> a
            extract(0, 16 )( concat(a,b,c,d) ) => concat(c, d)
        '''
        op = expression.operands[0]
        begining = expression.begining
        end = expression.end

        if isinstance(op, BitVecConcat):
            new_operands = []
            bitcount = 0
            for item in reversed(op.operands):
                if begining >= item.size:
                    begining -= item.size
                else:
                    if bitcount < expression.size:
                        new_operands.append(item)
                    bitcount += item.size
            if begining != expression.begining:
                return BitVecExtract(BitVecConcat(sum(map(lambda x: x.size, new_operands)), *reversed(new_operands)),
                                     begining, expression.size, taint=expression.taint)

    def visit_BitVecAdd(self, expression, *operands):
        ''' a + 0  ==> a
            0 + a  ==> a
        '''
        left = expression.operands[0]
        right = expression.operands[1]
        if isinstance(right, BitVecConstant):
            if right.value == 0:
                return left
        if isinstance(left, BitVecConstant):
            if left.value == 0:
                return right

    def visit_BitVecSub(self, expression, *operands):
        ''' a - 0 ==> 0
            (a + b) - b  ==> a
            (b + a) - b  ==> a
        '''
        left = expression.operands[0]
        right = expression.operands[1]
        if isinstance(left, BitVecAdd):
            if self._same_constant(left.operands[0], right):
                return left.operands[1]
            elif self._same_constant(left.operands[1], right):
                return left.operands[0]

    def visit_BitVecOr(self, expression, *operands):
        ''' a | 0 => a
            0 | a => a
            0xffffffff & a => 0xffffffff
            a & 0xffffffff => 0xffffffff

        '''
        left = expression.operands[0]
        right = expression.operands[1]
        if isinstance(right, BitVecConstant):
            if right.value == 0:
                return left
            elif right.value == left.mask:
                return right
            elif isinstance(left, BitVecOr):
                left_left = left.operands[0]
                left_right = left.operands[1]
                if isinstance(right, Constant):
                    return BitVecOr(left_left, (left_right | right), taint=expression.taint)
        elif isinstance(left, BitVecConstant):
            return BitVecOr(right, left, taint=expression.taint)

    def visit_BitVecAnd(self, expression, *operands):
        ''' ct & x => x & ct                move constants to the right
            a & 0 => 0                      remove zero
            a & 0xffffffff => a             remove full mask
            (b & ct2) & ct => b & (ct&ct2)  ?
            (a & (b | c) => a&b | a&c       distribute over |
        '''
        left = expression.operands[0]
        right = expression.operands[1]
        if isinstance(right, BitVecConstant):
            if right.value == 0:
                return right
            elif right.value == right.mask:
                return left
            elif isinstance(left, BitVecAnd):
                left_left = left.operands[0]
                left_right = left.operands[1]
                if isinstance(right, Constant):
                    return BitVecAnd(left_left, left_right & right, taint=expression.taint)
            elif isinstance(left, BitVecOr):
                left_left = left.operands[0]
                left_right = left.operands[1]
                return BitVecOr(right & left_left, right & left_right, taint=expression.taint)

        elif isinstance(left, BitVecConstant):
            return BitVecAnd(right, left, taint=expression.taint)

    def visit_BitVecShiftLeft(self, expression, *operands):
        ''' a << 0 => a                       remove zero
            a << ct => 0 if ct > sizeof(a)    remove big constant shift
        '''
        left = expression.operands[0]
        right = expression.operands[1]
        if isinstance(right, BitVecConstant):
            if right.value == 0:
                return left
            elif right.value >= right.size:
                return left

    def visit_ArraySelect(self, expression, *operands):
        ''' ArraySelect (ArrayStore((ArrayStore(x0,v0) ...),xn, vn), x0)
                -> v0
        '''
        arr = expression.array
        index = expression.index

        if isinstance(index, BitVecConstant) \
                and isinstance(arr, ArrayStore) \
                and isinstance(arr.index, BitVecConstant):
            if arr.index.value == index.value:
                return arr.byte
            else:
                return arr.array.select(index)

    def visit_Expression(self, expression, *operands):
        assert len(operands) == 0
        assert not isinstance(expression, Operation)
        return expression


# FIXME this should forget old expressions lru?
arithmetic_simplifier_cache = {}


def arithmetic_simplifier(expression):
    global arithmetic_simplifier_cache
    simp = ArithmeticSimplifier(cache=arithmetic_simplifier_cache)
    simp.visit(expression, use_fixed_point=True)
    return simp.result


class TranslatorSmtlib(Visitor):
    ''' Simple visitor to translate an expression to its smtlib representation
    '''
    unique = 0

    def __init__(self, use_bindings=False, *args, **kw):
        assert 'bindings' not in kw
        super(TranslatorSmtlib, self).__init__(*args, **kw)
        self.use_bindings = use_bindings
        self._bindings = []

    def _add_binding(self, expression, smtlib):
        if not self.use_bindings or len(smtlib) <= 10:
            return smtlib
        '''
        for nm, exp, smt in self._bindings:
            if expression is exp:
                return nm #fixme change to dict
            if smtlib == smt:
                return nm #fixme change to dict
        '''
        TranslatorSmtlib.unique += 1
        name = 'aux%d' % TranslatorSmtlib.unique

        self._bindings.append((name, expression, smtlib))

        self._cache[expression] = name
        return name

    @property
    def bindings(self):
        return self._bindings

    translation_table = {
        BoolNot: 'not',
        BoolEq: '=',
        BoolAnd: 'and',
        BoolOr: 'or',
        BoolXor: 'xor',
        BoolITE: 'ite',
        BitVecAdd: 'bvadd',
        BitVecSub: 'bvsub',
        BitVecMul: 'bvmul',
        BitVecDiv: 'bvsdiv',
        BitVecUnsignedDiv: 'bvudiv',
        BitVecMod: 'bvsmod',
        BitVecRem: 'bvsrem',
        BitVecUnsignedRem: 'bvurem',
        BitVecShiftLeft: 'bvshl',
        BitVecShiftRight: 'bvlshr',
        BitVecArithmeticShiftLeft: 'bvashl',
        BitVecArithmeticShiftRight: 'bvashr',
        BitVecAnd: 'bvand',
        BitVecOr: 'bvor',
        BitVecXor: 'bvxor',
        BitVecNot: 'bvnot',
        BitVecNeg: 'bvneg',
        LessThan: 'bvslt',
        LessOrEqual: 'bvsle',
        Equal: '=',
        GreaterThan: 'bvsgt',
        GreaterOrEqual: 'bvsge',
        UnsignedLessThan: 'bvult',
        UnsignedLessOrEqual: 'bvule',
        UnsignedGreaterThan: 'bvugt',
        UnsignedGreaterOrEqual: 'bvuge',
        ArraySelect: 'select',
        BitVecSignExtend: '(_ sign_extend %d)',
        BitVecZeroExtend: '(_ zero_extend %d)',
        BitVecExtract: '(_ extract %d %d)',
        BitVecConcat: 'concat',
        BitVecITE: 'ite',
        ArrayStore: 'store',
    }

    def visit_BitVecConstant(self, expression):
        assert isinstance(expression, BitVecConstant)
        if expression.size == 1:
            return '#' + bin(expression.value & expression.mask)[1:]
        else:
            return '#x%0*x' % (int(expression.size / 4),
                               expression.value & expression.mask)

    def visit_BoolConstant(self, expression):
        return expression.value and 'true' or 'false'

    def visit_Variable(self, expression):
        return expression.name

    def visit_Operation(self, expression, *operands):
        operation = self.translation_table[type(expression)]
        if isinstance(expression, (BitVecSignExtend, BitVecZeroExtend)):
            operation = operation % expression.extend
        elif isinstance(expression, BitVecExtract):
            operation = operation % (expression.end, expression.begining)

        operands = map(lambda x: self._add_binding(*x), zip(expression.operands, operands))
        smtlib = '(%s %s)' % (operation, ' '.join(operands))
        return smtlib

    @property
    def results(self):
        raise Exception("NOOO")

    @property
    def result(self):
        output = super(TranslatorSmtlib, self).result
        if self.use_bindings:
            for name, expr, smtlib in reversed(self._bindings):
                output = '( let ((%s %s)) %s )' % (name, smtlib, output)
        #self._bindings = []
        return output


def translate_to_smtlib(expression, **kwargs):
    translator = TranslatorSmtlib(**kwargs)
    translator.visit(expression)
    return translator.result<|MERGE_RESOLUTION|>--- conflicted
+++ resolved
@@ -143,25 +143,6 @@
     visitor = GetDeclarations()
     visitor.visit(expression)
     return visitor.result
-
-<<<<<<< HEAD
-class GetNodeCount(Visitor):
-    def __init__(self, *args, **kwargs):
-        super(GetNodeCount, self).__init__(*args, **kwargs)
-        self.count = 0
-
-    def visit_Expression(self, expression, *rest):
-        self.count += 1
-
-    def visit_Operation(self, exp, *operands):
-        self.count += 1
-
-def get_node_count(exp):
-    visitor = GetNodeCount()
-    visitor.visit(exp)
-    return visitor.count
-=======
->>>>>>> 37accf23
 
 class GetDepth(Visitor):
     ''' Simple visitor to collect all variables in an expression or set of
