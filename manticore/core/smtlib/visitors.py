--- conflicted
+++ resolved
@@ -494,15 +494,8 @@
 arithmetic_simplifier_cache = {}
 
 
-<<<<<<< HEAD
-def arithmetic_simplifier(expression):
-    #global arithmetic_simplifier_cache
-    arithmetic_simplifier_cache = {}
-=======
 def arithmetic_simplify(expression):
     global arithmetic_simplifier_cache
->>>>>>> 7062ecd4
-
     simp = ArithmeticSimplifier(cache=arithmetic_simplifier_cache)
     simp.visit(expression, use_fixed_point=True)
     value = simp.result
@@ -519,7 +512,7 @@
 
 def simplify(expression):
     expression = constant_folder(expression)
-    expression = arithmetic_simplifier(expression)
+    expression = arithmetic_simplify(expression)
     return expression
 
 
