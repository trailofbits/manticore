from expression import *
import logging
import operator
logger = logging.getLogger(__name__)


class Visitor(object):
    ''' Class/Type Visitor

       Inherit your class visitor from this one and get called on a different
       visiting function for each type of expression. It will call the first
       implemented method for the __mro__ class order.
        For example for a BitVecAdd it will try
            visit_BitVecAdd()          if not defined then it will try with
            visit_BitVecOperation()    if not defined then it will try with
            visit_BitVec()             if not defined then it will try with
            visit_Operation()          if not defined then it will try with
            visit_Expression()

        Other class named visitors are:

        visit_Constant()
        visit_Variable()
        visit_Operation()
        visit_BitVec()
        visit_Bool()
        visit_Array()

    '''

    def __init__(self, cache=None, **kwargs):
        super(Visitor, self).__init__()
        self._stack = []
        self._cache = {} if cache is None else cache

    def push(self, value):
        assert value is not None
        self._stack.append(value)

    def pop(self):
        if len(self._stack) == 0:
            return None
        result = self._stack.pop()
        assert result is not None
        return result

    @property
    def result(self):
        assert len(self._stack) == 1
        return self._stack[-1]

    def _method(self, expression, *args):
        assert expression.__class__.__mro__[-1] is object
        for cls in expression.__class__.__mro__:
            sort = cls.__name__
            methodname = 'visit_%s' % sort
            if hasattr(self, methodname):
                value = getattr(self, methodname)(expression, *args)
                if value is not None:
                    return value
        return expression

    def visit(self, node, use_fixed_point=False):
        '''
        The entry point of the visitor.
        The exploration algorithm is a DFS post-order traversal
        The implementation used two stacks instead of a recursion
        The final result is store in self.result

        :param node: Node to explore
        :type node: Expression
        :param use_fixed_point: if True, it runs _methods until a fixed point is found
        :type use_fixed_point: Bool
        '''

        #Special case. Need to get the unsleeved version of the array
        if isinstance(node, ArrayProxy):
            node = node.array

        cache = self._cache

        visited = set()
        stack = []
        stack.append(node)
        while stack:
            node = stack.pop()

            if node in cache:
                self.push(cache[node])
            elif isinstance(node, Operation):
                if node in visited:
                    operands = [self.pop() for _ in xrange(len(node.operands))]
                    if use_fixed_point:
                        new_node = self._rebuild(node, operands)
                        value = self._method(new_node, *operands)
                        while value is not new_node:
                            new_node = value
                            if isinstance(new_node, Operation):
                                value = self._method(new_node, *new_node.operands)
                    else:
                        value = self._method(node, *operands)
                    visited.remove(node)
                    self.push(value)
                    cache[node] = value
                else:
                    visited.add(node)
                    stack.append(node)
                    stack.extend(node.operands)
            else:
                self.push(self._method(node))

    @staticmethod
    def _rebuild(expression, operands):
        if isinstance(expression, Constant):
            return expression
        if isinstance(expression, Operation):
            import copy
            aux = copy.copy(expression)
            aux._operands = operands
            return aux
        return type(expression)(*operands, taint=expression.taint)


class GetDeclarations(Visitor):
    ''' Simple visitor to collect all variables in an expression or set of
        expressions
    '''

    def __init__(self, **kwargs):
        super(GetDeclarations, self).__init__(**kwargs)
        self.variables = set()

    def visit_Variable(self, expression):
        self.variables.add(expression)
        return expression

    @property
    def result(self):
        return self.variables


def get_variables(expression):
    visitor = GetDeclarations()
    visitor.visit(expression)
    return visitor.result


class GetDepth(Visitor):
    ''' Simple visitor to collect all variables in an expression or set of
        expressions
    '''

    def __init__(self, *args, **kwargs):
        super(GetDepth, self).__init__(*args, **kwargs)

    def visit_Expression(self, expression):
        return 1

    def visit_Operation(self, expression, *operands):
        return 1 + max(operands)


def get_depth(exp):
    visitor = GetDepth()
    visitor.visit(exp)
    return visitor.result


class PrettyPrinter(Visitor):
    def __init__(self, depth=None, **kwargs):
        super(PrettyPrinter, self).__init__(**kwargs)
        self.output = ''
        self.indent = 0
        self.depth = depth

    def _print(self, s, e=None):
        self.output += ' ' * self.indent + str(s)  # + '(%016x)'%hash(e)
        self.output += '\n'

    def visit(self, expression):
        '''
        Overload Visitor.visit because:
        - We need a pre-order traversal
        - We use a recursion as it makes eaiser to keep track of the indentation

        '''
        self._method(expression)

    def _method(self, expression, *args):
        '''
        Overload Visitor._method because we want to stop to iterate over the
        visit_ functions as soon as a valide visit_ function is found
        '''
        assert expression.__class__.__mro__[-1] is object
        for cls in expression.__class__.__mro__:
            sort = cls.__name__
            methodname = 'visit_%s' % sort
            method = getattr(self, methodname, None)
            if method is not None:
                method(expression, *args)
                return
        return

    def visit_Operation(self, expression, *operands):
        self._print(expression.__class__.__name__, expression)
        self.indent += 2
        if self.depth is None or self.indent < self.depth * 2:
            for o in expression.operands:
                self.visit(o)
        else:
            self._print('...')
        self.indent -= 2
        return ''

    def visit_BitVecExtract(self, expression):
        self._print(expression.__class__.__name__ + '{%d:%d}' % (expression.begining, expression.end), expression)
        self.indent += 2
        if self.depth is None or self.indent < self.depth * 2:
            for o in expression.operands:
                self.visit(o)
        else:
            self._print('...')
        self.indent -= 2
        return ''

    def visit_Constant(self, expression):
        self._print(expression.value)
        return ''

    def visit_Variable(self, expression):
        self._print(expression.name)
        return ''

    @property
    def result(self):
        return self.output


def pretty_print(expression, **kwargs):
    if not isinstance(expression, Expression):
        return str(expression)
    pp = PrettyPrinter(**kwargs)
    pp.visit(expression)
    return pp.result


class ConstantFolderSimplifier(Visitor):
    def __init__(self, **kw):
        super(ConstantFolderSimplifier, self).__init__(**kw)

    operations = {BitVecAdd: operator.__add__,
                  BitVecSub: operator.__sub__,
                  BitVecMul: operator.__mul__,
                  BitVecDiv: operator.__div__,
                  BitVecShiftLeft: operator.__lshift__,
                  BitVecShiftRight: operator.__rshift__,
                  BitVecAnd: operator.__and__,
                  BitVecOr: operator.__or__,
                  BitVecXor: operator.__xor__,
                  BitVecNot: operator.__not__,
                  BitVecNeg: operator.__invert__,
                  LessThan: operator.__lt__,
                  LessOrEqual: operator.__le__,
                  Equal: operator.__eq__,
                  GreaterThan: operator.__gt__,
                  GreaterOrEqual: operator.__ge__,
                  }

    def visit_BitVecConcat(self, expression, *operands):
        if all(isinstance(o, Constant) for o in operands):
            result = 0
            for o in operands:
                result <<= o.size
                result |= o.value
            return BitVecConstant(expression.size, result, taint=expression.taint)

    def visit_BitVecZeroExtend(self, expression, *operands):
        if all(isinstance(o, Constant) for o in operands):
            return BitVecConstant(expression.size, operands[0].value, taint=expression.taint)

    def visit_BitVecExtract(self, expression, *operands):
        if all(isinstance(o, Constant) for o in expression.operands):
            value = expression.operands[0].value
            begining = expression.begining
            end = expression.end
            value = value >> begining
            mask = 2**(end - begining + 1) - 1
            value = value & mask
            return BitVecConstant(expression.size, value, taint=expression.taint)

    def visit_Operation(self, expression, *operands):
        ''' constant folding, if all operands of an expression are a Constant do the math '''
        operation = self.operations.get(type(expression), None)
        if operation is not None and \
                all(isinstance(o, Constant) for o in operands):
            value = operation(*(x.value for x in operands))
            if isinstance(expression, BitVec):
                return BitVecConstant(expression.size, value, taint=expression.taint)
            else:
                isinstance(expression, Bool)
                return BoolConstant(value, taint=expression.taint)
        else:
            if any(operands[i] is not expression.operands[i] for i in xrange(len(operands))):
                expression = type(expression)(*operands, taint=expression.taint)
        return expression


def constant_folder(expression):
    simp = ConstantFolderSimplifier()
    simp.visit(expression)
    return simp.result


class ArithmeticSimplifier(Visitor):
    def __init__(self, parent=None, **kw):
        super(ArithmeticSimplifier, self).__init__(**kw)

    @staticmethod
    def _same_constant(a, b):
        return isinstance(a, Constant) and\
            isinstance(b, Constant) and\
            a.value == b.value or a is b

    @staticmethod
    def _changed(expression, operands):
        if isinstance(expression, Constant) and len(operands) > 0:
            return True
        arity = len(operands)
        return any(operands[i] is not expression.operands[i] for i in range(arity))

    def visit_Operation(self, expression, *operands):
        ''' constant folding, if all operands of an expression are a Constant do the math '''
        if all(isinstance(o, Constant) for o in operands):
            expression = constant_folder(expression)
        if self._changed(expression, operands):
            expression = self._rebuild(expression, operands)
        return expression

    def visit_BitVecZeroExtend(self, expression, *operands):
        if self._changed(expression, operands):
            return BitVecZeroExtend(expression.size, *operands, taint=expression.taint)
        else:
            return expression

    def visit_BitVecITE(self, expression, *operands):
        if isinstance(expression.operands[0], Constant):
            if expression.operands[0].value:
                return expression.operands[1]
            else:
                return expression.operands[2]
        if self._changed(expression, operands):
            return BitVecITE(expression.size, *operands, taint=expression.taint)

    def visit_BitVecExtract(self, expression, *operands):
        ''' extract(0,sizeof(a))(a)  ==> a
            extract(0, 16 )( concat(a,b,c,d) ) => concat(c, d)
        '''
        op = expression.operands[0]
        begining = expression.begining
        end = expression.end

        if isinstance(op, BitVecConcat):
            new_operands = []
            bitcount = 0
            for item in reversed(op.operands):
                if begining >= item.size:
                    begining -= item.size
                else:
                    if bitcount < expression.size:
                        new_operands.append(item)
                    bitcount += item.size
            if begining != expression.begining:
                return BitVecExtract(BitVecConcat(sum(map(lambda x: x.size, new_operands)), *reversed(new_operands)),
                                     begining, expression.size, taint=expression.taint)

    def visit_BitVecAdd(self, expression, *operands):
        ''' a + 0  ==> a
            0 + a  ==> a
        '''
        left = expression.operands[0]
        right = expression.operands[1]
        if isinstance(right, BitVecConstant):
            if right.value == 0:
                return left
        if isinstance(left, BitVecConstant):
            if left.value == 0:
                return right

    def visit_BitVecSub(self, expression, *operands):
        ''' a - 0 ==> 0
            (a + b) - b  ==> a
            (b + a) - b  ==> a
        '''
        left = expression.operands[0]
        right = expression.operands[1]
        if isinstance(left, BitVecAdd):
            if self._same_constant(left.operands[0], right):
                return left.operands[1]
            elif self._same_constant(left.operands[1], right):
                return left.operands[0]

    def visit_BitVecOr(self, expression, *operands):
        ''' a | 0 => a
            0 | a => a
            0xffffffff & a => 0xffffffff
            a & 0xffffffff => 0xffffffff

        '''
        left = expression.operands[0]
        right = expression.operands[1]
        if isinstance(right, BitVecConstant):
            if right.value == 0:
                return left
            elif right.value == left.mask:
                return right
            elif isinstance(left, BitVecOr):
                left_left = left.operands[0]
                left_right = left.operands[1]
                if isinstance(right, Constant):
                    return BitVecOr(left_left, (left_right | right), taint=expression.taint)
        elif isinstance(left, BitVecConstant):
            return BitVecOr(right, left, taint=expression.taint)

    def visit_BitVecAnd(self, expression, *operands):
        ''' ct & x => x & ct                move constants to the right
            a & 0 => 0                      remove zero
            a & 0xffffffff => a             remove full mask
            (b & ct2) & ct => b & (ct&ct2)  ?
            (a & (b | c) => a&b | a&c       distribute over |
        '''
        left = expression.operands[0]
        right = expression.operands[1]
        if isinstance(right, BitVecConstant):
            if right.value == 0:
                return right
            elif right.value == right.mask:
                return left
            elif isinstance(left, BitVecAnd):
                left_left = left.operands[0]
                left_right = left.operands[1]
                if isinstance(right, Constant):
                    return BitVecAnd(left_left, left_right & right, taint=expression.taint)
            elif isinstance(left, BitVecOr):
                left_left = left.operands[0]
                left_right = left.operands[1]
                return BitVecOr(right & left_left, right & left_right, taint=expression.taint)

        elif isinstance(left, BitVecConstant):
            return BitVecAnd(right, left, taint=expression.taint)

    def visit_BitVecShiftLeft(self, expression, *operands):
        ''' a << 0 => a                       remove zero
            a << ct => 0 if ct > sizeof(a)    remove big constant shift
        '''
        left = expression.operands[0]
        right = expression.operands[1]
        if isinstance(right, BitVecConstant):
            if right.value == 0:
                return left
            elif right.value >= right.size:
                return left

    def visit_ArraySelect(self, expression, *operands):
        ''' ArraySelect (ArrayStore((ArrayStore(x0,v0) ...),xn, vn), x0)
                -> v0
        '''
        arr = expression.array
        index = expression.index

        if isinstance(index, BitVecConstant) \
                and isinstance(arr, ArrayStore) \
                and isinstance(arr.index, BitVecConstant):
            if arr.index.value == index.value:
                return arr.byte
            else:
                return arr.array.select(index)

    def visit_Expression(self, expression, *operands):
        assert len(operands) == 0
        assert not isinstance(expression, Operation)
        return expression


# FIXME this should forget old expressions lru?
arithmetic_simplifier_cache = {}
<<<<<<< HEAD
def arithmetic_simplify(expression):
    global arithmetic_simplifier_cache    
=======


def arithmetic_simplifier(expression):
    global arithmetic_simplifier_cache
>>>>>>> af779d8b
    simp = ArithmeticSimplifier(cache=arithmetic_simplifier_cache)
    simp.visit(expression, use_fixed_point=True)
    value = simp.result
    return value


def to_constant(expression):
    value = arithmetic_simplify(expression)
    if isinstance(value, Constant) and not value.taint:
        return value.value
    else:
        return value



class TranslatorSmtlib(Visitor):
    ''' Simple visitor to translate an expression to its smtlib representation
    '''
    unique = 0

    def __init__(self, use_bindings=False, *args, **kw):
        assert 'bindings' not in kw
        super(TranslatorSmtlib, self).__init__(*args, **kw)
        self.use_bindings = use_bindings
        self._bindings = []

    def _add_binding(self, expression, smtlib):
        if not self.use_bindings or len(smtlib) <= 10:
            return smtlib
        '''
        for nm, exp, smt in self._bindings:
            if expression is exp:
                return nm #fixme change to dict
            if smtlib == smt:
                return nm #fixme change to dict
        '''
        TranslatorSmtlib.unique += 1
        name = 'aux%d' % TranslatorSmtlib.unique

        self._bindings.append((name, expression, smtlib))

        self._cache[expression] = name
        return name

    @property
    def bindings(self):
        return self._bindings

    translation_table = {
        BoolNot: 'not',
        BoolEq: '=',
        BoolAnd: 'and',
        BoolOr: 'or',
        BoolXor: 'xor',
        BoolITE: 'ite',
        BitVecAdd: 'bvadd',
        BitVecSub: 'bvsub',
        BitVecMul: 'bvmul',
        BitVecDiv: 'bvsdiv',
        BitVecUnsignedDiv: 'bvudiv',
        BitVecMod: 'bvsmod',
        BitVecRem: 'bvsrem',
        BitVecUnsignedRem: 'bvurem',
        BitVecShiftLeft: 'bvshl',
        BitVecShiftRight: 'bvlshr',
        BitVecArithmeticShiftLeft: 'bvashl',
        BitVecArithmeticShiftRight: 'bvashr',
        BitVecAnd: 'bvand',
        BitVecOr: 'bvor',
        BitVecXor: 'bvxor',
        BitVecNot: 'bvnot',
        BitVecNeg: 'bvneg',
        LessThan: 'bvslt',
        LessOrEqual: 'bvsle',
        Equal: '=',
        GreaterThan: 'bvsgt',
        GreaterOrEqual: 'bvsge',
        UnsignedLessThan: 'bvult',
        UnsignedLessOrEqual: 'bvule',
        UnsignedGreaterThan: 'bvugt',
        UnsignedGreaterOrEqual: 'bvuge',
        ArraySelect: 'select',
        BitVecSignExtend: '(_ sign_extend %d)',
        BitVecZeroExtend: '(_ zero_extend %d)',
        BitVecExtract: '(_ extract %d %d)',
        BitVecConcat: 'concat',
        BitVecITE: 'ite',
        ArrayStore: 'store',
    }

    def visit_BitVecConstant(self, expression):
        assert isinstance(expression, BitVecConstant)
        if expression.size == 1:
            return '#' + bin(expression.value & expression.mask)[1:]
        else:
            return '#x%0*x' % (int(expression.size / 4),
                               expression.value & expression.mask)

    def visit_BoolConstant(self, expression):
        return expression.value and 'true' or 'false'

    def visit_Variable(self, expression):
        return expression.name

    def visit_Operation(self, expression, *operands):
        operation = self.translation_table[type(expression)]
        if isinstance(expression, (BitVecSignExtend, BitVecZeroExtend)):
            operation = operation % expression.extend
        elif isinstance(expression, BitVecExtract):
            operation = operation % (expression.end, expression.begining)

        operands = map(lambda x: self._add_binding(*x), zip(expression.operands, operands))
        smtlib = '(%s %s)' % (operation, ' '.join(operands))
        return smtlib

    @property
    def results(self):
        raise Exception("NOOO")

    @property
    def result(self):
        output = super(TranslatorSmtlib, self).result
        if self.use_bindings:
            for name, expr, smtlib in reversed(self._bindings):
                output = '( let ((%s %s)) %s )' % (name, smtlib, output)
        #self._bindings = []
        return output


def translate_to_smtlib(expression, **kwargs):
    translator = TranslatorSmtlib(**kwargs)
    translator.visit(expression)
    return translator.result<|MERGE_RESOLUTION|>--- conflicted
+++ resolved
@@ -483,15 +483,9 @@
 
 # FIXME this should forget old expressions lru?
 arithmetic_simplifier_cache = {}
-<<<<<<< HEAD
 def arithmetic_simplify(expression):
     global arithmetic_simplifier_cache    
-=======
-
-
-def arithmetic_simplifier(expression):
-    global arithmetic_simplifier_cache
->>>>>>> af779d8b
+
     simp = ArithmeticSimplifier(cache=arithmetic_simplifier_cache)
     simp.visit(expression, use_fixed_point=True)
     value = simp.result
