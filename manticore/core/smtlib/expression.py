from functools import reduce
import numbers
import uuid


class Expression(object):
    ''' Abstract taintable Expression. '''

    def __init__(self, taint=()):
        if self.__class__ is Expression:
            raise TypeError
        assert isinstance(taint, (tuple, frozenset))
        super().__init__()
        self._taint = frozenset(taint)

    def __repr__(self):
        return '<{:s} at {:x}{:s}>'.format(type(self).__name__, id(self), self.taint and '-T' or '')

    @property
    def is_tainted(self):
        return len(self._taint) != 0

    @property
    def taint(self):
        return self._taint


class Variable(Expression):
    def __init__(self, name, *args, **kwargs):
        if self.__class__ is Variable:
            raise TypeError
        assert isinstance(name, str) and ' ' not in name
        super().__init__(*args, **kwargs)
        self._name = name

    @property
    def declaration(self):
        pass

    @property
    def name(self):
        return self._name

    def __deepcopy__(self, memo):
        cls = self.__class__
        memo[id(self)] = self
        return self

    def __repr__(self):
        return '<{:s}({:s}) at {:x}>'.format(type(self).__name__, self.name, id(self))


class Constant(Expression):
    def __init__(self, value, *args, **kwargs):
        if self.__class__ is Constant:
            raise TypeError
        assert isinstance(value, (bool, int))
        super().__init__(*args, **kwargs)
        self._value = value

    @property
    def value(self):
        return self._value


class Operation(Expression):
    def __init__(self, *operands, **kwargs):
        if self.__class__ is Operation:
            raise TypeError
        assert len(operands) > 0
        assert all(isinstance(x, Expression) for x in operands)
        self._operands = operands

        # If taint was not forced by a keyword argument calculate default
        if 'taint' not in kwargs:
            kwargs['taint'] = reduce(lambda x, y: x.union(y.taint), operands, frozenset())

        super().__init__(**kwargs)

    @property
    def operands(self):
        return self._operands


###############################################################################
# Booleans
class Bool(Expression):
    def __init__(self, *operands, **kwargs):
        super().__init__(*operands, **kwargs)

    def cast(self, value, **kwargs):
        if isinstance(value, Bool):
            return value
        assert isinstance(value, (int, bool))
        return BoolConstant(bool(value), **kwargs)

    def __cmp__(self, *args):
        raise NotImplementedError("CMP for Bool")

    def __invert__(self):
        return BoolNot(self)

    def __eq__(self, other):
        return BoolEq(self, self.cast(other))

    def __hash__(self):
        return object.__hash__(self)

    def __ne__(self, other):
        return BoolNot(self == self.cast(other))

    def __and__(self, other):
        return BoolAnd(self, self.cast(other))

    def __or__(self, other):
        return BoolOr(self, self.cast(other))

    def __xor__(self, other):
        return BoolXor(self, self.cast(other))

    def __rand__(self, other):
        return BoolAnd(self.cast(other), self)

    def __ror__(self, other):
        return BoolOr(self.cast(other), self)

    def __rxor__(self, other):
        return BoolXor(self.cast(other), self)

    def __bool__(self):
        raise NotImplementedError("__bool__ for Bool")


class BoolVariable(Bool, Variable):
    def __init__(self, name, *args, **kwargs):
        super().__init__(name, *args, **kwargs)

    @property
    def declaration(self):
        return '(declare-fun %s () Bool)' % self.name


class BoolConstant(Bool, Constant):
    def __init__(self, value, *args, **kwargs):
        assert isinstance(value, bool)
        super().__init__(value, *args, **kwargs)

    def __bool__(self):
        return self.value


class BoolOperation(Operation, Bool):
    def __init__(self, *operands, **kwargs):
        super().__init__(*operands, **kwargs)


class BoolNot(BoolOperation):
    def __init__(self, value, **kwargs):
        super().__init__(value, **kwargs)


class BoolEq(BoolOperation):
    def __init__(self, a, b, **kwargs):
        super().__init__(a, b, **kwargs)


class BoolAnd(BoolOperation):
    def __init__(self, a, b, **kwargs):
        super().__init__(a, b, **kwargs)


class BoolOr(BoolOperation):
    def __init__(self, a, b, **kwargs):
        assert isinstance(a, Bool)
        assert isinstance(b, Bool)
        super().__init__(a, b, **kwargs)


class BoolXor(BoolOperation):
    def __init__(self, a, b, **kwargs):
        super().__init__(a, b, **kwargs)


class BoolITE(BoolOperation):
    def __init__(self, cond, true, false, **kwargs):
        assert isinstance(true, Bool)
        assert isinstance(false, Bool)
        assert isinstance(cond, Bool)
        super().__init__(cond, true, false, **kwargs)


class BitVec(Expression):
    ''' This adds a bitsize to the Expression class '''

    def __init__(self, size, *operands, **kwargs):
        super().__init__(*operands, **kwargs)
        self.size = size

    @property
    def mask(self):
        return (1 << self.size) - 1

    @property
    def signmask(self):
        return 1 << (self.size - 1)

    def cast(self, value, **kwargs):
        if isinstance(value, BitVec):
            assert value.size == self.size
            return value
        if isinstance(value, (str, bytes)) and len(value) == 1:
            value = ord(value)
        # Try to support not Integral types that can be casted to int
        if not isinstance(value, int):
            value = int(value)
        # FIXME? Assert it fits in the representation
        return BitVecConstant(self.size, value, **kwargs)

    def __add__(self, other):
        return BitVecAdd(self, self.cast(other))

    def __sub__(self, other):
        return BitVecSub(self, self.cast(other))

    def __mul__(self, other):
        return BitVecMul(self, self.cast(other))

    def __mod__(self, other):
        return BitVecMod(self, self.cast(other))

    # object.__divmod__(self, other)
    # object.__pow__(self, other[, modulo])

    def __lshift__(self, other):
        return BitVecShiftLeft(self, self.cast(other))

    def __rshift__(self, other):
        return BitVecShiftRight(self, self.cast(other))

    def __and__(self, other):
        return BitVecAnd(self, self.cast(other))

    def __xor__(self, other):
        return BitVecXor(self, self.cast(other))

    def __or__(self, other):
        return BitVecOr(self, self.cast(other))

    # The division operator (/) is implemented by these methods. The
    # __truediv__() method is used when __future__.division is in effect,
    # otherwise __div__() is used. If only one of these two methods is
    # defined, the object will not support division in the alternate context;
    # TypeError will be raised instead.

    def __div__(self, other):
        return BitVecDiv(self, self.cast(other))

    def __truediv__(self, other):
        return BitVecDiv(self, self.cast(other))

    def __floordiv__(self, other):
        return self / other

    # These methods are called to implement the binary arithmetic operations
    # (+, # -, *, /, %, divmod(), pow(), **, <<, >>, &, ^, |) with reflected
    # (swapped) operands. These functions are only called if the left operand
    # does not support the corresponding operation and the operands are of
    # different types. [2] For instance, to evaluate the expression x - y,
    # where y is an instance of a class that has an __rsub__() method,
    # y.__rsub__(x) is called if x.__sub__(y) returns NotImplemented.

    def __radd__(self, other):
        return BitVecAdd(self.cast(other), self)

    def __rsub__(self, other):
        return BitVecSub(self.cast(other), self)

    def __rmul__(self, other):
        return BitVecMul(self.cast(other), self)

    def __rmod__(self, other):
        return BitVecMod(self.cast(other), self)

    def __rtruediv__(self, other):
        return BitVecDiv(self.cast(other), self)

    def __rdiv__(self, other):
        return BitVecDiv(self.cast(other), self)

    # object.__rdivmod__(self, other)
    # object.__rpow__(self, other)

    def __rlshift__(self, other):
        return BitVecShiftLeft(self.cast(other), self)

    def __rrshift__(self, other):
        return BitVecShiftRight(self.cast(other), self)

    def __rand__(self, other):
        return BitVecAnd(self.cast(other), self)

    def __rxor__(self, other):
        return BitVecXor(self.cast(other), self)

    def __ror__(self, other):
        return BitVecOr(self.cast(other), self)

    def __invert__(self):
        return BitVecXor(self, self.cast(self.mask))

    # These are the so-called "rich comparison" methods, and are called
    # for comparison operators in preference to __cmp__() below. The
    # correspondence between operator symbols and method names is as
    # follows:
    #   x<y calls x.__lt__(y),
    #   x<=y calls x.__le__(y),
    #   x==y calls x.__eq__(y),
    #   x!=y and x<>y call x.__ne__(y),
    #   x>y calls x.__gt__(y), and
    #   x>=y calls x.__ge__(y).

    def __lt__(self, other):
        return LessThan(self, self.cast(other))

    def __le__(self, other):
        return LessOrEqual(self, self.cast(other))

    def __eq__(self, other):
        return Equal(self, self.cast(other))

    def __hash__(self):
        return object.__hash__(self)

    def __ne__(self, other):
        return BoolNot(Equal(self, self.cast(other)))

    def __gt__(self, other):
        return GreaterThan(self, self.cast(other))

    def __ge__(self, other):
        return GreaterOrEqual(self, self.cast(other))

    def __neg__(self):
        return BitVecNeg(self)

    # Unsigned comparisons
    def ugt(self, other):
        return UnsignedGreaterThan(self, self.cast(other))

    def uge(self, other):
        return UnsignedGreaterOrEqual(self, self.cast(other))

    def ult(self, other):
        return UnsignedLessThan(self, self.cast(other))

    def ule(self, other):
        return UnsignedLessOrEqual(self, self.cast(other))

    def udiv(self, other):
        return BitVecUnsignedDiv(self, self.cast(other))

    def rudiv(self, other):
        return BitVecUnsignedDiv(self.cast(other), self)

    def srem(self, other):
        return BitVecRem(self, self.cast(other))

    def rsrem(self, other):
        return BitVecRem(self.cast(other), self)

    def urem(self, other):
        return BitVecUnsignedRem(self, self.cast(other))

    def rurem(self, other):
        return BitVecUnsignedRem(self.cast(other), self)

    def sar(self, other):
        return BitVecArithmeticShiftRight(self, self.cast(other))

    def sal(self, other):
        return BitVecArithmeticShiftLeft(self, self.cast(other))

    def Bool(self):
        return self != 0


class BitVecVariable(BitVec, Variable):
    def __init__(self, *args, **kwargs):
        super().__init__(*args, **kwargs)

    @property
    def declaration(self):
        return '(declare-fun %s () (_ BitVec %d))' % (self.name, self.size)


class BitVecConstant(BitVec, Constant):
    def __init__(self, size, value, *args, **kwargs):
        assert isinstance(value, int)
        super().__init__(size, value, *args, **kwargs)

    def __bool__(self):
        return self.value != 0

    def __eq__(self, other):
        if self.taint:
<<<<<<< HEAD
            return super(BitVecConstant, self).__eq__(other)
=======
            super().__eq__(other)
>>>>>>> 0d843457
        return self.value == other

    def __hash__(self):
        return super().__hash__()


class BitVecOperation(BitVec, Operation):
    def __init__(self, size, *operands, **kwargs):
        #assert all(x.size == size for x in operands)
        super().__init__(size, *operands, **kwargs)


class BitVecAdd(BitVecOperation):
    def __init__(self, a, b, *args, **kwargs):
        super().__init__(a.size, a, b, *args, **kwargs)


class BitVecSub(BitVecOperation):
    def __init__(self, a, b, *args, **kwargs):
        super().__init__(a.size, a, b, *args, **kwargs)


class BitVecMul(BitVecOperation):
    def __init__(self, a, b, *args, **kwargs):
        super().__init__(a.size, a, b, *args, **kwargs)


class BitVecDiv(BitVecOperation):
    def __init__(self, a, b, *args, **kwargs):
        super().__init__(a.size, a, b, *args, **kwargs)


class BitVecUnsignedDiv(BitVecOperation):
    def __init__(self, a, b, *args, **kwargs):
        super().__init__(a.size, a, b, *args, **kwargs)


class BitVecMod(BitVecOperation):
    def __init__(self, a, b, *args, **kwargs):
        super().__init__(a.size, a, b, *args, **kwargs)


class BitVecRem(BitVecOperation):
    def __init__(self, a, b, *args, **kwargs):
        super().__init__(a.size, a, b, *args, **kwargs)


class BitVecUnsignedRem(BitVecOperation):
    def __init__(self, a, b, *args, **kwargs):
        super().__init__(a.size, a, b, *args, **kwargs)


class BitVecShiftLeft(BitVecOperation):
    def __init__(self, a, b, *args, **kwargs):
        super().__init__(a.size, a, b, *args, **kwargs)


class BitVecShiftRight(BitVecOperation):
    def __init__(self, a, b, *args, **kwargs):
        super().__init__(a.size, a, b, *args, **kwargs)


class BitVecArithmeticShiftLeft(BitVecOperation):
    def __init__(self, a, b, *args, **kwargs):
        super().__init__(a.size, a, b, *args, **kwargs)


class BitVecArithmeticShiftRight(BitVecOperation):
    def __init__(self, a, b, *args, **kwargs):
        super().__init__(a.size, a, b, *args, **kwargs)


class BitVecAnd(BitVecOperation):
    def __init__(self, a, b, *args, **kwargs):
        super().__init__(a.size, a, b, *args, **kwargs)


class BitVecOr(BitVecOperation):
    def __init__(self, a, b, *args, **kwargs):
        assert isinstance(a, BitVec)
        assert isinstance(b, BitVec)
        assert a.size == b.size
        super().__init__(a.size, a, b, *args, **kwargs)


class BitVecXor(BitVecOperation):
    def __init__(self, a, b, *args, **kwargs):
        super().__init__(a.size, a, b, *args, **kwargs)


class BitVecNot(BitVecOperation):
    def __init__(self, a, **kwargs):
        super().__init__(a.size, a, **kwargs)


class BitVecNeg(BitVecOperation):
    def __init__(self, a, *args, **kwargs):
        super().__init__(a.size, a, *args, **kwargs)


# Comparing two bitvectors results in a Bool
class LessThan(BoolOperation):
    def __init__(self, a, b, *args, **kwargs):
        super().__init__(a, b, *args, **kwargs)


class LessOrEqual(BoolOperation):
    def __init__(self, a, b, *args, **kwargs):
        super().__init__(a, b, *args, **kwargs)


class Equal(BoolOperation):
    def __init__(self, a, b, *args, **kwargs):
        assert a.size == b.size
        super().__init__(a, b, *args, **kwargs)


class GreaterThan(BoolOperation):
    def __init__(self, a, b, *args, **kwargs):
        assert a.size == b.size
        super().__init__(a, b, *args, **kwargs)


class GreaterOrEqual(BoolOperation):
    def __init__(self, a, b, *args, **kwargs):
        assert a.size == b.size
        super().__init__(a, b, *args, **kwargs)


class UnsignedLessThan(BoolOperation):
    def __init__(self, a, b, *args, **kwargs):
        super().__init__(a, b, *args, **kwargs)
        assert a.size == b.size


class UnsignedLessOrEqual(BoolOperation):
    def __init__(self, a, b, *args, **kwargs):
        assert a.size == b.size
        super().__init__(a, b, *args, **kwargs)


class UnsignedGreaterThan(BoolOperation):
    def __init__(self, a, b, *args, **kwargs):
        assert a.size == b.size
        super().__init__(a, b, *args, **kwargs)


class UnsignedGreaterOrEqual(BoolOperation):
    def __init__(self, a, b, *args, **kwargs):
        assert a.size == b.size
        super(UnsignedGreaterOrEqual,
              self).__init__(a, b, *args, **kwargs)


###############################################################################
# Array  BV32 -> BV8  or BV64 -> BV8
class Array(Expression):
    def __init__(self, index_bits, index_max, value_bits, *operands, **kwargs):
        assert index_bits in (32, 64, 256)
        assert value_bits in (8, 16, 32, 64, 256)
        assert index_max is None or isinstance(index_max, int)
        assert index_max is None or index_max >= 0 and index_max < 2 ** index_bits
        self._index_bits = index_bits
        self._index_max = index_max
        self._value_bits = value_bits
        super().__init__(*operands, **kwargs)
        assert type(self) is not Array, 'Abstract class'

    def _get_size(self, index):
        start, stop = self._fix_index(index)
        size = stop - start
        if isinstance(size, BitVec):
            from manticore.core.smtlib.visitors import simplify
            size = simplify(size)
        else:
            size = BitVecConstant(self.index_bits, size)
        assert isinstance(size, BitVecConstant)
        return size.value

    def _fix_index(self, index):
        """
        :param slice index:
        """
        stop, start = index.stop, index.start
        if start is None:
            start = 0
        if stop is None:
            stop = len(self)
        return start, stop

    def cast(self, possible_array):
        if isinstance(possible_array, bytearray):
            # FIXME Ths should be related to a constrainSet
            arr = ArrayVariable(self.index_bits, len(possible_array), 8)
            for pos, byte in enumerate(possible_array):
                arr = arr.store(pos, byte)
            return arr
        raise ValueError  # cast not implemented

    def cast_index(self, index):
        if isinstance(index, int):
            #assert self.index_max is None or index >= 0 and index < self.index_max
            return BitVecConstant(self.index_bits, index)
        assert isinstance(index, BitVec) and index.size == self.index_bits
        return index

    def cast_value(self, value):
        if isinstance(value, str) and len(value) == 1:
            value = ord(value)
        if isinstance(value, int):
            return BitVecConstant(self.value_bits, value)
        assert isinstance(value, BitVec) and value.size == self.value_bits
        return value

    def __len__(self):
        if self.index_max is None:
            raise Exception("Array max index not set")
        return self.index_max

    @property
    def index_bits(self):
        return self._index_bits

    @property
    def value_bits(self):
        return self._value_bits

    @property
    def index_max(self):
        return self._index_max

    def select(self, index):
        return ArraySelect(self, self.cast_index(index))

    def store(self, index, value):
        return ArrayStore(self, self.cast_index(index), self.cast_value(value))

    def write(self, offset, buf):
        if not isinstance(buf, (Array, bytearray)):
            raise TypeError('Array or bytearray expected got {:s}'.format(type(buf)))
        arr = self
        for i, val in enumerate(buf):
            arr = arr.store(offset + i, val)
        return arr

    def read(self, offset, size):
        return ArraySlice(self, offset, size)

    def __getitem__(self, index):
        if isinstance(index, slice):
            start, stop = self._fix_index(index)
            size = self._get_size(index)
            return ArraySlice(self, start, size)
        else:
            if self.index_max is not None:
                if not isinstance(index, Expression) and index >= self.index_max:
                    raise IndexError
        return self.select(self.cast_index(index))

    def __eq__(self, other):
        #FIXME taint
        def compare_buffers(a, b):
            if len(a) != len(b):
                return BoolConstant(False)
            cond = BoolConstant(True)
            for i in range(len(a)):
                cond = BoolAnd(cond.cast(a[i] == b[i]), cond)
                if cond is BoolConstant(False):
                    return BoolConstant(False)
            return cond
        return compare_buffers(self, other)

    def __ne__(self, other):
        return BoolNot(self == other)

    def __hash__(self):
        return super().__hash__()

    @property
    def underlying_variable(self):
        array = self
        while not isinstance(array, ArrayVariable):
            array = array.array
        return array

    def read_BE(self, address, size):
        bytes = []
        for offset in range(size):
            bytes.append(self.get(address + offset, 0))
        return BitVecConcat(size * self.value_bits, *bytes)

    def read_LE(self, address, size):
        address = self.cast_index(address)
        bytes = []
        for offset in range(size):
            bytes.append(self.get(address + offset, 0))
        return BitVecConcat(size * self.value_bits, *reversed(bytes))

    def write_BE(self, address, value, size):
        address = self.cast_index(address)
        value = BitVec(size * self.value_bits).cast(value)
        array = self
        for offset in range(size):
            array = array.store(address + offset, BitVecExtract(value, (size - 1 - offset) * self.value_bits, self.value_bits))
        return array

    def write_LE(self, address, value, size):
        address = self.cast_index(address)
        value = BitVec(size * self.value_bits).cast(value)
        array = self
        for offset in reversed(range(size)):
            array = array.store(address + offset, BitVecExtract(value, (size - 1 - offset) * self.value_bits, self.value_bits))
        return array

    def __add__(self, other):
        if not isinstance(other, (Array, bytearray)):
            raise TypeError("can't concat Array to {}".format(type(other)))
        if isinstance(other, Array):
            if self.index_bits != other.index_bits or self.value_bits != other.value_bits:
                raise ValueError('Array sizes do not match for concatenation')

        from manticore.core.smtlib.visitors import simplify
        #FIXME This should be related to a constrainSet
        new_arr = ArrayProxy(ArrayVariable(self.index_bits, self.index_max + len(other), self.value_bits, 'concatenation{}'.format(uuid.uuid1())))
        for index in range(self.index_max):
            new_arr[index] = simplify(self[index])
        for index in range(len(other)):
            new_arr[index + self.index_max] = simplify(other[index])
        return new_arr

    def __radd__(self, other):
        if not isinstance(other, (Array, bytearray)):
            raise TypeError("can't concat Array to {}".format(type(other)))
        if isinstance(other, Array):
            if self.index_bits != other.index_bits or self.value_bits != other.value_bits:
                raise ValueError('Array sizes do not match for concatenation')

        from manticore.core.smtlib.visitors import simplify
        #FIXME This should be related to a constrainSet
        new_arr = ArrayProxy(ArrayVariable(self.index_bits, self.index_max + len(other), self.value_bits, 'concatenation{}'.format(uuid.uuid1())))
        for index in range(len(other)):
            new_arr[index] = simplify(other[index])
        for index in range(self.index_max):
            new_arr[index + len(other)] = simplify(self[index])
        return new_arr


class ArrayVariable(Array, Variable):
    def __init__(self, index_bits, index_max, value_bits, name, *operands, **kwargs):
        super().__init__(index_bits, index_max, value_bits, name, **kwargs)

    @property
    def declaration(self):
        return '(declare-fun %s () (Array (_ BitVec %d) (_ BitVec %d)))' % (self.name, self.index_bits, self.value_bits)


class ArrayOperation(Array, Operation):
    def __init__(self, array, *operands, **kwargs):
        assert isinstance(array, Array)
        super().__init__(array.index_bits, array.index_max, array.value_bits, array, *operands, **kwargs)


class ArrayStore(ArrayOperation):
    def __init__(self, array, index, value, *args, **kwargs):
        assert isinstance(array, Array)
        assert isinstance(index, BitVec) and index.size == array.index_bits
        assert isinstance(value, BitVec) and value.size == array.value_bits
        super().__init__(array, index, value, *args, **kwargs)

    @property
    def array(self):
        return self.operands[0]

    @property
    def name(self):
        return self.operands[0].name

    @property
    def index(self):
        return self.operands[1]

    @property
    def value(self):
        return self.operands[2]


class ArraySlice(Array):
    def __init__(self, array, offset, size, *args, **kwargs):
        if not isinstance(array, Array):
            raise ValueError("Array expected")
        if isinstance(array, ArrayProxy):
            array = array._array
        super().__init__(array.index_bits, array.index_max, array.value_bits, *args, **kwargs)

        self._array = array
        self._slice_offset = offset
        self._slice_size = size

    @property
    def underlying_variable(self):
        return self._array.underlying_variable

    @property
    def operands(self):
        return self._array.operands

    @property
    def index_bits(self):
        return self._array.index_bits

    @property
    def index_max(self):
        return self._slice_size

    @property
    def value_bits(self):
        return self._array.value_bits

    @property
    def taint(self):
        return self._array.taint

    def select(self, index):
        return self._array.select(index + self._slice_offset)

    def store(self, index, value):
        return self._array.store(index + self.slice_offset, value)


class ArrayProxy(Array):
    def __init__(self, array):
        assert isinstance(array, Array)
        self._concrete_cache = {}
        self._written = None
        if isinstance(array, ArrayProxy):
            #copy constructor
            super().__init__(array.index_bits, array.index_max, array.value_bits)
            self._array = array._array
            self._name = array._name
            self._concrete_cache = dict(array._concrete_cache)
            if array._written is not None:
                self._written = set(array._written)
        elif isinstance(array, ArrayVariable):
            #fresh array proxy
            super().__init__(array.index_bits, array.index_max, array.value_bits)
            self._array = array
            self._name = array.name
        else:
            #arrayproxy for an prepopulated array
            super().__init__(array.index_bits, array.index_max, array.value_bits)
            self._name = array.underlying_variable.name
            self._array = array

    @property
    def underlying_variable(self):
        return self._array.underlying_variable

    @property
    def array(self):
        return self._array

    @property
    def name(self):
        return self._name

    @property
    def operands(self):
        return self._array.operands

    @property
    def index_bits(self):
        return self._array.index_bits

    @property
    def index_max(self):
        return self._array.index_max

    @property
    def value_bits(self):
        return self._array.value_bits

    @property
    def taint(self):
        return self._array.taint

    def select(self, index):
        index = self.cast_index(index)
        if self.index_max is not None:
            from manticore.core.smtlib.visitors import simplify
            index = simplify(BitVecITE(self.index_bits, index < 0, self.index_max + index + 1, index))
        if isinstance(index, Constant) and index.value in self._concrete_cache:
            return self._concrete_cache[index.value]

        return self._array.select(index)

    def store(self, index, value):
        if not isinstance(index, Expression):
            index = self.cast_index(index)
        if not isinstance(value, Expression):
            value = self.cast_value(value)
        from manticore.core.smtlib.visitors import simplify
        index = simplify(index)
        if isinstance(index, Constant):
            self._concrete_cache[index.value] = value
        self.written.add(index)
        auxiliar = self._array.store(index, value)
        self._array = auxiliar
        return self

    def __getitem__(self, index):
        if isinstance(index, slice):
            start, stop = self._fix_index(index)
            size = self._get_size(index)
            return ArrayProxy(ArraySlice(self, start, size))
        else:
            if self.index_max is not None:
                if not isinstance(index, Expression) and index >= self.index_max:
                    raise IndexError
            return self.select(index)

    def __setitem__(self, index, value):
        if isinstance(index, slice):
            start, stop = self._fix_index(index)
            size = self._get_size(index)
            assert len(value) == size
            for i in range(size):
                self.store(start + i, value[i])
        else:
            self.store(index, value)

    def __getstate__(self):
        state = {}
        state['_array'] = self._array
        state['name'] = self.name
        state['_concrete_cache'] = self._concrete_cache
        state['_written'] = self._written
        return state

    def __setstate__(self, state):
        self._array = state['_array']
        self._name = state['name']
        self._concrete_cache = state['_concrete_cache']
        self._written = state['_written']

    def __copy__(self):
        return ArrayProxy(self)

    @property
    def written(self):
        if self._written is None:
            written = set()
            array = self._array
            while not isinstance(array, ArrayVariable):
                written.add(array.index)
                array = array.array
            self._written = written
        return self._written

    def is_known(self, index):
        #return reduce(BoolOr, map(lambda known_index: index == known_index, self.written), BoolConstant(False))
        is_known_index = BoolConstant(False)
        written = self.written
        for known_index in written:
            if isinstance(index, Constant) and isinstance(known_index, Constant):
                if known_index.value == index.value:
                    return BoolConstant(True)
                else:
                    continue
            is_known_index = BoolOr(is_known_index.cast(index == known_index), is_known_index)
        return is_known_index

    def get(self, index, default=0):
        value = self.select(index)
        if not isinstance(value, ArraySelect):
            return value
        is_known = self.is_known(index)
        index = self.cast_index(index)
        default = self.cast_value(default)
        return BitVecITE(self._array.value_bits, is_known, value, default)


class ArraySelect(BitVec, Operation):
    def __init__(self, array, index, *args, **kwargs):
        assert isinstance(array, Array)
        assert isinstance(index, BitVec) and index.size == array.index_bits
        super().__init__(array.value_bits, array, index, *args, **kwargs)

    @property
    def array(self):
        return self.operands[0]

    @property
    def index(self):
        return self.operands[1]


class BitVecSignExtend(BitVecOperation):
    def __init__(self, operand, size_dest, *args, **kwargs):
        assert isinstance(operand, BitVec)
        assert isinstance(size_dest, int)
        assert size_dest >= operand.size
        super().__init__(size_dest, operand, *args, **kwargs)
        self.extend = size_dest - operand.size


class BitVecZeroExtend(BitVecOperation):
    def __init__(self, size_dest, operand, *args, **kwargs):
        assert isinstance(operand, BitVec)
        assert isinstance(size_dest, int)
        assert size_dest >= operand.size
        super().__init__(size_dest, operand, *args, **kwargs)
        self.extend = size_dest - operand.size


class BitVecExtract(BitVecOperation):
    def __init__(self, operand, offset, size, *args, **kwargs):
        assert isinstance(offset, int)
        assert isinstance(size, int)
        assert offset >= 0 and offset + size <= operand.size
        super().__init__(size, operand, *args, **kwargs)
        self.begining = offset
        self.end = offset + size - 1


class BitVecConcat(BitVecOperation):
    def __init__(self, size_dest, *operands, **kwargs):
        assert isinstance(size_dest, int)
        assert all(isinstance(x, BitVec) for x in operands)
        assert size_dest == sum(x.size for x in operands)
        super().__init__(size_dest, *operands, **kwargs)


class BitVecITE(BitVecOperation):
    def __init__(self, size, condition, true_value, false_value, *args, **kwargs):
        assert isinstance(true_value, BitVec)
        assert isinstance(false_value, BitVec)
        assert true_value.size == size
        assert false_value.size == size
        super().__init__(size, condition, true_value, false_value, *args, **kwargs)<|MERGE_RESOLUTION|>--- conflicted
+++ resolved
@@ -403,11 +403,7 @@
 
     def __eq__(self, other):
         if self.taint:
-<<<<<<< HEAD
-            return super(BitVecConstant, self).__eq__(other)
-=======
-            super().__eq__(other)
->>>>>>> 0d843457
+            return super().__eq__(other)
         return self.value == other
 
     def __hash__(self):
