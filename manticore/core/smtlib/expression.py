--- conflicted
+++ resolved
@@ -14,11 +14,7 @@
         self._taint = frozenset(taint)
 
     def __repr__(self):
-<<<<<<< HEAD
-        return "<%s at %x%s>" % (type(self).__name__, id(self), self._taint and '-T' or '')
-=======
         return "<%s at %x%s>" % (type(self).__name__, id(self), self.taint and '-T' or '')
->>>>>>> 6011abf7
 
     @property
     def is_tainted(self):
