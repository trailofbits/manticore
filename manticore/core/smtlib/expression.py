--- conflicted
+++ resolved
@@ -795,11 +795,7 @@
         if not isinstance(array, Array):
             raise ValueError("Array expected")
         if isinstance(array, ArrayProxy):
-<<<<<<< HEAD
-            array=array._array
-=======
             array = array._array
->>>>>>> e18016aa
         super(ArraySlice, self).__init__(array.index_bits, array.index_max, array.value_bits, *args, **kwargs)
 
         self._array = array
