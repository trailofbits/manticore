from functools import reduce
import numbers
import uuid


class Expression(object):
    ''' Abstract taintable Expression. '''

    def __init__(self, taint=()):
        if self.__class__ is Expression:
            raise TypeError
        assert isinstance(taint, (tuple, frozenset))
        super(Expression, self).__init__()
        self._taint = frozenset(taint)

    def __repr__(self):
<<<<<<< HEAD
        return "<%s at %x%s>" % (type(self).__name__, id(self), self._taint and '-T' or '')
=======
        return "<%s at %x%s>" % (type(self).__name__, id(self), self.taint and '-T' or '')
>>>>>>> e18016aa

    @property
    def is_tainted(self):
        return len(self._taint) != 0

    @property
    def taint(self):
        return self._taint


class Variable(Expression):
    def __init__(self, name, *args, **kwargs):
        if self.__class__ is Variable:
            raise TypeError
        assert isinstance(name, str) and ' ' not in name
        super(Variable, self).__init__(*args, **kwargs)
        self._name = name

    @property
    def declaration(self):
        pass

    @property
    def name(self):
        return self._name

    def __deepcopy__(self, memo):
        cls = self.__class__
        memo[id(self)] = self
        return self

    def __repr__(self):
        return "<%s(%s) at %x>" % (type(self).__name__, self.name, id(self))


class Constant(Expression):
    def __init__(self, value, *args, **kwargs):
        if self.__class__ is Constant:
            raise TypeError
        assert isinstance(value, (bool, int))
        super(Constant, self).__init__(*args, **kwargs)
        self._value = value

    @property
    def value(self):
        return self._value


class Operation(Expression):
    def __init__(self, *operands, **kwargs):
        if self.__class__ is Operation:
            raise TypeError
        assert len(operands) > 0
        assert all(isinstance(x, Expression) for x in operands)
        self._operands = operands

        # If taint was not forced by a keyword argument calculate default
        if 'taint' not in kwargs:
            kwargs['taint'] = reduce(lambda x, y: x.union(y.taint), operands, frozenset())

        super(Operation, self).__init__(**kwargs)

    @property
    def operands(self):
        return self._operands


###############################################################################
# Booleans
class Bool(Expression):
    def __init__(self, *operands, **kwargs):
        super(Bool, self).__init__(*operands, **kwargs)

    def cast(self, value, **kwargs):
        if isinstance(value, Bool):
            return value
        assert isinstance(value, (int, bool))
        return BoolConstant(bool(value), **kwargs)

    def __cmp__(self, *args):
        raise NotImplementedError("CMP for Bool")

    def __invert__(self):
        return BoolNot(self)

    def __eq__(self, other):
        return BoolEq(self, self.cast(other))

    def __hash__(self):
        return object.__hash__(self)

    def __ne__(self, other):
        return BoolNot(self == self.cast(other))

    def __and__(self, other):
        return BoolAnd(self, self.cast(other))

    def __or__(self, other):
        return BoolOr(self, self.cast(other))

    def __xor__(self, other):
        return BoolXor(self, self.cast(other))

    def __rand__(self, other):
        return BoolAnd(self.cast(other), self)

    def __ror__(self, other):
        return BoolOr(self.cast(other), self)

    def __rxor__(self, other):
        return BoolXor(self.cast(other), self)

    def __bool__(self):
        raise NotImplementedError("__bool__ for Bool")


class BoolVariable(Bool, Variable):
    def __init__(self, name, *args, **kwargs):
        super(BoolVariable, self).__init__(name, *args, **kwargs)

    @property
    def declaration(self):
        return '(declare-fun %s () Bool)' % self.name


class BoolConstant(Bool, Constant):
    def __init__(self, value, *args, **kwargs):
        assert isinstance(value, bool)
        super(BoolConstant, self).__init__(value, *args, **kwargs)

    def __bool__(self):
        return self.value


class BoolOperation(Operation, Bool):
    def __init__(self, *operands, **kwargs):
        super(BoolOperation, self).__init__(*operands, **kwargs)


class BoolNot(BoolOperation):
    def __init__(self, value, **kwargs):
        super(BoolNot, self).__init__(value, **kwargs)


class BoolEq(BoolOperation):
    def __init__(self, a, b, **kwargs):
        super(BoolEq, self).__init__(a, b, **kwargs)


class BoolAnd(BoolOperation):
    def __init__(self, a, b, **kwargs):
        super(BoolAnd, self).__init__(a, b, **kwargs)


class BoolOr(BoolOperation):
    def __init__(self, a, b, **kwargs):
        assert isinstance(a, Bool)
        assert isinstance(b, Bool)
        super(BoolOr, self).__init__(a, b, **kwargs)


class BoolXor(BoolOperation):
    def __init__(self, a, b, **kwargs):
        super(BoolXor, self).__init__(a, b, **kwargs)


class BoolITE(BoolOperation):
    def __init__(self, cond, true, false, **kwargs):
        assert isinstance(true, Bool)
        assert isinstance(false, Bool)
        assert isinstance(cond, Bool)
        super(BoolITE, self).__init__(cond, true, false, **kwargs)


class BitVec(Expression):
    ''' This adds a bitsize to the Expression class '''

    def __init__(self, size, *operands, **kwargs):
        super(BitVec, self).__init__(*operands, **kwargs)
        self.size = size

    @property
    def mask(self):
        return (1 << self.size) - 1

    @property
    def signmask(self):
        return 1 << (self.size - 1)

    def cast(self, value, **kwargs):
        if isinstance(value, BitVec):
            assert value.size == self.size
            return value
        if isinstance(value, (str, bytes)) and len(value) == 1:
            value = ord(value)
        # Try to support not Integral types that can be casted to int
        if not isinstance(value, numbers.Integral):
            value = int(value)
        # FIXME? Assert it fits in the representation
        return BitVecConstant(self.size, value, **kwargs)

    def __add__(self, other):
        return BitVecAdd(self, self.cast(other))

    def __sub__(self, other):
        return BitVecSub(self, self.cast(other))

    def __mul__(self, other):
        return BitVecMul(self, self.cast(other))

    def __mod__(self, other):
        return BitVecMod(self, self.cast(other))

    # object.__divmod__(self, other)
    # object.__pow__(self, other[, modulo])

    def __lshift__(self, other):
        return BitVecShiftLeft(self, self.cast(other))

    def __rshift__(self, other):
        return BitVecShiftRight(self, self.cast(other))

    def __and__(self, other):
        return BitVecAnd(self, self.cast(other))

    def __xor__(self, other):
        return BitVecXor(self, self.cast(other))

    def __or__(self, other):
        return BitVecOr(self, self.cast(other))

    # The division operator (/) is implemented by these methods. The
    # __truediv__() method is used when __future__.division is in effect,
    # otherwise __div__() is used. If only one of these two methods is
    # defined, the object will not support division in the alternate context;
    # TypeError will be raised instead.

    def __div__(self, other):
        return BitVecDiv(self, self.cast(other))

    def __truediv__(self, other):
        return BitVecDiv(self, self.cast(other))

    def __floordiv__(self, other):
        return self / other

    # These methods are called to implement the binary arithmetic operations
    # (+, # -, *, /, %, divmod(), pow(), **, <<, >>, &, ^, |) with reflected
    # (swapped) operands. These functions are only called if the left operand
    # does not support the corresponding operation and the operands are of
    # different types. [2] For instance, to evaluate the expression x - y,
    # where y is an instance of a class that has an __rsub__() method,
    # y.__rsub__(x) is called if x.__sub__(y) returns NotImplemented.

    def __radd__(self, other):
        return BitVecAdd(self.cast(other), self)

    def __rsub__(self, other):
        return BitVecSub(self.cast(other), self)

    def __rmul__(self, other):
        return BitVecMul(self.cast(other), self)

    def __rmod__(self, other):
        return BitVecMod(self.cast(other), self)

    def __rtruediv__(self, other):
        return BitVecDiv(self.cast(other), self)

    def __rdiv__(self, other):
        return BitVecDiv(self.cast(other), self)

    # object.__rdivmod__(self, other)
    # object.__rpow__(self, other)

    def __rlshift__(self, other):
        return BitVecShiftLeft(self.cast(other), self)

    def __rrshift__(self, other):
        return BitVecShiftRight(self.cast(other), self)

    def __rand__(self, other):
        return BitVecAnd(self.cast(other), self)

    def __rxor__(self, other):
        return BitVecXor(self.cast(other), self)

    def __ror__(self, other):
        return BitVecOr(self.cast(other), self)

    def __invert__(self):
        return BitVecXor(self, self.cast(self.mask))

    # These are the so-called "rich comparison" methods, and are called
    # for comparison operators in preference to __cmp__() below. The
    # correspondence between operator symbols and method names is as
    # follows:
    #   x<y calls x.__lt__(y),
    #   x<=y calls x.__le__(y),
    #   x==y calls x.__eq__(y),
    #   x!=y and x<>y call x.__ne__(y),
    #   x>y calls x.__gt__(y), and
    #   x>=y calls x.__ge__(y).

    def __lt__(self, other):
        return LessThan(self, self.cast(other))

    def __le__(self, other):
        return LessOrEqual(self, self.cast(other))

    def __eq__(self, other):
        return Equal(self, self.cast(other))

    def __hash__(self):
        return object.__hash__(self)

    def __ne__(self, other):
        return BoolNot(Equal(self, self.cast(other)))

    def __gt__(self, other):
        return GreaterThan(self, self.cast(other))

    def __ge__(self, other):
        return GreaterOrEqual(self, self.cast(other))

    def __neg__(self):
        return BitVecNeg(self)

    # Unsigned comparisons
    def ugt(self, other):
        return UnsignedGreaterThan(self, self.cast(other))

    def uge(self, other):
        return UnsignedGreaterOrEqual(self, self.cast(other))

    def ult(self, other):
        return UnsignedLessThan(self, self.cast(other))

    def ule(self, other):
        return UnsignedLessOrEqual(self, self.cast(other))

    def udiv(self, other):
        return BitVecUnsignedDiv(self, self.cast(other))

    def rudiv(self, other):
        return BitVecUnsignedDiv(self.cast(other), self)

    def srem(self, other):
        return BitVecRem(self, self.cast(other))

    def rsrem(self, other):
        return BitVecRem(self.cast(other), self)

    def urem(self, other):
        return BitVecUnsignedRem(self, self.cast(other))

    def rurem(self, other):
        return BitVecUnsignedRem(self.cast(other), self)

    def sar(self, other):
        return BitVecArithmeticShiftRight(self, self.cast(other))

    def sal(self, other):
        return BitVecArithmeticShiftLeft(self, self.cast(other))

    def Bool(self):
        return self != 0


class BitVecVariable(BitVec, Variable):
    def __init__(self, *args, **kwargs):
        super(BitVecVariable, self).__init__(*args, **kwargs)

    @property
    def declaration(self):
        return '(declare-fun %s () (_ BitVec %d))' % (self.name, self.size)


class BitVecConstant(BitVec, Constant):
    def __init__(self, size, value, *args, **kwargs):
        assert isinstance(value, int)
        super(BitVecConstant, self).__init__(size, value, *args, **kwargs)

    def __bool__(self):
        return self.value != 0

    def __eq__(self, other):
        if self.taint:
            super(BitVecConstant, self).__eq__(other)
        return self.value == other

    def __hash__(self):
        return super(BitVecConstant, self).__hash__()


class BitVecOperation(BitVec, Operation):
    def __init__(self, size, *operands, **kwargs):
        #assert all(x.size == size for x in operands)
        super(BitVecOperation, self).__init__(size, *operands, **kwargs)


class BitVecAdd(BitVecOperation):
    def __init__(self, a, b, *args, **kwargs):
        super(BitVecAdd, self).__init__(a.size, a, b, *args, **kwargs)


class BitVecSub(BitVecOperation):
    def __init__(self, a, b, *args, **kwargs):
        super(BitVecSub, self).__init__(a.size, a, b, *args, **kwargs)


class BitVecMul(BitVecOperation):
    def __init__(self, a, b, *args, **kwargs):
        super(BitVecMul, self).__init__(a.size, a, b, *args, **kwargs)


class BitVecDiv(BitVecOperation):
    def __init__(self, a, b, *args, **kwargs):
        super(BitVecDiv, self).__init__(a.size, a, b, *args, **kwargs)


class BitVecUnsignedDiv(BitVecOperation):
    def __init__(self, a, b, *args, **kwargs):
        super(BitVecUnsignedDiv, self).__init__(a.size, a, b, *args, **kwargs)


class BitVecMod(BitVecOperation):
    def __init__(self, a, b, *args, **kwargs):
        super(BitVecMod, self).__init__(a.size, a, b, *args, **kwargs)


class BitVecRem(BitVecOperation):
    def __init__(self, a, b, *args, **kwargs):
        super(BitVecRem, self).__init__(a.size, a, b, *args, **kwargs)


class BitVecUnsignedRem(BitVecOperation):
    def __init__(self, a, b, *args, **kwargs):
        super(BitVecUnsignedRem, self).__init__(a.size, a, b, *args, **kwargs)


class BitVecShiftLeft(BitVecOperation):
    def __init__(self, a, b, *args, **kwargs):
        super(BitVecShiftLeft, self).__init__(a.size, a, b, *args, **kwargs)


class BitVecShiftRight(BitVecOperation):
    def __init__(self, a, b, *args, **kwargs):
        super(BitVecShiftRight, self).__init__(a.size, a, b, *args, **kwargs)


class BitVecArithmeticShiftLeft(BitVecOperation):
    def __init__(self, a, b, *args, **kwargs):
        super(self.__class__, self).__init__(a.size, a, b, *args, **kwargs)


class BitVecArithmeticShiftRight(BitVecOperation):
    def __init__(self, a, b, *args, **kwargs):
        super(self.__class__, self).__init__(a.size, a, b, *args, **kwargs)


class BitVecAnd(BitVecOperation):
    def __init__(self, a, b, *args, **kwargs):
        super(BitVecAnd, self).__init__(a.size, a, b, *args, **kwargs)


class BitVecOr(BitVecOperation):
    def __init__(self, a, b, *args, **kwargs):
        assert isinstance(a, BitVec)
        assert isinstance(b, BitVec)
        assert a.size == b.size
        super(BitVecOr, self).__init__(a.size, a, b, *args, **kwargs)


class BitVecXor(BitVecOperation):
    def __init__(self, a, b, *args, **kwargs):
        super(BitVecXor, self).__init__(a.size, a, b, *args, **kwargs)


class BitVecNot(BitVecOperation):
    def __init__(self, a, **kwargs):
        super(BitVecNot, self).__init__(a.size, a, **kwargs)


class BitVecNeg(BitVecOperation):
    def __init__(self, a, *args, **kwargs):
        super(BitVecNeg, self).__init__(a.size, a, *args, **kwargs)


# Comparing two bitvectors results in a Bool
class LessThan(BoolOperation):
    def __init__(self, a, b, *args, **kwargs):
        super(LessThan, self).__init__(a, b, *args, **kwargs)


class LessOrEqual(BoolOperation):
    def __init__(self, a, b, *args, **kwargs):
        super(LessOrEqual, self).__init__(a, b, *args, **kwargs)


class Equal(BoolOperation):
    def __init__(self, a, b, *args, **kwargs):
        assert a.size == b.size
        super(Equal, self).__init__(a, b, *args, **kwargs)


class GreaterThan(BoolOperation):
    def __init__(self, a, b, *args, **kwargs):
        assert a.size == b.size
        super(GreaterThan, self).__init__(a, b, *args, **kwargs)


class GreaterOrEqual(BoolOperation):
    def __init__(self, a, b, *args, **kwargs):
        assert a.size == b.size
        super(GreaterOrEqual, self).__init__(a, b, *args, **kwargs)


class UnsignedLessThan(BoolOperation):
    def __init__(self, a, b, *args, **kwargs):
        super(UnsignedLessThan, self).__init__(a, b, *args, **kwargs)
        assert a.size == b.size


class UnsignedLessOrEqual(BoolOperation):
    def __init__(self, a, b, *args, **kwargs):
        assert a.size == b.size
        super(UnsignedLessOrEqual, self).__init__(a, b, *args, **kwargs)


class UnsignedGreaterThan(BoolOperation):
    def __init__(self, a, b, *args, **kwargs):
        assert a.size == b.size
        super(UnsignedGreaterThan, self).__init__(a, b, *args, **kwargs)


class UnsignedGreaterOrEqual(BoolOperation):
    def __init__(self, a, b, *args, **kwargs):
        assert a.size == b.size
        super(UnsignedGreaterOrEqual,
              self).__init__(a, b, *args, **kwargs)


###############################################################################
# Array  BV32 -> BV8  or BV64 -> BV8
class Array(Expression):
    def __init__(self, index_bits, index_max, value_bits, *operands, **kwargs):
        assert index_bits in (32, 64, 256)
        assert value_bits in (8, 16, 32, 64, 256)
        assert index_max is None or isinstance(index_max, int)
        assert index_max is None or index_max >= 0 and index_max < 2 ** index_bits
        self._index_bits = index_bits
        self._index_max = index_max
        self._value_bits = value_bits
        super(Array, self).__init__(*operands, **kwargs)
        assert type(self) is not Array, 'Abstract class'

    def _get_size(self, index):
        start, stop = self._fix_index(index)
        size = stop - start
        if isinstance(size, BitVec):
            from manticore.core.smtlib.visitors import simplify
            size = simplify(size)
        else:
            size = BitVecConstant(self.index_bits, size)
        assert isinstance(size, BitVecConstant)
        return size.value

    def _fix_index(self, index):
        """
        :param slice index:
        """
        stop, start = index.stop, index.start
        if start is None:
            start = 0
        if stop is None:
            stop = len(self)
        return start, stop

    def cast(self, possible_array):
        if isinstance(possible_array, bytearray):
            # FIXME Ths should be related to a constrainSet
            arr = ArrayVariable(self.index_bits, len(possible_array), 8)
            for pos, byte in enumerate(possible_array):
                arr = arr.store(pos, byte)
            return arr
        raise ValueError  # cast not implemented

    def cast_index(self, index):
        if isinstance(index, int):
            #assert self.index_max is None or index >= 0 and index < self.index_max
            return BitVecConstant(self.index_bits, index)
        assert isinstance(index, BitVec) and index.size == self.index_bits
        return index

    def cast_value(self, value):
        if isinstance(value, str) and len(value) == 1:
            value = ord(value)
        if isinstance(value, int):
            return BitVecConstant(self.value_bits, value)
        assert isinstance(value, BitVec) and value.size == self.value_bits
        return value

    def __len__(self):
        if self.index_max is None:
            raise Exception("Array max index not set")
        return self.index_max

    @property
    def index_bits(self):
        return self._index_bits

    @property
    def value_bits(self):
        return self._value_bits

    @property
    def index_max(self):
        return self._index_max

    def select(self, index):
        return ArraySelect(self, self.cast_index(index))

    def store(self, index, value):
        return ArrayStore(self, self.cast_index(index), self.cast_value(value))

    def write(self, offset, buf):
        if not isinstance(buf, (Array, bytearray)):
            raise TypeError('Array or bytearray expected got {:s}'.format(type(buf)))
        arr = self
        for i, val in enumerate(buf):
            arr = arr.store(offset + i, val)
        return arr

    def read(self, offset, size):
        return ArraySlice(self, offset, size)

    def __getitem__(self, index):
        if isinstance(index, slice):
            start, stop = self._fix_index(index)
            size = self._get_size(index)
            return ArraySlice(self, start, size)
        else:
            if self.index_max is not None:
                if not isinstance(index, Expression) and index >= self.index_max:
                    raise IndexError
        return self.select(self.cast_index(index))

    def __eq__(self, other):
        def compare_buffers(a, b):
            if len(a) != len(b):
                return BoolConstant(False)
            cond = BoolConstant(True)
            for i in range(len(a)):
                cond = BoolAnd(cond.cast(a[i] == b[i]), cond)
                if cond is BoolConstant(False):
                    return BoolConstant(False)
            return cond
        return compare_buffers(self, other)

    def __ne__(self, other):
        return BoolNot(self == other)

    def __hash__(self):
        return super(Array, self).__hash__()

    @property
    def underlying_variable(self):
        array = self
        while not isinstance(array, ArrayVariable):
            array = array.array
        return array

    def read_BE(self, address, size):
        bytes = []
        for offset in range(size):
            bytes.append(self.get(address + offset, 0))
        return BitVecConcat(size * self.value_bits, *bytes)

    def read_LE(self, address, size):
        address = self.cast_index(address)
        bytes = []
        for offset in range(size):
            bytes.append(self.get(address + offset, 0))
        return BitVecConcat(size * self.value_bits, *reversed(bytes))

    def write_BE(self, address, value, size):
        address = self.cast_index(address)
        value = BitVec(size * self.value_bits).cast(value)
        array = self
        for offset in range(size):
            array = array.store(address + offset, BitVecExtract(value, (size - 1 - offset) * self.value_bits, self.value_bits))
        return array

    def write_LE(self, address, value, size):
        address = self.cast_index(address)
        value = BitVec(size * self.value_bits).cast(value)
        array = self
        for offset in reversed(range(size)):
            array = array.store(address + offset, BitVecExtract(value, (size - 1 - offset) * self.value_bits, self.value_bits))
        return array

    def __add__(self, other):
        if not isinstance(other, (Array, bytearray)):
            raise TypeError("can't concat Array to {}".format(type(other)))
        if isinstance(other, Array):
            if self.index_bits != other.index_bits or self.value_bits != other.value_bits:
                raise ValueError('Array sizes do not match for concatenation')

        from manticore.core.smtlib.visitors import simplify
        #FIXME This should be related to a constrainSet
        new_arr = ArrayProxy(ArrayVariable(self.index_bits, self.index_max + len(other), self.value_bits, 'concatenation{}'.format(uuid.uuid1())))
        for index in range(self.index_max):
            new_arr[index] = simplify(self[index])
        for index in range(len(other)):
            new_arr[index + self.index_max] = simplify(other[index])
        return new_arr

    def __radd__(self, other):
        if not isinstance(other, (Array, bytearray)):
            raise TypeError("can't concat Array to {}".format(type(other)))
        if isinstance(other, Array):
            if self.index_bits != other.index_bits or self.value_bits != other.value_bits:
                raise ValueError('Array sizes do not match for concatenation')

        from manticore.core.smtlib.visitors import simplify
        #FIXME This should be related to a constrainSet
        new_arr = ArrayProxy(ArrayVariable(self.index_bits, self.index_max + len(other), self.value_bits, 'concatenation{}'.format(uuid.uuid1())))
        for index in range(len(other)):
            new_arr[index] = simplify(other[index])
        for index in range(self.index_max):
            new_arr[index + len(other)] = simplify(self[index])
        return new_arr


class ArrayVariable(Array, Variable):
    def __init__(self, index_bits, index_max, value_bits, name, *operands, **kwargs):
        super(ArrayVariable, self).__init__(index_bits, index_max, value_bits, name, **kwargs)

    @property
    def declaration(self):
        return '(declare-fun %s () (Array (_ BitVec %d) (_ BitVec %d)))' % (self.name, self.index_bits, self.value_bits)


class ArrayOperation(Array, Operation):
    def __init__(self, array, *operands, **kwargs):
        assert isinstance(array, Array)
        super(ArrayOperation, self).__init__(array.index_bits, array.index_max, array.value_bits, array, *operands, **kwargs)


class ArrayStore(ArrayOperation):
    def __init__(self, array, index, value, *args, **kwargs):
        assert isinstance(array, Array)
        assert isinstance(index, BitVec) and index.size == array.index_bits
        assert isinstance(value, BitVec) and value.size == array.value_bits
        super(ArrayStore, self).__init__(array, index, value, *args, **kwargs)

    @property
    def array(self):
        return self.operands[0]

    @property
    def name(self):
        return self.operands[0].name

    @property
    def index(self):
        return self.operands[1]

    @property
    def value(self):
        return self.operands[2]


class ArraySlice(Array):
    def __init__(self, array, offset, size, *args, **kwargs):
        if not isinstance(array, Array):
            raise ValueError("Array expected")
        if isinstance(array, ArrayProxy):
            array = array._array
        super(ArraySlice, self).__init__(array.index_bits, array.index_max, array.value_bits, *args, **kwargs)

        self._array = array
        self._slice_offset = offset
        self._slice_size = size

    @property
    def underlying_variable(self):
        return self._array.underlying_variable

    @property
    def operands(self):
        return self._array.operands

    @property
    def index_bits(self):
        return self._array.index_bits

    @property
    def index_max(self):
        return self._slice_size

    @property
    def value_bits(self):
        return self._array.value_bits

    @property
    def taint(self):
        return self._array.taint

    def select(self, index):
        return self._array.select(index + self._slice_offset)

    def store(self, index, value):
        return self._array.store(index + self.slice_offset, value)


class ArrayProxy(Array):
    def __init__(self, array):
        assert isinstance(array, Array)
        self._concrete_cache = {}
        self._written = None
        if isinstance(array, ArrayProxy):
            #copy constructor
            super(ArrayProxy, self).__init__(array.index_bits, array.index_max, array.value_bits)
            self._array = array._array
            self._name = array._name
            self._concrete_cache = dict(array._concrete_cache)
            if array._written is not None:
                self._written = set(array._written)
        elif isinstance(array, ArrayVariable):
            #fresh array proxy
            super(ArrayProxy, self).__init__(array.index_bits, array.index_max, array.value_bits)
            self._array = array
            self._name = array.name
        else:
            #arrayproxy for an prepopulated array
            super(ArrayProxy, self).__init__(array.index_bits, array.index_max, array.value_bits)
            self._name = array.underlying_variable.name
            self._array = array

    @property
    def underlying_variable(self):
        return self._array.underlying_variable

    @property
    def array(self):
        return self._array

    @property
    def name(self):
        return self._name

    @property
    def operands(self):
        return self._array.operands

    @property
    def index_bits(self):
        return self._array.index_bits

    @property
    def index_max(self):
        return self._array.index_max

    @property
    def value_bits(self):
        return self._array.value_bits

    @property
    def taint(self):
        return self._array.taint

    def select(self, index):
        index = self.cast_index(index)
        if self.index_max is not None:
            from manticore.core.smtlib.visitors import simplify
            index = simplify(BitVecITE(self.index_bits, index < 0, self.index_max + index + 1, index))
        if isinstance(index, Constant) and index.value in self._concrete_cache:
            return self._concrete_cache[index.value]

        return self._array.select(index)

    def store(self, index, value):
        if not isinstance(index, Expression):
            index = self.cast_index(index)
        if not isinstance(value, Expression):
            value = self.cast_value(value)
        from manticore.core.smtlib.visitors import simplify
        index = simplify(index)
        if isinstance(index, Constant):
            self._concrete_cache[index.value] = value
        self.written.add(index)
        auxiliar = self._array.store(index, value)
        self._array = auxiliar
        return self

    def __getitem__(self, index):
        if isinstance(index, slice):
            start, stop = self._fix_index(index)
            size = self._get_size(index)
            return ArrayProxy(ArraySlice(self, start, size))
        else:
            if self.index_max is not None:
                if not isinstance(index, Expression) and index >= self.index_max:
                    raise IndexError
            return self.select(index)

    def __setitem__(self, index, value):
        if isinstance(index, slice):
            start, stop = self._fix_index(index)
            size = self._get_size(index)
            assert len(value) == size
            for i in range(size):
                self.store(start + i, value[i])
        else:
            self.store(index, value)

    def __getstate__(self):
        state = {}
        state['_array'] = self._array
        state['name'] = self.name
        state['_concrete_cache'] = self._concrete_cache
        state['_written'] = self._written
        return state

    def __setstate__(self, state):
        self._array = state['_array']
        self._name = state['name']
        self._concrete_cache = state['_concrete_cache']
        self._written = state['_written']

    def __copy__(self):
        return ArrayProxy(self)

    @property
    def written(self):
        if self._written is None:
            written = set()
            array = self._array
            while not isinstance(array, ArrayVariable):
                written.add(array.index)
                array = array.array
            self._written = written
        return self._written

    def is_known(self, index):
        #return reduce(BoolOr, map(lambda known_index: index == known_index, self.written), BoolConstant(False))
        is_known_index = BoolConstant(False)
        written = self.written
        for known_index in written:
            if isinstance(index, Constant) and isinstance(known_index, Constant):
                if known_index.value == index.value:
                    return BoolConstant(True)
                else:
                    continue
            is_known_index = BoolOr(is_known_index.cast(index == known_index), is_known_index)
        return is_known_index

    def get(self, index, default=0):
        value = self.select(index)
        if not isinstance(value, ArraySelect):
            return value
        is_known = self.is_known(index)
        index = self.cast_index(index)
        default = self.cast_value(default)
        return BitVecITE(self._array.value_bits, is_known, value, default)


class ArraySelect(BitVec, Operation):
    def __init__(self, array, index, *args, **kwargs):
        assert isinstance(array, Array)
        assert isinstance(index, BitVec) and index.size == array.index_bits
        super(ArraySelect, self).__init__(array.value_bits, array, index, *args, **kwargs)

    @property
    def array(self):
        return self.operands[0]

    @property
    def index(self):
        return self.operands[1]


class BitVecSignExtend(BitVecOperation):
    def __init__(self, operand, size_dest, *args, **kwargs):
        assert isinstance(operand, BitVec)
        assert isinstance(size_dest, int)
        assert size_dest >= operand.size
        super(BitVecSignExtend, self).__init__(size_dest, operand, *args, **kwargs)
        self.extend = size_dest - operand.size


class BitVecZeroExtend(BitVecOperation):
    def __init__(self, size_dest, operand, *args, **kwargs):
        assert isinstance(operand, BitVec)
        assert isinstance(size_dest, int)
        assert size_dest >= operand.size
        super(BitVecZeroExtend, self).__init__(size_dest, operand, *args, **kwargs)
        self.extend = size_dest - operand.size


class BitVecExtract(BitVecOperation):
    def __init__(self, operand, offset, size, *args, **kwargs):
        assert isinstance(offset, int)
        assert isinstance(size, int)
        assert offset >= 0 and offset + size <= operand.size
        super(BitVecExtract, self).__init__(size, operand, *args, **kwargs)
        self.begining = offset
        self.end = offset + size - 1


class BitVecConcat(BitVecOperation):
    def __init__(self, size_dest, *operands, **kwargs):
        assert isinstance(size_dest, int)
        assert all(isinstance(x, BitVec) for x in operands)
        assert size_dest == sum(x.size for x in operands)
        super(BitVecConcat, self).__init__(size_dest, *operands, **kwargs)


class BitVecITE(BitVecOperation):
    def __init__(self, size, condition, true_value, false_value, *args, **kwargs):
        assert isinstance(true_value, BitVec)
        assert isinstance(false_value, BitVec)
        assert true_value.size == size
        assert false_value.size == size
        super(BitVecITE, self).__init__(size, condition, true_value, false_value, *args, **kwargs)<|MERGE_RESOLUTION|>--- conflicted
+++ resolved
@@ -14,11 +14,7 @@
         self._taint = frozenset(taint)
 
     def __repr__(self):
-<<<<<<< HEAD
-        return "<%s at %x%s>" % (type(self).__name__, id(self), self._taint and '-T' or '')
-=======
-        return "<%s at %x%s>" % (type(self).__name__, id(self), self.taint and '-T' or '')
->>>>>>> e18016aa
+        return '<{:s} at {:x}{:s}>'.format (type(self).__name__, id(self), self.taint and '-T' or '')
 
     @property
     def is_tainted(self):
@@ -51,7 +47,7 @@
         return self
 
     def __repr__(self):
-        return "<%s(%s) at %x>" % (type(self).__name__, self.name, id(self))
+        return '<{:s}({:s}) at {:x}>'.format((type(self).__name__, self.name, id(self)))
 
 
 class Constant(Expression):
