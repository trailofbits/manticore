from __future__ import division, absolute_import
<<<<<<< HEAD
from builtins import range, int
=======
from builtins import *
>>>>>>> a85dd7b6
from functools import reduce
from ...utils.helpers import isstring, isint

# TODO (phoebe) find a better place for this, can't be in helpers rn because of circular import
def isstring(value):
    '''
    Helper to determine whether an object is string-y, which is nontrivial when targeting Python 2 and 3 at the same
    time.

    :param object value: object to check
    :return: whether `value` can be treated as string
    :rtype: bool
    '''
    return hasattr(value, 'strip')

class Expression(object):
    ''' Abstract taintable Expression. '''

    def __init__(self, taint=()):
        if self.__class__ is Expression:
            raise TypeError
        assert isinstance(taint, (tuple, frozenset))
        super(Expression, self).__init__()
        self._taint = frozenset(taint)

    def __repr__(self):
        return "<%s at %x>" % (type(self).__name__, id(self))

    @property
    def is_tainted(self):
        return len(self._taint) != 0

    @property
    def taint(self):
        return self._taint


class Variable(Expression):
    def __init__(self, name, *args, **kwargs):
        if self.__class__ is Variable:
            raise TypeError
        assert isstring(name) and ' ' not in name
        super(Variable, self).__init__(*args, **kwargs)
        self._name = name

    @property
    def declaration(self):
        pass

    @property
    def name(self):
        return self._name

    def __deepcopy__(self, memo):
        cls = self.__class__
        memo[id(self)] = self
        return self


class Constant(Expression):
    def __init__(self, value, *args, **kwargs):
        if self.__class__ is Constant:
            raise TypeError
<<<<<<< HEAD
        assert isinstance(value, (bool, int))
=======
        assert isint(value) or isinstance(value, bool)
>>>>>>> a85dd7b6
        super(Constant, self).__init__(*args, **kwargs)
        self._value = value

    @property
    def value(self):
        return self._value


class Operation(Expression):
    def __init__(self, *operands, **kwargs):
        if self.__class__ is Operation:
            raise TypeError
        assert len(operands) > 0
        assert all(isinstance(x, Expression) for x in operands)
        self._operands = operands

        # If taint was not forced by a keyword argument calculate default
        if 'taint' not in kwargs:
            kwargs['taint'] = reduce(lambda x, y: x.union(y.taint), operands, frozenset())

        super(Operation, self).__init__(**kwargs)

    @property
    def operands(self):
        return self._operands


###############################################################################
# Booleans
class Bool(Expression):
    def __init__(self, *operands, **kwargs):
        super(Bool, self).__init__(*operands, **kwargs)

    def cast(self, value, **kwargs):
        if isinstance(value, Bool):
            return value
<<<<<<< HEAD
        assert isinstance(value, (int, bool))
=======
        assert isint(value) or isinstance(value)
>>>>>>> a85dd7b6
        return BoolConstant(bool(value), **kwargs)

    def __cmp__(self, *args):
        raise NotImplementedError("CMP for Bool")

    def __invert__(self):
        return BoolNot(self)

    def __eq__(self, other):
        return BoolEq(self, self.cast(other))

    def __hash__(self):
        return object.__hash__(self)

    def __ne__(self, other):
        return BoolNot(self == self.cast(other))

    def __and__(self, other):
        return BoolAnd(self, self.cast(other))

    def __or__(self, other):
        return BoolOr(self, self.cast(other))

    def __xor__(self, other):
        return BoolXor(self, self.cast(other))

    def __rand__(self, other):
        return BoolAnd(self.cast(other), self)

    def __ror__(self, other):
        return BoolOr(self.cast(other), self)

    def __rxor__(self, other):
        return BoolXor(self.cast(other), self)

    def __bool__(self):
<<<<<<< HEAD
        raise NotImplementedError("__nonzero__ for Bool")
=======
        raise NotImplementedError("__bool__ for Bool")
>>>>>>> a85dd7b6

    def __nonzero__(self):
        raise NotImplementedError("__nonzero__ for Bool")


class BoolVariable(Bool, Variable):
    def __init__(self, name, *args, **kwargs):
        super(BoolVariable, self).__init__(name, *args, **kwargs)

    @property
    def declaration(self):
        return '(declare-fun %s () Bool)' % self.name


class BoolConstant(Bool, Constant):
    def __init__(self, value, *args, **kwargs):
        assert isinstance(value, bool)
        super(BoolConstant, self).__init__(value, *args, **kwargs)

    def __bool__(self):
        return self.value

    def __nonzero__(self):
        return self.__bool__()


class BoolOperation(Operation, Bool):
    def __init__(self, *operands, **kwargs):
        super(BoolOperation, self).__init__(*operands, **kwargs)


class BoolNot(BoolOperation):
    def __init__(self, value, **kwargs):
        super(BoolNot, self).__init__(value, **kwargs)


class BoolEq(BoolOperation):
    def __init__(self, a, b, **kwargs):
        super(BoolEq, self).__init__(a, b, **kwargs)


class BoolAnd(BoolOperation):
    def __init__(self, a, b, **kwargs):
        super(BoolAnd, self).__init__(a, b, **kwargs)


class BoolOr(BoolOperation):
    def __init__(self, a, b, **kwargs):
        assert isinstance(a, Bool)
        assert isinstance(b, Bool)
        super(BoolOr, self).__init__(a, b, **kwargs)


class BoolXor(BoolOperation):
    def __init__(self, a, b, **kwargs):
        super(BoolXor, self).__init__(a, b, **kwargs)


class BoolITE(BoolOperation):
    def __init__(self, cond, true, false, **kwargs):
        assert isinstance(true, Bool)
        assert isinstance(false, Bool)
        assert isinstance(cond, Bool)
        super(BoolITE, self).__init__(cond, true, false, **kwargs)


class BitVec(Expression):
    ''' This adds a bitsize to the Expression class '''

    def __init__(self, size, *operands, **kwargs):
        super(BitVec, self).__init__(*operands, **kwargs)
        self.size = size

    @property
    def mask(self):
        return (1 << self.size) - 1

    @property
    def signmask(self):
        return 1 << (self.size - 1)

    def cast(self, value, **kwargs):
        if isinstance(value, BitVec):
            assert value.size == self.size
            return value
        if isstring(value) and len(value) == 1:
            value = ord(value)
<<<<<<< HEAD
        assert isinstance(value, (int, bool))
=======
        assert isint(value) or isinstance(value, bool)
>>>>>>> a85dd7b6
        # FIXME? Assert it fits in the representation
        return BitVecConstant(self.size, value, **kwargs)

    def __add__(self, other):
        return BitVecAdd(self, self.cast(other))

    def __sub__(self, other):
        return BitVecSub(self, self.cast(other))

    def __mul__(self, other):
        return BitVecMul(self, self.cast(other))

    def __mod__(self, other):
        return BitVecMod(self, self.cast(other))

    # object.__divmod__(self, other)
    # object.__pow__(self, other[, modulo])

    def __lshift__(self, other):
        return BitVecShiftLeft(self, self.cast(other))

    def __rshift__(self, other):
        return BitVecShiftRight(self, self.cast(other))

    def __and__(self, other):
        return BitVecAnd(self, self.cast(other))

    def __xor__(self, other):
        return BitVecXor(self, self.cast(other))

    def __or__(self, other):
        return BitVecOr(self, self.cast(other))

    # The division operator (/) is implemented by these methods. The
    # __truediv__() method is used when __future__.division is in effect,
    # otherwise __div__() is used. If only one of these two methods is
    # defined, the object will not support division in the alternate context;
    # TypeError will be raised instead.

    def __div__(self, other):
        return BitVecDiv(self, self.cast(other))

    def __truediv__(self, other):
        return BitVecDiv(self, self.cast(other))

    def __floordiv__(self, other):
        return self / other

    # These methods are called to implement the binary arithmetic operations
    # (+, # -, *, /, %, divmod(), pow(), **, <<, >>, &, ^, |) with reflected
    # (swapped) operands. These functions are only called if the left operand
    # does not support the corresponding operation and the operands are of
    # different types. [2] For instance, to evaluate the expression x - y,
    # where y is an instance of a class that has an __rsub__() method,
    # y.__rsub__(x) is called if x.__sub__(y) returns NotImplemented.

    def __radd__(self, other):
        return BitVecAdd(self.cast(other), self)

    def __rsub__(self, other):
        return BitVecSub(self.cast(other), self)

    def __rmul__(self, other):
        return BitVecMul(self.cast(other), self)

    def __rmod__(self, other):
        return BitVecMod(self.cast(other), self)

    def __rtruediv__(self, other):
        return BitVecDiv(self.cast(other), self)

    def __rdiv__(self, other):
        return BitVecDiv(self.cast(other), self)

    # object.__rdivmod__(self, other)
    # object.__rpow__(self, other)

    def __rlshift__(self, other):
        return BitVecShiftLeft(self.cast(other), self)

    def __rrshift__(self, other):
        return BitVecShiftRight(self.cast(other), self)

    def __rand__(self, other):
        return BitVecAnd(self.cast(other), self)

    def __rxor__(self, other):
        return BitVecXor(self.cast(other), self)

    def __ror__(self, other):
        return BitVecOr(self.cast(other), self)

    def __invert__(self):
        return BitVecXor(self, self.cast(self.mask))

    # These are the so-called "rich comparison" methods, and are called
    # for comparison operators in preference to __cmp__() below. The
    # correspondence between operator symbols and method names is as
    # follows:
    #   x<y calls x.__lt__(y),
    #   x<=y calls x.__le__(y),
    #   x==y calls x.__eq__(y),
    #   x!=y and x<>y call x.__ne__(y),
    #   x>y calls x.__gt__(y), and
    #   x>=y calls x.__ge__(y).

    def __lt__(self, other):
        return LessThan(self, self.cast(other))

    def __le__(self, other):
        return LessOrEqual(self, self.cast(other))

    def __eq__(self, other):
        return Equal(self, self.cast(other))

    def __hash__(self):
        return object.__hash__(self)

    def __ne__(self, other):
        return BoolNot(Equal(self, self.cast(other)))

    def __gt__(self, other):
        return GreaterThan(self, self.cast(other))

    def __ge__(self, other):
        return GreaterOrEqual(self, self.cast(other))

    def __neg__(self):
        return BitVecNeg(self)

    # Unsigned comparisons
    def ugt(self, other):
        return UnsignedGreaterThan(self, self.cast(other))

    def uge(self, other):
        return UnsignedGreaterOrEqual(self, self.cast(other))

    def ult(self, other):
        return UnsignedLessThan(self, self.cast(other))

    def ule(self, other):
        return UnsignedLessOrEqual(self, self.cast(other))

    def udiv(self, other):
        return BitVecUnsignedDiv(self, self.cast(other))

    def rudiv(self, other):
        return BitVecUnsignedDiv(self.cast(other), self)

    def srem(self, other):
        return BitVecRem(self, self.cast(other))

    def rsrem(self, other):
        return BitVecRem(self.cast(other), self)

    def urem(self, other):
        return BitVecUnsignedRem(self, self.cast(other))

    def rurem(self, other):
        return BitVecUnsignedRem(self.cast(other), self)

    def sar(self, other):
        return BitVecArithmeticShiftRight(self, self.cast(other))

    def sal(self, other):
        return BitVecArithmeticShiftLeft(self, self.cast(other))

    def Bool(self):
        return self != 0


class BitVecVariable(BitVec, Variable):
    def __init__(self, *args, **kwargs):
        super(BitVecVariable, self).__init__(*args, **kwargs)

    @property
    def declaration(self):
        return '(declare-fun %s () (_ BitVec %d))' % (self.name, self.size)


class BitVecConstant(BitVec, Constant):
    def __init__(self, size, value, *args, **kwargs):
<<<<<<< HEAD
        assert isinstance(value, int)
=======
        assert isint(value)
>>>>>>> a85dd7b6
        super(BitVecConstant, self).__init__(size, value, *args, **kwargs)

    def __bool__(self):
        return self.value != 0


class BitVecOperation(BitVec, Operation):
    def __init__(self, size, *operands, **kwargs):
        #assert all(x.size == size for x in operands)
        super(BitVecOperation, self).__init__(size, *operands, **kwargs)


class BitVecAdd(BitVecOperation):
    def __init__(self, a, b, *args, **kwargs):
        super(BitVecAdd, self).__init__(a.size, a, b, *args, **kwargs)


class BitVecSub(BitVecOperation):
    def __init__(self, a, b, *args, **kwargs):
        super(BitVecSub, self).__init__(a.size, a, b, *args, **kwargs)


class BitVecMul(BitVecOperation):
    def __init__(self, a, b, *args, **kwargs):
        super(BitVecMul, self).__init__(a.size, a, b, *args, **kwargs)


class BitVecDiv(BitVecOperation):
    def __init__(self, a, b, *args, **kwargs):
        super(BitVecDiv, self).__init__(a.size, a, b, *args, **kwargs)


class BitVecUnsignedDiv(BitVecOperation):
    def __init__(self, a, b, *args, **kwargs):
        super(BitVecUnsignedDiv, self).__init__(a.size, a, b, *args, **kwargs)


class BitVecMod(BitVecOperation):
    def __init__(self, a, b, *args, **kwargs):
        super(BitVecMod, self).__init__(a.size, a, b, *args, **kwargs)


class BitVecRem(BitVecOperation):
    def __init__(self, a, b, *args, **kwargs):
        super(BitVecRem, self).__init__(a.size, a, b, *args, **kwargs)


class BitVecUnsignedRem(BitVecOperation):
    def __init__(self, a, b, *args, **kwargs):
        super(BitVecUnsignedRem, self).__init__(a.size, a, b, *args, **kwargs)


class BitVecShiftLeft(BitVecOperation):
    def __init__(self, a, b, *args, **kwargs):
        super(BitVecShiftLeft, self).__init__(a.size, a, b, *args, **kwargs)


class BitVecShiftRight(BitVecOperation):
    def __init__(self, a, b, *args, **kwargs):
        super(BitVecShiftRight, self).__init__(a.size, a, b, *args, **kwargs)


class BitVecArithmeticShiftLeft(BitVecOperation):
    def __init__(self, a, b, *args, **kwargs):
        super(self.__class__, self).__init__(a.size, a, b, *args, **kwargs)


class BitVecArithmeticShiftRight(BitVecOperation):
    def __init__(self, a, b, *args, **kwargs):
        super(self.__class__, self).__init__(a.size, a, b, *args, **kwargs)


class BitVecAnd(BitVecOperation):
    def __init__(self, a, b, *args, **kwargs):
        super(BitVecAnd, self).__init__(a.size, a, b, *args, **kwargs)


class BitVecOr(BitVecOperation):
    def __init__(self, a, b, *args, **kwargs):
        assert isinstance(a, BitVec)
        assert isinstance(b, BitVec)
        assert a.size == b.size
        super(BitVecOr, self).__init__(a.size, a, b, *args, **kwargs)


class BitVecXor(BitVecOperation):
    def __init__(self, a, b, *args, **kwargs):
        super(BitVecXor, self).__init__(a.size, a, b, *args, **kwargs)


class BitVecNot(BitVecOperation):
    def __init__(self, a, **kwargs):
        super(BitVecNot, self).__init__(a.size, a, **kwargs)


class BitVecNeg(BitVecOperation):
    def __init__(self, a, *args, **kwargs):
        super(BitVecNeg, self).__init__(a.size, a, *args, **kwargs)


# Comparing two bitvectors results in a Bool
class LessThan(BoolOperation):
    def __init__(self, a, b, *args, **kwargs):
        super(LessThan, self).__init__(a, b, *args, **kwargs)


class LessOrEqual(BoolOperation):
    def __init__(self, a, b, *args, **kwargs):
        super(LessOrEqual, self).__init__(a, b, *args, **kwargs)


class Equal(BoolOperation):
    def __init__(self, a, b, *args, **kwargs):
        assert a.size == b.size
        super(Equal, self).__init__(a, b, *args, **kwargs)


class GreaterThan(BoolOperation):
    def __init__(self, a, b, *args, **kwargs):
        assert a.size == b.size
        super(GreaterThan, self).__init__(a, b, *args, **kwargs)


class GreaterOrEqual(BoolOperation):
    def __init__(self, a, b, *args, **kwargs):
        assert a.size == b.size
        super(GreaterOrEqual, self).__init__(a, b, *args, **kwargs)


class UnsignedLessThan(BoolOperation):
    def __init__(self, a, b, *args, **kwargs):
        super(UnsignedLessThan, self).__init__(a, b, *args, **kwargs)
        assert a.size == b.size


class UnsignedLessOrEqual(BoolOperation):
    def __init__(self, a, b, *args, **kwargs):
        assert a.size == b.size
        super(UnsignedLessOrEqual, self).__init__(a, b, *args, **kwargs)


class UnsignedGreaterThan(BoolOperation):
    def __init__(self, a, b, *args, **kwargs):
        assert a.size == b.size
        super(UnsignedGreaterThan, self).__init__(a, b, *args, **kwargs)


class UnsignedGreaterOrEqual(BoolOperation):
    def __init__(self, a, b, *args, **kwargs):
        assert a.size == b.size
        super(UnsignedGreaterOrEqual,
              self).__init__(a, b, *args, **kwargs)


###############################################################################
# Array  BV32 -> BV8  or BV64 -> BV8
class Array(Expression):
    def __init__(self, index_bits, index_max, value_bits, *operands, **kwargs):
        assert index_bits in (32, 64, 256)
        assert value_bits in (8, 16, 32, 64, 256)
<<<<<<< HEAD
        assert index_max is None or isinstance(index_max, int)
=======
        assert index_max is None or isint(index_max)
>>>>>>> a85dd7b6
        assert index_max is None or index_max >= 0 and index_max < 2 ** index_bits
        self._index_bits = index_bits
        self._index_max = index_max
        self._value_bits = value_bits
        super(Array, self).__init__(*operands, **kwargs)

    def cast_index(self, index):
<<<<<<< HEAD
        if isinstance(index, int):
=======
        if isint(index):
>>>>>>> a85dd7b6
            #assert self.index_max is None or index >= 0 and index < self.index_max
            return BitVecConstant(self._index_bits, index)
        assert isinstance(index, BitVec) and index.size == self._index_bits
        return index

    def cast_value(self, value):
        if isstring(value) and len(value) == 1:
            value = ord(value)
<<<<<<< HEAD
        if isinstance(value, int):
=======
        if isint(value):
>>>>>>> a85dd7b6
            return BitVecConstant(self.value_bits, value)
        assert isinstance(value, BitVec) and value.size == self.value_bits
        return value

    def __len__(self):
        if self.index_max is None:
            raise Exception("Array max index not set")
        return self.index_max

    @property
    def index_bits(self):
        return self._index_bits

    @property
    def value_bits(self):
        return self._value_bits

    @property
    def index_max(self):
        return self._index_max

    def select(self, index):
        return ArraySelect(self, self.cast_index(index))

    def store(self, index, value):
        return ArrayStore(self, self.cast_index(index), self.cast_value(value))

    def __getitem__(self, index):
        return ArraySelect(self, self.cast_index(index))

    @property
    def underlying_variable(self):
        array = self
        while not isinstance(array, ArrayVariable):
            array = array.array
        return array

class ArrayVariable(Array, Variable):
    def __init__(self, index_bits, index_max, value_bits, name, *operands, **kwargs):
        super(ArrayVariable, self).__init__(index_bits, index_max, value_bits, name, **kwargs)

    @property
    def declaration(self):
        return '(declare-fun %s () (Array (_ BitVec %d) (_ BitVec %d)))' % (self.name, self.index_bits, self.value_bits)

class ArrayOperation(Array, Operation):
    def __init__(self, array, *operands, **kwargs):
        assert isinstance(array, Array)
        super(ArrayOperation, self).__init__(array.index_bits, array.index_max, array.value_bits, array, *operands, **kwargs)


class ArrayStore(ArrayOperation):
    def __init__(self, array, index, value, *args, **kwargs):
        assert isinstance(array, Array)
        assert isinstance(index, BitVec) and index.size == array.index_bits
        assert isinstance(value, BitVec) and value.size == array.value_bits
        super(ArrayStore, self).__init__(array, index, value, *args, **kwargs)

    @property
    def array(self):
        return self.operands[0]

    @property
    def name(self):
        return self.operands[0].name

    @property
    def index(self):
        return self.operands[1]

    @property
    def byte(self):
        return self.operands[2]


class ArrayProxy(Array):
    def __init__(self, array):
        assert isinstance(array, Array)

        if isinstance (array, ArrayProxy):
            #copy constructor
            super(ArrayProxy, self).__init__(array.index_bits, array.index_max, array.value_bits)
            self._array = array._array
            self._name = array._name
        elif isinstance(array, ArrayVariable):
            #fresh array proxy
            super(ArrayProxy, self).__init__(array.index_bits, array.index_max, array.value_bits)
            self._array = array
            self._name = array.name
        else:
            #arrayproxy for an prepopulated array
            super(ArrayProxy, self).__init__(array.index_bits, array.index_max, array.value_bits)
            self._name = array.underlying_variable.name            
            
    @property
    def array(self):
        return self._array

    @property
    def name(self):
        return self._name

    @property
    def operands(self):
        return self._array.operands

    @property
    def index_bits(self):
        return self._array.index_bits

    @property
    def index_max(self):
        return self._array.index_max

    @property
    def value_bits(self):
        return self._array.value_bits

    @property
    def taint(self):
        return self._array.taint

    def select(self, index):
        return self._array.select(index)

    def store(self, index, value):
        auxiliar = self._array.store(index, value)
        self._array = auxiliar
        return auxiliar

    def _fix_index(self, index):
        stop, start = index.stop, index.start
        if start is None:
            start = 0
        if stop is None:
            stop = len(self)
        return start, stop

    def _get_size(self, index):
        start, stop = self._fix_index(index)
        size = stop - start
        if isinstance(size, BitVec):
            from . import visitors
            from manticore.core.smtlib.visitors import arithmetic_simplifier
            size = arithmetic_simplifier(size)
        else:
            size = BitVecConstant(self._array.index_bits, size)
        assert isinstance(size, BitVecConstant)
        return size.value

    def __getitem__(self, index):
        if isinstance(index, slice):
            start, stop = self._fix_index(index)
            size = self._get_size(index)
            new_array = ArrayVariable(self.index_bits, size, self.value_bits, name='%s_b%d_e%d'%(self.name, start, stop), taint=self.taint)
            new_array = ArrayProxy(new_array)
            for i in range(size):
                if self.index_max is not None and not isinstance(i + start, Expression) and i + start >= self.index_max:
                    new_array[i] = 0
                else:
                    new_array[i] = self._array.select(start + i)
            return new_array
        else:
            if self.index_max is not None:
                if not isinstance(index, Expression) and index >= self.index_max:
                    raise IndexError
            return self._array.select(index)

    def __setitem__(self, index, value):
        if isinstance(index, slice):
            start, stop = self._fix_index(index)
            size = self._get_size(index)
            assert len(value) == size
            for i in range(size):
                self.store(start + i, value[i])
        else:
            self.store(index, value)


    def __getstate__(self):
        state = {}
        state['_array'] = self._array
        state['name'] = self.name
        return state

    def __setstate__(self, state):
        self._array = state['_array']
        self._name = state['name']

    def __copy__(self):
        return ArrayProxy(self)
        

class ArraySelect(BitVec, Operation):
    def __init__(self, array, index, *args, **kwargs):
        assert isinstance(array, Array)
        assert isinstance(index, BitVec) and index.size == array.index_bits
        super(ArraySelect, self).__init__(array.value_bits, array, index, *args, **kwargs)

    @property
    def array(self):
        return self.operands[0]

    @property
    def index(self):
        return self.operands[1]


class BitVecSignExtend(BitVecOperation):
    def __init__(self, operand, size_dest, *args, **kwargs):
        assert isinstance(operand, BitVec)
<<<<<<< HEAD
        assert isinstance(size_dest, int)
=======
        assert isint(size_dest)
>>>>>>> a85dd7b6
        assert size_dest >= operand.size
        super(BitVecSignExtend, self).__init__(size_dest, operand, *args, **kwargs)
        self.extend = size_dest - operand.size


class BitVecZeroExtend(BitVecOperation):
    def __init__(self, size_dest, operand, *args, **kwargs):
        assert isinstance(operand, BitVec)
<<<<<<< HEAD
        assert isinstance(size_dest, int)
=======
        assert isint(size_dest)
>>>>>>> a85dd7b6
        assert size_dest >= operand.size
        super(BitVecZeroExtend, self).__init__(size_dest, operand, *args, **kwargs)
        self.extend = size_dest - operand.size


class BitVecExtract(BitVecOperation):
    def __init__(self, operand, offset, size, *args, **kwargs):
<<<<<<< HEAD
        assert isinstance(offset, int)
        assert isinstance(size, int)
=======
        assert isint(offset)
        assert isint(size)
>>>>>>> a85dd7b6
        assert offset >= 0 and offset + size <= operand.size
        super(BitVecExtract, self).__init__(size, operand, *args, **kwargs)
        self.begining = offset
        self.end = offset + size - 1


class BitVecConcat(BitVecOperation):
    def __init__(self, size_dest, *operands, **kwargs):
<<<<<<< HEAD
        assert isinstance(size_dest, int)
        assert all([isinstance(x, BitVec) for x in operands])
        assert size_dest == sum([x.size for x in operands])
=======
        assert isint(size_dest)
        assert all(isinstance(x, BitVec) for x in operands)
        assert size_dest == sum(x.size for x in operands)
>>>>>>> a85dd7b6
        super(BitVecConcat, self).__init__(size_dest, *operands, **kwargs)


class BitVecITE(BitVecOperation):
    def __init__(self, size, condition, true_value, false_value, *args, **kwargs):
        assert isinstance(true_value, BitVec)
        assert isinstance(false_value, BitVec)
        assert true_value.size == false_value.size
        super(BitVecITE, self).__init__(size, condition, true_value, false_value, *args, **kwargs)<|MERGE_RESOLUTION|>--- conflicted
+++ resolved
@@ -1,9 +1,5 @@
 from __future__ import division, absolute_import
-<<<<<<< HEAD
-from builtins import range, int
-=======
 from builtins import *
->>>>>>> a85dd7b6
 from functools import reduce
 from ...utils.helpers import isstring, isint
 
@@ -67,11 +63,7 @@
     def __init__(self, value, *args, **kwargs):
         if self.__class__ is Constant:
             raise TypeError
-<<<<<<< HEAD
-        assert isinstance(value, (bool, int))
-=======
         assert isint(value) or isinstance(value, bool)
->>>>>>> a85dd7b6
         super(Constant, self).__init__(*args, **kwargs)
         self._value = value
 
@@ -108,11 +100,7 @@
     def cast(self, value, **kwargs):
         if isinstance(value, Bool):
             return value
-<<<<<<< HEAD
-        assert isinstance(value, (int, bool))
-=======
-        assert isint(value) or isinstance(value)
->>>>>>> a85dd7b6
+        assert isint(value) or isinstance(value, bool)
         return BoolConstant(bool(value), **kwargs)
 
     def __cmp__(self, *args):
@@ -149,11 +137,7 @@
         return BoolXor(self.cast(other), self)
 
     def __bool__(self):
-<<<<<<< HEAD
-        raise NotImplementedError("__nonzero__ for Bool")
-=======
         raise NotImplementedError("__bool__ for Bool")
->>>>>>> a85dd7b6
 
     def __nonzero__(self):
         raise NotImplementedError("__nonzero__ for Bool")
@@ -241,11 +225,7 @@
             return value
         if isstring(value) and len(value) == 1:
             value = ord(value)
-<<<<<<< HEAD
-        assert isinstance(value, (int, bool))
-=======
         assert isint(value) or isinstance(value, bool)
->>>>>>> a85dd7b6
         # FIXME? Assert it fits in the representation
         return BitVecConstant(self.size, value, **kwargs)
 
@@ -428,11 +408,7 @@
 
 class BitVecConstant(BitVec, Constant):
     def __init__(self, size, value, *args, **kwargs):
-<<<<<<< HEAD
-        assert isinstance(value, int)
-=======
         assert isint(value)
->>>>>>> a85dd7b6
         super(BitVecConstant, self).__init__(size, value, *args, **kwargs)
 
     def __bool__(self):
@@ -593,11 +569,7 @@
     def __init__(self, index_bits, index_max, value_bits, *operands, **kwargs):
         assert index_bits in (32, 64, 256)
         assert value_bits in (8, 16, 32, 64, 256)
-<<<<<<< HEAD
-        assert index_max is None or isinstance(index_max, int)
-=======
         assert index_max is None or isint(index_max)
->>>>>>> a85dd7b6
         assert index_max is None or index_max >= 0 and index_max < 2 ** index_bits
         self._index_bits = index_bits
         self._index_max = index_max
@@ -605,11 +577,7 @@
         super(Array, self).__init__(*operands, **kwargs)
 
     def cast_index(self, index):
-<<<<<<< HEAD
-        if isinstance(index, int):
-=======
         if isint(index):
->>>>>>> a85dd7b6
             #assert self.index_max is None or index >= 0 and index < self.index_max
             return BitVecConstant(self._index_bits, index)
         assert isinstance(index, BitVec) and index.size == self._index_bits
@@ -618,11 +586,7 @@
     def cast_value(self, value):
         if isstring(value) and len(value) == 1:
             value = ord(value)
-<<<<<<< HEAD
-        if isinstance(value, int):
-=======
         if isint(value):
->>>>>>> a85dd7b6
             return BitVecConstant(self.value_bits, value)
         assert isinstance(value, BitVec) and value.size == self.value_bits
         return value
@@ -834,11 +798,7 @@
 class BitVecSignExtend(BitVecOperation):
     def __init__(self, operand, size_dest, *args, **kwargs):
         assert isinstance(operand, BitVec)
-<<<<<<< HEAD
-        assert isinstance(size_dest, int)
-=======
         assert isint(size_dest)
->>>>>>> a85dd7b6
         assert size_dest >= operand.size
         super(BitVecSignExtend, self).__init__(size_dest, operand, *args, **kwargs)
         self.extend = size_dest - operand.size
@@ -847,11 +807,7 @@
 class BitVecZeroExtend(BitVecOperation):
     def __init__(self, size_dest, operand, *args, **kwargs):
         assert isinstance(operand, BitVec)
-<<<<<<< HEAD
-        assert isinstance(size_dest, int)
-=======
         assert isint(size_dest)
->>>>>>> a85dd7b6
         assert size_dest >= operand.size
         super(BitVecZeroExtend, self).__init__(size_dest, operand, *args, **kwargs)
         self.extend = size_dest - operand.size
@@ -859,13 +815,8 @@
 
 class BitVecExtract(BitVecOperation):
     def __init__(self, operand, offset, size, *args, **kwargs):
-<<<<<<< HEAD
-        assert isinstance(offset, int)
-        assert isinstance(size, int)
-=======
         assert isint(offset)
         assert isint(size)
->>>>>>> a85dd7b6
         assert offset >= 0 and offset + size <= operand.size
         super(BitVecExtract, self).__init__(size, operand, *args, **kwargs)
         self.begining = offset
@@ -874,15 +825,9 @@
 
 class BitVecConcat(BitVecOperation):
     def __init__(self, size_dest, *operands, **kwargs):
-<<<<<<< HEAD
-        assert isinstance(size_dest, int)
-        assert all([isinstance(x, BitVec) for x in operands])
-        assert size_dest == sum([x.size for x in operands])
-=======
         assert isint(size_dest)
         assert all(isinstance(x, BitVec) for x in operands)
         assert size_dest == sum(x.size for x in operands)
->>>>>>> a85dd7b6
         super(BitVecConcat, self).__init__(size_dest, *operands, **kwargs)
 
 
