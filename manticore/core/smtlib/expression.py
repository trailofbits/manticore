--- conflicted
+++ resolved
@@ -760,14 +760,8 @@
         start, stop = self._fix_index(index)
         size = stop - start
         if isinstance(size, BitVec):
-<<<<<<< HEAD
             from manticore.core.smtlib.visitors import simplify
             size = simplify(size)
-=======
-            import visitors
-            from manticore.core.smtlib.visitors import arithmetic_simplify
-            size = arithmetic_simplify(size)
->>>>>>> 7062ecd4
         else:
             size = BitVecConstant(self._array.index_bits, size)
         assert isinstance(size, BitVecConstant)
@@ -777,19 +771,12 @@
         if isinstance(index, slice):
             start, stop = self._fix_index(index)
             size = self._get_size(index)
-<<<<<<< HEAD
-            new_array = ArrayVariable(self.index_bits, size, self.value_bits, name='%s_slice'%(self.name), taint=self.taint)
-            new_array = ArrayProxy(new_array)
-=======
-
             if isinstance(start, Expression) or isinstance(stop, Expression):
                 name = '{}_sliced'.format(self.name)
             else:
                 name = '{}_sliced_b{}_e{}'.format(self.name, start, stop)
-
-            new_array_var = ArrayVariable(self.index_bits, size, self.value_bits, name=name, taint=self.taint)
-            new_array = ArrayProxy(new_array_var)
->>>>>>> 7062ecd4
+            new_array = ArrayVariable(self.index_bits, size, self.value_bits, name=name, taint=self.taint)
+            new_array = ArrayProxy(new_array)
             for i in xrange(size):
                 if self.index_max is not None and not isinstance(i + start, Expression) and i + start >= self.index_max:
                     new_array[i] = 0
