from functools import reduce


class Expression(object):
    ''' Abstract taintable Expression. '''

    def __init__(self, taint=()):
        if self.__class__ is Expression:
            raise TypeError
        assert isinstance(taint, (tuple, frozenset))
        super(Expression, self).__init__()
        self._taint = frozenset(taint)

    def __repr__(self):
        return "<%s at %x>" % (type(self).__name__, id(self))

    @property
    def is_tainted(self):
        return len(self._taint) != 0

    @property
    def taint(self):
        return self._taint


class Variable(Expression):
    def __init__(self, name, *args, **kwargs):
        if self.__class__ is Variable:
            raise TypeError
        assert isinstance(name, str) and ' ' not in name
        super(Variable, self).__init__(*args, **kwargs)
        self._name = name

    @property
    def declaration(self):
        pass

    @property
    def name(self):
        return self._name

    def __deepcopy__(self, memo):
        cls = self.__class__
        memo[id(self)] = self
        return self


class Constant(Expression):
    def __init__(self, value, *args, **kwargs):
        if self.__class__ is Constant:
            raise TypeError
        assert isinstance(value, (bool, int, long))
        super(Constant, self).__init__(*args, **kwargs)
        self._value = value

    @property
    def value(self):
        return self._value


class Operation(Expression):
    def __init__(self, *operands, **kwargs):
        if self.__class__ is Operation:
            raise TypeError
        assert len(operands) > 0
        assert all(isinstance(x, Expression) for x in operands)
        self._operands = operands

        # If taint was not forced by a keyword argument calculate default
        if 'taint' not in kwargs:
            kwargs['taint'] = reduce(lambda x, y: x.union(y.taint), operands, frozenset())

        super(Operation, self).__init__(**kwargs)

    @property
    def operands(self):
        return self._operands


###############################################################################
# Booleans
class Bool(Expression):
    def __init__(self, *operands, **kwargs):
        super(Bool, self).__init__(*operands, **kwargs)

    def cast(self, value, **kwargs):
        if isinstance(value, Bool):
            return value
        assert isinstance(value, (int, long, bool))
        return BoolConstant(bool(value), **kwargs)

    def __cmp__(self, *args):
        raise NotImplementedError("CMP for Bool")

    def __invert__(self):
        return BoolNot(self)

    def __eq__(self, other):
        return BoolEq(self, self.cast(other))

    def __ne__(self, other):
        return BoolNot(self == self.cast(other))

    def __and__(self, other):
        return BoolAnd(self, self.cast(other))

    def __or__(self, other):
        return BoolOr(self, self.cast(other))

    def __xor__(self, other):
        return BoolXor(self, self.cast(other))

    def __rand__(self, other):
        return BoolAnd(self.cast(other), self)

    def __ror__(self, other):
        return BoolOr(self.cast(other), self)

    def __rxor__(self, other):
        return BoolXor(self.cast(other), self)

    def __nonzero__(self):
        raise NotImplementedError("__nonzero__ for Bool")


class BoolVariable(Bool, Variable):
    def __init__(self, name, *args, **kwargs):
        super(BoolVariable, self).__init__(name, *args, **kwargs)

    @property
    def declaration(self):
        return '(declare-fun %s () Bool)' % self.name


class BoolConstant(Bool, Constant):
    def __init__(self, value, *args, **kwargs):
        assert isinstance(value, bool)
        super(BoolConstant, self).__init__(value, *args, **kwargs)

    def __nonzero__(self):
        return self.value


class BoolOperation(Operation, Bool):
    def __init__(self, *operands, **kwargs):
        super(BoolOperation, self).__init__(*operands, **kwargs)


class BoolNot(BoolOperation):
    def __init__(self, value, **kwargs):
        super(BoolNot, self).__init__(value, **kwargs)


class BoolEq(BoolOperation):
    def __init__(self, a, b, **kwargs):
        super(BoolEq, self).__init__(a, b, **kwargs)


class BoolAnd(BoolOperation):
    def __init__(self, a, b, **kwargs):
        super(BoolAnd, self).__init__(a, b, **kwargs)


class BoolOr(BoolOperation):
    def __init__(self, a, b, **kwargs):
        assert isinstance(a, Bool)
        assert isinstance(b, Bool)
        super(BoolOr, self).__init__(a, b, **kwargs)


class BoolXor(BoolOperation):
    def __init__(self, a, b, **kwargs):
        super(BoolXor, self).__init__(a, b, **kwargs)


class BoolITE(BoolOperation):
    def __init__(self, cond, true, false, **kwargs):
        assert isinstance(true, Bool)
        assert isinstance(false, Bool)
        assert isinstance(cond, Bool)
        super(BoolITE, self).__init__(cond, true, false, **kwargs)


class BitVec(Expression):
    ''' This adds a bitsize to the Expression class '''

    def __init__(self, size, *operands, **kwargs):
        super(BitVec, self).__init__(*operands, **kwargs)
        self.size = size

    @property
    def mask(self):
        return (1 << self.size) - 1

    @property
    def signmask(self):
        return 1 << (self.size - 1)

    def cast(self, value, **kwargs):
        if isinstance(value, BitVec):
            assert value.size == self.size
            return value
        if isinstance(value, str) and len(value) == 1:
            value = ord(value)
        assert isinstance(value, (int, long, bool))
        # FIXME? Assert it fits in the representation
        return BitVecConstant(self.size, value, **kwargs)

    def __add__(self, other):
        return BitVecAdd(self, self.cast(other))

    def __sub__(self, other):
        return BitVecSub(self, self.cast(other))

    def __mul__(self, other):
        return BitVecMul(self, self.cast(other))

    def __mod__(self, other):
        return BitVecMod(self, self.cast(other))

    # object.__divmod__(self, other)
    # object.__pow__(self, other[, modulo])

    def __lshift__(self, other):
        return BitVecShiftLeft(self, self.cast(other))

    def __rshift__(self, other):
        return BitVecShiftRight(self, self.cast(other))

    def __and__(self, other):
        return BitVecAnd(self, self.cast(other))

    def __xor__(self, other):
        return BitVecXor(self, self.cast(other))

    def __or__(self, other):
        return BitVecOr(self, self.cast(other))

    # The division operator (/) is implemented by these methods. The
    # __truediv__() method is used when __future__.division is in effect,
    # otherwise __div__() is used. If only one of these two methods is
    # defined, the object will not support division in the alternate context;
    # TypeError will be raised instead.

    def __div__(self, other):
        return BitVecDiv(self, self.cast(other))

    def __truediv__(self, other):
        return BitVecDiv(self, self.cast(other))

    def __floordiv__(self, other):
        return self / other

    # These methods are called to implement the binary arithmetic operations
    # (+, # -, *, /, %, divmod(), pow(), **, <<, >>, &, ^, |) with reflected
    # (swapped) operands. These functions are only called if the left operand
    # does not support the corresponding operation and the operands are of
    # different types. [2] For instance, to evaluate the expression x - y,
    # where y is an instance of a class that has an __rsub__() method,
    # y.__rsub__(x) is called if x.__sub__(y) returns NotImplemented.

    def __radd__(self, other):
        return BitVecAdd(self.cast(other), self)

    def __rsub__(self, other):
        return BitVecSub(self.cast(other), self)

    def __rmul__(self, other):
        return BitVecMul(self.cast(other), self)

    def __rmod__(self, other):
        return BitVecMod(self.cast(other), self)

    def __rtruediv__(self, other):
        return BitVecDiv(self.cast(other), self)

    def __rdiv__(self, other):
        return BitVecDiv(self.cast(other), self)

    # object.__rdivmod__(self, other)
    # object.__rpow__(self, other)

    def __rlshift__(self, other):
        return BitVecShiftLeft(self.cast(other), self)

    def __rrshift__(self, other):
        return BitVecShiftRight(self.cast(other), self)

    def __rand__(self, other):
        return BitVecAnd(self.cast(other), self)

    def __rxor__(self, other):
        return BitVecXor(self.cast(other), self)

    def __ror__(self, other):
        return BitVecOr(self.cast(other), self)

    def __invert__(self):
        return BitVecXor(self, self.cast(self.mask))

    # These are the so-called "rich comparison" methods, and are called
    # for comparison operators in preference to __cmp__() below. The
    # correspondence between operator symbols and method names is as
    # follows:
    #   x<y calls x.__lt__(y),
    #   x<=y calls x.__le__(y),
    #   x==y calls x.__eq__(y),
    #   x!=y and x<>y call x.__ne__(y),
    #   x>y calls x.__gt__(y), and
    #   x>=y calls x.__ge__(y).

    def __lt__(self, other):
        return LessThan(self, self.cast(other))

    def __le__(self, other):
        return LessOrEqual(self, self.cast(other))

    def __eq__(self, other):
        return Equal(self, self.cast(other))

    def __ne__(self, other):
        return BoolNot(Equal(self, self.cast(other)))

    def __gt__(self, other):
        return GreaterThan(self, self.cast(other))

    def __ge__(self, other):
        return GreaterOrEqual(self, self.cast(other))

    def __neg__(self):
        return BitVecNeg(self)

    # Unsigned comparisons
    def ugt(self, other):
        return UnsignedGreaterThan(self, self.cast(other))

    def uge(self, other):
        return UnsignedGreaterOrEqual(self, self.cast(other))

    def ult(self, other):
        return UnsignedLessThan(self, self.cast(other))

    def ule(self, other):
        return UnsignedLessOrEqual(self, self.cast(other))

    def udiv(self, other):
        return BitVecUnsignedDiv(self, self.cast(other))

    def rudiv(self, other):
        return BitVecUnsignedDiv(self.cast(other), self)

    def srem(self, other):
        return BitVecRem(self, self.cast(other))

    def rsrem(self, other):
        return BitVecRem(self.cast(other), self)

    def urem(self, other):
        return BitVecUnsignedRem(self, self.cast(other))

    def rurem(self, other):
        return BitVecUnsignedRem(self.cast(other), self)

    def sar(self, other):
        return BitVecArithmeticShiftRight(self, self.cast(other))

    def sal(self, other):
        return BitVecArithmeticShiftLeft(self, self.cast(other))

    def Bool(self):
        return self != 0


class BitVecVariable(BitVec, Variable):
    def __init__(self, *args, **kwargs):
        super(BitVecVariable, self).__init__(*args, **kwargs)

    @property
    def declaration(self):
        return '(declare-fun %s () (_ BitVec %d))' % (self.name, self.size)


class BitVecConstant(BitVec, Constant):
    def __init__(self, size, value, *args, **kwargs):
        assert isinstance(value, (int, long))
        super(BitVecConstant, self).__init__(size, value, *args, **kwargs)

    def __nonzero__(self):
        return self.value != 0


class BitVecOperation(BitVec, Operation):
    def __init__(self, size, *operands, **kwargs):
        #assert all(x.size == size for x in operands)
        super(BitVecOperation, self).__init__(size, *operands, **kwargs)


class BitVecAdd(BitVecOperation):
    def __init__(self, a, b, *args, **kwargs):
        super(BitVecAdd, self).__init__(a.size, a, b, *args, **kwargs)


class BitVecSub(BitVecOperation):
    def __init__(self, a, b, *args, **kwargs):
        super(BitVecSub, self).__init__(a.size, a, b, *args, **kwargs)


class BitVecMul(BitVecOperation):
    def __init__(self, a, b, *args, **kwargs):
        super(BitVecMul, self).__init__(a.size, a, b, *args, **kwargs)


class BitVecDiv(BitVecOperation):
    def __init__(self, a, b, *args, **kwargs):
        super(BitVecDiv, self).__init__(a.size, a, b, *args, **kwargs)


class BitVecUnsignedDiv(BitVecOperation):
    def __init__(self, a, b, *args, **kwargs):
        super(BitVecUnsignedDiv, self).__init__(a.size, a, b, *args, **kwargs)


class BitVecMod(BitVecOperation):
    def __init__(self, a, b, *args, **kwargs):
        super(BitVecMod, self).__init__(a.size, a, b, *args, **kwargs)


class BitVecRem(BitVecOperation):
    def __init__(self, a, b, *args, **kwargs):
        super(BitVecRem, self).__init__(a.size, a, b, *args, **kwargs)


class BitVecUnsignedRem(BitVecOperation):
    def __init__(self, a, b, *args, **kwargs):
        super(BitVecUnsignedRem, self).__init__(a.size, a, b, *args, **kwargs)


class BitVecShiftLeft(BitVecOperation):
    def __init__(self, a, b, *args, **kwargs):
        super(BitVecShiftLeft, self).__init__(a.size, a, b, *args, **kwargs)


class BitVecShiftRight(BitVecOperation):
    def __init__(self, a, b, *args, **kwargs):
        super(BitVecShiftRight, self).__init__(a.size, a, b, *args, **kwargs)


class BitVecArithmeticShiftLeft(BitVecOperation):
    def __init__(self, a, b, *args, **kwargs):
        super(self.__class__, self).__init__(a.size, a, b, *args, **kwargs)


class BitVecArithmeticShiftRight(BitVecOperation):
    def __init__(self, a, b, *args, **kwargs):
        super(self.__class__, self).__init__(a.size, a, b, *args, **kwargs)


class BitVecAnd(BitVecOperation):
    def __init__(self, a, b, *args, **kwargs):
        super(BitVecAnd, self).__init__(a.size, a, b, *args, **kwargs)


class BitVecOr(BitVecOperation):
    def __init__(self, a, b, *args, **kwargs):
        assert isinstance(a, BitVec)
        assert isinstance(b, BitVec)
        assert a.size == b.size
        super(BitVecOr, self).__init__(a.size, a, b, *args, **kwargs)


class BitVecXor(BitVecOperation):
    def __init__(self, a, b, *args, **kwargs):
        super(BitVecXor, self).__init__(a.size, a, b, *args, **kwargs)


class BitVecNot(BitVecOperation):
    def __init__(self, a, **kwargs):
        super(BitVecNot, self).__init__(a.size, a, **kwargs)


class BitVecNeg(BitVecOperation):
    def __init__(self, a, *args, **kwargs):
        super(BitVecNeg, self).__init__(a.size, a, *args, **kwargs)


# Comparing two bitvectors results in a Bool
class LessThan(BoolOperation):
    def __init__(self, a, b, *args, **kwargs):
        super(LessThan, self).__init__(a, b, *args, **kwargs)


class LessOrEqual(BoolOperation):
    def __init__(self, a, b, *args, **kwargs):
        super(LessOrEqual, self).__init__(a, b, *args, **kwargs)


class Equal(BoolOperation):
    def __init__(self, a, b, *args, **kwargs):
        assert a.size == b.size
        super(Equal, self).__init__(a, b, *args, **kwargs)


class GreaterThan(BoolOperation):
    def __init__(self, a, b, *args, **kwargs):
        assert a.size == b.size
        super(GreaterThan, self).__init__(a, b, *args, **kwargs)


class GreaterOrEqual(BoolOperation):
    def __init__(self, a, b, *args, **kwargs):
        assert a.size == b.size
        super(GreaterOrEqual, self).__init__(a, b, *args, **kwargs)


class UnsignedLessThan(BoolOperation):
    def __init__(self, a, b, *args, **kwargs):
        super(UnsignedLessThan, self).__init__(a, b, *args, **kwargs)
        assert a.size == b.size


class UnsignedLessOrEqual(BoolOperation):
    def __init__(self, a, b, *args, **kwargs):
        assert a.size == b.size
        super(UnsignedLessOrEqual, self).__init__(a, b, *args, **kwargs)


class UnsignedGreaterThan(BoolOperation):
    def __init__(self, a, b, *args, **kwargs):
        assert a.size == b.size
        super(UnsignedGreaterThan, self).__init__(a, b, *args, **kwargs)


class UnsignedGreaterOrEqual(BoolOperation):
    def __init__(self, a, b, *args, **kwargs):
        assert a.size == b.size
        super(UnsignedGreaterOrEqual,
              self).__init__(a, b, *args, **kwargs)


###############################################################################
# Array  BV32 -> BV8  or BV64 -> BV8
class Array(Expression):
    def __init__(self, index_bits, index_max, value_bits, *operands, **kwargs):
        assert index_bits in (32, 64, 256)
        assert value_bits in (8, 16, 32, 64, 256)
        assert index_max is None or isinstance(index_max, (int, long))
        assert index_max is None or index_max >= 0 and index_max < 2 ** index_bits
        self._index_bits = index_bits
        self._index_max = index_max
        self._value_bits = value_bits
        super(Array, self).__init__(*operands, **kwargs)

    def cast_index(self, index):
        if isinstance(index, (int, long)):
            #assert self.index_max is None or index >= 0 and index < self.index_max
            return BitVecConstant(self._index_bits, index)
        assert isinstance(index, BitVec) and index.size == self._index_bits
        return index

    def cast_value(self, value):
        if isinstance(value, str) and len(value) == 1:
            value = ord(value)
        if isinstance(value, (int, long)):
            return BitVecConstant(self.value_bits, value)
        assert isinstance(value, BitVec) and value.size == self.value_bits
        return value

    def __len__(self):
        if self.index_max is None:
            raise Exception("Array max index not set")
        return self.index_max

    @property
    def index_bits(self):
        return self._index_bits

    @property
    def value_bits(self):
        return self._value_bits

    @property
    def index_max(self):
        return self._index_max

    def select(self, index):
        return ArraySelect(self, self.cast_index(index))

    def store(self, index, value):
        return ArrayStore(self, self.cast_index(index), self.cast_value(value))

    def __getitem__(self, index):
        return ArraySelect(self, self.cast_index(index))

    @property
    def underlying_variable(self):
        array = self
        while not isinstance(array, ArrayVariable):
            array = array.array
        return array

class ArrayVariable(Array, Variable):
    def __init__(self, index_bits, index_max, value_bits, name, *operands, **kwargs):
        super(ArrayVariable, self).__init__(index_bits, index_max, value_bits, name, **kwargs)

    @property
    def declaration(self):
        return '(declare-fun %s () (Array (_ BitVec %d) (_ BitVec %d)))' % (self.name, self.index_bits, self.value_bits)

class ArrayOperation(Array, Operation):
    def __init__(self, array, *operands, **kwargs):
        assert isinstance(array, Array)
        super(ArrayOperation, self).__init__(array.index_bits, array.index_max, array.value_bits, array, *operands, **kwargs)


class ArrayStore(ArrayOperation):
    def __init__(self, array, index, value, *args, **kwargs):
        assert isinstance(array, Array)
        assert isinstance(index, BitVec) and index.size == array.index_bits
        assert isinstance(value, BitVec) and value.size == array.value_bits
        super(ArrayStore, self).__init__(array, index, value, *args, **kwargs)

    @property
    def array(self):
        return self.operands[0]

    @property
    def name(self):
        return self.operands[0].name

    @property
    def index(self):
        return self.operands[1]

    @property
    def byte(self):
        return self.operands[2]


class ArrayProxy(Array):
    def __init__(self, array):
        assert isinstance(array, Array)

<<<<<<< HEAD
    def __len__(self):
        return len(self._array)
=======
        if isinstance (array, ArrayProxy):
            #copy constructor
            super(ArrayProxy, self).__init__(array.index_bits, array.index_max, array.value_bits)
            self._array = array._array
            self._name = array._name
        elif isinstance(array, ArrayVariable):
            #fresh array proxy
            super(ArrayProxy, self).__init__(array.index_bits, array.index_max, array.value_bits)
            self._array = array
            self._name = array.name
        else:
            #arrayproxy for an prepopulated array
            super(ArrayProxy, self).__init__(array.index_bits, array.index_max, array.value_bits)
            self._name = array.underlying_variable.name            
            
    @property
    def array(self):
        return self._array

    @property
    def name(self):
        return self._name
>>>>>>> 39370ccf

    @property
    def operands(self):
        return self._array.operands

    @property
    def index_bits(self):
        return self._array.index_bits

    @property
    def index_max(self):
        return self._array.index_max

<<<<<<< HEAD
=======
    @property
    def value_bits(self):
        return self._array.value_bits
   
>>>>>>> 39370ccf
    @property
    def taint(self):
        return self._array.taint

    def select(self, index):
        return self._array.select(index)

    def store(self, index, value):
        auxiliar = self._array.store(index, value)
        self._array = auxiliar
        return auxiliar

    def _fix_index(self, index):
        stop, start = index.stop, index.start
        if start is None:
            start = 0
        if stop is None:
            stop = len(self)
        return start, stop

    def _get_size(self, index):
        start, stop = self._fix_index(index)
        size = stop - start
        if isinstance(size, BitVec):
            import visitors
            from manticore.core.smtlib.visitors import arithmetic_simplifier
            size = arithmetic_simplifier(size)
        else:
            size = BitVecConstant(self._array.index_bits, size)
        assert isinstance(size, BitVecConstant)
        return size.value

    def __getitem__(self, index):
        if isinstance(index, slice):
            start, stop = self._fix_index(index)
            size = self._get_size(index)
<<<<<<< HEAD
            new_array = ArrayVariable(self.index_bits, size, name='%s_b%d_e%d' % (self.name, start, stop), taint=self.taint)
=======
            new_array = ArrayVariable(self.index_bits, size, self.value_bits, name='%s_b%d_e%d'%(self.name, start, stop), taint=self.taint)
>>>>>>> 39370ccf
            new_array = ArrayProxy(new_array)
            for i in xrange(size):
                if self.index_max is not None and not isinstance(i + start, Expression) and i + start >= self.index_max:
                    new_array[i] = 0
                else:
                    new_array[i] = self._array.select(start + i)
            return new_array
        else:
            if self.index_max is not None:
                if not isinstance(index, Expression) and index >= self.index_max:
                    raise IndexError
            return self._array.select(index)

    def __setitem__(self, index, value):
        if isinstance(index, slice):
            start, stop = self._fix_index(index)
            size = self._get_size(index)
            assert len(value) == size
            for i in xrange(size):
                self.store(start + i, value[i])
        else:
            self.store(index, value)


    def __getstate__(self):
        state = {}
        state['_array'] = self._array
        state['name'] = self.name
        return state

    def __setstate__(self, state):
        self._array = state['_array']
        self._name = state['name']

    def __copy__(self):
        return ArrayProxy(self)
        

class ArraySelect(BitVec, Operation):
    def __init__(self, array, index, *args, **kwargs):
        assert isinstance(array, Array)
        assert isinstance(index, BitVec) and index.size == array.index_bits
        super(ArraySelect, self).__init__(array.value_bits, array, index, *args, **kwargs)

    @property
    def array(self):
        return self.operands[0]

    @property
    def index(self):
        return self.operands[1]


class BitVecSignExtend(BitVecOperation):
    def __init__(self, operand, size_dest, *args, **kwargs):
        assert isinstance(operand, BitVec)
        assert isinstance(size_dest, (int, long))
        assert size_dest >= operand.size
        super(BitVecSignExtend, self).__init__(size_dest, operand, *args, **kwargs)
        self.extend = size_dest - operand.size


class BitVecZeroExtend(BitVecOperation):
    def __init__(self, size_dest, operand, *args, **kwargs):
        assert isinstance(operand, BitVec)
        assert isinstance(size_dest, (int, long))
        assert size_dest >= operand.size
        super(BitVecZeroExtend, self).__init__(size_dest, operand, *args, **kwargs)
        self.extend = size_dest - operand.size


class BitVecExtract(BitVecOperation):
    def __init__(self, operand, offset, size, *args, **kwargs):
        assert isinstance(offset, (int, long))
        assert isinstance(size, (int, long))
        assert offset >= 0 and offset + size <= operand.size
        super(BitVecExtract, self).__init__(size, operand, *args, **kwargs)
        self.begining = offset
        self.end = offset + size - 1


class BitVecConcat(BitVecOperation):
    def __init__(self, size_dest, *operands, **kwargs):
        assert isinstance(size_dest, (int, long))
        assert all(map(lambda x: isinstance(x, BitVec), operands))
        assert size_dest == sum(map(lambda x: x.size, operands))
        super(BitVecConcat, self).__init__(size_dest, *operands, **kwargs)


class BitVecITE(BitVecOperation):
    def __init__(self, size, condition, true_value, false_value, *args, **kwargs):
        assert isinstance(true_value, BitVec)
        assert isinstance(false_value, BitVec)
        assert true_value.size == false_value.size
        super(BitVecITE, self).__init__(size, condition, true_value, false_value, *args, **kwargs)<|MERGE_RESOLUTION|>--- conflicted
+++ resolved
@@ -640,10 +640,6 @@
     def __init__(self, array):
         assert isinstance(array, Array)
 
-<<<<<<< HEAD
-    def __len__(self):
-        return len(self._array)
-=======
         if isinstance (array, ArrayProxy):
             #copy constructor
             super(ArrayProxy, self).__init__(array.index_bits, array.index_max, array.value_bits)
@@ -666,7 +662,6 @@
     @property
     def name(self):
         return self._name
->>>>>>> 39370ccf
 
     @property
     def operands(self):
@@ -680,13 +675,10 @@
     def index_max(self):
         return self._array.index_max
 
-<<<<<<< HEAD
-=======
     @property
     def value_bits(self):
         return self._array.value_bits
-   
->>>>>>> 39370ccf
+
     @property
     def taint(self):
         return self._array.taint
@@ -723,11 +715,7 @@
         if isinstance(index, slice):
             start, stop = self._fix_index(index)
             size = self._get_size(index)
-<<<<<<< HEAD
-            new_array = ArrayVariable(self.index_bits, size, name='%s_b%d_e%d' % (self.name, start, stop), taint=self.taint)
-=======
             new_array = ArrayVariable(self.index_bits, size, self.value_bits, name='%s_b%d_e%d'%(self.name, start, stop), taint=self.taint)
->>>>>>> 39370ccf
             new_array = ArrayProxy(new_array)
             for i in xrange(size):
                 if self.index_max is not None and not isinstance(i + start, Expression) and i + start >= self.index_max:
