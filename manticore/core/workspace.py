from future import standard_library
standard_library.install_aliases()
<<<<<<< HEAD
from builtins import map, chr, str, bytes
=======
from builtins import *
>>>>>>> a85dd7b6
import os
import sys
import glob
import signal
import pickle
import logging
import tempfile
import io

from contextlib import contextmanager
from multiprocessing.managers import SyncManager

from .smtlib import solver
from .smtlib.solver import SolverException
from .state import State

logger = logging.getLogger(__name__)

_manager = None
def manager():
    global _manager
    if _manager is None:
        _manager = SyncManager()
        _manager.start(lambda: signal.signal(signal.SIGINT, signal.SIG_IGN))
    return _manager


class StateSerializer(object):
    """
    StateSerializer can serialize and deserialize :class:`~manticore.core.state.State` objects from and to
    stream-like objects.
    """

    def __init__(self):
        pass

    def serialize(self, state, f):
        raise NotImplementedError

    def deserialize(self, f):
        raise NotImplementedError


class PickleSerializer(StateSerializer):
    def __init__(self):
        super(PickleSerializer, self).__init__()
        sys.setrecursionlimit(9999)

    def serialize(self, state, f):
        try:
            f.write(pickle.dumps(state, 2))
<<<<<<< HEAD
        except RuntimeError as e:
=======
        except RuntimeError:
>>>>>>> a85dd7b6
            # recursion exceeded. try a slower, iterative solution
            from ..utils import iterpickle
            logger.debug("Using iterpickle to dump state")
            f.write(iterpickle.dumps(state, 2))

    def deserialize(self, f):
        return pickle.load(f)


class Store(object):
    """
    A `Store` can save arbitrary keys/values (including states) and file streams.
    Used for generating output, state saving and state loading.

    In subclasses:

     * Implement either save_value/load_value, or save_stream/load_stream, or both.
     * Define a `store_type` class variable of type str.
       * This is used as a prefix for a store descriptor
    """

    @classmethod
    def fromdescriptor(cls, desc):
        """
        Create a :class:`~manticore.core.workspace.Store` instance depending on the descriptor.

        Valid descriptors:
          * fs:<path>
          * redis:<hostname>:<port>
          * mem:

        :param str desc: Store descriptor
        :return: Store instance
        """
        type_, uri = ('fs', None) if desc is None else desc.split(':', 1)
        for subclass in cls.__subclasses__():
            if subclass.store_type == type_:
                return subclass(uri)
        raise NotImplementedError("Storage type '{0}' not supported.".format(type_))

    def __init__(self, uri, state_serialization_method='pickle'):
        assert self.__class__ != Store, "The Store class can not be instantiated (create a subclass)"

        self.uri = uri
        self._sub = []

        if state_serialization_method == 'pickle':
            self._serializer = PickleSerializer()
        else:
            raise NotImplementedError("Pickling method '{}' not supported.".format(state_serialization_method))

    # save_value/load_value and save_stream/load_stream are implemented in terms of each other. A backing store
    # can choose the pair it's best optimized for.
    def save_value(self, key, value):
        """
        Save an arbitrary, serializable `value` under `key`.

        :param str key: A string identifier under which to store the value.
        :param value: A serializable value
        :return:
        """
        with self.save_stream(key) as s:
            s.write(value)

    def load_value(self, key, binary=False):
        """
        Load an arbitrary value identified by `key`.

        :param str key: The key that identifies the value
        :return: The loaded value
        """
<<<<<<< HEAD
        with self.load_stream(key, binary=True) as s:
=======
        with self.load_stream(key, binary=binary) as s:
>>>>>>> a85dd7b6
            return s.read()

    @contextmanager
    def save_stream(self, key, binary=False, *rest, **kwargs):
        """
        Return a managed file-like object into which the calling code can write
        arbitrary data.

        :param key:
        :return: A managed stream-like object
        """
<<<<<<< HEAD
        if kwargs.get('binary', True):
            s = io.BytesIO()
        else:
            s = io.StringIO()
=======
        s = io.BytesIO() if binary else io.StringIO()
>>>>>>> a85dd7b6
        yield s
        self.save_value(key, s.getvalue())

    @contextmanager
    def load_stream(self, key, binary=False):
        """
        Return a managed file-like object from which the calling code can read
        previously-serialized data.

        :param key:
        :return: A managed stream-like object
        """
<<<<<<< HEAD
        value = self.load_value(key)
        yield io.BytesIO(value)
=======
        value = self.load_value(key, binary=binary)
        yield io.BytesIO(value) if binary else io.StringIO(value)
>>>>>>> a85dd7b6

    def save_state(self, state, key):
        """
        Save a state to storage.

        :param manticore.core.State state:
        :param str key:
        :param binary bool:
        :return:
        """
        with self.save_stream(key, binary=True) as f:
            self._serializer.serialize(state, f)

    def load_state(self, key, delete=True, binary=False):
        """
        Load a state from storage.

        :param key: key that identifies state
        :rtype: manticore.core.State
        """
<<<<<<< HEAD
        with self.load_stream(key, binary) as f:
=======
        with self.load_stream(key, binary=True) as f:
>>>>>>> a85dd7b6
            state = self._serializer.deserialize(f)
            if delete:
                self.rm(key)
            return state

    def rm(self, key):
        """
        Remove value identified by `key` from storage.

        :param str key: What to remove
        """
        raise NotImplementedError

    def ls(self, glob_str):
        """
        List all keys in storage

        :return:
        """
        raise NotImplementedError


class FilesystemStore(Store):
    """
    A directory-backed Manticore workspace
    """
    store_type = 'fs'

    def __init__(self, uri=None):
        """
        :param uri: The path to on-disk workspace, or None.
        """
        if not uri:
            uri = os.path.abspath(tempfile.mkdtemp(prefix="mcore_", dir='./'))

        if os.path.exists(uri):
            assert os.path.isdir(uri), 'Store must be a directory'
        else:
            os.mkdir(uri)

        super(FilesystemStore, self).__init__(uri)

    @contextmanager
    def save_stream(self, key, binary=False):
        """
        Yield a file object representing `key`

        :param str key: The file to save to
        :param bool binary: Whether we should treat it as binary
        :return:
        """
        mode = 'wb' if binary else 'w'
        with open(os.path.join(self.uri, key), mode) as f:
            yield f

    @contextmanager
    def load_stream(self, key, binary=False):
        """
        :param str key: The file to load from
        :param bool binary: Whether we should treat it as binary
        :return:
        """
        mode = 'rb' if binary else 'r'
        with open(os.path.join(self.uri, key), mode) as f:
            yield f

    def rm(self, key):
        """
        Remove file identified by `key`.

        :param str key: The file to delete
        """
        path = os.path.join(self.uri, key)
        os.remove(path)

    def ls(self, glob_str):
        """
        Return just the filenames that match `glob_str` inside the store directory.

        :param str glob_str: A glob string, i.e. 'state_*'
        :return: list of matched keys
        """
        path = os.path.join(self.uri, glob_str)
        return [os.path.split(s)[1] for s in glob.glob(path)]


class MemoryStore(Store):
    """
    An in-memory (dict) Manticore workspace.

    NOTE: This is mostly used for experimentation and testing funcionality.
    Can not be used with multiple workers!
    """
    store_type = 'mem'

    # TODO(yan): Once we get a global config store, check it to make sure
    # we're executing in a single-worker or test environment.

    def __init__(self, uri=None):
        self._data = {}
        super(MemoryStore, self).__init__(None)

    def save_value(self, key, value):
        self._data[key] = value

    def load_value(self, key, binary=False):
        return self._data.get(key)

    def rm(self, key):
        del self._data[key]

    def ls(self, glob_str):
        return list(self._data)


class RedisStore(Store):
    """
    A redis-backed Manticore workspace
    """
    store_type = 'redis'

    def __init__(self, uri=None):
        """
        :param uri: A url for redis
        """

        # Local import to avoid an explicit dependency
        import redis

        hostname, port = uri.split(':')
        self._client = redis.StrictRedis(host=hostname, port=int(port), db=0)

        super(RedisStore, self).__init__(uri)

    def save_value(self, key, value):
        """
        Save an arbitrary, serializable `value` under `key`.

        :param str key: A string identifier under which to store the value.
        :param value: A serializable value
        :return:
        """
        return self._client.set(key, value)

    def load_value(self, key):
        """
        Load an arbitrary value identified by `key`.

        :param str key: The key that identifies the value
        :return: The loaded value
        """
        return self._client.get(key)

    def rm(self, key):
        self._client.delete(key)

    def ls(self, glob_str):
        return self._client.keys(glob_str)


# This is copied from Executor to not create a dependency on the naming of the lock field
def sync(f):
    """ Synchronization decorator. """

    def new_function(self, *args, **kw):
        self._lock.acquire()
        try:
            return f(self, *args, **kw)
        finally:
            self._lock.release()
    return new_function


class Workspace(object):
    """
    A workspace maintains a list of states to run and assigns them IDs.
    """

    def __init__(self, lock, store_or_desc=None):
        if isinstance(store_or_desc, Store):
            self._store = store_or_desc
        else:
            self._store = Store.fromdescriptor(store_or_desc)
        self._serializer = PickleSerializer()
        self._last_id = manager().Value('i', 0)
        self._lock = lock
        self._prefix = 'state_'
        self._suffix = '.pkl'

    def try_loading_workspace(self):
        state_names = self._store.ls('{}*'.format(self._prefix))

        def get_state_id(name):
            return int(name[len(self._prefix):-len(self._suffix)], 16)

        state_ids = list(map(get_state_id, state_names))

        if not state_ids:
            return []

        self._last_id.value = max(state_ids) + 1

        return state_ids

    @sync
    def _get_id(self):
        """
        Get a unique state id.

        :rtype: int
        """
        id_ = self._last_id.value
        self._last_id.value += 1
        return id_

    def load_state(self, state_id, delete=True):
        """
        Load a state from storage identified by `state_id`.

        :param state_id: The state reference of what to load
        :return: The deserialized state
        :rtype: State
        """
        if self._suffix == '.pkl':
            binary = True
        else:
            binary = False
        return self._store.load_state('{}{:08x}{}'.format(self._prefix, state_id, self._suffix), delete=delete, binary=binary)

    def save_state(self, state):
        """
        Save a state to storage, return identifier.

        :param state: The state to save
        :return: New state id
        :rtype: int
        """
        assert isinstance(state, State)
        id_ = self._get_id()
        self._store.save_state(state, '{}{:08x}{}'.format(self._prefix, id_, self._suffix))
        return id_

    def rm_state(self, state_id):
        """
        Remove a state from storage identified by `state_id`.

        :param state_id: The state reference of what to load
        """
        return self._store.rm('{}{:08x}{}'.format(self._prefix, state_id, self._suffix))


class ManticoreOutput(object):
    """
    Functionality related to producing output. Responsible for generating state summaries,
    coverage information, etc.

    Invoked only from :class:`manticore.Manticore` from a single parent process, so
    locking is not required.
    """

    def __init__(self, desc=None):
        """
        Create an object capable of producing Manticore output.

        :param desc: A descriptor ('type:uri') of where to write output.
        """
        self._named_key_prefix = 'test'
        self._descriptor = desc
        self._store = Store.fromdescriptor(desc)
        self._last_id = 0
        self._id_gen = manager().Value('i', self._last_id)
        self._lock = manager().Condition(manager().RLock())

    def testcase(self, prefix='test'):
        class Testcase(object):
            def __init__(self, workspace, prefix):
                self._num = workspace._increment_id()
                self._prefix = prefix
                self._ws = workspace

            @property
            def num(self):
                return self._num

<<<<<<< HEAD
            def open_stream(self, suffix='', binary=True):
=======
            def open_stream(self, suffix='', binary=False):
>>>>>>> a85dd7b6
                stream_name = '{}_{:08x}.{}'.format(self._prefix, self._num, suffix)
                return self._ws.save_stream(stream_name, binary=binary)

        return Testcase(self, prefix)

    @property
    def store(self):
        return self._store

    @property
    def descriptor(self):
        """
        Return a descriptor that created this workspace. Descriptors are of the
        format <type>:<uri>, where type signifies the medium. For example,
          fs:/tmp/workspace
          redis:127.0.0.1:6379

        :rtype: str
        """
        if self._descriptor is None:
            self._descriptor = '{}:{}'.format(self._store.store_type, self._store.uri)

        return self._descriptor

    @sync
    def _increment_id(self):
        self._last_id = self._id_gen.value
        self._id_gen.value += 1
        return self._last_id

    def _named_key(self, suffix):
        return '{}_{:08x}.{}'.format(self._named_key_prefix, self._last_id, suffix)

    def save_testcase(self, state, prefix, message=''):
        """
        Save the environment from `state` to storage. Return a state id
        describing it, which should be an int or a string.

        :param State state: The state to serialize
        :param str message: The message to add to output
        :return: A state id representing the saved state
        """

        self._named_key_prefix = prefix
        self._increment_id()

        self.save_summary(state, message)
        self.save_trace(state)
        self.save_constraints(state)
        self.save_input_symbols(state)

        for stream_name, data in state.platform.generate_workspace_files().items():
            with self._named_stream(stream_name, binary=True) as stream:
<<<<<<< HEAD
                if isinstance(data, str):
                    data = str.encode('utf-8')
=======
>>>>>>> a85dd7b6
                stream.write(data)

        self._store.save_state(state, self._named_key('pkl'))
        return self._last_id

    def save_stream(self, key, *rest, **kwargs):
        return self._store.save_stream(key, *rest, **kwargs)

    @contextmanager
<<<<<<< HEAD
    def _named_stream(self, name, *args, **kwargs):
=======
    def _named_stream(self, name, binary=False):
>>>>>>> a85dd7b6
        """
        Create an indexed output stream i.e. 'test_00000001.name'

        :param name: Identifier for the stream
        :return: A context-managed stream-like object
        """
<<<<<<< HEAD
        with self._store.save_stream(self._named_key(name), *args, **kwargs) as s:
            yield s

    def save_summary(self, state, message):
        with self._named_stream('messages', binary=False) as summary:
            summary.write(u"Command line:\n  '{}'\n" .format(' '.join(sys.argv)))
=======
        with self._store.save_stream(self._named_key(name), binary=binary) as s:
            yield s

    def save_summary(self, state, message):
        with self._named_stream('messages') as summary:
            summary.write(u"Command line:\n  '{}'\n" .format(u' '.join(sys.argv)))
>>>>>>> a85dd7b6
            summary.write(u'Status:\n  {}\n\n'.format(message))

            # FIXME(mark) This is a temporary hack for EVM. We need to sufficiently
            # abstract the below code to work on many platforms, not just Linux. Then
            # we can remove this hack.
            if getattr(state.platform, 'procs', None) is None:
                import pprint
                summary.write(u"EVM World:\n")
                summary.write(pprint.pformat(state.platform._global_storage))
                return

            memories = set()
            for cpu in [f for f in state.platform.procs if f]:
                idx = state.platform.procs.index(cpu)
                summary.write(u"================ PROC: %02d ================\n" % idx)
                summary.write(u"Memory:\n")
                if hash(cpu.memory) not in memories:
                    b = bytes(cpu.memory).replace('\n', '\n  ').decode('utf-8')
                    summary.write(b)
                    memories.add(hash(cpu.memory))

                summary.write(u"CPU:\n{}".format(cpu))

                if hasattr(cpu, "instruction") and cpu.instruction is not None:
                    i = cpu.instruction
                    summary.write(u'Instruction: 0x%x\t(%s %s)\n' % (i.address,
                                                                    i.mnemonic.encode('utf-16be'),
                                                                    i.op_str.encode('utf-16be')))
                else:
                    summary.write(u"  Instruction: {symbolic}\n")

    def save_trace(self, state):
        with self._named_stream('trace', binary=False) as f:
            if 'trace' not in state.context:
                return
            for entry in state.context['trace']:
                f.write(u'0x{:x}\n'.format(entry))

    def save_constraints(self, state):
        # XXX(yan): We want to conditionally enable this check
        # assert solver.check(state.constraints)

<<<<<<< HEAD
        with self._named_stream('smt', binary=False) as f:
            f.write(str(state.constraints))
=======
        with self._named_stream('smt') as f:
            f.write(bytes(state.constraints).decode('utf-8'))
>>>>>>> a85dd7b6

    def save_input_symbols(self, state):
        with self._named_stream('input', binary=False) as f:
            for symbol in state.input_symbols:
                buf = solver.get_value(state.constraints, symbol)
<<<<<<< HEAD
                f.write(u'{}: {}\n'.format(symbol.name, repr(buf)))
=======
                f.write(u'%s: %s\n' % (symbol.name, repr(buf)))
>>>>>>> a85dd7b6

    def save_syscall_trace(self, state):
        with self._named_stream('syscalls') as f:
            f.write(repr(state.platform.syscall_trace))

    def save_fds(self, state):
        def solve_to_fd(data, fd):
            try:
                for c in data:
<<<<<<< HEAD
                    fd.write(bytes[solver.get_value(state.constraints, c)])
=======
                    fd.write(bytes([solver.get_value(state.constraints, c)]))
>>>>>>> a85dd7b6
            except SolverException:
                fd.write(u'{SolverException}')

        with self._named_stream('stdout') as _out:
            with self._named_stream('stderr') as _err:
                with self._named_stream('stdin') as _in:
                    with self._named_stream('net') as _net:
                        for name, fd, data in state.platform.syscall_trace:
                            if name in ('_transmit', '_write'):
                                if fd == 1:
                                    solve_to_fd(data, _out)
                                elif fd == 2:
                                    solve_to_fd(data, _err)
                            if name in ('_recv'):
                                solve_to_fd(data, _net)
                            if name in ('_receive', '_read') and fd == 0:
                                solve_to_fd(data, _in)<|MERGE_RESOLUTION|>--- conflicted
+++ resolved
@@ -1,10 +1,6 @@
 from future import standard_library
 standard_library.install_aliases()
-<<<<<<< HEAD
-from builtins import map, chr, str, bytes
-=======
 from builtins import *
->>>>>>> a85dd7b6
 import os
 import sys
 import glob
@@ -56,11 +52,7 @@
     def serialize(self, state, f):
         try:
             f.write(pickle.dumps(state, 2))
-<<<<<<< HEAD
         except RuntimeError as e:
-=======
-        except RuntimeError:
->>>>>>> a85dd7b6
             # recursion exceeded. try a slower, iterative solution
             from ..utils import iterpickle
             logger.debug("Using iterpickle to dump state")
@@ -132,11 +124,7 @@
         :param str key: The key that identifies the value
         :return: The loaded value
         """
-<<<<<<< HEAD
         with self.load_stream(key, binary=True) as s:
-=======
-        with self.load_stream(key, binary=binary) as s:
->>>>>>> a85dd7b6
             return s.read()
 
     @contextmanager
@@ -148,14 +136,10 @@
         :param key:
         :return: A managed stream-like object
         """
-<<<<<<< HEAD
         if kwargs.get('binary', True):
             s = io.BytesIO()
         else:
             s = io.StringIO()
-=======
-        s = io.BytesIO() if binary else io.StringIO()
->>>>>>> a85dd7b6
         yield s
         self.save_value(key, s.getvalue())
 
@@ -168,13 +152,8 @@
         :param key:
         :return: A managed stream-like object
         """
-<<<<<<< HEAD
         value = self.load_value(key)
         yield io.BytesIO(value)
-=======
-        value = self.load_value(key, binary=binary)
-        yield io.BytesIO(value) if binary else io.StringIO(value)
->>>>>>> a85dd7b6
 
     def save_state(self, state, key):
         """
@@ -195,11 +174,7 @@
         :param key: key that identifies state
         :rtype: manticore.core.State
         """
-<<<<<<< HEAD
         with self.load_stream(key, binary) as f:
-=======
-        with self.load_stream(key, binary=True) as f:
->>>>>>> a85dd7b6
             state = self._serializer.deserialize(f)
             if delete:
                 self.rm(key)
@@ -484,11 +459,7 @@
             def num(self):
                 return self._num
 
-<<<<<<< HEAD
             def open_stream(self, suffix='', binary=True):
-=======
-            def open_stream(self, suffix='', binary=False):
->>>>>>> a85dd7b6
                 stream_name = '{}_{:08x}.{}'.format(self._prefix, self._num, suffix)
                 return self._ws.save_stream(stream_name, binary=binary)
 
@@ -542,11 +513,8 @@
 
         for stream_name, data in state.platform.generate_workspace_files().items():
             with self._named_stream(stream_name, binary=True) as stream:
-<<<<<<< HEAD
                 if isinstance(data, str):
                     data = str.encode('utf-8')
-=======
->>>>>>> a85dd7b6
                 stream.write(data)
 
         self._store.save_state(state, self._named_key('pkl'))
@@ -556,32 +524,19 @@
         return self._store.save_stream(key, *rest, **kwargs)
 
     @contextmanager
-<<<<<<< HEAD
     def _named_stream(self, name, *args, **kwargs):
-=======
-    def _named_stream(self, name, binary=False):
->>>>>>> a85dd7b6
         """
         Create an indexed output stream i.e. 'test_00000001.name'
 
         :param name: Identifier for the stream
         :return: A context-managed stream-like object
         """
-<<<<<<< HEAD
         with self._store.save_stream(self._named_key(name), *args, **kwargs) as s:
             yield s
 
     def save_summary(self, state, message):
         with self._named_stream('messages', binary=False) as summary:
             summary.write(u"Command line:\n  '{}'\n" .format(' '.join(sys.argv)))
-=======
-        with self._store.save_stream(self._named_key(name), binary=binary) as s:
-            yield s
-
-    def save_summary(self, state, message):
-        with self._named_stream('messages') as summary:
-            summary.write(u"Command line:\n  '{}'\n" .format(u' '.join(sys.argv)))
->>>>>>> a85dd7b6
             summary.write(u'Status:\n  {}\n\n'.format(message))
 
             # FIXME(mark) This is a temporary hack for EVM. We need to sufficiently
@@ -624,23 +579,14 @@
         # XXX(yan): We want to conditionally enable this check
         # assert solver.check(state.constraints)
 
-<<<<<<< HEAD
         with self._named_stream('smt', binary=False) as f:
             f.write(str(state.constraints))
-=======
-        with self._named_stream('smt') as f:
-            f.write(bytes(state.constraints).decode('utf-8'))
->>>>>>> a85dd7b6
 
     def save_input_symbols(self, state):
         with self._named_stream('input', binary=False) as f:
             for symbol in state.input_symbols:
                 buf = solver.get_value(state.constraints, symbol)
-<<<<<<< HEAD
                 f.write(u'{}: {}\n'.format(symbol.name, repr(buf)))
-=======
-                f.write(u'%s: %s\n' % (symbol.name, repr(buf)))
->>>>>>> a85dd7b6
 
     def save_syscall_trace(self, state):
         with self._named_stream('syscalls') as f:
@@ -650,11 +596,7 @@
         def solve_to_fd(data, fd):
             try:
                 for c in data:
-<<<<<<< HEAD
                     fd.write(bytes[solver.get_value(state.constraints, c)])
-=======
-                    fd.write(bytes([solver.get_value(state.constraints, c)]))
->>>>>>> a85dd7b6
             except SolverException:
                 fd.write(u'{SolverException}')
 
