--- conflicted
+++ resolved
@@ -150,16 +150,14 @@
     parser.add_argument('--no-testcases', action='store_true',
                         help='Do not generate testcases for discovered states when analysis finishes (Ethereum only)')
 
-<<<<<<< HEAD
     parser.add_argument('--config', type=str,
                         help='Manticore config file (.ini) to use. (default config file pattern is: ./[.]m[anti]core.ini)')
 
     parser.add_argument('--config-print', action='store_true',
                         help='Print internal options that are configurable from an ini file and exit')
-=======
+
     parser.add_argument('--verbose-trace', action='store_true',
                         help='Dump an extra verbose trace for each state (Ethereum only)')
->>>>>>> 5b141771
 
     parsed = parser.parse_args(sys.argv[1:])
     if parsed.procs <= 0:
