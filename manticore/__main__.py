--- conflicted
+++ resolved
@@ -95,12 +95,9 @@
     parser.add_argument('--detect-reentrancy', action='store_true',
                         help='Enable detection of reentrancy bug (Ethereum only)')
 
-<<<<<<< HEAD
     parser.add_argument('--detect-unused-retval', action='store_true',
                         help='Enable detection of not used internal transaction return value')
 
-=======
->>>>>>> e18016aa
     parser.add_argument('--detect-all', action='store_true',
                         help='Enable all detector heuristics (Ethereum only)')
 
@@ -120,11 +117,7 @@
 
 
 def ethereum_cli(args):
-<<<<<<< HEAD
     from .ethereum import ManticoreEVM, DetectInvalid, DetectIntegerOverflow, DetectUninitializedStorage, DetectUninitializedMemory, FilterFunctions, DetectReentrancy, DetectUnusedRetVal
-=======
-    from .ethereum import ManticoreEVM, DetectInvalid, DetectIntegerOverflow, DetectUninitializedStorage, DetectUninitializedMemory, FilterFunctions, DetectReentrancy
->>>>>>> e18016aa
     log.init_logging()
 
     m = ManticoreEVM(procs=args.procs)
@@ -139,12 +132,9 @@
         m.register_detector(DetectUninitializedMemory())
     if args.detect_all or args.detect_reentrancy:
         m.register_detector(DetectReentrancy())
-<<<<<<< HEAD
     if args.detect_all or args.detect_unused_retval:
         m.register_detector(DetectUnusedRetVal())
 
-=======
->>>>>>> e18016aa
 
     if args.avoid_constant:
         # avoid all human level tx that has no effect on the storage
