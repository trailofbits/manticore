from __future__ import absolute_import
import sys
import logging
import argparse

from . import Manticore
from .utils import log

# XXX(yan): This would normally be __name__, but then logger output will be pre-
# pended by 'm.__main__: ', which is not very pleasing. hard-coding to 'main'
logger = logging.getLogger('manticore.main')

sys.setrecursionlimit(10000)


def parse_arguments():
    def positive(value):
        ivalue = int(value)
        if ivalue <= 0:
            raise argparse.ArgumentTypeError("Argument must be positive")
        return ivalue

    parser = argparse.ArgumentParser(description='Symbolic execution tool')
    parser.add_argument('--assertions', type=str, default=None,
                        help=argparse.SUPPRESS)
    parser.add_argument('--buffer', type=str,
                        help=argparse.SUPPRESS)
    parser.add_argument('--context', type=str, default=None,
                        help=argparse.SUPPRESS)
    parser.add_argument('--coverage', type=str, default=None,
                        help='where to write the coverage data')
    parser.add_argument('--data', type=str, default='',
                        help='Initial concrete concrete_data for the input symbolic buffer')
    # FIXME (theo) similarly to policy, add documentation here.
    disas = ['capstone', 'binja-il']
    parser.add_argument('--disasm', type=str, default='capstone', choices=disas,
                        help=argparse.SUPPRESS)
    parser.add_argument('--env', type=str, nargs=1, default=[], action='append',
                        help='Add an environment variable. Use "+" for symbolic bytes. (VARNAME=++++)')
    #TODO allow entry as an address
    #parser.add_argument('--entry', type=str, default=None,
    #                    help='address as entry point')
    parser.add_argument('--entrysymbol', type=str, default=None,
                        help='symbol as entry point')
    parser.add_argument('--file', type=str, default=[], action='append', dest='files',
                        help='Specify symbolic input file, \'+\' marks symbolic bytes')
    parser.add_argument('--names', type=str, default=None,
                        help=argparse.SUPPRESS)
    parser.add_argument('--offset', type=int, default=16,
                        help=argparse.SUPPRESS)
    # FIXME (theo) Add some documentation on the different search policy options
    parser.add_argument('--policy', type=str, default='random',
                        help=("Search policy. random|adhoc|uncovered|dicount"
                              "|icount|syscount|depth. (use + (max) or - (min)"
                              " to specify order. e.g. +random)"))
    parser.add_argument('--profile', action='store_true',
                        help='Enable profiling mode.')
    parser.add_argument('--procs', type=int, default=1,
                        help='Number of parallel processes to spawn')
    parser.add_argument('argv', type=str, nargs='+',
                        help="Path to program, and arguments ('+' in arguments indicates symbolic byte).")
    parser.add_argument('--timeout', type=int, default=0,
                        help='Timeout. Abort exploration aftr TIMEOUT seconds')
    parser.add_argument('-v', action='count', default=1,
                        help='Specify verbosity level from -v to -vvvv')
    parser.add_argument('--workspace', type=str, default=None,
                        help=("A folder name for temporaries and results."
                              "(default mcore_?????)"))
    parser.add_argument('--version', action='version', version='Manticore 0.1.9',
                        help='Show program version information')
    parser.add_argument('--txlimit', type=positive,
                        help='Maximum number of symbolic transactions to run (positive integer) (Ethereum only)')

    parser.add_argument('--txnocoverage', action='store_true',
                        help='Do not use coverage as stopping criteria (Ethereum only)')

    parser.add_argument('--txaccount', type=str, default="attacker",
                        help='Account used as caller in the symbolic transactions, either "attacker" or "owner" (Ethereum only)')

    parser.add_argument('--contract', type=str,
                        help='Contract name to analyze in case of multiple ones (Ethereum only)')

    parser.add_argument('--detect-io', action='store_true',
                        help='Enable integer overflow detection (Ethereum only)')

    parser.add_argument('--detect-invalid', action='store_true',
                        help='Enable INVALID instruction detection (Ethereum only)')

    parser.add_argument('--detect-uninitialized-memory', action='store_true',
                        help='Enable detection of uninitialized memory usage (Ethereum only)')

    parser.add_argument('--detect-uninitialized-storage', action='store_true',
                        help='Enable detection of uninitialized storage usage (Ethereum only)')

    parser.add_argument('--detect-all', action='store_true',
                        help='Enable all detector heuristics (Ethereum only)')

    parser.add_argument('--avoid-constant', action='store_true',
                        help='Also explore constant functions (Ethereum only)')

    parsed = parser.parse_args(sys.argv[1:])
    if parsed.procs <= 0:
        parsed.procs = 1

    if parsed.policy.startswith('min'):
        parsed.policy = '-' + parsed.policy[3:]
    elif parsed.policy.startswith('max'):
        parsed.policy = '+' + parsed.policy[3:]

    return parsed


def ethereum_cli(args):
    from .ethereum import ManticoreEVM, DetectInvalid, DetectIntegerOverflow, DetectUninitializedStorage, DetectUninitializedMemory, FilterFunctions
    log.init_logging()

    m = ManticoreEVM(procs=args.procs)

<<<<<<< HEAD
    if args.detect_all:
        args.detect_invalid = True
        args.detect_io = True
        args.detect_uninitialized_storage = True
        args.detect_uninitialized_memory = True

    if args.detect_invalid:
        m.register_detector(DetectInvalid())
    if args.detect_io:
        m.register_detector(DetectIntegerOverflow())
    if args.detect_uninitialized_storage:
        m.register_detector(DetectUninitializedStorage())
    if args.detect_uninitialized_memory:
=======
    if args.detect_all or args.detect_invalid:
        m.register_detector(DetectInvalid())
    if args.detect_all or args.detect_io:
        m.register_detector(DetectIntegerOverflow())
    if args.detect_all or args.detect_uninitialized_storage:
        m.register_detector(DetectUninitializedStorage())
    if args.detect_all or args.detect_uninitialized_memory:
>>>>>>> 5d7c7f12
        m.register_detector(DetectUninitializedMemory())

    if args.avoid_constant:
        #avoid all human level tx that has no effect on the storage
<<<<<<< HEAD
        print "avoiding contants"
=======
>>>>>>> 5d7c7f12
        filter_nohuman_constants = FilterFunctions(regexp=r".*", depth='human', mutability='constant', include=False)
        self.register_plugin(filter_nohuman_constants)

    logger.info("Beginning analysis")

    m.multi_tx_analysis(args.argv[0], args.contract, args.txlimit, not args.txnocoverage, args.txaccount)

    #TODO unregister all plugins

    m.finalize()


def main():
    log.init_logging()
    args = parse_arguments()

    Manticore.verbosity(args.v)

    # TODO(mark): Temporarily hack ethereum support into manticore cli
    if args.argv[0].endswith('.sol'):
        ethereum_cli(args)
        return

    env = {key: val for key, val in map(lambda env: env[0].split('='), args.env)}

    m = Manticore(args.argv[0], argv=args.argv[1:], env=env, entry_symbol=args.entrysymbol, workspace_url=args.workspace, policy=args.policy, disasm=args.disasm, concrete_start=args.data)

    # Fixme(felipe) remove this, move to plugin
    m.coverage_file = args.coverage

    if args.names is not None:
        m.apply_model_hooks(args.names)

    if args.assertions:
        m.load_assertions(args.assertions)

    @m.init
    def init(initial_state):
        for file in args.files:
            initial_state.platform.add_symbolic_file(file)

    m.run(procs=args.procs, timeout=args.timeout, should_profile=args.profile)


if __name__ == '__main__':
    main()<|MERGE_RESOLUTION|>--- conflicted
+++ resolved
@@ -116,21 +116,6 @@
 
     m = ManticoreEVM(procs=args.procs)
 
-<<<<<<< HEAD
-    if args.detect_all:
-        args.detect_invalid = True
-        args.detect_io = True
-        args.detect_uninitialized_storage = True
-        args.detect_uninitialized_memory = True
-
-    if args.detect_invalid:
-        m.register_detector(DetectInvalid())
-    if args.detect_io:
-        m.register_detector(DetectIntegerOverflow())
-    if args.detect_uninitialized_storage:
-        m.register_detector(DetectUninitializedStorage())
-    if args.detect_uninitialized_memory:
-=======
     if args.detect_all or args.detect_invalid:
         m.register_detector(DetectInvalid())
     if args.detect_all or args.detect_io:
@@ -138,15 +123,10 @@
     if args.detect_all or args.detect_uninitialized_storage:
         m.register_detector(DetectUninitializedStorage())
     if args.detect_all or args.detect_uninitialized_memory:
->>>>>>> 5d7c7f12
         m.register_detector(DetectUninitializedMemory())
 
     if args.avoid_constant:
         #avoid all human level tx that has no effect on the storage
-<<<<<<< HEAD
-        print "avoiding contants"
-=======
->>>>>>> 5d7c7f12
         filter_nohuman_constants = FilterFunctions(regexp=r".*", depth='human', mutability='constant', include=False)
         self.register_plugin(filter_nohuman_constants)
 
