--- conflicted
+++ resolved
@@ -119,11 +119,7 @@
 
 
 def ethereum_cli(args):
-<<<<<<< HEAD
-    from .ethereum import ManticoreEVM, DetectInvalid, DetectIntegerOverflow, DetectUninitializedStorage, DetectUninitializedMemory, FilterFunctions, DetectReentrancy, DetectUnusedRetVal, DetectMultipleSends
-=======
-    from .ethereum import ManticoreEVM, DetectInvalid, DetectIntegerOverflow, DetectUninitializedStorage, DetectUninitializedMemory, FilterFunctions, DetectReentrancy, DetectUnusedRetVal, DetectSelfdestruct, LoopDepthLimiter
->>>>>>> 8142472c
+    from .ethereum import ManticoreEVM, DetectInvalid, DetectIntegerOverflow, DetectUninitializedStorage, DetectUninitializedMemory, FilterFunctions, DetectReentrancy, DetectUnusedRetVal, DetectSelfdestruct, LoopDepthLimiter, DetectMultipleSends
     log.init_logging()
 
     m = ManticoreEVM(procs=args.procs, workspace_url=args.workspace)
@@ -143,14 +139,10 @@
     if args.detect_all or args.detect_selfdestruct:
         m.register_detector(DetectSelfdestruct())
 
-<<<<<<< HEAD
-
     m.register_detector(DetectMultipleSends())
 
-=======
     if args.limit_loops:
         m.register_plugin(LoopDepthLimiter())
->>>>>>> 8142472c
     if args.avoid_constant:
         # avoid all human level tx that has no effect on the storage
         filter_nohuman_constants = FilterFunctions(regexp=r".*", depth='human', mutability='constant', include=False)
