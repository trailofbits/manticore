
import sys
import logging
import argparse

from . import Manticore
from .utils import log

# XXX(yan): This would normally be __name__, but then logger output will be pre-
# pended by 'm.__main__: ', which is not very pleasing. hard-coding to 'main'
logger = logging.getLogger('manticore.main')

sys.setrecursionlimit(10000)


def parse_arguments():
    def positive(value):
        ivalue = int(value)
        if ivalue <= 0:
            raise argparse.ArgumentTypeError("Argument must be positive")
        return ivalue

    parser = argparse.ArgumentParser(description='Symbolic execution tool')
    parser.add_argument('--assertions', type=str, default=None,
                        help=argparse.SUPPRESS)
    parser.add_argument('--buffer', type=str,
                        help=argparse.SUPPRESS)
    parser.add_argument('--context', type=str, default=None,
                        help=argparse.SUPPRESS)
    parser.add_argument('--coverage', type=str, default=None,
                        help='where to write the coverage data')
    parser.add_argument('--data', type=str, default='',
                        help='Initial concrete concrete_data for the input symbolic buffer')
    parser.add_argument('--env', type=str, nargs=1, default=[], action='append',
                        help='Add an environment variable. Use "+" for symbolic bytes. (VARNAME=++++)')
    #TODO allow entry as an address
    #parser.add_argument('--entry', type=str, default=None,
    #                    help='address as entry point')
    parser.add_argument('--entrysymbol', type=str, default=None,
                        help='symbol as entry point')
    parser.add_argument('--file', type=str, default=[], action='append', dest='files',
                        help='Specify symbolic input file, \'+\' marks symbolic bytes')
    parser.add_argument('--names', type=str, default=None,
                        help=argparse.SUPPRESS)
    parser.add_argument('--offset', type=int, default=16,
                        help=argparse.SUPPRESS)
    # FIXME (theo) Add some documentation on the different search policy options
    parser.add_argument('--policy', type=str, default='random',
                        help=("Search policy. random|adhoc|uncovered|dicount"
                              "|icount|syscount|depth. (use + (max) or - (min)"
                              " to specify order. e.g. +random)"))
    parser.add_argument('--profile', action='store_true',
                        help='Enable profiling mode.')
    parser.add_argument('--procs', type=int, default=1,
                        help='Number of parallel processes to spawn')
    parser.add_argument('argv', type=str, nargs='+',
                        help="Path to program, and arguments ('+' in arguments indicates symbolic byte).")
    parser.add_argument('--timeout', type=int, default=0,
                        help='Timeout. Abort exploration aftr TIMEOUT seconds')
    parser.add_argument('-v', action='count', default=1,
                        help='Specify verbosity level from -v to -vvvv')
    parser.add_argument('--workspace', type=str, default=None,
                        help=("A folder name for temporaries and results."
                              "(default mcore_?????)"))
    parser.add_argument('--version', action='version', version='Manticore 0.2.0',
                        help='Show program version information')
    parser.add_argument('--txlimit', type=positive,
                        help='Maximum number of symbolic transactions to run (positive integer) (Ethereum only)')

    parser.add_argument('--txnocoverage', action='store_true',
                        help='Do not use coverage as stopping criteria (Ethereum only)')

    parser.add_argument('--txaccount', type=str, default="attacker",
                        help='Account used as caller in the symbolic transactions, either "attacker" or "owner" (Ethereum only)')

    parser.add_argument('--contract', type=str,
                        help='Contract name to analyze in case of multiple ones (Ethereum only)')

    parser.add_argument('--detect-overflow', action='store_true',
                        help='Enable integer overflow detection (Ethereum only)')

    parser.add_argument('--detect-invalid', action='store_true',
                        help='Enable INVALID instruction detection (Ethereum only)')

    parser.add_argument('--detect-uninitialized-memory', action='store_true',
                        help='Enable detection of uninitialized memory usage (Ethereum only)')

    parser.add_argument('--detect-uninitialized-storage', action='store_true',
                        help='Enable detection of uninitialized storage usage (Ethereum only)')

    parser.add_argument('--detect-reentrancy', action='store_true',
                        help='Enable detection of reentrancy bug (Ethereum only)')

    parser.add_argument('--detect-unused-retval', action='store_true',
                        help='Enable detection of not used internal transaction return value (Ethereum only)')

    parser.add_argument('--detect-delegatecall', action='store_true',
                        help='Enable detection of problematic uses of DELEGATECALL instruction (Ethereum only)')

    parser.add_argument('--detect-selfdestruct', action='store_true',
                        help='Enable detection of reachable selfdestruct instructions')

    parser.add_argument('--detect-all', action='store_true',
                        help='Enable all detector heuristics (Ethereum only)')

    parser.add_argument('--avoid-constant', action='store_true',
                        help='Avoid exploring constant functions for human transactions (Ethereum only)')

    parser.add_argument('--limit-loops', action='store_true',
                        help='Avoid exploring constant functions for human transactions (Ethereum only)')

    parsed = parser.parse_args(sys.argv[1:])
    if parsed.procs <= 0:
        parsed.procs = 1

    if parsed.policy.startswith('min'):
        parsed.policy = '-' + parsed.policy[3:]
    elif parsed.policy.startswith('max'):
        parsed.policy = '+' + parsed.policy[3:]

    return parsed


def ethereum_cli(args):
<<<<<<< HEAD
    from .ethereum import ManticoreEVM, DetectInvalid, DetectIntegerOverflow, DetectUninitializedStorage, DetectUninitializedMemory, FilterFunctions, DetectReentrancy, DetectUnusedRetVal, DetectDelegatecall
=======
    from .ethereum import ManticoreEVM, DetectInvalid, DetectIntegerOverflow, DetectUninitializedStorage, DetectUninitializedMemory, FilterFunctions, DetectReentrancy, DetectUnusedRetVal, DetectSelfdestruct, LoopDepthLimiter
>>>>>>> 8142472c
    log.init_logging()

    m = ManticoreEVM(procs=args.procs, workspace_url=args.workspace)

    if args.detect_all or args.detect_invalid:
        m.register_detector(DetectInvalid())
    if args.detect_all or args.detect_overflow:
        m.register_detector(DetectIntegerOverflow())
    if args.detect_all or args.detect_uninitialized_storage:
        m.register_detector(DetectUninitializedStorage())
    if args.detect_all or args.detect_uninitialized_memory:
        m.register_detector(DetectUninitializedMemory())
    if args.detect_all or args.detect_reentrancy:
        m.register_detector(DetectReentrancy())
    if args.detect_all or args.detect_unused_retval:
        m.register_detector(DetectUnusedRetVal())
<<<<<<< HEAD
    if args.detect_all or args.detect_delegatecall:
        m.register_detector(DetectDelegatecall())
=======
    if args.detect_all or args.detect_selfdestruct:
        m.register_detector(DetectSelfdestruct())
>>>>>>> 8142472c

    if args.limit_loops:
        m.register_plugin(LoopDepthLimiter())
    if args.avoid_constant:
        # avoid all human level tx that has no effect on the storage
        filter_nohuman_constants = FilterFunctions(regexp=r".*", depth='human', mutability='constant', include=False)
        m.register_plugin(filter_nohuman_constants)

    logger.info("Beginning analysis")

    m.multi_tx_analysis(args.argv[0], contract_name=args.contract, tx_limit=args.txlimit, tx_use_coverage=not args.txnocoverage, tx_account=args.txaccount)

    #TODO unregister all plugins
    m.finalize()


def main():
    from .manticore import InstructionCounter, Visited, Tracer, RecordSymbolicBranches

    log.init_logging()
    args = parse_arguments()

    Manticore.verbosity(args.v)

    # TODO(mark): Temporarily hack ethereum support into manticore cli
    if args.argv[0].endswith('.sol'):
        ethereum_cli(args)
        return

    env = {key: val for key, val in [env[0].split('=') for env in args.env]}

    m = Manticore(args.argv[0], argv=args.argv[1:], env=env, entry_symbol=args.entrysymbol, workspace_url=args.workspace, policy=args.policy, concrete_start=args.data)

    # Default plugins for now.. FIXME REMOVE!
    m.register_plugin(InstructionCounter())
    m.register_plugin(Visited())
    m.register_plugin(Tracer())
    m.register_plugin(RecordSymbolicBranches())

    # Fixme(felipe) remove this, move to plugin
    m.coverage_file = args.coverage

    if args.names is not None:
        m.apply_model_hooks(args.names)

    if args.assertions:
        m.load_assertions(args.assertions)

    @m.init
    def init(initial_state):
        for file in args.files:
            initial_state.platform.add_symbolic_file(file)

    m.run(procs=args.procs, timeout=args.timeout, should_profile=args.profile)


if __name__ == '__main__':
    main()<|MERGE_RESOLUTION|>--- conflicted
+++ resolved
@@ -122,11 +122,7 @@
 
 
 def ethereum_cli(args):
-<<<<<<< HEAD
-    from .ethereum import ManticoreEVM, DetectInvalid, DetectIntegerOverflow, DetectUninitializedStorage, DetectUninitializedMemory, FilterFunctions, DetectReentrancy, DetectUnusedRetVal, DetectDelegatecall
-=======
-    from .ethereum import ManticoreEVM, DetectInvalid, DetectIntegerOverflow, DetectUninitializedStorage, DetectUninitializedMemory, FilterFunctions, DetectReentrancy, DetectUnusedRetVal, DetectSelfdestruct, LoopDepthLimiter
->>>>>>> 8142472c
+    from .ethereum import ManticoreEVM, DetectInvalid, DetectIntegerOverflow, DetectUninitializedStorage, DetectUninitializedMemory, FilterFunctions, DetectReentrancy, DetectUnusedRetVal, DetectSelfdestruct, LoopDepthLimiter, DetectDelegatecall
     log.init_logging()
 
     m = ManticoreEVM(procs=args.procs, workspace_url=args.workspace)
@@ -143,13 +139,10 @@
         m.register_detector(DetectReentrancy())
     if args.detect_all or args.detect_unused_retval:
         m.register_detector(DetectUnusedRetVal())
-<<<<<<< HEAD
     if args.detect_all or args.detect_delegatecall:
         m.register_detector(DetectDelegatecall())
-=======
     if args.detect_all or args.detect_selfdestruct:
         m.register_detector(DetectSelfdestruct())
->>>>>>> 8142472c
 
     if args.limit_loops:
         m.register_plugin(LoopDepthLimiter())
