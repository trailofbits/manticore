--- conflicted
+++ resolved
@@ -108,11 +108,7 @@
 
     env = {key: val for key, val in map(lambda env: env[0].split('='), args.env)}
 
-<<<<<<< HEAD
-    m = Manticore(args.argv[0], argv=args.argv[1:], env=env, workspace_url=args.workspace, policy=args.policy, disasm=args.disasm)
-=======
     m = Manticore(args.argv[0], argv=args.argv[1:], env=env, workspace_url=args.workspace,  policy=args.policy, disasm=args.disasm, concrete_start=args.data)
->>>>>>> 03ecb3fd
 
     # Fixme(felipe) remove this, move to plugin
     m.coverage_file = args.coverage
