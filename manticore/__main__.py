--- conflicted
+++ resolved
@@ -1,23 +1,8 @@
 import sys
 import argparse
 import logging
-<<<<<<< HEAD
-import time
-import types
-import cPickle
-from multiprocessing import Manager, Pool, Process
-from threading import Timer
-from core.smtlib import Expression
-from manticore import Manticore, make_initial_state, set_verbosity
-try:
-    import psutil
-except ImportError:
-    pass
-=======
+from manticore import Manticore, log, make_initial_state
 
-from manticore import Manticore
-
->>>>>>> f8a8373e
 sys.setrecursionlimit(10000)
 
 def parse_arguments():
@@ -93,37 +78,21 @@
 def main():
     args = parse_arguments()
 
-<<<<<<< HEAD
-    set_verbosity(args.v)
+    log.set_verbosity(args.v)
 
-    m = Manticore(workspace=args.workspace)
 
-=======
-    m = Manticore(args.argv[0], args.argv[1:], disasm=args.disasm)
->>>>>>> f8a8373e
-    m.policy = args.policy
-    m.args = args
+    #TODO 
+    initial_state = make_initial_state(args.argv[0], argv=args.argv[1:],  disasm=args.disasm)
+    m = Manticore(initial_state, workspace=args.workspace,  policy=args.policy)
+
+    #Fixme remove all this...
+    m.coverage_file = args.coverage
 
     if args.data:
         m.concrete_data = args.data
 
-    if args.workspace:
-        m.workspace = args.workspace
-
     if args.profile:
         m.should_profile = args.profile
-
-    if args.dumpafter != 0:
-        m.dumpafter = args.dumpafter
-
-    if args.maxstorage != 0:
-        m.maxstorage = args.maxstorage
-
-    if args.maxstates != 0:
-        m.maxstates = args.maxstates
-
-    if args.coverage:
-        m.coverage_file = args.coverage
 
     if args.names is not None:
         m.apply_model_hooks(args.names)
@@ -131,21 +100,16 @@
     if args.env:
         for entry in args.env:
             name, val = entry[0].split('=')
-            m.env_add(name, val)
+            m.initial_state.env_add(name, val)
 
     if args.files:
         for file in args.files:
-            m.add_symbolic_file(file)
+            m.initial_state.add_symbolic_file(file)
 
     if args.assertions:
         m.load_assertions(args.assertions)
 
-    print args.programs
-
-    initial_state = make_initial_state(args.programs[0], argv=args.programs[1:] )
-    m.add(initial_state)
-
-    m.run(args.procs, args.timeout)
+    m.run(procs=args.procs, timeout=args.timeout)
 
 if __name__ == '__main__':
     main()