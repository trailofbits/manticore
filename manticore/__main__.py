"""
This is the Manticore's CLI `manticore` script.
"""
import argparse
import logging
import sys

from .utils import config, log
from .core.manticore import ManticoreBase

consts = config.get_group('main')
consts.add('recursionlimit', default=10000,
           description="Value to set for Python recursion limit")
consts.add('timeout', default=0,
           description='Timeout, in seconds, for Manticore invocation')


# XXX(yan): This would normally be __name__, but then logger output will be pre-
# pended by 'm.__main__: ', which is not very pleasing. hard-coding to 'main'
logger = logging.getLogger('manticore.main')


def main():
    """
    Dispatches execution into one of Manticore's engines: evm or native.
    """
    args = parse_arguments()

    if args.no_colors:
        log.disable_colors()

    sys.setrecursionlimit(consts.recursionlimit)

    ManticoreBase.verbosity(args.v)

    if args.argv[0].endswith('.sol'):
        from manticore.ethereum.cli import ethereum_main
        ethereum_main(args, logger)
    else:
        from manticore.native.cli import native_main
        native_main(args, logger)


def parse_arguments():
    def positive(value):
        ivalue = int(value)
        if ivalue <= 0:
            raise argparse.ArgumentTypeError("Argument must be positive")
        return ivalue

    parser = argparse.ArgumentParser(description='Symbolic execution tool', prog='manticore',
                                     formatter_class=argparse.ArgumentDefaultsHelpFormatter)
    parser.add_argument('--context', type=str, default=None,
                        help=argparse.SUPPRESS)
    parser.add_argument('--coverage', type=str, default=None,
                        help='Where to write the coverage data')
    parser.add_argument('--names', type=str, default=None,
                        help=argparse.SUPPRESS)
    parser.add_argument('--no-colors', action='store_true',
                        help='Disable ANSI color escape sequences in output')
    parser.add_argument('--offset', type=int, default=16,
                        help=argparse.SUPPRESS)
    # FIXME (theo) Add some documentation on the different search policy options
    parser.add_argument('--policy', type=str, default='random',
                        help=("Search policy. random|adhoc|uncovered|dicount"
                              "|icount|syscount|depth. (use + (max) or - (min)"
                              " to specify order. e.g. +random)"))
    parser.add_argument('--profile', action='store_true',
                        help='Enable profiling mode.')
    parser.add_argument('--procs', type=int, default=1,
                        help='Number of parallel processes to spawn')
    parser.add_argument('argv', type=str, nargs='*', default=[],
                        help="Path to program, and arguments ('+' in arguments indicates symbolic byte).")
    parser.add_argument('--timeout', type=int, default=consts.timeout,
                        help='Timeout. Abort exploration after TIMEOUT seconds')
    parser.add_argument('-v', action='count', default=1,
                        help='Specify verbosity level from -v to -vvvv')
    parser.add_argument('--workspace', type=str, default=None,
                        help=("A folder name for temporaries and results."
                              "(default mcore_?????)"))
    parser.add_argument('--version', action='version', version='Manticore 0.2.2',
                        help='Show program version information')
    parser.add_argument('--config', type=str,
                        help='Manticore config file (.yml) to use. (default config file pattern is: ./[.]m[anti]core.yml)')
    parser.add_argument('--stdin_size', type=int, default=consts.stdin_size,
                        help='Control the maximum symbolic stdin size')

    bin_flags = parser.add_argument_group('Binary flags')
    bin_flags.add_argument('--entrysymbol', type=str, default=None,
                           help='Symbol as entry point')
    bin_flags.add_argument('--assertions', type=str, default=None,
                           help=argparse.SUPPRESS)
    bin_flags.add_argument('--buffer', type=str,
                           help=argparse.SUPPRESS)
    bin_flags.add_argument('--data', type=str, default='',
                           help='Initial concrete concrete_data for the input symbolic buffer')
    bin_flags.add_argument('--file', type=str, default=[], action='append', dest='files',
                           help='Specify symbolic input file, \'+\' marks symbolic bytes')
    bin_flags.add_argument('--env', type=str, nargs=1, default=[], action='append',
                           help='Add an environment variable. Use "+" for symbolic bytes. (VARNAME=++++)')
    bin_flags.add_argument('--pure-symbolic', action='store_true',
                           help='Treat all writable memory as symbolic')

    eth_flags = parser.add_argument_group('Ethereum flags')
    eth_flags.add_argument('--verbose-trace', action='store_true',
                           help='Dump an extra verbose trace for each state')
    eth_flags.add_argument('--txlimit', type=positive,
                           help='Maximum number of symbolic transactions to run (positive integer)')

    eth_flags.add_argument('--txnocoverage', action='store_true',
                           help='Do not use coverage as stopping criteria')

    eth_flags.add_argument('--txnoether', action='store_true',
                           help='Do not attempt to send ether to contract')

    eth_flags.add_argument('--txaccount', type=str, default="attacker",
                           help='Account used as caller in the symbolic transactions, either "attacker" or "owner"')

    eth_flags.add_argument('--contract', type=str,
                           help='Contract name to analyze in case of multiple contracts')

    eth_flags.add_argument('--detect-overflow', action='store_true',
                           help='Enable integer overflow detection')

    eth_flags.add_argument('--detect-invalid', action='store_true',
                           help='Enable INVALID instruction detection')

    eth_flags.add_argument('--detect-uninitialized-memory', action='store_true',
                           help='Enable detection of uninitialized memory usage')

    eth_flags.add_argument('--detect-uninitialized-storage', action='store_true',
                           help='Enable detection of uninitialized storage usage')

    eth_flags.add_argument('--detect-reentrancy', action='store_true',
                           help='Enable detection of reentrancy bug')

    eth_flags.add_argument('--detect-reentrancy-advanced', action='store_true',
                           help='Enable detection of reentrancy bug -- this detector is better used via API')

    eth_flags.add_argument('--detect-unused-retval', action='store_true',
                           help='Enable detection of unused internal transaction return value')

    eth_flags.add_argument('--detect-delegatecall', action='store_true',
                           help='Enable detection of problematic uses of DELEGATECALL instruction')

    eth_flags.add_argument('--detect-selfdestruct', action='store_true',
                           help='Enable detection of reachable selfdestruct instructions')

    eth_flags.add_argument('--detect-externalcall', action='store_true',
                           help='Enable detection of reachable external call or ether leak to sender or arbitrary address')

    eth_flags.add_argument('--detect-env-instr', action='store_true',
                           help='Enable detection of use of potentially unsafe/manipulable instructions')

    eth_flags.add_argument('--detect-all', action='store_true',
                           help='Enable all detector heuristics')

    eth_flags.add_argument('--avoid-constant', action='store_true',
                           help='Avoid exploring constant functions for human transactions')

    eth_flags.add_argument('--detect-race-condition', action='store_true',
                           help='Enable detection of possible transaction race conditions'
                                ' (transaction order dependencies) (Ethereum only)')

    eth_flags.add_argument('--limit-loops', action='store_true',
                           help='Avoid exploring constant functions for human transactions')

    eth_flags.add_argument('--no-testcases', action='store_true',
                           help='Do not generate testcases for discovered states when analysis finishes')

    config_flags = parser.add_argument_group('Constants')
    config.add_config_vars_to_argparse(config_flags)

    parsed = parser.parse_args(sys.argv[1:])
    if parsed.procs <= 0:
        parsed.procs = 1

    config.process_config_values(parser, parsed)

    if not parsed.argv:
        print(parser.format_usage() + "error: the following arguments are required: argv")
        sys.exit(1)

    if parsed.policy.startswith('min'):
        parsed.policy = '-' + parsed.policy[3:]
    elif parsed.policy.startswith('max'):
        parsed.policy = '+' + parsed.policy[3:]

    return parsed


<<<<<<< HEAD
def ethereum_cli(args):
    from .ethereum import ManticoreEVM, DetectInvalid, DetectIntegerOverflow, DetectUninitializedStorage, \
        DetectUninitializedMemory, FilterFunctions, DetectReentrancySimple, DetectReentrancyAdvanced, \
        DetectUnusedRetVal, DetectSelfdestruct, LoopDepthLimiter, DetectDelegatecall, \
        DetectExternalCallAndLeak, DetectEnvInstruction, VerboseTrace, DetectRaceCondition

    log.init_logging()

    m = ManticoreEVM(procs=args.procs, workspace_url=args.workspace)

    if args.detect_all or args.detect_invalid:
        m.register_detector(DetectInvalid())
    if args.detect_all or args.detect_overflow:
        m.register_detector(DetectIntegerOverflow())
    if args.detect_all or args.detect_uninitialized_storage:
        m.register_detector(DetectUninitializedStorage())
    if args.detect_all or args.detect_uninitialized_memory:
        m.register_detector(DetectUninitializedMemory())
    if args.detect_all or args.detect_reentrancy:
        m.register_detector(DetectReentrancySimple())
    if args.detect_reentrancy_advanced:
        m.register_detector(DetectReentrancyAdvanced())
    if args.detect_all or args.detect_unused_retval:
        m.register_detector(DetectUnusedRetVal())
    if args.detect_all or args.detect_delegatecall:
        m.register_detector(DetectDelegatecall())
    if args.detect_all or args.detect_selfdestruct:
        m.register_detector(DetectSelfdestruct())
    if args.detect_all or args.detect_externalcall:
        m.register_detector(DetectExternalCallAndLeak())
    if args.detect_all or args.detect_env_instr:
        m.register_detector(DetectEnvInstruction())
    if args.detect_all or args.detect_race_condition:
        m.register_detector(DetectRaceCondition())

    if args.verbose_trace:
        m.register_plugin(VerboseTrace())

    if args.limit_loops:
        m.register_plugin(LoopDepthLimiter())
    if args.avoid_constant:
        # avoid all human level tx that has no effect on the storage
        filter_nohuman_constants = FilterFunctions(regexp=r".*", depth='human', mutability='constant', include=False)
        m.register_plugin(filter_nohuman_constants)

    logger.info("Beginning analysis")

    with m.shutdown_timeout(args.timeout):
        m.multi_tx_analysis(args.argv[0], contract_name=args.contract, tx_limit=args.txlimit, tx_use_coverage=not args.txnocoverage, tx_send_ether=not args.txnoether, tx_account=args.txaccount)

    #TODO unregister all plugins

    if not args.no_testcases:
        m.finalize()


def main():
    from .manticore import InstructionCounter, Visited, Tracer, RecordSymbolicBranches

    log.init_logging()
    args = parse_arguments()
    if args.no_colors:
        log.disable_colors()

    sys.setrecursionlimit(consts.recursionlimit)

    Manticore.verbosity(args.v)

    # TODO(mark): Temporarily hack ethereum support into manticore cli
    if args.argv[0].endswith('.sol'):
        ethereum_cli(args)
        return

    env = {key: val for key, val in [env[0].split('=') for env in args.env]}

    m = Manticore(args.argv[0], argv=args.argv[1:], env=env, entry_symbol=args.entrysymbol,
                  workspace_url=args.workspace, policy=args.policy, concrete_start=args.data,
                  pure_symbolic=args.pure_symbolic, stdin_size=args.stdin_size)

    # Default plugins for now.. FIXME REMOVE!
    m.register_plugin(InstructionCounter())
    m.register_plugin(Visited())
    m.register_plugin(Tracer())
    m.register_plugin(RecordSymbolicBranches())

    # Fixme(felipe) remove this, move to plugin
    m.coverage_file = args.coverage

    if args.names is not None:
        m.apply_model_hooks(args.names)

    if args.assertions:
        m.load_assertions(args.assertions)

    @m.init
    def init(initial_state):
        for file in args.files:
            initial_state.platform.add_symbolic_file(file)

    m.run(procs=args.procs, timeout=args.timeout, should_profile=args.profile)


=======
>>>>>>> 2b2d71f1
if __name__ == '__main__':
    main()<|MERGE_RESOLUTION|>--- conflicted
+++ resolved
@@ -189,110 +189,5 @@
     return parsed
 
 
-<<<<<<< HEAD
-def ethereum_cli(args):
-    from .ethereum import ManticoreEVM, DetectInvalid, DetectIntegerOverflow, DetectUninitializedStorage, \
-        DetectUninitializedMemory, FilterFunctions, DetectReentrancySimple, DetectReentrancyAdvanced, \
-        DetectUnusedRetVal, DetectSelfdestruct, LoopDepthLimiter, DetectDelegatecall, \
-        DetectExternalCallAndLeak, DetectEnvInstruction, VerboseTrace, DetectRaceCondition
-
-    log.init_logging()
-
-    m = ManticoreEVM(procs=args.procs, workspace_url=args.workspace)
-
-    if args.detect_all or args.detect_invalid:
-        m.register_detector(DetectInvalid())
-    if args.detect_all or args.detect_overflow:
-        m.register_detector(DetectIntegerOverflow())
-    if args.detect_all or args.detect_uninitialized_storage:
-        m.register_detector(DetectUninitializedStorage())
-    if args.detect_all or args.detect_uninitialized_memory:
-        m.register_detector(DetectUninitializedMemory())
-    if args.detect_all or args.detect_reentrancy:
-        m.register_detector(DetectReentrancySimple())
-    if args.detect_reentrancy_advanced:
-        m.register_detector(DetectReentrancyAdvanced())
-    if args.detect_all or args.detect_unused_retval:
-        m.register_detector(DetectUnusedRetVal())
-    if args.detect_all or args.detect_delegatecall:
-        m.register_detector(DetectDelegatecall())
-    if args.detect_all or args.detect_selfdestruct:
-        m.register_detector(DetectSelfdestruct())
-    if args.detect_all or args.detect_externalcall:
-        m.register_detector(DetectExternalCallAndLeak())
-    if args.detect_all or args.detect_env_instr:
-        m.register_detector(DetectEnvInstruction())
-    if args.detect_all or args.detect_race_condition:
-        m.register_detector(DetectRaceCondition())
-
-    if args.verbose_trace:
-        m.register_plugin(VerboseTrace())
-
-    if args.limit_loops:
-        m.register_plugin(LoopDepthLimiter())
-    if args.avoid_constant:
-        # avoid all human level tx that has no effect on the storage
-        filter_nohuman_constants = FilterFunctions(regexp=r".*", depth='human', mutability='constant', include=False)
-        m.register_plugin(filter_nohuman_constants)
-
-    logger.info("Beginning analysis")
-
-    with m.shutdown_timeout(args.timeout):
-        m.multi_tx_analysis(args.argv[0], contract_name=args.contract, tx_limit=args.txlimit, tx_use_coverage=not args.txnocoverage, tx_send_ether=not args.txnoether, tx_account=args.txaccount)
-
-    #TODO unregister all plugins
-
-    if not args.no_testcases:
-        m.finalize()
-
-
-def main():
-    from .manticore import InstructionCounter, Visited, Tracer, RecordSymbolicBranches
-
-    log.init_logging()
-    args = parse_arguments()
-    if args.no_colors:
-        log.disable_colors()
-
-    sys.setrecursionlimit(consts.recursionlimit)
-
-    Manticore.verbosity(args.v)
-
-    # TODO(mark): Temporarily hack ethereum support into manticore cli
-    if args.argv[0].endswith('.sol'):
-        ethereum_cli(args)
-        return
-
-    env = {key: val for key, val in [env[0].split('=') for env in args.env]}
-
-    m = Manticore(args.argv[0], argv=args.argv[1:], env=env, entry_symbol=args.entrysymbol,
-                  workspace_url=args.workspace, policy=args.policy, concrete_start=args.data,
-                  pure_symbolic=args.pure_symbolic, stdin_size=args.stdin_size)
-
-    # Default plugins for now.. FIXME REMOVE!
-    m.register_plugin(InstructionCounter())
-    m.register_plugin(Visited())
-    m.register_plugin(Tracer())
-    m.register_plugin(RecordSymbolicBranches())
-
-    # Fixme(felipe) remove this, move to plugin
-    m.coverage_file = args.coverage
-
-    if args.names is not None:
-        m.apply_model_hooks(args.names)
-
-    if args.assertions:
-        m.load_assertions(args.assertions)
-
-    @m.init
-    def init(initial_state):
-        for file in args.files:
-            initial_state.platform.add_symbolic_file(file)
-
-    m.run(procs=args.procs, timeout=args.timeout, should_profile=args.profile)
-
-
-=======
->>>>>>> 2b2d71f1
 if __name__ == '__main__':
     main()