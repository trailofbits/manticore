--- conflicted
+++ resolved
@@ -127,12 +127,6 @@
 
     m.verbosity = args.v
 
-<<<<<<< HEAD
-    logger.info('Loading program: %s', args.programs)
-    logger.info('Workspace: %s', m.workspace)
-
-=======
->>>>>>> 7c00b446
     m.run(args.procs, args.timeout)
 
     #m.dump_stats()
