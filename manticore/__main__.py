--- conflicted
+++ resolved
@@ -62,13 +62,9 @@
     parser.add_argument('--workspace', type=str, default=None,
                         help=("A folder name for temporaries and results."
                               "(default mcore_?????)"))
-<<<<<<< HEAD
     parser.add_argument('--pure-symbolic', action='store_true',
                         help='Treat all writable memory as symbolic')
-    parser.add_argument('--version', action='version', version='Manticore 0.2.0',
-=======
     parser.add_argument('--version', action='version', version='Manticore 0.2.1.1',
->>>>>>> 41bad1eb
                         help='Show program version information')
     parser.add_argument('--txlimit', type=positive,
                         help='Maximum number of symbolic transactions to run (positive integer) (Ethereum only)')
