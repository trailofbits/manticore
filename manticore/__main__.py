--- conflicted
+++ resolved
@@ -79,12 +79,7 @@
 def main():
     args = parse_arguments()
 
-<<<<<<< HEAD
     m = Manticore(args.programs[0], args.programs[1:], disasm=args.disasm)
-
-=======
-    m = Manticore(args.programs[0], args.programs[1:])
->>>>>>> 09bb702f
     m.policy = args.policy
     m.args = args
 
