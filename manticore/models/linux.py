--- conflicted
+++ resolved
@@ -1276,48 +1276,22 @@
         '''
         return 1000
 
-<<<<<<< HEAD
-    def sys_writev(self, fd, iov, count):
-=======
-    def sys_readv(self, cpu, fd, iov, count):
->>>>>>> 64d1ed51
+
+    def sys_readv(self, fd, iov, count):
         '''
         Works just like C{sys_read} except that data is read into multiple buffers.
         :rtype: int
-<<<<<<< HEAD
-        
-        :param fd: the file descriptor of the file to write.
-        :param iov: the buffer where the the bytes to write are taken. 
-        :param count: amount of C{iov} buffers to write into the file.
-        :return: the amount of bytes written in total.
-=======
-
-        :param cpu: current CPU.
+
         :param fd: the file descriptor of the file to read.
         :param iov: the buffer where the the bytes to read are stored.
         :param count: amount of C{iov} buffers to read from the file.
         :return: the amount of bytes read in total.
->>>>>>> 64d1ed51
-        '''
+        '''
+        cpu = self.current
         ptrsize = cpu.address_bit_size
         sizeof_iovec = 2 * (ptrsize // 8)
         total = 0
         for i in xrange(0, count):
-<<<<<<< HEAD
-            buf = self.current.read_int(iov + i * 16, 64)
-            size = self.current.read_int(iov + i * 16 + 8, 64)
-
-            data = ""
-            for j in xrange(0,size):
-                data += Operators.CHR(self.current.read_int(buf + j, 8))
-            logger.debug("WRITEV(%r, %r, %r) -> <%r> (size:%r)"%(fd, buf, size, data, len(data)))
-            self.files[fd].write(data)
-            self.syscall_trace.append(("_write", fd, data))
-            total+=size
-        return total
-
-    def sys_writev32(self, fd, iov, count):
-=======
             buf = cpu.read_int(iov + i * sizeof_iovec, ptrsize)
             size = cpu.read_int(iov + i * sizeof_iovec + (sizeof_iovec // 2), ptrsize)
 
@@ -1328,8 +1302,7 @@
             logger.debug("READV(%r, %r, %r) -> <%r> (size:%r)"%(fd, buf, size, data, len(data)))
         return total
 
-    def sys_writev(self, cpu, fd, iov, count):
->>>>>>> 64d1ed51
+    def sys_writev(self, fd, iov, count):
         '''
         Works just like C{sys_write} except that multiple buffers are written out.
         :rtype: int
@@ -1339,26 +1312,17 @@
         :param count: amount of C{iov} buffers to write into the file.
         :return: the amount of bytes written in total.
         '''
+        cpu = self.current
         ptrsize = cpu.address_bit_size
         sizeof_iovec = 2 * (ptrsize // 8)
         total = 0
         for i in xrange(0, count):
-<<<<<<< HEAD
-            buf = self.current.read_int(iov + i * 8, 32)
-            size = self.current.read_int(iov + i * 8 + 4, 32)
-
-            data = ""
-            for j in xrange(0,size):
-                data += Operators.CHR(self.current.read_int(buf + j, 8))
-                self.files[fd].write(Operators.CHR(self.current.read_int(buf + j, 8)))
-=======
             buf = cpu.read_int(iov + i * sizeof_iovec, ptrsize)
             size = cpu.read_int(iov + i * sizeof_iovec + (sizeof_iovec // 2), ptrsize)
 
             data = ""
             for j in xrange(0,size):
                 data += Operators.CHR(cpu.read_int(buf + j, 8))
->>>>>>> 64d1ed51
             logger.debug("WRITEV(%r, %r, %r) -> <%r> (size:%r)"%(fd, buf, size, data, len(data)))
             self.files[fd].write(data)
             self.syscall_trace.append(("_write", fd, data))
@@ -1892,13 +1856,9 @@
         self.symbolic_files = state['symbolic_files']
         super(SLinux, self).__setstate__(state)
 
-<<<<<<< HEAD
-    #Distpatchers...
+
+    #Dispatchers...
     def syscall(self):
-=======
-    #Dispatchers...
-    def syscall(self, cpu):
->>>>>>> 64d1ed51
         try:
             return super(SLinux, self).syscall()
         except SymbolicSyscallArgument, e:
