--- conflicted
+++ resolved
@@ -1548,16 +1548,7 @@
         index = self._syscall_abi.syscall_number()
 
         if index not in syscalls:
-<<<<<<< HEAD
             raise SyscallNotImplemented(32, index)
-        func = syscalls[index]
-
-        logger.debug("int80: %s %r ", func.func_name
-                                    , arguments[:func.func_code.co_argcount])
-        nargs = func.func_code.co_argcount
-=======
-            raise SyscallNotImplemented(64, index)
->>>>>>> 3c9653d1
 
         return self._syscall_abi.invoke(syscalls[index])
 
