import unittest

import struct
import binascii
from capstone import CS_MODE_THUMB, CS_MODE_ARM
from functools import wraps

from manticore.native.cpu.abstractcpu import ConcretizeRegister
from manticore.native.cpu.arm import Armv7Cpu as Cpu, Mask, Interruption
from manticore.core.smtlib import *
from manticore.core.state import Concretize
from manticore.core.smtlib.solver import Z3Solver
from manticore.native.memory import SMemory32
from manticore.utils.helpers import pickle_dumps

ks = None
ks_thumb = None

import logging

logger = logging.getLogger("ARM_TESTS")
solver = Z3Solver.instance()

# This is a cache of assembled instructions.
# This exists so that Manticore's tests can run without requiring that the
# Keystone dependency be installed.
# If additional test cases are added that require new instructions, this cache
# will need to be updated.
assembly_cache = {
    CS_MODE_ARM: {
        "adc r3, r1, r2": b"0230a1e0",
        "adc r3, r1, #0x18000": b"0639a1e2",
        "adc r3, r1, #24, 20": b"183aa1e2",
        "adc r3, r1, r2, ror #3": b"e231a1e0",
        "add r3, r1, 0x1000000": b"013481e2",
        "add r3, r1, 0x18000": b"063981e2",
        "add r3, r1, 24, 20": b"183a81e2",
        "add r3, r1, 0xff000000": b"ff3481e2",
        "add r3, r1, 0x100": b"013c81e2",
        "add r3, r1, 55": b"373081e2",
        "add r3, r1, 0x1": b"013081e2",
        "add r3, r1, r2": b"023081e0",
        "add r3, r1, r2, asr #3": b"c23181e0",
        "add r3, r1, r2, asr r4": b"523481e0",
        "add r3, r1, r2, lsl #3": b"823181e0",
        "add r3, r1, r2, lsl r4": b"123481e0",
        "add r3, r1, r2, lsr #3": b"a23181e0",
        "add r3, r1, r2, lsr r4": b"323481e0",
        "add r3, r1, r2, ror #3": b"e23181e0",
        "add r3, r1, r2, ror r4": b"723481e0",
        "add r3, r1, r2, rrx": b"623081e0",
        "add pc, pc, r1": b"01f08fe0",
        "adds r3, r1, 0x1000000": b"013491e2",
        "adds r3, r1, 0x80000000": b"023191e2",
        "adds r3, r1, 0xff000000": b"ff3491e2",
        "adds r3, r1, 0x100": b"013c91e2",
        "adds r3, r1, 55": b"373091e2",
        "adds r3, r1, 0x1": b"013091e2",
        "adds r3, r3, 0x0": b"003093e2",
        "adds r3, r1, r2": b"023091e0",
        "adds r3, r1, r2, asr #3": b"c23191e0",
        "adds r3, r1, r2, rrx": b"623091e0",
        "adr r0, #16": b"10008fe2",
        "add r0, PC, #0x10": b"10008fe2",
        "add r0, PC, #1, 28": b"10008fe2",
        "and r2, r2, #1": b"012002e2",
        "and r2, r2, #0x18000": b"062902e2",
        "and r2, r2, #24, 20": b"182a02e2",
        "and r1, r1, r2": b"021001e0",
        "BIC R2, R1, #0x10": b"1020c1e3",
        "BIC R2, R1, #0x18000": b"0629c1e3",
        "BIC R2, R1, #24, 20": b"182ac1e3",
        "bl 0x170": b"5a0000eb",
        "bl #-4": b"fdffffeb",
        "BLX R1": b"31ff2fe1",
        "blx  r1": b"31ff2fe1",
        "bx r1": b"11ff2fe1",
        "clz r1, r2": b"121f6fe1",
        "cmn r0, #0x18000": b"060970e3",
        "cmn r0, #24, 20": b"180a70e3",
        "cmp r0, 0": b"000050e3",
        "cmp r0, 0x40000000": b"010150e3",
        "cmp r0, 3": b"030050e3",
        "cmp r0, #0x18000": b"060950e3",
        "cmp r0, #24, 20": b"180a50e3",
        "cmp r0, 2": b"020050e3",
        "cmp r0, 5": b"050050e3",
        "cmp r0, 0xa0000000": b"0a0250e3",
        "dmb ish": b"5bf07ff5",
        "eor r2, r3, #5": b"052023e2",
        "eor r2, r3, #0x18000": b"062923e2",
        "eor r2, r3, #24, 20": b"182a23e2",
        "eor r2, r3, r4": b"042023e0",
        "eor r2, r3, r4, LSL #4": b"042223e0",
        "eors r2, r3": b"032032e0",
        "adds r2, r1, #0x1": b"012091e2",
        "tst r3, r1": b"010013e1",
        "ldm sp, {r1, r2, r3}": b"0e009de8",
        "ldm sp!, {r1, r2, r3}": b"0e00bde8",
        "ldmda r0!, {r1, r2, r3}": b"0e0030e8",
        "ldmdb r0!, {r1, r2, r3}": b"0e0030e9",
        "ldmia r0!, {r1, r2, r3}": b"0e00b0e8",
        "ldmib r0!, {r1, r2, r3}": b"0e00b0e9",
        "ldr r1, [sp, #-4]": b"04101de5",
        "ldr r1, [sp]": b"00109de5",
        "ldr pc, [sp]": b"00f09de5",
        "ldr r1, [sp, #4]": b"04109de5",
        "ldr r1, [sp], #-5": b"05101de4",
        "ldr r1, [sp], #5": b"05109de4",
        "ldr r1, [sp, #-4]!": b"04103de5",
        "ldr r1, [sp, #4]!": b"0410bde5",
        "ldr r1, [sp, r2]": b"02109de7",
        "ldr r1, [sp, -r2]": b"02101de7",
        "ldr r1, [sp, -r2, lsl #3]": b"82111de7",
        "ldr r1, [sp, r2, lsl #3]": b"82119de7",
        "ldr r1, [sp], r2": b"02109de6",
        "ldr r1, [sp], -r2, lsl #3": b"82111de6",
        "ldr r1, [sp, r2]!": b"0210bde7",
        "ldr r1, [sp, -r2, lsl #3]!": b"82113de7",
        "ldrb r1, [sp]": b"0010dde5",
        "ldrb r1, [sp, r2]": b"0210dde7",
        "ldrd r2, [sp]": b"d020cde1",
        "ldrh r1, [sp]": b"b010dde1",
        "ldrh r1, [sp, r2]": b"b2109de1",
        "ldrsb r1, [sp]": b"d010dde1",
        "ldrsb r1, [sp, r2]": b"d2109de1",
        "ldrsh r1, [sp]": b"f010dde1",
        "ldrsh r1, [sp, r2]": b"f2109de1",
        "lsls r2, r2, #0x1f": b"822fb0e1",
        "lsls r4, r3, 31": b"834fb0e1",
        "lsls r4, r3, 1": b"8340b0e1",
        "lsls r4, r3, r2": b"1342b0e1",
        "lsr r0, r0, r2": b"3002a0e1",
        "lsr r0, r0, #3": b"a001a0e1",
        "MLA R1, R2, R3, R4": b"924321e0",
        "mov r0, 0x0": b"0000a0e3",
        "mov r0, 0xff000000": b"ff04a0e3",
        "mov r0, 0x100": b"010ca0e3",
        "mov r0, 42": b"2a00a0e3",
        "mov r0, r1": b"0100a0e1",
        "mov r0, #0x18000": b"0609a0e3",
        "mov r0, #24, 20": b"180aa0e3",
        "movs r0, 0": b"0000b0e3",
        "movs r0, 0xff000000": b"ff04b0e3",
        "movs r0, 0x100": b"010cb0e3",
        "movs r0, 0x0e000000": b"0e04b0e3",
        "movs r0, 42": b"2a00b0e3",
        "movs r0, r1": b"0100b0e1",
        "movt R3, #9": b"093040e3",
        "movw r0, 0xffff": b"ff0f0fe3",
        "movw r0, 0": b"000000e3",
        "mrc p15, #0, r2, c13, c0, #3": b"702f1dee",
        "MUL R1, R2": b"910201e0",
        "MUL R3, R1, R2": b"910203e0",
        "mvn r0, #0xFFFFFFFF": b"0000a0e3",
        "mvn r0, #0x0": b"0000e0e3",
        "mvn r0, #0x18000": b"0609e0e3",
        "mvn r0, #24, 20": b"180ae0e3",
        "orr r2, r3, #5": b"052083e3",
        "orr r2, r3, #0x18000": b"062983e3",
        "orr r2, r3, #24, 20": b"182a83e3",
        "orr r2, r3, r4": b"042083e1",
        "orr r2, r3, r4, LSL #4": b"042283e1",
        "orr r2, r3": b"032082e1",
        "orrs r2, r3": b"032092e1",
        "pop {r1, r2, r3}": b"0e00bde8",
        "pop {r1}": b"04109de4",
        "push {r1, r2, r3}": b"0e002de9",
        "push {r1}": b"04102de5",
        "rev r2, r1": b"312fbfe6",
        "RSB r2, r2, #31": b"1f2062e2",
        "RSB r2, r2, #0x18000": b"062962e2",
        "RSB r2, r2, #24, 20": b"182a62e2",
        "RSBS r8, r6, #0": b"008076e2",
        "rsc r3, r1, #0x18000": b"0639e1e2",
        "rsc r3, r1, #24, 20": b"183ae1e2",
        "sbc r3, r1, #5": b"0530c1e2",
        "sbc r3, r1, #0x18000": b"0639c1e2",
        "sbc r3, r1, #24, 20": b"183ac1e2",
        "stm sp, {r1, r2, r3}": b"0e008de8",
        "stm sp!, {r1, r2, r3}": b"0e00ade8",
        "stmda r0!, {r1, r2, r3}": b"0e0020e8",
        "stmdb r0!, {r1, r2, r3}": b"0e0020e9",
        "stmia r0!, {r1, r2, r3}": b"0e00a0e8",
        "stmib r0!, {r1, r2, r3}": b"0e00a0e9",
        "str R2, [R1]": b"002081e5",
        "str SP, [R1]": b"00d081e5",
        "str R1, [R2, R3]": b"031082e7",
        "str R1, [R2, R3, LSL #3]": b"831182e7",
        "str R1, [R2, #3]!": b"0310a2e5",
        "str R1, [R2], #3": b"031082e4",
        "strd R2, [R1]": b"f020c1e1",
        "sub r3, r1, r2": b"023041e0",
        "sub r3, r1, #5": b"053041e2",
        "sub r3, r1, #0x18000": b"063941e2",
        "sub r3, r1, #24, 20": b"183a41e2",
        "svc #0": b"000000ef",
        "sxth r1, r2": b"7210bfe6",
        "sxth r3, r4": b"7430bfe6",
        "sxth r5, r4, ROR #8": b"7454bfe6",
        "teq r3, r1": b"010033e1",
        "teq r3, #0x18000": b"060933e3",
        "teq r3, #24, 20": b"180a33e3",
        "BIC R1, #0x10": b"1010c1e3",
        "tst r3, #0x18000": b"060913e3",
        "tst r3, #24, 20": b"180a13e3",
        "UMULLS R1, R2, R1, R2": b"911292e0",
        "uqsub8 r3, r1, r2": b"f23f61e6",
        "uxtb r1, r2": b"7210efe6",
        "uxth r1, r2": b"7210ffe6",
        "vldmia  r1, {d8, d9, d10}": b"068b91ec",
        "vldmia  r1!, {d8, d9, d10}": b"068bb1ec",
    },
    CS_MODE_THUMB: {
        "adds r0, #4": b"0430",
        "addw r0, r1, #0x2a": b"01f22a00",
        "addw r0, pc, #0x2a": b"0ff22a00",
        "adr r0, #16": b"04a0",
        "asr.w R5, R6, #3": b"4feae605",
        "cbnz r0, #0x2a": b"98b9",
        "cbz r0, #0x2a": b"98b1",
        "cmp r1, #1": b"0129",
        "ite ne": b"14bf",
        "mov r2, r12": b"6246",
        "mov r3, r12": b"6346",
        "mov r4, r12": b"6446",
        "itete ne": b"15bf",
        "mov r1, #1": b"4ff00101",
        "mov r2, #1": b"4ff00102",
        "mov r3, #1": b"4ff00103",
        "mov r4, #4": b"4ff00404",
        "itt ne": b"1cbf",
        "lsl.w r5, r6, #3": b"4feac605",
        "lsr.w R5, R6, #3": b"4fead605",
        "lsr.w R0, R0, R2": b"20fa02f0",
        "orn r2, r2, r5": b"62ea0502",
        "sbcs r0, r3": b"9841",
        "sel r4, r5, r6": b"a5fa86f4",
        "subw r0, r1, #0x2a": b"a1f22a00",
        "subw r0, pc, #0x2a": b"aff22a00",
        "  tst r0, r0\n  beq label\n  bne label\nlabel:\n  nop": b"004200d0ffd100bf",
        "tbb [r0, r1]": b"d0e801f0",
        "tbb [pc, r1]": b"dfe801f0",
        "tbh [r0, r1, lsl #1]": b"d0e811f0",
        "tbh [pc, r1, lsl #1]": b"dfe811f0",
        "adcs r3, r4": b"6341",
        "eor r3, #5": b"83f00503",
        "lsrs r1, r2": b"d140",
        "orr r3, #5": b"43f00503",
        "sub r3, #12": b"a3f10c03",
        "uadd8 r2, r2, r3": b"82fa43f2",
    },
}


def _ks_assemble(asm: str, mode=CS_MODE_ARM) -> bytes:
    """Assemble the given string using Keystone using the specified CPU mode."""
    # Explicitly uses late importing so that Keystone will only be imported if this is called.
    # This lets us avoid requiring installation of Keystone for running tests.
    global ks, ks_thumb
    from keystone import Ks, KS_ARCH_ARM, KS_MODE_ARM, KS_MODE_THUMB

    if ks is None:
        ks = Ks(KS_ARCH_ARM, KS_MODE_ARM)
    if ks_thumb is None:
        ks_thumb = Ks(KS_ARCH_ARM, KS_MODE_THUMB)

    if CS_MODE_ARM == mode:
        ords = ks.asm(asm)[0]

    elif CS_MODE_THUMB == mode:
        ords = ks_thumb.asm(asm)[0]
    else:
        raise Exception(f"bad processor mode for assembly: {mode}")
    if not ords:
        raise Exception(f"bad assembly: {asm}")
    return binascii.hexlify(bytearray(ords))


def assemble(asm: str, mode=CS_MODE_ARM) -> bytes:
    """
    Assemble the given string.
    
    An assembly cache is first checked, and if there is no entry there, then Keystone is used.
    """
    if asm in assembly_cache[mode]:
        return binascii.unhexlify(assembly_cache[mode][asm])
    return binascii.unhexlify(_ks_assemble(asm, mode=mode))


class Armv7CpuTest(unittest.TestCase):
    _multiprocess_can_split_ = True

    def setUp(self):
        cs = ConstraintSet()
        self.c = Cpu(SMemory32(cs))
        self.rf = self.c.regfile
        self._setupStack()

    def _setupStack(self):
        self.stack = self.c.memory.mmap(0xF000, 0x1000, "rw")
        self.rf.write("SP", self.stack + 0x1000)

    def test_rd(self):
        self.assertEqual(self.rf.read("R0"), 0)

    def test_rd2(self):
        self.c.STACK = 0x1337
        self.assertEqual(self.rf.read("SP"), 0x1337)

    def test_stack_set_get(self):
        self.c.STACK = 0x1337
        self.assertEqual(self.c.STACK, 0x1337)

    def test_rd3(self):
        self.c.STACK = 0x1337 - 1
        self.assertEqual(self.rf.read("SP"), 0x1336)

    def test_rd4(self):
        self.c.STACK = 0x1337 + 1
        self.assertEqual(self.rf.read("SP"), 0x1338)

    def test_stack_push(self):
        self.c.stack_push(42)
        self.c.stack_push(44)
        self.assertEqual(b"".join(self.c.read(self.c.STACK, 4)), b"\x2c\x00\x00\x00")
        self.assertEqual(b"".join(self.c.read(self.c.STACK + 4, 4)), b"\x2a\x00\x00\x00")

    def test_stack_pop(self):
        v = 0x55
        v_bytes = struct.pack("<I", v)
        self.c.stack_push(v)
        val = self.c.stack_pop()
        self.assertEqual(b"".join(self.c.read(self.c.STACK - 4, 4)), v_bytes)

    def test_stack_peek(self):
        self.c.stack_push(42)
        self.assertEqual(b"".join(self.c.stack_peek()), b"\x2a\x00\x00\x00")

    def test_readwrite_int(self):
        self.c.STACK -= 4
        self.c.write_int(self.c.STACK, 0x4242, 32)
        self.assertEqual(self.c.read_int(self.c.STACK), 0x4242)


def itest_failing(asm):
    def instr_dec(assertions_func):
        @wraps(assertions_func)
        def wrapper(self):
            self._setupCpu(asm)
            self.cpu.instruction = "\x00\x00\x00\x00"
            # self.cpu.execute()
            assertions_func(self)

        return wrapper

    return instr_dec


def itest(asm):
    def instr_dec(assertions_func):
        @wraps(assertions_func)
        def wrapper(self):
            self._setupCpu(asm)
            self.cpu.execute()
            assertions_func(self)

        return wrapper

    return instr_dec


def itest_setregs(*preds):
    def instr_dec(custom_func):
        @wraps(custom_func)
        def wrapper(self):
            for p in preds:
                dest, src = p.split("=")

                try:
                    src = int(src, 0)
                except Exception:
                    pass

                self.rf.write(dest.upper(), src)
            custom_func(self)

        return wrapper

    return instr_dec


def itest_custom(asm, mode=CS_MODE_ARM):
    def instr_dec(custom_func):
        @wraps(custom_func)
        def wrapper(self):
            self._setupCpu(asm, mode)
            custom_func(self)

        return wrapper

    return instr_dec


def itest_thumb(asm):
    def instr_dec(assertions_func):
        @wraps(assertions_func)
        def wrapper(self):
            self._setupCpu(asm, mode=CS_MODE_THUMB)
            self.cpu.execute()
            assertions_func(self)

        return wrapper

    return instr_dec


def itest_multiple(asms):
    def instr_dec(assertions_func):
        @wraps(assertions_func)
        def wrapper(self):
            self._setupCpu(asms, mode=CS_MODE_ARM, multiple_insts=True)
            for i in range(len(asms)):
                self.cpu.execute()
            assertions_func(self)

        return wrapper

    return instr_dec


def itest_thumb_multiple(asms):
    def instr_dec(assertions_func):
        @wraps(assertions_func)
        def wrapper(self):
            self._setupCpu(asms, mode=CS_MODE_THUMB, multiple_insts=True)
            for i in range(len(asms)):
                self.cpu.execute()
            assertions_func(self)

        return wrapper

    return instr_dec


class Armv7CpuInstructions(unittest.TestCase):
    def setUp(self):
        cs = ConstraintSet()
        self.cpu = Cpu(SMemory32(cs))
        self.mem = self.cpu.memory
        self.rf = self.cpu.regfile

    def _setupCpu(self, asm, mode=CS_MODE_ARM, multiple_insts=False):
        self.code = self.mem.mmap(0x1000, 0x1000, "rwx")
        self.data = self.mem.mmap(0xD000, 0x1000, "rw")
        self.stack = self.mem.mmap(0xF000, 0x1000, "rw")

        # it doesn't really matter what's the starting address of code
        # as long as it's known and constant for all the tests;
        # we start it at +4 as it is convenient for some tests to use pc-4 reference
        # (see e.g. test_bl_neg test)
        start = self.code + 4
        if multiple_insts:
            offset = 0
            for asm_single in asm:
                asm_inst = assemble(asm_single, mode)
                self.mem.write(start + offset, asm_inst)
                offset += len(asm_inst)
        else:
            self.mem.write(start, assemble(asm, mode))
        self.rf.write("PC", start)
        self.rf.write("SP", self.stack + 0x1000)
        self.cpu.mode = mode

    def _checkFlagsNZCV(self, n, z, c, v):
        self.assertEqual(self.rf.read("APSR_N"), n)
        self.assertEqual(self.rf.read("APSR_Z"), z)
        self.assertEqual(self.rf.read("APSR_C"), c)
        self.assertEqual(self.rf.read("APSR_V"), v)

    # MVN
    @itest("mvn r0, #0x0")
    def test_mvn_imm_min(self):
        self.assertEqual(self.rf.read("R0"), 0xFFFFFFFF)

    @itest("mvn r0, #0xFFFFFFFF")
    def test_mvn_imm_max(self):
        self.assertEqual(self.rf.read("R0"), 0x0)

    @itest("mvn r0, #0x18000")
    def test_mvn_mod_imm_1(self):
        self.assertEqual(self.rf.read("R0"), 0xFFFE7FFF)

    @itest("mvn r0, #24, 20")
    def test_mvn_mod_imm_2(self):
        self.assertEqual(self.rf.read("R0"), 0xFFFE7FFF)

    # MOV

    @itest("mov r0, 0x0")
    def test_mov_imm_min(self):
        self.assertEqual(self.rf.read("R0"), 0x0)

    @itest("mov r0, 42")
    def test_mov_imm_norm(self):
        self.assertEqual(self.rf.read("R0"), 42)

    @itest("mov r0, 0x100")
    def test_mov_imm_modified_imm_min(self):
        self.assertEqual(self.rf.read("R0"), 0x100)

    @itest("mov r0, 0xff000000")
    def test_mov_imm_modified_imm_max(self):
        self.assertEqual(self.rf.read("R0"), 0xFF000000)

    @itest("mov r0, #0x18000")
    def test_mov_mod_imm_1(self):
        self.assertEqual(self.rf.read("R0"), 0x18000)

    @itest("mov r0, #24, 20")
    def test_mov_mod_imm_2(self):
        self.assertEqual(self.rf.read("R0"), 0x18000)

    @itest_custom("mov r0, r1")
    def test_mov_immreg(self):
        self.rf.write("R1", 0)
        self.cpu.execute()
        self.assertEqual(self.rf.read("R0"), 0)

    @itest_custom("mov r0, r1")
    def test_mov_immreg1(self):
        self.rf.write("R1", 2 ** 32)
        self.cpu.execute()
        self.assertEqual(self.rf.read("R0"), 0)

    @itest_custom("mov r0, r1")
    def test_mov_immreg2(self):
        self.rf.write("R1", 0xFFFFFFFF)
        self.cpu.execute()
        self.assertEqual(self.rf.read("R0"), 0xFFFFFFFF)

    @itest_custom("mov r0, r1")
    def test_mov_immreg3(self):
        self.rf.write("R1", 42)
        self.cpu.execute()
        self.assertEqual(self.rf.read("R0"), 42)

    # MOVW

    @itest("movw r0, 0")
    def test_movw_imm_min(self):
        self.assertEqual(self.rf.read("R0"), 0x0)

    @itest("movw r0, 0xffff")
    def test_movw_imm_max(self):
        self.assertEqual(self.rf.read("R0"), 0xFFFF)

    # MOVS

    @itest_custom("movs r0, 0")
    def test_movs_imm_min(self):
        pre_c = self.rf.read("APSR_C")
        pre_v = self.rf.read("APSR_V")
        self.cpu.execute()
        self.assertEqual(self.rf.read("R0"), 0)
        self._checkFlagsNZCV(0, 1, pre_c, pre_v)

    @itest_custom("movs r0, 42")
    def test_movs_imm_norm(self):
        pre_c = self.rf.read("APSR_C")
        pre_v = self.rf.read("APSR_V")
        self.cpu.execute()
        self.assertEqual(self.rf.read("R0"), 42)
        self._checkFlagsNZCV(0, 0, pre_c, pre_v)

    @itest_custom("movs r0, 0x100")
    def test_movs_imm_modified_imm_min(self):
        pre_c = self.rf.read("APSR_C")
        pre_v = self.rf.read("APSR_V")
        self.cpu.execute()
        self.assertEqual(self.rf.read("R0"), 0x100)
        self._checkFlagsNZCV(0, 0, pre_c, pre_v)

    @itest_custom("movs r0, 0xff000000")
    def test_movs_imm_modified_imm_max(self):
        pre_v = self.rf.read("APSR_V")
        self.cpu.execute()
        self.assertEqual(self.rf.read("R0"), 0xFF000000)
        self._checkFlagsNZCV(1, 0, 1, pre_v)

    @itest_custom("movs r0, 0x0e000000")
    def test_movs_imm_modified_imm_sans_carry(self):
        pre_v = self.rf.read("APSR_V")
        self.cpu.execute()
        self.assertEqual(self.rf.read("R0"), 0x0E000000)
        self._checkFlagsNZCV(0, 0, 0, pre_v)

    @itest_custom("movs r0, r1")
    def test_movs_reg(self):
        self.rf.write("R1", 0)
        pre_c = self.rf.read("APSR_C")
        pre_v = self.rf.read("APSR_V")
        self.cpu.execute()
        self.assertEqual(self.rf.read("R0"), 0)
        self._checkFlagsNZCV(0, 1, pre_c, pre_v)

    @itest_custom("movs r0, r1")
    def test_movs_reg1(self):
        self.rf.write("R1", 2 ** 32)
        pre_c = self.rf.read("APSR_C")
        pre_v = self.rf.read("APSR_V")
        self.cpu.execute()
        self.assertEqual(self.rf.read("R0"), 0)
        self._checkFlagsNZCV(0, 1, pre_c, pre_v)

    @itest_custom("movs r0, r1")
    def test_movs_reg2(self):
        self.rf.write("R1", 2 ** 32 - 1)
        pre_c = self.rf.read("APSR_C")
        pre_v = self.rf.read("APSR_V")
        self.cpu.execute()
        self.assertEqual(self.rf.read("R0"), 2 ** 32 - 1)
        self._checkFlagsNZCV(1, 0, pre_c, pre_v)

    @itest_custom("movs r0, r1")
    def test_movs_reg3(self):
        self.rf.write("R1", 42)
        pre_c = self.rf.read("APSR_C")
        pre_v = self.rf.read("APSR_V")
        self.cpu.execute()
        self.assertEqual(self.rf.read("R0"), 42)
        self._checkFlagsNZCV(0, 0, pre_c, pre_v)

    # ADD

    @itest_custom("add r3, r1, 55")
    def test_add_imm_norm(self):
        self.rf.write("R1", 44)
        self.cpu.execute()
        self.assertEqual(self.rf.read("R3"), 99)

    @itest_custom("add r3, r1, 0x100")
    def test_add_imm_mod_imm_min(self):
        self.rf.write("R1", 44)
        self.cpu.execute()
        self.assertEqual(self.rf.read("R3"), 44 + 0x100)

    @itest_custom("add r3, r1, 0x18000")
    def test_add_imm_mod_imm_case1(self):
        self.rf.write("R1", 44)
        self.cpu.execute()
        self.assertEqual(self.rf.read("R3"), 44 + 0x18000)

    @itest_custom("add r3, r1, 24, 20")
    def test_add_imm_mod_imm_case2(self):
        self.rf.write("R1", 44)
        self.cpu.execute()
        self.assertEqual(self.rf.read("R3"), 44 + 0x18000)

    @itest_custom("add r3, r1, 0xff000000")
    def test_add_imm_mod_imm_max(self):
        self.rf.write("R1", 44)
        self.cpu.execute()
        self.assertEqual(self.rf.read("R3"), 44 + 0xFF000000)

    @itest_custom("add r3, r1, 0x1000000")
    def test_add_imm_carry(self):
        self.rf.write("R1", 0xFF000001)
        self.cpu.execute()
        self.assertEqual(self.rf.read("R3"), 1)

    @itest_custom("add r3, r1, 0x1")
    def test_add_imm_overflow(self):
        self.rf.write("R1", (2 ** 31 - 1))
        self.cpu.execute()
        self.assertEqual(self.rf.read("R3"), 0x80000000)

    @itest_custom("add r3, r1, r2")
    def test_add_reg_norm(self):
        self.rf.write("R1", 44)
        self.rf.write("R2", 55)
        self.cpu.execute()
        self.assertEqual(self.rf.read("R3"), 99)

    @itest_custom("add r3, r1, r2")
    def test_add_reg_mod_imm_min(self):
        self.rf.write("R1", 44)
        self.rf.write("R2", 0x100)
        self.cpu.execute()
        self.assertEqual(self.rf.read("R3"), 44 + 0x100)

    @itest_custom("add r3, r1, r2")
    def test_add_reg_mod_imm_max(self):
        self.rf.write("R1", 44)
        self.rf.write("R2", 0xFF000000)
        self.cpu.execute()
        self.assertEqual(self.rf.read("R3"), 44 + 0xFF000000)

    @itest_custom("add r3, r1, r2")
    def test_add_reg_carry(self):
        self.rf.write("R1", 0x1000000)
        self.rf.write("R2", 0xFF000001)
        self.cpu.execute()
        self.assertEqual(self.rf.read("R3"), 1)

    @itest_custom("add r3, r1, r2")
    def test_add_reg_overflow(self):
        self.rf.write("R1", (2 ** 31 - 1))
        self.rf.write("R2", 1)
        self.cpu.execute()
        self.assertEqual(self.rf.read("R3"), (1 << 31))

    @itest_custom("add r3, r1, r2, lsl #3")
    def test_add_reg_sft_lsl(self):
        self.rf.write("R1", 0x0)
        self.rf.write("R2", 0x1)
        self.cpu.execute()
        self.assertEqual(self.rf.read("R3"), (1 << 3))

    @itest_custom("add r3, r1, r2, lsr #3")
    def test_add_reg_sft_lsr(self):
        self.rf.write("R1", 0x0)
        self.rf.write("R2", 0x8)
        self.cpu.execute()
        self.assertEqual(self.rf.read("R3"), (0x8 >> 3))

    @itest_custom("add r3, r1, r2, asr #3")
    def test_add_reg_sft_asr(self):
        self.rf.write("R1", 0x0)
        self.rf.write("R2", 0x80000000)
        self.cpu.execute()
        self.assertEqual(self.rf.read("R3"), 0xF0000000)

    @itest_custom("add r3, r1, r2, asr #3")
    def test_add_reg_sft_asr2(self):
        self.rf.write("R1", 0x0)
        self.rf.write("R2", 0x40000000)
        self.cpu.execute()
        self.assertEqual(self.rf.read("R3"), (0x40000000 >> 3))

    @itest_custom("add r3, r1, r2, ror #3")
    def test_add_reg_sft_ror_norm(self):
        self.rf.write("R1", 0x0)
        self.rf.write("R2", 0x8)
        self.cpu.execute()
        self.assertEqual(self.rf.read("R3"), 0x1)

    @itest_custom("add r3, r1, r2, ror #3")
    def test_add_reg_sft_ror(self):
        self.rf.write("R1", 0x0)
        self.rf.write("R2", 0x3)
        self.cpu.execute()
        self.assertEqual(self.rf.read("R3"), 0x60000000)

    # ADCS
    @itest_setregs("R3=0xfffffff6", "R4=10")
    @itest_thumb("adcs r3, r4")
    def test_thumb_adc_basic(self):
        self.assertEqual(self.rf.read("R3"), 0)

    # ADC
    @itest_custom("adc r3, r1, r2")
    @itest_setregs("R1=1", "R2=2", "APSR_C=1")
    def test_adc_basic(self):
        self.cpu.execute()
        self.assertEqual(self.rf.read("R3"), 4)

    @itest_custom("adc r3, r1, r2, ror #3")
    @itest_setregs("R1=1", "R2=2", "APSR_C=1")
    def test_adc_reg_sft_ror(self):
        self.rf.write("R1", 0x0)
        self.rf.write("R2", 0x3)
        self.cpu.execute()
        self.assertEqual(self.rf.read("R3"), 0x60000001)

    @itest_custom("adc r3, r1, #0x18000")
    @itest_setregs("R1=1", "APSR_C=1")
    def test_adc_mod_imm_1(self):
        self.cpu.execute()
        self.assertEqual(self.rf.read("R3"), 0x18002)

    @itest_custom("adc r3, r1, #24, 20")
    @itest_setregs("R1=1", "APSR_C=1")
    def test_adc_mod_imm_2(self):
        self.cpu.execute()
        self.assertEqual(self.rf.read("R3"), 0x18002)

    # TODO what is shifter_carry_out in the manual, A8-291? it gets set to
    # Bit[0] presumably, but i have no clue what it is. Not mentioned again in
    # manual.
    @itest_custom("add r3, r1, r2, rrx")
    def test_add_reg_sft_rrx(self):
        self.rf.write("APSR_C", 0x0)
        self.rf.write("R1", 0x0)
        self.rf.write("R2", 2 ** 32 - 1)
        self.cpu.execute()
        self.assertEqual(self.rf.read("R3"), 2 ** 31 - 1)

    @itest_custom("add r3, r1, r2, rrx")
    def test_add_reg_sft_rrx2(self):
        self.rf.write("APSR_C", 0x1)
        self.rf.write("R1", 0x0)
        self.rf.write("R2", 2 ** 32 - 1)
        self.cpu.execute()
        self.assertEqual(self.rf.read("R3"), 2 ** 32 - 1)

    @itest_custom("add r3, r1, r2, lsl r4")
    def test_add_reg_sft_lsl_reg(self):
        self.rf.write("R1", 0x0)
        self.rf.write("R4", 0x3)
        self.rf.write("R2", 0x1)
        self.cpu.execute()
        self.assertEqual(self.rf.read("R3"), (1 << 3))

    @itest_custom("add r3, r1, r2, lsr r4")
    def test_add_reg_sft_lsr_reg(self):
        self.rf.write("R1", 0x0)
        self.rf.write("R4", 0x3)
        self.rf.write("R2", 0x8)
        self.cpu.execute()
        self.assertEqual(self.rf.read("R3"), (0x8 >> 3))

    @itest_custom("add r3, r1, r2, asr r4")
    def test_add_reg_sft_asr_reg(self):
        self.rf.write("R1", 0x0)
        self.rf.write("R4", 0x3)
        self.rf.write("R2", 0x80000000)
        self.cpu.execute()
        self.assertEqual(self.rf.read("R3"), 0xF0000000)

    @itest_custom("add r3, r1, r2, asr r4")
    def test_add_reg_sft_asr2_reg(self):
        self.rf.write("R1", 0x0)
        self.rf.write("R4", 0x3)
        self.rf.write("R2", 0x40000000)
        self.cpu.execute()
        self.assertEqual(self.rf.read("R3"), (0x40000000 >> 3))

    @itest_custom("add r3, r1, r2, ror r4")
    def test_add_reg_sft_ror_norm_reg(self):
        self.rf.write("R1", 0x0)
        self.rf.write("R4", 0x3)
        self.rf.write("R2", 0x8)
        self.cpu.execute()
        self.assertEqual(self.rf.read("R3"), 1)

    @itest_custom("add r3, r1, r2, ror r4")
    def test_add_reg_sft_ror_reg(self):
        self.rf.write("R1", 0x0)
        self.rf.write("R4", 0x3)
        self.rf.write("R2", 0x3)
        self.cpu.execute()
        self.assertEqual(self.rf.read("R3"), 0x60000000)

    @itest_custom("add r3, r1, r2, rrx")
    def test_add_reg_sft_rrx_reg(self):
        self.rf.write("R1", 0x0)
        self.rf.write("APSR_C", 0x0)
        self.rf.write("R2", 2 ** 32 - 1)
        self.cpu.execute()
        self.assertEqual(self.rf.read("R3"), 2 ** 31 - 1)

    @itest_custom("add r3, r1, r2, rrx")
    def test_add_reg_sft_rrx2_reg(self):
        self.rf.write("R1", 0x0)
        self.rf.write("APSR_C", 0x1)
        self.rf.write("R2", 2 ** 32 - 1)
        self.cpu.execute()
        self.assertEqual(self.rf.read("R3"), 2 ** 32 - 1)

    # ADDS

    @itest_custom("adds r3, r1, 55")
    def test_adds_imm_norm(self):
        self.rf.write("R1", 44)
        self.cpu.execute()
        self.assertEqual(self.rf.read("R3"), 99)
        self._checkFlagsNZCV(0, 0, 0, 0)

    @itest_custom("adds r3, r1, 0x100")
    def test_adds_imm_mod_imm_min(self):
        self.rf.write("R1", 44)
        self.cpu.execute()
        self.assertEqual(self.rf.read("R3"), 44 + 0x100)
        self._checkFlagsNZCV(0, 0, 0, 0)

    @itest_custom("adds r3, r1, 0xff000000")
    def test_adds_imm_mod_imm_max(self):
        self.rf.write("R1", 44)
        self.cpu.execute()
        self.assertEqual(self.rf.read("R3"), 44 + 0xFF000000)
        self._checkFlagsNZCV(1, 0, 0, 0)

    @itest_custom("adds r3, r1, 0x1000000")
    def test_adds_imm_carry(self):
        self.rf.write("R1", 0xFF000001)
        self.cpu.execute()
        self.assertEqual(self.rf.read("R3"), 1)
        self._checkFlagsNZCV(0, 0, 1, 0)

    @itest_custom("adds r3, r1, 0x80000000")
    def test_adds_imm_carry_overflow(self):
        self.rf.write("R1", 0x80000001)
        self.cpu.execute()
        self.assertEqual(self.rf.read("R3"), 1)
        self._checkFlagsNZCV(0, 0, 1, 1)

    @itest_custom("adds r3, r1, 0x1")
    def test_adds_imm_overflow(self):
        self.rf.write("R1", (2 ** 31 - 1))
        self.cpu.execute()
        self.assertEqual(self.rf.read("R3"), 0x80000000)
        self._checkFlagsNZCV(1, 0, 0, 1)

    @itest_custom("adds r3, r3, 0x0")
    def test_adds_imm_zf(self):
        self.rf.write("R3", 0)
        self.cpu.execute()
        self.assertEqual(self.rf.read("R3"), 0)
        self._checkFlagsNZCV(0, 1, 0, 0)

    @itest_custom("adds r3, r1, r2")
    def test_adds_reg_norm(self):
        self.rf.write("R1", 44)
        self.rf.write("R2", 55)
        self.cpu.execute()
        self.assertEqual(self.rf.read("R3"), 99)
        self._checkFlagsNZCV(0, 0, 0, 0)

    @itest_custom("adds r3, r1, r2")
    def test_adds_reg_mod_imm_min(self):
        self.rf.write("R1", 44)
        self.rf.write("R2", 0x100)
        self.cpu.execute()
        self.assertEqual(self.rf.read("R3"), 44 + 0x100)
        self._checkFlagsNZCV(0, 0, 0, 0)

    @itest_custom("adds r3, r1, r2")
    def test_adds_reg_mod_imm_max(self):
        self.rf.write("R1", 44)
        self.rf.write("R2", 0xFF000000)
        self.cpu.execute()
        self.assertEqual(self.rf.read("R3"), 44 + 0xFF000000)
        self._checkFlagsNZCV(1, 0, 0, 0)

    @itest_custom("adds r3, r1, r2")
    def test_adds_reg_carry(self):
        self.rf.write("R1", 0x1000000)
        self.rf.write("R2", 0xFF000001)
        self.cpu.execute()
        self.assertEqual(self.rf.read("R3"), 1)
        self._checkFlagsNZCV(0, 0, 1, 0)

    @itest_custom("adds r3, r1, r2")
    def test_adds_reg_overflow(self):
        self.rf.write("R1", (2 ** 31 - 1))
        self.rf.write("R2", 1)
        self.cpu.execute()
        self.assertEqual(self.rf.read("R3"), (1 << 31))
        self._checkFlagsNZCV(1, 0, 0, 1)

    @itest_custom("adds r3, r1, r2")
    def test_adds_reg_carry_overflow(self):
        self.rf.write("R1", 0x80000001)
        self.rf.write("R2", 0x80000000)
        self.cpu.execute()
        self.assertEqual(self.rf.read("R3"), 1)
        self._checkFlagsNZCV(0, 0, 1, 1)

    @itest_custom("adds r3, r1, r2")
    def test_adds_reg_zf(self):
        self.rf.write("R1", 0x0)
        self.rf.write("R2", 0x0)
        self.cpu.execute()
        self.assertEqual(self.rf.read("R3"), 0)
        self._checkFlagsNZCV(0, 1, 0, 0)

    @itest_custom("adds r3, r1, r2, asr #3")
    def test_adds_reg_sft_asr(self):
        self.rf.write("R1", 0x0)
        self.rf.write("R2", 0x80000000)
        self.cpu.execute()
        self.assertEqual(self.rf.read("R3"), 0xF0000000)
        self._checkFlagsNZCV(1, 0, 0, 0)

    @itest_custom("adds r3, r1, r2, asr #3")
    def test_adds_reg_sft_asr2(self):
        self.rf.write("R1", 0x0)
        self.rf.write("R2", 0x40000000)
        self.cpu.execute()
        self.assertEqual(self.rf.read("R3"), (0x40000000 >> 3))
        self._checkFlagsNZCV(0, 0, 0, 0)

    @itest_custom("adds r3, r1, r2, rrx")
    def test_adds_reg_sft_rrx(self):
        self.rf.write("APSR_C", 0x0)
        self.rf.write("R1", 0x0)
        self.rf.write("R2", 2 ** 32 - 1)
        self.cpu.execute()
        self.assertEqual(self.rf.read("R3"), 2 ** 31 - 1)
        self._checkFlagsNZCV(0, 0, 0, 0)

    @itest_custom("adds r3, r1, r2, rrx")
    def test_adds_reg_sft_rrx2(self):
        self.rf.write("APSR_C", 0x1)
        self.rf.write("R1", 0x0)
        self.rf.write("R2", 2 ** 32 - 1)
        self.cpu.execute()
        self.assertEqual(self.rf.read("R3"), 2 ** 32 - 1)
        self._checkFlagsNZCV(1, 0, 0, 0)

    @itest_setregs("R0=0")
    @itest_thumb("adds r0, #4")
    def test_adds_thumb_two_op(self):
        self.assertEqual(self.rf.read("R0"), 4)

    # UADD8

    @itest_setregs("R2=0x00FF00FF", "R3=0x00010002")
    @itest_thumb("uadd8 r2, r2, r3")
    def test_uadd8(self):
        self.assertEqual(self.rf.read("R2"), 1)
        self.assertEqual(self.rf.read("APSR_GE"), 5)

    # LDR imm

    @itest_custom("ldr r1, [sp]")
    def test_ldr_imm_off_none(self):
        self.cpu.stack_push(42)
        self.cpu.execute()
        self.assertEqual(self.rf.read("R1"), 42)
        self.assertEqual(self.cpu.mode, CS_MODE_ARM)

    @itest_custom("ldr pc, [sp]")
    def test_ldr_imm_off_none_to_thumb(self):
        self.cpu.stack_push(43)
        self.cpu.execute()
        self.assertEqual(self.rf.read("R15"), 42)
        self.assertEqual(self.cpu.mode, CS_MODE_THUMB)

    @itest_custom("ldr r1, [sp, #4]")
    def test_ldr_imm_off_pos(self):
        self.cpu.stack_push(42)
        self.cpu.stack_push(41)
        self.cpu.execute()
        self.assertEqual(self.rf.read("R1"), 42)

    @itest_custom("ldr r1, [sp, #-4]")
    def test_ldr_imm_off_neg(self):
        self.cpu.stack_push(42)
        self.cpu.stack_push(41)
        self.cpu.STACK += 4
        self.cpu.execute()
        self.assertEqual(self.rf.read("R1"), 41)

    @itest_custom("ldr r1, [sp, #4]!")
    def test_ldr_imm_preind_pos(self):
        self.cpu.stack_push(42)
        self.cpu.stack_push(41)
        pre_stack = self.cpu.STACK
        self.cpu.execute()
        self.assertEqual(self.rf.read("R1"), 42)
        self.assertEqual(self.rf.read("SP"), pre_stack + 4)

    @itest_custom("ldr r1, [sp, #-4]!")
    def test_ldr_imm_preind_neg(self):
        self.cpu.stack_push(42)
        self.cpu.stack_push(41)
        self.cpu.STACK += 4
        pre_stack = self.cpu.STACK
        self.cpu.execute()
        self.assertEqual(self.rf.read("R1"), 41)
        self.assertEqual(self.rf.read("SP"), pre_stack - 4)

    @itest_custom("ldr r1, [sp], #5")
    def test_ldr_imm_postind_pos(self):
        self.cpu.stack_push(42)
        pre_stack = self.cpu.STACK
        self.cpu.execute()
        self.assertEqual(self.rf.read("R1"), 42)
        self.assertEqual(self.rf.read("SP"), pre_stack + 5)

    @itest_custom("ldr r1, [sp], #-5")
    def test_ldr_imm_postind_neg(self):
        self.cpu.stack_push(42)
        pre_stack = self.cpu.STACK
        self.cpu.execute()
        self.assertEqual(self.rf.read("R1"), 42)
        self.assertEqual(self.rf.read("SP"), pre_stack - 5)

    # LDR reg

    @itest_custom("ldr r1, [sp, r2]")
    def test_ldr_reg_off(self):
        self.cpu.regfile.write("R2", 4)
        self.cpu.stack_push(42)
        self.cpu.stack_push(48)
        self.cpu.execute()
        self.assertEqual(self.rf.read("R1"), 42)

    @itest_custom("ldr r1, [sp, -r2]")
    def test_ldr_reg_off_neg(self):
        self.cpu.regfile.write("R2", 4)
        self.cpu.stack_push(42)
        self.cpu.stack_push(48)
        self.cpu.STACK += 4
        self.cpu.execute()
        self.assertEqual(self.rf.read("R1"), 48)

    @itest_custom("ldr r1, [sp, r2, lsl #3]")
    def test_ldr_reg_off_shift(self):
        self.cpu.regfile.write("R2", 1)
        self.cpu.stack_push(42)
        self.cpu.stack_push(48)
        self.cpu.stack_push(40)
        self.cpu.execute()
        self.assertEqual(self.rf.read("R1"), 42)

    @itest_custom("ldr r1, [sp, -r2, lsl #3]")
    def test_ldr_reg_off_neg_shift(self):
        self.cpu.regfile.write("R2", 1)
        self.cpu.stack_push(42)
        self.cpu.stack_push(48)
        self.cpu.STACK += 8
        self.cpu.execute()
        self.assertEqual(self.rf.read("R1"), 48)

    @itest_custom("ldr r1, [sp, r2]!")
    def test_ldr_reg_preind(self):
        self.cpu.regfile.write("R2", 4)
        self.cpu.stack_push(42)
        self.cpu.stack_push(48)
        pre_stack = self.cpu.STACK
        self.cpu.execute()
        self.assertEqual(self.rf.read("R1"), 42)
        self.assertEqual(self.rf.read("SP"), pre_stack + 4)

    @itest_custom("ldr r1, [sp, -r2, lsl #3]!")
    def test_ldr_reg_preind_shift(self):
        self.cpu.regfile.write("R2", 1)
        self.cpu.stack_push(42)
        self.cpu.stack_push(48)
        self.cpu.STACK += 8
        pre_stack = self.cpu.STACK
        self.cpu.execute()
        self.assertEqual(self.rf.read("R1"), 48)
        self.assertEqual(self.rf.read("SP"), pre_stack - 8)

    @itest_custom("ldr r1, [sp], r2")
    def test_ldr_reg_postind(self):
        self.cpu.regfile.write("R2", 4)
        self.cpu.stack_push(42)
        pre_stack = self.cpu.STACK
        self.cpu.execute()
        self.assertEqual(self.rf.read("R1"), 42)
        self.assertEqual(self.rf.read("SP"), pre_stack + 4)

    @itest_custom("ldr r1, [sp], -r2, lsl #3")
    def test_ldr_reg_postind_neg_shift(self):
        self.cpu.regfile.write("R2", 1)
        self.cpu.stack_push(42)
        pre_stack = self.cpu.STACK
        self.cpu.execute()
        self.assertEqual(self.rf.read("R1"), 42)
        self.assertEqual(self.rf.read("SP"), pre_stack - 8)

    @itest_custom("ldrd r2, [sp]")
    def test_ldrd(self):
        r2 = 0x41
        r3 = 0x42
        self.cpu.stack_push(r3)
        self.cpu.stack_push(r2)
        self.cpu.execute()
        self.assertEqual(self.rf.read("R2"), r2)
        self.assertEqual(self.rf.read("R3"), r3)

    @itest_custom("pop {r1}")
    def test_pop_one_reg(self):
        self.cpu.stack_push(0x55)
        pre_stack = self.cpu.STACK
        self.cpu.execute()
        self.assertEqual(self.rf.read("R1"), 0x55)
        self.assertEqual(self.rf.read("SP"), pre_stack + 4)

    @itest_custom("pop {r1, r2, r3}")
    def test_pop_multops(self):
        vals = [0x01, 0x55, 0xAA]
        for v in vals:
            self.cpu.stack_push(v)
        self.cpu.execute()
        self.assertEqual(self.rf.read("R1"), 0xAA)
        self.assertEqual(self.rf.read("R2"), 0x55)
        self.assertEqual(self.rf.read("R3"), 0x01)

    @itest_custom("push {r1}")
    @itest_setregs("R1=3")
    def test_push_one_reg(self):
        self.cpu.execute()
        self.assertEqual(b"".join(self.cpu.stack_peek()), struct.pack("<I", 3))

    @itest_custom("push {r1, r2, r3}")
    @itest_setregs("R1=3", "R2=0x55", "R3=0xffffffff")
    def test_push_multi_reg(self):
        pre_sp = self.cpu.STACK
        self.cpu.execute()
        sp = self.cpu.STACK
        self.assertEqual(self.rf.read("SP"), pre_sp - (3 * 4))
        self.assertEqual(b"".join(self.cpu.stack_peek()), struct.pack("<I", 3))
        self.assertEqual(self.cpu.read_int(sp + 4, self.cpu.address_bit_size), 0x55)
        self.assertEqual(self.cpu.read_int(sp + 8, self.cpu.address_bit_size), 0xFFFFFFFF)

    @itest_custom("str SP, [R1]")
    @itest_setregs("R1=0xd000")
    def test_str_basic(self):
        r1 = self.rf.read("R1")
        sp = self.rf.read("SP")
        self.cpu.execute()
        dr1 = self.cpu.read_int(r1, self.cpu.address_bit_size)
        self.assertEqual(sp, dr1)

    @itest_custom("str R1, [R2, R3]")
    @itest_setregs("R1=34", "R2=0xD000", "R3=8")
    def test_str_index(self):
        r1 = self.rf.read("R1")
        r2 = self.rf.read("R2")
        r3 = self.rf.read("R3")
        self.cpu.execute()
        retrieved = self.cpu.read_int(r2 + r3, self.cpu.address_bit_size)
        self.assertEqual(retrieved, r1)

    @itest_custom("str R1, [R2, R3, LSL #3]")
    @itest_setregs("R1=34", "R2=0xD000", "R3=1")
    def test_str_index_w_shift(self):
        r1 = self.rf.read("R1")
        r2 = self.rf.read("R2")
        r3 = self.rf.read("R3")
        r3 = r3 << 3
        self.cpu.execute()
        retrieved = self.cpu.read_int(r2 + r3, self.cpu.address_bit_size)
        self.assertEqual(retrieved, r1)

    @itest_custom("str R1, [R2], #3")
    @itest_setregs("R1=34", "R2=0xD000")
    def test_str_postindex(self):
        r1 = self.rf.read("R1")
        r2 = self.rf.read("R2")
        self.cpu.execute()
        # check store results
        data = self.cpu.read_int(r2, self.cpu.address_bit_size)
        self.assertEqual(data, r1)
        # check writeback results
        new_r2 = self.rf.read("R2")
        self.assertEqual(new_r2, r2 + 3)

    @itest_custom("str R1, [R2, #3]!")
    @itest_setregs("R1=34", "R2=0xD000")
    def test_str_index_writeback(self):
        r1 = self.rf.read("R1")
        r2 = self.rf.read("R2")
        self.cpu.execute()
        # check store results
        data = self.cpu.read_int(r2 + 3, self.cpu.address_bit_size)
        self.assertEqual(data, r1)
        # check writeback results
        new_r2 = self.rf.read("R2")
        self.assertEqual(new_r2, r2 + 3)

    @itest_custom("strd R2, [R1]")
    @itest_setregs("R1=0xD000", "R2=34", "R3=35")
    def test_strd(self):
        r1 = self.rf.read("R1")
        r2 = self.rf.read("R2")
        r3 = self.rf.read("R3")
        self.cpu.execute()
        dr2 = self.cpu.read_int(r1, self.cpu.address_bit_size)
        dr3 = self.cpu.read_int(r1 + 4, self.cpu.address_bit_size)
        self.assertEqual(dr2, r2)
        self.assertEqual(dr3, r3)

    @itest_custom("str R2, [R1]")
    @itest_setregs("R1=0xD000", "R2=34")
    def test_str(self):
        r1 = self.rf.read("R1")
        r2 = self.rf.read("R2")
        self.cpu.execute()
        dr2 = self.cpu.read_int(r1, self.cpu.address_bit_size)
        self.assertEqual(dr2, r2)

    # ADR

    @itest_custom("adr r0, #16")
    def test_adr(self):
        pre_pc = self.rf.read("PC")
        self.cpu.execute()
        self.assertEqual(self.rf.read("R0"), (pre_pc + 8) + 16)

    # Note, ARM ARM says that the following is an alternative encoding for a form of ADR
    @itest_custom("add r0, PC, #0x10")
    def test_adr_mod_imm_1(self):
        pre_pc = self.rf.read("PC")
        self.cpu.execute()
        self.assertEqual(self.rf.read("R0"), (pre_pc + 8) + 0x10)

    # Note, ARM ARM says that the following is an alternative encoding for a form of ADR
    @itest_custom("add r0, PC, #1, 28")
    def test_adr_mod_imm_2(self):
        pre_pc = self.rf.read("PC")
        self.cpu.execute()
        self.assertEqual(self.rf.read("R0"), (pre_pc + 8) + 0x10)

    @itest_custom("adr r0, #16", mode=CS_MODE_THUMB)
    def test_adr_thumb(self):
        pre_pc = self.rf.read("PC")
        self.cpu.execute()
        self.assertEqual(self.rf.read("R0"), (pre_pc + 4) + 16)  # adr is 4 bytes long

    # ADDW

    @itest_setregs("R1=0x1234")
    @itest_thumb("addw r0, r1, #0x2a")
    def test_addw(self):
        self.assertEqual(self.rf.read("R0"), 0x1234 + 0x2A)

    @itest_custom("addw r0, pc, #0x2a", mode=CS_MODE_THUMB)
    def test_addw_pc_relative(self):
        pre_pc = self.rf.read("PC")
        self.cpu.execute()
        self.assertEqual(self.rf.read("R0"), (pre_pc + 4) + 0x2A)  # addw is 4 bytes long

    # SUBW

    @itest_setregs("R1=0x1234")
    @itest_thumb("subw r0, r1, #0x2a")
    def test_subw(self):
        self.assertEqual(self.rf.read("R0"), 0x1234 - 0x2A)

    @itest_custom("subw r0, pc, #0x2a", mode=CS_MODE_THUMB)
    def test_subw_pc_relative(self):
        pre_pc = self.rf.read("PC")
        self.cpu.execute()
        self.assertEqual(self.rf.read("R0"), (pre_pc + 4) - 0x2A)  # subw is 4 bytes long

    # BL

    @itest_custom("bl 0x170")
    def test_bl(self):
        pre_pc = self.rf.read("PC")
        self.cpu.execute()
        self.assertEqual(self.rf.read("PC"), pre_pc + 0x170)
        self.assertEqual(self.rf.read("LR"), pre_pc + 4)

    @itest_custom("bl #-4")
    def test_bl_neg(self):
        pre_pc = self.rf.read("PC")
        self.cpu.execute()
        self.assertEqual(self.rf.read("PC"), pre_pc - 4)
        self.assertEqual(self.rf.read("LR"), pre_pc + 4)

    # CBZ/CBNZ

    @itest_setregs("R0=0")
    @itest_custom("cbz r0, #0x2a", mode=CS_MODE_THUMB)
    def test_cbz_taken(self):
        pre_pc = self.rf.read("PC")
        self.cpu.execute()
        self.assertEqual(self.rf.read("PC"), pre_pc + 0x2A)

    @itest_setregs("R0=1")
    @itest_custom("cbz r0, #0x2a", mode=CS_MODE_THUMB)
    def test_cbz_not_taken(self):
        pre_pc = self.rf.read("PC")
        self.cpu.execute()
        self.assertEqual(self.rf.read("PC"), pre_pc + 2)  # cbz is 2 bytes long

    @itest_setregs("R0=1")
    @itest_custom("cbnz r0, #0x2a", mode=CS_MODE_THUMB)
    def test_cbnz_taken(self):
        pre_pc = self.rf.read("PC")
        self.cpu.execute()
        self.assertEqual(self.rf.read("PC"), pre_pc + 0x2A)

    @itest_setregs("R0=0")
    @itest_custom("cbnz r0, #0x2a", mode=CS_MODE_THUMB)
    def test_cbnz_not_taken(self):
        pre_pc = self.rf.read("PC")
        self.cpu.execute()
        self.assertEqual(self.rf.read("PC"), pre_pc + 2)  # cbnz is 2 bytes long

    # TBB/TBH

    @itest_setregs("R0=0xd000", "R1=1")
    @itest_custom("tbb [r0, r1]", mode=CS_MODE_THUMB)
    def test_tbb(self):
        # Write the table of offsets at 0xd000 (R0)
        # Index is 1 (R1), offset will be 2 x 21 = 42
        for i, offset in enumerate([11, 21, 31]):
            self.mem.write(0xD000 + i, struct.pack("<B", offset))

        pre_pc = self.rf.read("PC")
        self.cpu.execute()
        self.assertEqual(self.rf.read("PC"), (pre_pc + 4) + 42)  # tbb is 4 bytes long

    @itest_setregs("R1=1")
    @itest_custom("tbb [pc, r1]", mode=CS_MODE_THUMB)
    def test_tbb_pc_relative(self):
        # Write the table of offsets after the instruction
        # Index is 1 (R1), offset will be 2 x 21 = 42
        for i, offset in enumerate([11, 21, 31]):
            self.mem.write(self.cpu.PC + 4 + i, struct.pack("<B", offset))

        pre_pc = self.rf.read("PC")
        self.cpu.execute()
        self.assertEqual(self.rf.read("PC"), (pre_pc + 4) + 42)  # tbb is 4 bytes long

    @itest_setregs("R0=0xd000", "R1=1")
    @itest_custom("tbh [r0, r1, lsl #1]", mode=CS_MODE_THUMB)
    def test_tbh(self):
        # Write the table of offsets at 0xd000 (R0)
        # Index is 1 (R1), offset will be 2 x 21 = 42
        for i, offset in enumerate([11, 21, 31]):
            self.mem.write(0xD000 + i * 2, struct.pack("<H", offset))

        pre_pc = self.rf.read("PC")
        self.cpu.execute()
        self.assertEqual(self.rf.read("PC"), (pre_pc + 4) + 42)  # tbh is 4 bytes long

    @itest_setregs("R1=1")
    @itest_custom("tbh [pc, r1, lsl #1]", mode=CS_MODE_THUMB)
    def test_tbh_pc_relative(self):
        # Write the table of offsets after the instruction
        # Index is 1 (R1), offset will be 2 x 21 = 42
        for i, offset in enumerate([11, 21, 31]):
            self.mem.write(self.cpu.PC + 4 + i * 2, struct.pack("<H", offset))

        pre_pc = self.rf.read("PC")
        self.cpu.execute()
        self.assertEqual(self.rf.read("PC"), (pre_pc + 4) + 42)  # tbh is 4 bytes long

    # CMN

    @itest_setregs("R0=-0x18000")
    @itest("cmn r0, #0x18000")
    def test_cmn_eq_mod_imm_1(self):
        self._checkFlagsNZCV(0, 1, 1, 0)

    @itest_setregs("R0=-0x18000")
    @itest("cmn r0, #24, 20")
    def test_cmn_eq_mod_imm_2(self):
        self._checkFlagsNZCV(0, 1, 1, 0)

    # CMP

    @itest_setregs("R0=3")
    @itest("cmp r0, 3")
    def test_cmp_eq(self):
        self._checkFlagsNZCV(0, 1, 1, 0)

    @itest_setregs("R0=0x18000")
    @itest("cmp r0, #0x18000")
    def test_cmp_eq_mod_imm_1(self):
        self._checkFlagsNZCV(0, 1, 1, 0)

    @itest_setregs("R0=0x18000")
    @itest("cmp r0, #24, 20")
    def test_cmp_eq_mod_imm_2(self):
        self._checkFlagsNZCV(0, 1, 1, 0)

    @itest_setregs("R0=3")
    @itest("cmp r0, 5")
    def test_cmp_lt(self):
        self._checkFlagsNZCV(1, 0, 0, 0)

    @itest_setregs("R0=3")
    @itest("cmp r0, 2")
    def test_cmp_gt(self):
        self._checkFlagsNZCV(0, 0, 1, 0)

    @itest_setregs("R0=0")
    @itest("cmp r0, 0")
    def test_cmp_carry(self):
        self._checkFlagsNZCV(0, 1, 1, 0)

    @itest_setregs("R0=0x40000000")
    @itest("cmp r0, 0xa0000000")
    def test_cmp_ovf(self):
        self._checkFlagsNZCV(1, 0, 0, 1)

    @itest_setregs("R0=0x80000000")
    @itest("cmp r0, 0x40000000")
    def test_cmp_carry_ovf(self):
        self._checkFlagsNZCV(0, 0, 1, 1)

    # CLZ

    @itest_custom("clz r1, r2")
    @itest_setregs("R2=0xFFFF")
    def test_clz_sixteen_zeroes(self):
        self.cpu.execute()
        self.assertEqual(self.rf.read("R1"), 16)

    @itest_custom("clz r1, r2")
    @itest_setregs("R2=0")
    def test_clz_all_zero(self):
        self.cpu.execute()
        self.assertEqual(self.rf.read("R1"), self.cpu.address_bit_size)

    @itest_custom("clz r1, r2")
    @itest_setregs("R2=0xffffffff")
    def test_clz_no_leading_zeroes(self):
        self.cpu.execute()
        self.assertEqual(self.rf.read("R1"), 0)

    @itest_custom("clz r1, r2")
    @itest_setregs("R2=0x7fffffff")
    def test_clz_one_leading_zero(self):
        self.cpu.execute()
        self.assertEqual(self.rf.read("R1"), 1)

    @itest_custom("clz r1, r2")
    @itest_setregs("R2=0x7f7fffff")
    def test_clz_lead_zero_then_more_zeroes(self):
        self.cpu.execute()
        self.assertEqual(self.rf.read("R1"), 1)

    # SUB

    @itest_custom("sub r3, r1, r2")
    @itest_setregs("R1=4", "R2=2")
    def test_sub_basic(self):
        self.cpu.execute()
        self.assertEqual(self.rf.read("R3"), 2)

    @itest_setregs("R3=0xE")
    @itest_thumb("sub r3, #12")
    def test_thumb_sub_basic(self):
        self.assertEqual(self.rf.read("R3"), 2)

    @itest_custom("sub r3, r1, #5")
    @itest_setregs("R1=10")
    def test_sub_imm(self):
        self.cpu.execute()
        self.assertEqual(self.rf.read("R3"), 5)

    @itest_custom("sub r3, r1, #0x18000")
    @itest_setregs("R1=0x18000")
    def test_sub_mod_imm_1(self):
        self.cpu.execute()
        self.assertEqual(self.rf.read("R3"), 0)

    @itest_custom("sub r3, r1, #24, 20")
    @itest_setregs("R1=0x18000")
    def test_sub_mod_imm_2(self):
        self.cpu.execute()
        self.assertEqual(self.rf.read("R3"), 0)

    @itest_custom("uqsub8 r3, r1, r2")
    @itest_setregs("R1=0x04030201", "R2=0x01010101")
    def test_uqsub8_concrete(self):
        self.cpu.execute()
        self.assertEqual(self.rf.read("R3"), 0x03020100)

    @itest_custom("uqsub8 r3, r1, r2")
    @itest_setregs("R1=0x05040302", "R2=0x07050101")
    def test_uqsub8_concrete_saturated(self):
        self.cpu.execute()
        self.assertEqual(self.rf.read("R3"), 0x00000201)

    @itest_custom("uqsub8 r3, r1, r2")
    @itest_setregs("R2=0x01010101")
    def test_uqsub8_sym(self):
<<<<<<< HEAD
        op1 = BitVecVariable(size=32, name="op1")
=======
        op1 = self.cpu.memory.constraints.new_bitvec(32, "op1")
>>>>>>> 27db1b80
        self.cpu.memory.constraints.add(op1 >= 0x04030201)
        self.cpu.memory.constraints.add(op1 < 0x04030204)
        self.cpu.R1 = op1
        self.cpu.execute()
        all_vals = solver.get_all_values(self.cpu.memory.constraints, self.cpu.R3)
        self.assertIn(0x03020100, all_vals)

    # RSC

    @itest_custom("rsc r3, r1, #0x18000")
    @itest_setregs("R1=0x18000", "APSR_C=1")
    def test_rsc_mod_imm_1(self):
        self.cpu.execute()
        self.assertEqual(self.rf.read("R3"), 0)

    @itest_custom("rsc r3, r1, #0x18000")
    @itest_setregs("R1=0x17fff", "APSR_C=0")
    def test_rsc_mod_imm_2(self):
        self.cpu.execute()
        self.assertEqual(self.rf.read("R3"), 0)

    @itest_custom("rsc r3, r1, #24, 20")
    @itest_setregs("R1=0x18000", "APSR_C=1")
    def test_rsc_mod_imm_3(self):
        self.cpu.execute()
        self.assertEqual(self.rf.read("R3"), 0)

    @itest_custom("rsc r3, r1, #24, 20")
    @itest_setregs("R1=0x17fff", "APSR_C=0")
    def test_rsc_mod_imm_4(self):
        self.cpu.execute()
        self.assertEqual(self.rf.read("R3"), 0)

    # SBC

    @itest_custom("sbc r3, r1, #5")
    @itest_setregs("R1=10")
    def test_sbc_imm(self):
        self.cpu.execute()
        self.assertEqual(self.rf.read("R3"), 4)

    @itest_setregs("R0=0", "R3=0xffffffff")
    @itest_thumb("sbcs r0, r3")
    def test_sbc_thumb(self):
        self.assertEqual(self.rf.read("R0"), 0)

    @itest_custom("sbc r3, r1, #0x18000")
    @itest_setregs("R1=0x18010", "APSR_C=1")
    def test_sbc_mod_imm_1(self):
        self.cpu.execute()
        self.assertEqual(self.rf.read("R3"), 0x10)

    @itest_custom("sbc r3, r1, #0x18000")
    @itest_setregs("R1=0x18010", "APSR_C=0")
    def test_sbc_mod_imm_2(self):
        self.cpu.execute()
        self.assertEqual(self.rf.read("R3"), 0xF)

    @itest_custom("sbc r3, r1, #24, 20")
    @itest_setregs("R1=0x18010", "APSR_C=1")
    def test_sbc_mod_imm_3(self):
        self.cpu.execute()
        self.assertEqual(self.rf.read("R3"), 0x10)

    @itest_custom("sbc r3, r1, #24, 20")
    @itest_setregs("R1=0x18010", "APSR_C=0")
    def test_sbc_mod_imm_4(self):
        self.cpu.execute()
        self.assertEqual(self.rf.read("R3"), 0xF)

    # LDM/LDMIB/LDMDA/LDMDB

    @itest_custom("ldm sp, {r1, r2, r3}")
    def test_ldm(self):
        self.cpu.stack_push(0x41414141)
        self.cpu.stack_push(2)
        self.cpu.stack_push(42)
        pre_sp = self.cpu.STACK
        self.cpu.execute()
        self.assertEqual(self.rf.read("R1"), 42)
        self.assertEqual(self.rf.read("R2"), 2)
        self.assertEqual(self.rf.read("R3"), 0x41414141)
        self.assertEqual(self.cpu.STACK, pre_sp)

    @itest_custom("ldm sp!, {r1, r2, r3}")
    def test_ldm_wb(self):
        self.cpu.stack_push(0x41414141)
        self.cpu.stack_push(2)
        self.cpu.stack_push(42)
        pre_sp = self.cpu.STACK
        self.cpu.execute()
        self.assertEqual(self.rf.read("R1"), 42)
        self.assertEqual(self.rf.read("R2"), 2)
        self.assertEqual(self.rf.read("R3"), 0x41414141)
        self.assertEqual(self.cpu.STACK, pre_sp + 12)

    @itest_setregs("R0=0xd100")
    @itest_custom("ldmia r0!, {r1, r2, r3}")
    def test_ldmia(self):
        # IA - Increment After
        # so the first value read should be at 0xd100
        self.cpu.write_int(0xD100 + 0x0, 1, self.cpu.address_bit_size)
        self.cpu.write_int(0xD100 + 0x4, 2, self.cpu.address_bit_size)
        self.cpu.write_int(0xD100 + 0x8, 3, self.cpu.address_bit_size)
        self.cpu.execute()
        self.assertEqual(self.rf.read("R1"), 1)
        self.assertEqual(self.rf.read("R2"), 2)
        self.assertEqual(self.rf.read("R3"), 3)
        # and the writeback should be 0xd10c
        self.assertEqual(self.rf.read("R0"), 0xD100 + 0xC)

    @itest_setregs("R0=0xd100")
    @itest_custom("ldmib r0!, {r1, r2, r3}")
    def test_ldmib(self):
        # IB - Increment Before
        # so the first value read should be at 0xd104
        self.cpu.write_int(0xD100 + 0x4, 1, self.cpu.address_bit_size)
        self.cpu.write_int(0xD100 + 0x8, 2, self.cpu.address_bit_size)
        self.cpu.write_int(0xD100 + 0xC, 3, self.cpu.address_bit_size)
        self.cpu.execute()
        self.assertEqual(self.rf.read("R1"), 1)
        self.assertEqual(self.rf.read("R2"), 2)
        self.assertEqual(self.rf.read("R3"), 3)
        # and the writeback should be 0xd10c
        self.assertEqual(self.rf.read("R0"), 0xD100 + 0xC)

    @itest_setregs("R0=0xd100")
    @itest_custom("ldmda r0!, {r1, r2, r3}")
    def test_ldmda(self):
        # DA - Decrement After
        # so the first value read should be at 0xd100
        self.cpu.write_int(0xD100 - 0x0, 1, self.cpu.address_bit_size)
        self.cpu.write_int(0xD100 - 0x4, 2, self.cpu.address_bit_size)
        self.cpu.write_int(0xD100 - 0x8, 3, self.cpu.address_bit_size)
        self.cpu.execute()
        self.assertEqual(self.rf.read("R1"), 1)
        self.assertEqual(self.rf.read("R2"), 2)
        self.assertEqual(self.rf.read("R3"), 3)
        # and the writeback should be 0xd0f8
        self.assertEqual(self.rf.read("R0"), 0xD100 - 0xC)

    @itest_setregs("R0=0xd100")
    @itest_custom("ldmdb r0!, {r1, r2, r3}")
    def test_ldmdb(self):
        # DB - Decrement Before
        # so the first value read should be at 0xd0fc
        self.cpu.write_int(0xD100 - 0x4, 1, self.cpu.address_bit_size)
        self.cpu.write_int(0xD100 - 0x8, 2, self.cpu.address_bit_size)
        self.cpu.write_int(0xD100 - 0xC, 3, self.cpu.address_bit_size)
        self.cpu.execute()
        self.assertEqual(self.rf.read("R1"), 1)
        self.assertEqual(self.rf.read("R2"), 2)
        self.assertEqual(self.rf.read("R3"), 3)
        # and the writeback should be 0xd0f8
        self.assertEqual(self.rf.read("R0"), 0xD100 - 0xC)

    # STM/STMIB/STMDA/STMDB

    @itest_setregs("R1=42", "R2=2", "R3=0x42424242")
    @itest_custom("stm sp, {r1, r2, r3}")
    def test_stm(self):
        self.cpu.STACK -= 12
        pre_sp = self.cpu.STACK
        self.cpu.execute()
        self.assertEqual(self.cpu.read_int(pre_sp, self.cpu.address_bit_size), 42)
        self.assertEqual(self.cpu.read_int(pre_sp + 4, self.cpu.address_bit_size), 2)
        self.assertEqual(self.cpu.read_int(pre_sp + 8, self.cpu.address_bit_size), 0x42424242)
        self.assertEqual(self.cpu.STACK, pre_sp)

    @itest_setregs("R1=42", "R2=2", "R3=0x42424242")
    @itest_custom("stm sp!, {r1, r2, r3}")
    def test_stm_wb(self):
        self.cpu.STACK -= 12
        pre_sp = self.cpu.STACK
        self.cpu.execute()
        self.assertEqual(self.cpu.read_int(pre_sp, self.cpu.address_bit_size), 42)
        self.assertEqual(self.cpu.read_int(pre_sp + 4, self.cpu.address_bit_size), 2)
        self.assertEqual(self.cpu.read_int(pre_sp + 8, self.cpu.address_bit_size), 0x42424242)
        self.assertEqual(self.cpu.STACK, pre_sp + 12)

    @itest_setregs("R0=0xd100", "R1=1", "R2=2", "R3=3")
    @itest_custom("stmia r0!, {r1, r2, r3}")
    def test_stmia(self):
        # IA = Increment After
        self.cpu.execute()
        # so the first value written should be at 0xd100
        self.assertEqual(self.cpu.read_int(0xD100 + 0x0, self.cpu.address_bit_size), 1)
        self.assertEqual(self.cpu.read_int(0xD100 + 0x4, self.cpu.address_bit_size), 2)
        self.assertEqual(self.cpu.read_int(0xD100 + 0x8, self.cpu.address_bit_size), 3)
        # and the writeback should be 0xd100c
        self.assertEqual(self.rf.read("R0"), 0xD100 + 0xC)

    @itest_setregs("R0=0xd100", "R1=1", "R2=2", "R3=3")
    @itest_custom("stmib r0!, {r1, r2, r3}")
    def test_stmib(self):
        # IB = Increment Before
        self.cpu.execute()
        # so the first value written should be at 0xd104
        self.assertEqual(self.cpu.read_int(0xD100 + 0x4, self.cpu.address_bit_size), 1)
        self.assertEqual(self.cpu.read_int(0xD100 + 0x8, self.cpu.address_bit_size), 2)
        self.assertEqual(self.cpu.read_int(0xD100 + 0xC, self.cpu.address_bit_size), 3)
        # and the writeback should be 0xd100c
        self.assertEqual(self.rf.read("R0"), 0xD100 + 0xC)

    @itest_setregs("R0=0xd100", "R1=1", "R2=2", "R3=3")
    @itest_custom("stmda r0!, {r1, r2, r3}")
    def test_stmda(self):
        # DA = Decrement After
        self.cpu.execute()
        # so the first value written should be at 0xd100
        self.assertEqual(self.cpu.read_int(0xD100 - 0x0, self.cpu.address_bit_size), 1)
        self.assertEqual(self.cpu.read_int(0xD100 - 0x4, self.cpu.address_bit_size), 2)
        self.assertEqual(self.cpu.read_int(0xD100 - 0x8, self.cpu.address_bit_size), 3)
        # and the writeback should be 0xd0f8
        self.assertEqual(self.rf.read("R0"), 0xD100 - 0xC)

    @itest_setregs("R0=0xd100", "R1=1", "R2=2", "R3=3")
    @itest_custom("stmdb r0!, {r1, r2, r3}")
    def test_stmdb(self):
        # DB = Decrement Before
        self.cpu.execute()
        # so the first value written should be at 0xd0fc
        self.assertEqual(self.cpu.read_int(0xD100 - 0x4, self.cpu.address_bit_size), 1)
        self.assertEqual(self.cpu.read_int(0xD100 - 0x8, self.cpu.address_bit_size), 2)
        self.assertEqual(self.cpu.read_int(0xD100 - 0xC, self.cpu.address_bit_size), 3)
        # and the writeback should be 0xd0f8
        self.assertEqual(self.rf.read("R0"), 0xD100 - 0xC)

    # BX

    @itest_custom("bx r1")
    @itest_setregs("R1=0x1008")
    def test_bx_basic(self):
        self.cpu.execute()
        self.assertEqual(self.rf.read("PC"), 0x1008)
        self.assertEqual(self.cpu.mode, CS_MODE_ARM)

    @itest_custom("bx r1")
    @itest_setregs("R1=0x1009")
    def test_bx_thumb(self):
        pre_pc = self.rf.read("PC")
        self.cpu.execute()
        self.assertEqual(self.rf.read("PC"), pre_pc + 4)
        self.assertEqual(self.cpu.mode, CS_MODE_THUMB)

    # ORR

    @itest_custom("orr r2, r3, #5")
    @itest_setregs("R3=0x1000")
    def test_orr_imm(self):
        self.cpu.execute()
        self.assertEqual(self.rf.read("R2"), 0x1005)

    @itest_setregs("R3=0x1000")
    @itest_thumb("orr r3, #5")
    def test_thumb_orr_imm(self):
        self.assertEqual(self.rf.read("R3"), 0x1005)

    @itest_custom("orr r2, r3, #0x18000")
    @itest_setregs("R3=0x1000")
    def test_orr_mod_imm_1(self):
        self.cpu.execute()
        self.assertEqual(self.rf.read("R2"), 0x19000)

    @itest_custom("orr r2, r3, #24, 20")
    @itest_setregs("R3=0x1000")
    def test_orr_mod_imm_2(self):
        self.cpu.execute()
        self.assertEqual(self.rf.read("R2"), 0x19000)

    @itest_custom("orrs r2, r3")
    @itest_setregs("R2=0x5", "R3=0x80000000")
    def test_orrs_imm_flags(self):
        self.cpu.execute()
        self.assertEqual(self.rf.read("R2"), 0x80000005)
        self.assertEqual(self.rf.read("APSR_N"), True)

    @itest_custom("orr r2, r3")
    @itest_setregs("R2=0x5", "R3=0x80000000")
    def test_orr_reg_w_flags(self):
        self.cpu.execute()
        self.assertEqual(self.rf.read("R2"), 0x80000005)
        # self.assertEqual(self.rf.read('APSR_N'), 1)

    @itest_custom("orr r2, r3, r4")
    @itest_setregs("R3=0x5", "R4=0x80000000")
    def test_orr_reg_two_op(self):
        self.cpu.execute()
        self.assertEqual(self.rf.read("R2"), 0x80000005)
        # self.assertEqual(self.rf.read('APSR_N'), 1)

    @itest_custom("orr r2, r3, r4, LSL #4")
    @itest_setregs("R3=0x5", "R4=0xF")
    def test_orr_reg_two_op_shifted(self):
        self.cpu.execute()
        self.assertEqual(self.rf.read("R2"), 0xF5)

    # ORN
    @itest_setregs("R2=0x0", "R5=0xFFFFFFFA")
    @itest_thumb("orn r2, r2, r5")
    def test_orn(self):
        self.assertEqual(self.rf.read("R2"), 0x5)

    # EOR

    @itest_custom("eor r2, r3, #5")
    @itest_setregs("R3=0xA")
    def test_eor_imm(self):
        self.cpu.execute()
        self.assertEqual(self.rf.read("R2"), 0xF)

    @itest_setregs("R3=0xA")
    @itest_thumb("eor r3, #5")
    def test_thumb_eor_imm(self):
        self.assertEqual(self.rf.read("R3"), 0xF)

    @itest_custom("eors r2, r3")
    @itest_setregs("R2=0xAA", "R3=0x80000000")
    def test_eors_imm_flags(self):
        self.cpu.execute()
        self.assertEqual(self.rf.read("R2"), 0x800000AA)
        self.assertEqual(self.rf.read("APSR_N"), True)

    @itest_custom("eors r2, r3")
    @itest_setregs("R2=0x5", "R3=0x80000005")
    def test_eor_reg_w_flags(self):
        self.cpu.execute()
        self.assertEqual(self.rf.read("R2"), 0x80000000)
        self.assertEqual(self.rf.read("APSR_N"), 1)

    @itest_custom("eor r2, r3, r4")
    @itest_setregs("R3=0x80000005", "R4=0x80000005")
    def test_eor_reg_two_op(self):
        self.cpu.execute()
        self.assertEqual(self.rf.read("R2"), 0)

    @itest_custom("eor r2, r3, r4, LSL #4")
    @itest_setregs("R3=0x55", "R4=0x5")
    def test_eor_reg_two_op_shifted(self):
        self.cpu.execute()
        self.assertEqual(self.rf.read("R2"), 0x5)

    @itest_custom("eor r2, r3, #0x18000")
    @itest_setregs("R3=0xA")
    def test_eor_mod_imm_1(self):
        self.cpu.execute()
        self.assertEqual(self.rf.read("R2"), 0x1800A)

    @itest_custom("eor r2, r3, #24, 20")
    @itest_setregs("R3=0xA")
    def test_eor_mod_imm_2(self):
        self.cpu.execute()
        self.assertEqual(self.rf.read("R2"), 0x1800A)

    # LDRH - see also LDR tests

    @itest_custom("ldrh r1, [sp]")
    def test_ldrh_imm_off_none(self):
        self.cpu.stack_push(0x41410041)
        self.cpu.execute()
        self.assertEqual(self.rf.read("R1"), 0x41)

    @itest_custom("ldrh r1, [sp, r2]")
    @itest_setregs("R2=4")
    def test_ldrh_reg_off(self):
        self.cpu.stack_push(0x41410041)
        self.cpu.stack_push(48)
        self.cpu.execute()
        self.assertEqual(self.rf.read("R1"), 0x41)

    # LDRSH - see also LDR tests

    @itest_custom("ldrsh r1, [sp]")
    def test_ldrsh_imm_off_none_neg(self):
        self.cpu.stack_push(0x2FF0F)
        self.cpu.execute()
        self.assertEqual(self.rf.read("R1"), 0xFFFFFF0F)

    @itest_custom("ldrsh r1, [sp]")
    def test_ldrsh_imm_off_none_pos(self):
        self.cpu.stack_push(0xFF0FFF)
        self.cpu.execute()
        self.assertEqual(self.rf.read("R1"), 0x0FFF)

    @itest_custom("ldrsh r1, [sp, r2]")
    @itest_setregs("R2=4")
    def test_ldrsh_reg_off_neg(self):
        self.cpu.stack_push(0x2FF0F)
        self.cpu.stack_push(48)
        self.cpu.execute()
        self.assertEqual(self.rf.read("R1"), 0xFFFFFF0F)

    @itest_custom("ldrsh r1, [sp, r2]")
    @itest_setregs("R2=4")
    def test_ldrsh_reg_off_pos(self):
        self.cpu.stack_push(0xFF0FFF)
        self.cpu.stack_push(48)
        self.cpu.execute()
        self.assertEqual(self.rf.read("R1"), 0x0FFF)

    # LDRB - see also LDR tests

    @itest_custom("ldrb r1, [sp]")
    def test_ldrb_imm_off_none(self):
        self.cpu.stack_push(0x41)
        self.cpu.execute()
        self.assertEqual(self.rf.read("R1"), 0x41)

    @itest_custom("ldrb r1, [sp, r2]")
    @itest_setregs("R2=4")
    def test_ldrb_reg_off(self):
        self.cpu.stack_push(0x41)
        self.cpu.stack_push(48)
        self.cpu.execute()
        self.assertEqual(self.rf.read("R1"), 0x41)

    # LDRSB - see also LDR tests

    @itest_custom("ldrsb r1, [sp]")
    def test_ldrsb_imm_off_none_neg(self):
        self.cpu.stack_push(0x2FF)
        self.cpu.execute()
        self.assertEqual(self.rf.read("R1"), Mask(32))

    @itest_custom("ldrsb r1, [sp]")
    def test_ldrsb_imm_off_none_pos(self):
        self.cpu.stack_push(0xFF0F)
        self.cpu.execute()
        self.assertEqual(self.rf.read("R1"), 0xF)

    @itest_custom("ldrsb r1, [sp, r2]")
    @itest_setregs("R2=4")
    def test_ldrsb_reg_off_neg(self):
        self.cpu.stack_push(0x2FF)
        self.cpu.stack_push(48)
        self.cpu.execute()
        self.assertEqual(self.rf.read("R1"), Mask(32))

    @itest_custom("ldrsb r1, [sp, r2]")
    @itest_setregs("R2=4")
    def test_ldrsb_reg_off_pos(self):
        self.cpu.stack_push(0xFF0F)
        self.cpu.stack_push(48)
        self.cpu.execute()
        self.assertEqual(self.rf.read("R1"), 0xF)

    # TST
    @itest_setregs("R1=1", "R3=0")
    @itest("tst r3, r1")
    def test_tst_1(self):
        self._checkFlagsNZCV(0, 1, 0, 0)

    @itest_setregs("R1=1", "R3=1")
    @itest("tst r3, r1")
    def test_tst_2(self):
        self._checkFlagsNZCV(0, 0, 0, 0)

    @itest_setregs("R1=1", "R3=3")
    @itest("tst r3, r1")
    def test_tst_3(self):
        self._checkFlagsNZCV(0, 0, 0, 0)

    @itest_setregs("R3=0")
    @itest("tst r3, #0x18000")
    def test_tst_mod_imm_1(self):
        self._checkFlagsNZCV(0, 1, 0, 0)

    @itest_setregs("R3=0")
    @itest("tst r3, #24, 20")
    def test_tst_mod_imm_2(self):
        self._checkFlagsNZCV(0, 1, 0, 0)

    # TEQ
    @itest_setregs("R1=1", "R3=0")
    @itest("teq r3, r1")
    def test_teq_1(self):
        self._checkFlagsNZCV(0, 0, 0, 0)

    @itest_setregs("R1=1", "R3=1")
    @itest("teq r3, r1")
    def test_teq_2(self):
        self._checkFlagsNZCV(0, 1, 0, 0)

    @itest_setregs("R3=0")
    @itest("teq r3, #0x18000")
    def test_teq_mod_imm_1(self):
        self._checkFlagsNZCV(0, 0, 0, 0)

    @itest_setregs("R3=0x18000")
    @itest("teq r3, #0x18000")
    def test_teq_mod_imm_2(self):
        self._checkFlagsNZCV(0, 1, 0, 0)

    @itest_setregs("R3=0")
    @itest("teq r3, #24, 20")
    def test_teq_mod_imm_3(self):
        self._checkFlagsNZCV(0, 0, 0, 0)

    @itest_setregs("R3=0x18000")
    @itest("teq r3, #24, 20")
    def test_teq_mod_imm_4(self):
        self._checkFlagsNZCV(0, 1, 0, 0)

    # AND
    @itest_setregs("R2=5")
    @itest("and r2, r2, #1")
    def test_and_imm(self):
        self.assertEqual(self.rf.read("R2"), 1)

    @itest_setregs("R1=5", "R2=3")
    @itest("and r1, r1, r2")
    def test_and_reg(self):
        self.assertEqual(self.rf.read("R1"), 3 & 5)

    @itest_setregs("R1=5", "R2=3", "APSR_C=1")
    @itest("and r1, r1, r2")
    def test_and_reg_carry(self):
        self.assertEqual(self.rf.read("R1"), 3 & 5)
        self.assertEqual(self.rf.read("APSR_C"), 1)

    @itest_setregs("R2=5")
    @itest("and r2, r2, #0x18000")
    def test_and_mod_imm_1(self):
        self.assertEqual(self.rf.read("R2"), 0)

    @itest_setregs("R2=5")
    @itest("and r2, r2, #24, 20")
    def test_and_mod_imm_2(self):
        self.assertEqual(self.rf.read("R2"), 0)

    # svc

    def test_svc(self):
        with self.assertRaises(Interruption):
            self._setupCpu("svc #0")
            self.cpu.execute()

    # lsl

    @itest_setregs("R3=0x11")
    @itest("lsls r4, r3, 1")
    def test_lsl_imm_min(self):
        self.assertEqual(self.rf.read("R4"), 0x11 << 1)
        self._checkFlagsNZCV(0, 0, 0, 0)

    @itest_setregs("R3=0x11")
    @itest("lsls r4, r3, 31")
    def test_lsl_imm_max(self):
        self.assertEqual(self.rf.read("R4"), 1 << 31)
        self._checkFlagsNZCV(1, 0, 0, 0)

    @itest_setregs("R3=0x11", "R2=0xff01")
    @itest("lsls r4, r3, r2")
    def test_lsl_reg_min(self):
        self.assertEqual(self.rf.read("R4"), 0x11 << 1)
        self._checkFlagsNZCV(0, 0, 0, 0)

    @itest_setregs("R3=0x11", "R2=0xff1f")
    @itest("lsls r4, r3, r2")
    def test_lsl_reg_max(self):
        self.assertEqual(self.rf.read("R4"), 0x1 << 31)
        self._checkFlagsNZCV(1, 0, 0, 0)

    @itest_setregs("R2=0xffffffff")
    @itest("lsls r2, r2, #0x1f")
    def test_lsl_imm_carry(self):
        self.assertEqual(self.cpu.R2, 0x1 << 31)
        self._checkFlagsNZCV(1, 0, 1, 0)

    @itest_setregs("R5=1", "R6=2")
    @itest_thumb("lsl.w r5, r6, #3")
    def test_lslw_thumb(self):
        """thumb mode specific behavior"""
        self.assertEqual(self.cpu.R5, 0x2 << 3)

    # lsr
    @itest_setregs("R0=0x1000", "R2=3")
    @itest("lsr r0, r0, r2")
    def test_lsr_reg(self):
        self.assertEqual(self.rf.read("R0"), 0x1000 >> 3)

    @itest_setregs("R0=0x1000")
    @itest("lsr r0, r0, #3")
    def test_lsr_reg_imm(self):
        self.assertEqual(self.rf.read("R0"), 0x1000 >> 3)

    @itest_setregs("R1=0", "R2=3")
    @itest_thumb("lsrs r1, r2")
    def test_thumb_lsrs(self):
        self.assertEqual(self.cpu.R1, 0)

    @itest_setregs("R5=0", "R6=16")
    @itest_thumb("lsr.w R5, R6, #3")
    def test_lsrw_thumb(self):
        self.assertEqual(self.cpu.R5, 16 >> 3)

    @itest_setregs("R0=11", "R2=2")
    @itest_thumb("lsr.w R0, R0, R2")
    def test_lsrw_thumb_reg(self):
        self.assertEqual(self.cpu.R0, 11 >> 2)

    @itest_setregs("R5=0", "R6=16")
    @itest_thumb("asr.w R5, R6, #3")
    def test_asrw_thumb(self):
        self.assertEqual(self.cpu.R5, 16 >> 3)

    # RSB

    @itest_setregs("R2=29")
    @itest("RSB r2, r2, #31")
    def test_rsb_imm(self):
        # Diverging instruction from trace
        self.assertEqual(self.rf.read("R2"), 2)

    @itest_setregs("R2=0x17000")
    @itest("RSB r2, r2, #0x18000")
    def test_rsb_mod_imm_1(self):
        self.assertEqual(self.rf.read("R2"), 0x1000)

    @itest_setregs("R2=0x17000")
    @itest("RSB r2, r2, #24, 20")
    def test_rsb_mod_imm_2(self):
        self.assertEqual(self.rf.read("R2"), 0x1000)

    @itest_setregs("R6=2", "R8=0xfffffffe")
    @itest("RSBS r8, r6, #0")
    def test_rsbs_carry(self):
        self.assertEqual(self.rf.read("R8"), 0xFFFFFFFE)
        self._checkFlagsNZCV(1, 0, 0, 0)

    def test_flag_state_continuity(self):
        """If an instruction only partially updates flags, cpu.set_flags should
        ensure unupdated flags are preserved.

        For example:
        r1 = 2**31 - 1
        add r2, r1, 0x1 // overflow = 1
        mov r1, 1
        mov r3, 0
        tst r3, r1 // does not change overflow flag
        // ovf should still be 1
        """

        self.rf.write("R1", (2 ** 31 - 1))
        self._setupCpu("adds r2, r1, #0x1")
        self.cpu.execute()
        self.rf.write("R1", 1)
        self.rf.write("R3", 0)
        self.mem.write(self.cpu.PC, assemble("tst r3, r1"))
        self.cpu.execute()
        self._checkFlagsNZCV(0, 1, 0, 1)

    @itest_setregs("R1=30", "R2=10")
    @itest("MUL R1, R2")
    def test_mul_reg(self):
        self.assertEqual(self.rf.read("R1"), 300)

    @itest_setregs("R1=30", "R2=10")
    @itest("MUL R3, R1, R2")
    def test_mul_reg_w_dest(self):
        self.assertEqual(self.rf.read("R3"), 300)

    @itest_setregs("R2=10", "R3=15", "R4=7")
    @itest("MLA R1, R2, R3, R4")
    def test_mla_reg(self):
        self.assertEqual(self.rf.read("R1"), 157)

    @itest_setregs("R1=0xFF")
    @itest("BIC R2, R1, #0x10")
    def test_bic_reg_imm(self):
        self.assertEqual(self.rf.read("R2"), 0xEF)

    @itest_setregs("R1=0xFF")
    @itest("BIC R1, #0x10")
    def test_thumb_bic_reg_imm(self):
        self.assertEqual(self.rf.read("R1"), 0xEF)

    @itest_setregs("R1=0x18002")
    @itest("BIC R2, R1, #0x18000")
    def test_bic_reg_mod_imm_1(self):
        self.assertEqual(self.rf.read("R2"), 0x2)

    @itest_setregs("R1=0x18002")
    @itest("BIC R2, R1, #24, 20")
    def test_bic_reg_mod_imm_2(self):
        self.assertEqual(self.rf.read("R2"), 0x2)

    @itest_setregs("R1=0x1008")
    @itest("BLX R1")
    def test_blx_reg(self):
        self.assertEqual(self.rf.read("PC"), 0x1008)
        self.assertEqual(self.rf.read("LR"), 0x1008)
        self.assertEqual(self.cpu.mode, CS_MODE_ARM)

    @itest_setregs("R1=0x1009")
    @itest("BLX R1")
    def test_blx_reg_thumb(self):
        self.assertEqual(self.rf.read("PC"), 0x1008)
        self.assertEqual(self.rf.read("LR"), 0x1008)
        self.assertEqual(self.cpu.mode, CS_MODE_THUMB)

    @itest_setregs("R1=0xffffffff", "R2=2")
    @itest("UMULLS R1, R2, R1, R2")
    def test_umull(self):
        mul = 0xFFFFFFFF * 2
        pre_c = self.rf.read("APSR_C")
        pre_v = self.rf.read("APSR_V")
        self.assertEqual(self.rf.read("R1"), mul & Mask(32))
        self.assertEqual(self.rf.read("R2"), mul >> 32)
        self._checkFlagsNZCV(0, 0, pre_c, pre_v)

    @itest_setregs("R1=2", "R2=2")
    @itest("UMULLS R1, R2, R1, R2")
    def test_umull_still32(self):
        mul = 2 * 2
        pre_c = self.rf.read("APSR_C")
        pre_v = self.rf.read("APSR_V")
        self.assertEqual(self.rf.read("R1"), mul & Mask(32))
        self.assertEqual(self.rf.read("R2"), mul >> 32)
        self._checkFlagsNZCV(0, 0, pre_c, pre_v)

    @itest_setregs("R1=0xfffffffe", "R2=0xfffffffe")
    @itest("UMULLS R1, R2, R1, R2")
    def test_umull_max(self):
        mul = 0xFFFFFFFE ** 2
        pre_c = self.rf.read("APSR_C")
        pre_v = self.rf.read("APSR_V")
        self.assertEqual(self.rf.read("R1"), mul & Mask(32))
        self.assertEqual(self.rf.read("R2"), mul >> 32)
        self._checkFlagsNZCV(1, 0, pre_c, pre_v)

    @itest_setregs("R1=3", "R2=0")
    @itest("UMULLS R1, R2, R1, R2")
    def test_umull_z(self):
        mul = 3 * 0
        pre_c = self.rf.read("APSR_C")
        pre_v = self.rf.read("APSR_V")
        self.assertEqual(self.rf.read("R1"), mul & Mask(32))
        self.assertEqual(self.rf.read("R2"), (mul >> 32) & Mask(32))
        self._checkFlagsNZCV(0, 1, pre_c, pre_v)

    @itest("dmb ish")
    def test_dmb(self):
        # This is a nop, ensure that the instruction exists
        self.assertTrue(True)

    @itest_custom("vldmia  r1, {d8, d9, d10}")
    def test_vldmia(self):
        self.cpu.stack_push(20, 8)
        self.cpu.stack_push(21, 8)
        self.cpu.stack_push(22, 8)
        self.cpu.R1 = self.cpu.SP
        pre = self.cpu.R1
        self.cpu.execute()
        self.assertEqual(self.cpu.D8, 22)
        self.assertEqual(self.cpu.D9, 21)
        self.assertEqual(self.cpu.D10, 20)
        self.assertEqual(self.cpu.R1, pre)

    @itest_custom("vldmia  r1!, {d8, d9, d10}")
    def test_vldmia_wb(self):
        pre = self.cpu.SP
        self.cpu.stack_push(20, 8)
        self.cpu.stack_push(21, 8)
        self.cpu.stack_push(22, 8)
        self.cpu.R1 = self.cpu.SP
        self.cpu.execute()
        self.assertEqual(self.cpu.D8, 22)
        self.assertEqual(self.cpu.D9, 21)
        self.assertEqual(self.cpu.D10, 20)
        self.assertEqual(self.cpu.R1, pre)

    @itest_setregs("R3=3")
    @itest("movt R3, #9")
    def test_movt(self):
        self.assertEqual(self.cpu.R3, 0x90003)

    @itest_custom("mrc p15, #0, r2, c13, c0, #3")
    def test_mrc(self):
        self.cpu.set_arm_tls(0x55555)
        self.cpu.write_register("R2", 0)
        self.cpu.execute()
        self.assertEqual(self.cpu.R2, 0x55555)

    @itest_setregs("R1=0x45", "R2=0x55555555")
    @itest("uxtb r1, r2")
    def test_uxtb(self):
        self.assertEqual(self.cpu.R2, 0x55555555)
        self.assertEqual(self.cpu.R1, 0x55)

    @itest_setregs("R1=0x45", "R2=0x55555555")
    @itest("uxth r1, r2")
    def test_uxth(self):
        self.assertEqual(self.cpu.R2, 0x55555555)
        self.assertEqual(self.cpu.R1, 0x5555)

    @itest_setregs("R1=1", "R2=0", "R3=0", "R4=0", "R12=0x4141")
    @itest_thumb_multiple(["cmp r1, #1", "itt ne", "mov r2, r12", "mov r3, r12", "mov r4, r12"])
    def test_itt_ne_noexec(self):
        self.assertEqual(self.rf.read("R2"), 0)
        self.assertEqual(self.rf.read("R3"), 0)
        self.assertEqual(self.rf.read("R4"), 0x4141)

    @itest_setregs("R1=0", "R2=0", "R3=0", "R4=0", "R12=0x4141")
    @itest_thumb_multiple(["cmp r1, #1", "itt ne", "mov r2, r12", "mov r3, r12", "mov r4, r12"])
    def test_itt_ne_exec(self):
        self.assertEqual(self.rf.read("R2"), 0x4141)
        self.assertEqual(self.rf.read("R3"), 0x4141)
        self.assertEqual(self.rf.read("R4"), 0x4141)

    @itest_setregs("R1=0", "R2=0", "R3=0", "R4=0", "R12=0x4141")
    @itest_thumb_multiple(["cmp r1, #1", "ite ne", "mov r2, r12", "mov r3, r12", "mov r4, r12"])
    def test_ite_ne_exec(self):
        self.assertEqual(self.rf.read("R2"), 0x4141)
        self.assertEqual(self.rf.read("R3"), 0x0)
        self.assertEqual(self.rf.read("R4"), 0x4141)

    @itest_setregs("R1=0", "R2=0", "R3=0", "R4=0")
    @itest_thumb_multiple(
        ["cmp r1, #1", "itete ne", "mov r1, #1", "mov r2, #1", "mov r3, #1", "mov r4, #4"]
    )
    def test_itete_exec(self):
        self.assertEqual(self.rf.read("R1"), 1)
        self.assertEqual(self.rf.read("R2"), 0)
        self.assertEqual(self.rf.read("R3"), 1)
        self.assertEqual(self.rf.read("R4"), 0)

    @itest_setregs("APSR_GE=3", "R4=0", "R5=0x01020304", "R6=0x05060708")
    @itest_thumb("sel r4, r5, r6")
    def test_sel(self):
        self.assertEqual(self.rf.read("R4"), 0x05060304)

    @itest_setregs("R2=0", "R1=0x01020304")
    @itest("rev r2, r1")
    def test_rev(self):
        self.assertEqual(self.rf.read("R1"), 0x01020304)
        self.assertEqual(self.rf.read("R2"), 0x04030201)

    @itest_setregs("R1=0x01020304", "R2=0x05060708", "R3=0", "R4=0xF001")
    @itest_multiple(["sxth r1, r2", "sxth r3, r4", "sxth r5, r4, ROR #8"])
    def test_sxth(self):
        self.assertEqual(self.rf.read("R1"), 0x0708)
        self.assertEqual(self.rf.read("R3"), 0xFFFFF001)
        self.assertEqual(self.rf.read("R5"), 0xF0)

    @itest_custom("blx  r1")
    def test_blx_reg_sym(self):
<<<<<<< HEAD
        dest = BitVecVariable(size=32, name="dest")
=======
        dest = self.cpu.memory.constraints.new_bitvec(32, "dest")
>>>>>>> 27db1b80
        self.cpu.memory.constraints.add(dest >= 0x1000)
        self.cpu.memory.constraints.add(dest <= 0x1001)
        self.cpu.R1 = dest

        # First, make sure we raise when the mode is symbolic and ambiguous
        with self.assertRaises(Concretize) as cm:
            self.cpu.execute()

        # Then, make sure we have the correct expression
        e = cm.exception
        all_modes = solver.get_all_values(self.cpu.memory.constraints, e.expression)
        self.assertIn(CS_MODE_THUMB, all_modes)
        self.assertIn(CS_MODE_ARM, all_modes)

        # Assuming we're in ARM mode, ensure the callback toggles correctly.
        self.assertEqual(self.cpu.mode, CS_MODE_ARM)
        # The setstate callback expects a State as its first argument; since we
        # don't have a state, the unit test itself is an okay approximation, since
        # the cpu lives in self.cpu
        e.setstate(self, CS_MODE_THUMB)
        self.assertEqual(self.cpu.mode, CS_MODE_THUMB)

    @itest_setregs("R1=0x00000008")  # pc/r15 is set to 0x1004 in _setupCpu()
    @itest("add pc, pc, r1")
    def test_add_to_pc(self):
        self.assertEqual(self.rf.read("R15"), 0x1014)

    # Make sure a cpu will survive a round trip through pickling/unpickling
    def test_arm_save_restore_cpu(self):
        import pickle

        dumped_s = pickle_dumps(self.cpu)
        self.cpu = pickle.loads(dumped_s)

    def test_symbolic_conditional(self):
        asm = ""
        asm += "  tst r0, r0\n"  # 0x1004
        asm += "  beq label\n"  # 0x1006
        asm += "  bne label\n"  # 0x1008
        asm += "label:\n"
        asm += "  nop"  # 0x100a

        self._setupCpu(asm, mode=CS_MODE_THUMB)  # code starts at 0x1004

        # Set R0 as a symbolic value
<<<<<<< HEAD
        self.cpu.R0 = BitVecVariable(size=32, name="val")
=======
        self.cpu.R0 = self.cpu.memory.constraints.new_bitvec(32, "val")
>>>>>>> 27db1b80
        self.cpu.execute()  # tst r0, r0
        self.cpu.execute()  # beq label

        # Here the PC can have two values, one for each branch of the beq
        with self.assertRaises(ConcretizeRegister) as cm:
            self.cpu.execute()  # Should request concretizing the PC

        # Get the symbolic expression of the PC
        expression = self.cpu.read_register(cm.exception.reg_name)
        # Get all possible values of the expression
        all_values = solver.get_all_values(self.cpu.memory.constraints, expression)
        # They should be either the beq instruction itself, or the next instruction
        self.assertEqual(sorted(all_values), [0x1006, 0x1008])

        # Move the PC to the second branch instruction
        self.cpu.PC = 0x1008
        self.cpu.execute()  # bne label

        # Here the PC can have two values again, one for each branch of the bne
        with self.assertRaises(ConcretizeRegister) as cm:
            self.cpu.execute()  # Should request concretizing the PC

        # Get the symbolic expression of the PC
        expression = self.cpu.read_register(cm.exception.reg_name)
        # Get all possible values of the PC
        all_values = solver.get_all_values(self.cpu.memory.constraints, expression)
        # They should be either the bne instruction itself, or the next instruction
        self.assertEqual(sorted(all_values), [0x1008, 0x100A])<|MERGE_RESOLUTION|>--- conflicted
+++ resolved
@@ -1568,11 +1568,7 @@
     @itest_custom("uqsub8 r3, r1, r2")
     @itest_setregs("R2=0x01010101")
     def test_uqsub8_sym(self):
-<<<<<<< HEAD
-        op1 = BitVecVariable(size=32, name="op1")
-=======
         op1 = self.cpu.memory.constraints.new_bitvec(32, "op1")
->>>>>>> 27db1b80
         self.cpu.memory.constraints.add(op1 >= 0x04030201)
         self.cpu.memory.constraints.add(op1 < 0x04030204)
         self.cpu.R1 = op1
@@ -2420,11 +2416,7 @@
 
     @itest_custom("blx  r1")
     def test_blx_reg_sym(self):
-<<<<<<< HEAD
-        dest = BitVecVariable(size=32, name="dest")
-=======
         dest = self.cpu.memory.constraints.new_bitvec(32, "dest")
->>>>>>> 27db1b80
         self.cpu.memory.constraints.add(dest >= 0x1000)
         self.cpu.memory.constraints.add(dest <= 0x1001)
         self.cpu.R1 = dest
@@ -2470,11 +2462,7 @@
         self._setupCpu(asm, mode=CS_MODE_THUMB)  # code starts at 0x1004
 
         # Set R0 as a symbolic value
-<<<<<<< HEAD
-        self.cpu.R0 = BitVecVariable(size=32, name="val")
-=======
         self.cpu.R0 = self.cpu.memory.constraints.new_bitvec(32, "val")
->>>>>>> 27db1b80
         self.cpu.execute()  # tst r0, r0
         self.cpu.execute()  # beq label
 
