
import errno
import pickle
import unittest
from binascii import hexlify

import os
import shutil
import tempfile

from manticore.native.cpu.abstractcpu import ConcretizeRegister
from manticore.core.smtlib.solver import Z3Solver
from manticore.core.smtlib import BitVecVariable, issymbolic
from manticore.native import Manticore
from manticore.platforms import linux, linux_syscalls

class LinuxTest(unittest.TestCase):
    _multiprocess_can_split_ = True
    BIN_PATH = os.path.join(os.path.dirname(__file__), 'binaries', 'basic_linux_amd64')

    def setUp(self):
        self.linux = linux.Linux(self.BIN_PATH)
        self.symbolic_linux_armv7 = linux.SLinux.empty_platform('armv7')
        self.symbolic_linux_aarch64 = linux.SLinux.empty_platform('aarch64')

    def tearDown(self):
        for f in (
            self.linux.files +
            self.symbolic_linux_armv7.files +
            self.symbolic_linux_aarch64.files
        ):
            if isinstance(f, linux.File):
                f.close()

    def test_regs_init_state_x86(self):
        x86_defaults = {
            'CS': 0x23,
            'SS': 0x2b,
            'DS': 0x2b,
            'ES': 0x2b,
        }
        cpu = self.linux.current

        for reg, val in x86_defaults.items():
            self.assertEqual(cpu.regfile.read(reg), val)

    def test_stack_init(self):
        argv = ['arg1', 'arg2', 'arg3']
        real_argv = [self.BIN_PATH] + argv
        envp = ['env1', 'env2', 'env3']
        self.linux = linux.Linux(self.BIN_PATH, argv, envp)
        cpu = self.linux.current

        self.assertEqual(cpu.read_int(cpu.STACK), 4)

        argv_ptr = cpu.STACK + 8
        envp_ptr = argv_ptr + len(real_argv) * 8 + 8

        for i, arg in enumerate(real_argv):
            self.assertEqual(cpu.read_string(cpu.read_int(argv_ptr + i * 8)), arg)

        for i, env in enumerate(envp):
            self.assertEqual(cpu.read_string(cpu.read_int(envp_ptr + i * 8)), env)

    def test_load_maps(self):
        mappings = self.linux.current.memory.mappings()

        # stack should be last
        last_map = mappings[-1]
        last_map_perms = last_map[2]
        self.assertEqual(last_map_perms, 'rwx')

        # binary should be first two
        first_map, second_map = mappings[:2]
        first_map_name = os.path.basename(first_map[4])
        second_map_name = os.path.basename(second_map[4])
        self.assertEqual(first_map_name, 'basic_linux_amd64')
        self.assertEqual(second_map_name, 'basic_linux_amd64')

    def test_aarch64_syscall_write(self):
        nr_write = 64

        # Create a minimal state.
        platform = self.symbolic_linux_aarch64
        platform.current.memory.mmap(0x1000, 0x1000, 'rw ')
        platform.current.SP = 0x2000 - 8

        # Create a buffer.
        buf = platform.current.SP - 0x100
        s = "hello\n"
        platform.current.write_bytes(buf, s)

        fd = 1  # stdout
        size = len(s)

        # Invoke the syscall.
        platform.current.X0 = fd
        platform.current.X1 = buf
        platform.current.X2 = size
        platform.current.X8 = nr_write
        self.assertEqual(linux_syscalls.aarch64[nr_write], 'sys_write')

        platform.syscall()

        self.assertEqual(platform.current.regfile.read('X0'), size)

        res = ''.join(map(chr, platform.output.read(size)))
        self.assertEqual(res, s)

    @unittest.skip("Stat differs in different test environments")
    def test_armv7_syscall_fstat(self):
        nr_fstat64 = 197

        # Create a minimal state
        platform = self.symbolic_linux_armv7
        platform.current.memory.mmap(0x1000, 0x1000, 'rw ')
        platform.current.SP = 0x2000 - 4

        # open a file
        filename = platform.current.push_bytes('/\x00')
        fd = platform.sys_open(filename, os.O_RDONLY, 0o600)

        stat = platform.current.SP - 0x100
        platform.current.R0 = fd
        platform.current.R1 = stat
        platform.current.R7 = nr_fstat64
        self.assertEqual(linux_syscalls.armv7[nr_fstat64], 'sys_fstat64')

        platform.syscall()
        self.assertEqual(b'02030100000000000200000000000000ed41000018000000000000000000000000000000000000000000000000000000001000000000000000100000000000000800000000000000e5c1bc5c15e85e260789ab5c8cd5db350789ab5c8cd5db3500000000',
hexlify(b''.join(platform.current.read_bytes(stat, 100))))

    def test_armv7_linux_symbolic_files_workspace_files(self):
        fname = 'symfile'
        platform = self.symbolic_linux_armv7

        # create symbolic file
        with open(fname, 'w') as f:
            f.write('+')

        # tell manticore it's symbolic
        platform.add_symbolic_file(fname)

        # create filename in memory
        platform.current.memory.mmap(0x1000, 0x1000, 'rw ')
        platform.current.SP = 0x2000 - 4
        fname_ptr = platform.current.push_bytes(fname + '\x00')

        # open and close file
        fd = platform.sys_open(fname_ptr, os.O_RDWR, 0o600)
        platform.sys_close(fd)

        # trigger testcase generation
        files = platform.generate_workspace_files()

        # clean up that file we made
        os.remove(fname)

        # make sure we generate a workspace file for that symbolic file
        self.assertIn(fname, files)
        self.assertEqual(len(files[fname]), 1)

    def test_armv7_linux_workspace_files(self):
        platform = self.symbolic_linux_armv7
        platform.argv = ["arg1", "arg2"]

        files = platform.generate_workspace_files()
        self.assertIn('syscalls', files)
        self.assertIn('argv', files)
        self.assertEqual(files['argv'], b"arg1\narg2\n")
        self.assertIn('env', files)
        self.assertIn('stdout', files)
        self.assertIn('stdin', files)
        self.assertIn('stderr', files)
        self.assertIn('net', files)

    def test_armv7_syscall_events(self):
        nr_fstat64 = 197

        class Receiver:
            def __init__(self):
                self.nevents = 0

            def will_exec(self, pc, i):
                self.nevents += 1

            def did_exec(self, last_pc, pc, i):
                self.nevents += 1

        # Create a minimal state
        platform = self.symbolic_linux_armv7
        platform.current.memory.mmap(0x1000, 0x1000, 'rw ')
        platform.current.SP = 0x2000 - 4
        platform.current.memory.mmap(0x2000, 0x2000, 'rwx')
        platform.current.PC = 0x2000
        platform.current.write_int(platform.current.PC, 0x050f)

        r = Receiver()
        platform.current.subscribe('will_execute_instruction', r.will_exec)
        platform.current.subscribe('did_execute_instruction', r.did_exec)

        filename = platform.current.push_bytes('/bin/true\x00')
        fd = platform.sys_open(filename, os.O_RDONLY, 0o600)

        stat = platform.current.SP - 0x100
        platform.current.R0 = fd
        platform.current.R1 = stat
        platform.current.R7 = nr_fstat64
        self.assertEqual(linux_syscalls.armv7[nr_fstat64], 'sys_fstat64')

        pre_icount = platform.current.icount
        platform.execute()
        post_icount = platform.current.icount

        self.assertEqual(pre_icount + 1, post_icount)
        self.assertEqual(r.nevents, 2)

    def _armv7_create_openat_state(self):
        nr_openat = 322

        # Create a minimal state
        platform = self.symbolic_linux_armv7
        platform.current.memory.mmap(0x1000, 0x1000, 'rw ')
        platform.current.SP = 0x2000 - 4

        dir_path = tempfile.mkdtemp()
        file_name = "file"
        file_path = os.path.join(dir_path, file_name)
        with open(file_path, 'wb') as f:
            f.write(b'test')

        # open a file + directory
        dirname = platform.current.push_bytes(dir_path + '\x00')
        dirfd = platform.sys_open(dirname, os.O_RDONLY, 0o700)
        filename = platform.current.push_bytes(file_name + '\x00')

        stat = platform.current.SP - 0x100
        platform.current.R0 = dirfd
        platform.current.R1 = filename
        platform.current.R2 = os.O_RDONLY
        platform.current.R3 = 0o700
        platform.current.R7 = nr_openat
        self.assertEqual(linux_syscalls.armv7[nr_openat], 'sys_openat')

        return platform, dir_path

    def test_armv7_syscall_openat_concrete(self):
        platform, temp_dir = self._armv7_create_openat_state()
        try:
            platform.syscall()
            self.assertGreater(platform.current.R0, 2)
        finally:
            shutil.rmtree(temp_dir)

    def test_armv7_syscall_openat_symbolic(self):
        platform, temp_dir = self._armv7_create_openat_state()
        try:
            platform.current.R0 = BitVecVariable(32, 'fd')

            with self.assertRaises(ConcretizeRegister) as cm:
                platform.syscall()

            e = cm.exception

            _min, _max = Z3Solver.instance().minmax(platform.constraints, e.cpu.read_register(e.reg_name))
            self.assertLess(_min, len(platform.files))
            self.assertGreater(_max, len(platform.files) - 1)
        finally:
            shutil.rmtree(temp_dir)

    def test_armv7_chroot(self):
        # Create a minimal state
        platform = self.symbolic_linux_armv7
        platform.current.memory.mmap(0x1000, 0x1000, 'rw ')
        platform.current.SP = 0x2000 - 4

        # should error with ENOENT
        this_file = os.path.realpath(__file__)
        path = platform.current.push_bytes(f'{this_file}\x00')
        fd = platform.sys_chroot(path)
        self.assertEqual(fd, -errno.ENOTDIR)

        # valid dir, but should always fail with EPERM
        this_dir = os.path.dirname(this_file)
        path = platform.current.push_bytes(f'{this_dir}\x00')
        fd = platform.sys_chroot(path)
        self.assertEqual(fd, -errno.EPERM)

    def test_symbolic_argv_envp(self):

        dirname = os.path.dirname(__file__)
        self.m = Manticore.linux(os.path.join(dirname, 'binaries', 'arguments_linux_amd64'), argv=['+'],
                                 envp={'TEST': '+'})
<<<<<<< HEAD
        for state in self.m.all_states:
            ptr = state.cpu.read_int(state.cpu.RSP + (8*2))  # get argv[1]
=======

        for state in self.m.all_states:
            ptr = state.cpu.read_int(state.cpu.RSP + (8 * 2))  # get argv[1]
>>>>>>> a527e818
            mem = state.cpu.read_bytes(ptr, 2)
            self.assertTrue(issymbolic(mem[0]))
            self.assertEqual(mem[1], b'\0')

<<<<<<< HEAD
            ptr = state.cpu.read_int(state.cpu.RSP + (8*4))  # get envp[0]
=======
            ptr = state.cpu.read_int(state.cpu.RSP + (8 * 4))  # get envp[0]
>>>>>>> a527e818
            mem = state.cpu.read_bytes(ptr, 7)
            self.assertEqual(b''.join(mem[:5]), b'TEST=')
            self.assertEqual(mem[6], b'\0')
            self.assertTrue(issymbolic(mem[5]))

    def test_serialize_state_with_closed_files(self):
        # regression test: issue 954

        platform = self.linux
        filename = platform.current.push_bytes('/bin/true\x00')
        fd = platform.sys_open(filename, os.O_RDONLY, 0o600)
        platform.sys_close(fd)
        pickle.dumps(platform)

    def test_thumb_mode_entrypoint(self):
        # thumb_mode_entrypoint is a binary with only one instruction
        #   0x1000: add.w   r0, r1, r2
        # which is a Thumb instruction, so the entrypoint is set to 0x1001
        m = Manticore.linux(os.path.join(os.path.dirname(__file__), 'binaries', 'thumb_mode_entrypoint'))
        m.context['success'] = False

        @m.init
        def init(m):
            for state in m.all_states:
                state.platform.current.regfile.write('R0', 0)
                state.platform.current.regfile.write('R1', 0x1234)
                state.platform.current.regfile.write('R2', 0x5678)

        @m.hook(0x1001)
        def pre(state):
            # If the wrong PC value was used by the loader (0x1001 instead of 0x1000),
            # the wrong instruction bytes will have been fetched from memory
            state.abandon()

        @m.hook(0x1004)
        def post(state):
            # If the wrong execution mode was set by the loader, the wrong instruction
            # will have been executed, so the register value will be incorrect
            with m.locked_context() as ctx:
                ctx['success'] = state.cpu.regfile.read('R0') == 0x68ac
            state.abandon()

        m.run()
        self.assertTrue(m.context['success'])<|MERGE_RESOLUTION|>--- conflicted
+++ resolved
@@ -291,23 +291,14 @@
         dirname = os.path.dirname(__file__)
         self.m = Manticore.linux(os.path.join(dirname, 'binaries', 'arguments_linux_amd64'), argv=['+'],
                                  envp={'TEST': '+'})
-<<<<<<< HEAD
-        for state in self.m.all_states:
-            ptr = state.cpu.read_int(state.cpu.RSP + (8*2))  # get argv[1]
-=======
 
         for state in self.m.all_states:
             ptr = state.cpu.read_int(state.cpu.RSP + (8 * 2))  # get argv[1]
->>>>>>> a527e818
             mem = state.cpu.read_bytes(ptr, 2)
             self.assertTrue(issymbolic(mem[0]))
             self.assertEqual(mem[1], b'\0')
 
-<<<<<<< HEAD
-            ptr = state.cpu.read_int(state.cpu.RSP + (8*4))  # get envp[0]
-=======
             ptr = state.cpu.read_int(state.cpu.RSP + (8 * 4))  # get envp[0]
->>>>>>> a527e818
             mem = state.cpu.read_bytes(ptr, 7)
             self.assertEqual(b''.join(mem[:5]), b'TEST=')
             self.assertEqual(mem[6], b'\0')
