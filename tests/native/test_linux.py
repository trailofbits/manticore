--- conflicted
+++ resolved
@@ -285,11 +285,7 @@
     def test_armv7_syscall_openat_symbolic(self) -> None:
         platform, temp_dir = self._armv7_create_openat_state()
         try:
-<<<<<<< HEAD
-            platform.current.R0 = BitVecVariable(size=32, name="fd")
-=======
             platform.current.R0 = platform.constraints.new_bitvec(32, "fd")
->>>>>>> 27db1b80
 
             with self.assertRaises(ConcretizeRegister) as cm:
                 platform.syscall()
