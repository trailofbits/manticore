import struct
import unittest
import os
import struct

from manticore.core.plugin import Plugin
from manticore.core.smtlib import ConstraintSet, operators
from manticore.core.smtlib.expression import BitVec
from manticore.core.state import State
<<<<<<< HEAD

from manticore.ethereum import ManticoreEVM, IntegerOverflow, Detector, NoAliveStates, EthereumError, ABI
=======
from manticore.ethereum import ManticoreEVM, IntegerOverflow, Detector, NoAliveStates, ABI
>>>>>>> 6616b9e0
from manticore.platforms.evm import EVMWorld, ConcretizeStack, Create, concretized_args


THIS_DIR = os.path.dirname(os.path.abspath(__file__))

# FIXME(mark): Remove these two lines when logging works for ManticoreEVM
from manticore.utils.log import init_logging

init_logging()

def make_mock_evm_state():
    cs = ConstraintSet()
    fakestate = State(cs, EVMWorld(cs))
    return fakestate


class EthDetectorsIntegrationTest(unittest.TestCase):
    def test_int_ovf(self):
        mevm = ManticoreEVM()
        mevm.register_detector(IntegerOverflow())
        filename = os.path.join(THIS_DIR, 'binaries/int_overflow.sol')
        mevm.multi_tx_analysis(filename)
        self.assertEqual(len(mevm.global_findings), 3)
        all_findings = ''.join(map(lambda x: x[2], mevm.global_findings))
        self.assertIn('underflow at SUB', all_findings)
        self.assertIn('overflow at ADD', all_findings)
        self.assertIn('overflow at MUL', all_findings)


class EthereumAbiTests(unittest.TestCase):
    @staticmethod
    def _pack_int_to_32(x):
        return '\x00' * 28 + struct.pack('>I', x)

    def test_dyn_address(self):
        d = [
            'AAAA',                    # function hash
            self._pack_int_to_32(32),  # offset to data start
            self._pack_int_to_32(2),   # data start; # of elements
            self._pack_int_to_32(42),  # element 1
            self._pack_int_to_32(43),  # element 2
        ]
        d = ''.join(d)

        funcname, dynargs = ABI.parse(type_spec='func(address[])', data=d)

        self.assertEqual(funcname, 'func')
        self.assertEqual(dynargs, ([42, 43],))

    def test_dyn_bytes(self):
        d = [
            'AAAA',                    # function hash
            self._pack_int_to_32(32),  # offset to data start
            self._pack_int_to_32(30),   # data start; # of elements
            'Z'*30, '\x00'*2
        ]
        d = ''.join(d)

        funcname, dynargs = ABI.parse(type_spec='func(bytes)', data=d)

        self.assertEqual(funcname, 'func')
        self.assertEqual(dynargs, ('Z'*30,))

    def test_simple_types(self):
        d = [
            'AAAA',                    # function hash
            self._pack_int_to_32(32),
            '\xff' * 32,
            '\xff'.rjust(32, '\0'),
            self._pack_int_to_32(0x424242),
            '\x7f' + '\xff' *31, # int256 max
            '\x80'.ljust(32, '\0'), # int256 min


        ]
        d = ''.join(d)

        funcname, dynargs = ABI.parse(type_spec='func(uint256,uint256,bool,address,int256,int256)', data=d)

        self.assertEqual(funcname, 'func')
        self.assertEqual(dynargs, (32, 2**256 - 1, 0xff, 0x424242, 2**255 - 1,-(2**255) ))

    def test_address0(self):
        data = '{}\x01\x55{}'.format('\0'*11, '\0'*19)
        parsed = ABI.parse('address', data)
        self.assertEqual(parsed, 0x55 << (8 * 19) )

    def test_mult_dyn_types(self):
        d = [
            'AAAA',                    # function hash
            self._pack_int_to_32(0x40),  # offset to data 1 start
            self._pack_int_to_32(0x80),  # offset to data 2 start
            self._pack_int_to_32(10),  # data 1 size
            'helloworld'.ljust(32, '\x00'), # data 1
            self._pack_int_to_32(3),  # data 2 size
            self._pack_int_to_32(3),  # data 2
            self._pack_int_to_32(4),
            self._pack_int_to_32(5),
        ]
        d = ''.join(d)

        funcname, dynargs = ABI.parse(type_spec='func(bytes,address[])', data=d)

        self.assertEqual(funcname, 'func')
        self.assertEqual(dynargs, ('helloworld', [3, 4, 5]))

    def test_self_make_and_parse_multi_dyn(self):
        d = ABI.make_function_call('func', 'h'*50, [1, 1, 2, 2, 3, 3] )
        d = ''.join(d)
        funcname, dynargs = ABI.parse(type_spec='func(bytes,address[])', data=d)
        self.assertEqual(funcname, 'func')
        self.assertEqual(dynargs, ('h'*50, [1, 1, 2, 2, 3, 3]))

class EthDetectorsTest(unittest.TestCase):
    def setUp(self):
        self.io = IntegerOverflow()
        self.state = make_mock_evm_state()

    def test_mul_no_overflow(self):
        """
        Regression test added for issue 714, where we were using the ADD ovf check for MUL
        """
        arguments = [1 << (8 * 31), self.state.new_symbolic_value(256)]
        self.state.constrain(operators.ULT(arguments[1], 256))

        # TODO(mark) We should actually call into the EVM cpu here, and below, rather than
        # effectively copy pasting what the MUL does
        result = arguments[0] * arguments[1]

        check = self.io._can_mul_overflow(self.state, result, *arguments)
        self.assertFalse(check)

    def test_mul_overflow0(self):
        arguments = [2 << (8 * 31), self.state.new_symbolic_value(256)]
        self.state.constrain(operators.ULT(arguments[1], 256))

        result = arguments[0] * arguments[1]

        check = self.io._can_mul_overflow(self.state, result, *arguments)
        self.assertTrue(check)

    def test_mul_overflow1(self):
        arguments = [1 << 255, self.state.new_symbolic_value(256)]

        result = arguments[0] * arguments[1]

        check = self.io._can_mul_overflow(self.state, result, *arguments)
        self.assertTrue(check)

class EthAbiTests(unittest.TestCase):
    _multiprocess_can_split_ = True

    @staticmethod
    def _pack_int_to_32(x):
        return '\x00' * 28 + struct.pack('>I', x)

    def test_parse_invalid_int(self):
        with self.assertRaises(EthereumError):
            ABI.parse("intXXX", "\xFF")
            ABI.parse("uintXXX", "\xFF")

    def test_parse_invalid_int_too_big(self):
        with self.assertRaises(EthereumError):
            ABI.parse("int3000", "\xFF")
            ABI.parse("uint3000", "\xFF")

    def test_parse_invalid_int_negative(self):
        with self.assertRaises(EthereumError):
            ABI.parse("int-8", "\xFF")
            ABI.parse("uint-8", "\xFF")

    def test_parse_invalid_int_not_pow_of_two(self):
        with self.assertRaises(EthereumError):
            ABI.parse("int31", "\xFF")
            ABI.parse("uint31", "\xFF")

    def test_parse_valid_int0(self):
        ret = ABI.parse("int8", "\x10"*32)
        self.assertEqual(ret, 0x10)

    def test_parse_valid_int1(self):
        ret = ABI.parse("int", "\x10".ljust(32, '\0'))
        self.assertEqual(ret, 1 << 252)

    def test_parse_valid_int2(self):
        ret = ABI.parse("int40", "\x40\x00\x00\x00\x00".rjust(32, '\0'))
        self.assertEqual(ret, 1 << 38)

    def test_valid_uint(self):
        data = "\xFF"*32

        parsed = ABI.parse('uint', data)
        self.assertEqual(parsed, 2**256 - 1)

        for i in range(8, 257, 8):
            parsed = ABI.parse('uint{}'.format(i), data)
            self.assertEqual(parsed, 2**i - 1)


class EthTests(unittest.TestCase):
    def test_emit_did_execute_end_instructions(self):
        """
        Tests whether the did_evm_execute_instruction event is fired for instructions that internally trigger
        an exception
        """
        class TestDetector(Detector):
            def did_evm_execute_instruction_callback(self, state, instruction, arguments, result):
                if instruction.semantics in ('REVERT', 'STOP'):
                    with self.locked_context('insns', dict) as d:
                        d[instruction.semantics] = True

        mevm = ManticoreEVM()
        p = TestDetector()
        mevm.register_detector(p)

        filename = os.path.join(THIS_DIR, 'binaries/int_overflow.sol')
        mevm.multi_tx_analysis(filename, tx_limit=1)

        self.assertIn('insns', p.context)
        context = p.context['insns']
        self.assertIn('STOP', context)
        self.assertIn('REVERT', context)

    def test_end_instruction_trace(self):
        """
        Make sure that the trace files are correct, and include the end instructions
        """
        class TestPlugin(Plugin):
            """
            Record the pcs of all end instructions encountered. Source of truth.
            """
            def will_evm_execute_instruction_callback(self, state, instruction, arguments):
                if isinstance(state.platform.current.last_exception, Create):
                    name = 'init'
                else:
                    name = 'rt'

                # collect all end instructions based on whether they are in init or rt
                if instruction.semantics in ('REVERT', 'STOP', 'RETURN'):
                    with self.locked_context(name) as d:
                        d.append(state.platform.current.pc)

        mevm = ManticoreEVM()
        p = TestPlugin()
        mevm.register_plugin(p)

        filename = os.path.join(THIS_DIR, 'binaries/int_overflow.sol')
        mevm.multi_tx_analysis(filename, tx_limit=1)

        worksp = mevm.workspace
        listdir = os.listdir(worksp)

        def get_concatenated_files(directory, suffix):
            paths = [os.path.join(directory, f) for f in listdir if f.endswith(suffix)]
            concatenated = ''.join(open(path).read() for path in paths)
            return concatenated

        all_init_traces = get_concatenated_files(worksp, 'init.trace')
        all_rt_traces = get_concatenated_files(worksp, 'rt.trace')

        # make sure all init end insns appear somewhere in the init traces
        for pc in p.context['init']:
            self.assertIn(':0x{:x}'.format(pc), all_init_traces)

        # and all rt end insns appear somewhere in the rt traces
        for pc in p.context['rt']:
            self.assertIn(':0x{:x}'.format(pc), all_rt_traces)

    def test_graceful_handle_no_alive_states(self):
        """
        If there are no alive states, or no initial states, we should not crash. issue #795
        """
        # initiate the blockchain
        m = ManticoreEVM()
        source_code = '''
        contract Simple {
            function f(uint a) payable public {
                if (a == 65) {
                    revert();
                }
            }
        }
        '''

        # Initiate the accounts
        user_account = m.create_account(balance=1000)
        contract_account = m.solidity_create_contract(source_code, owner=user_account, balance=0)

        contract_account.f(1)  # it works
        contract_account.f(65)  # it works
        with self.assertRaises(NoAliveStates):
            contract_account.f(m.SValue)  # no alive states, but try to run a tx anyway


class EthHelpersTest(unittest.TestCase):
    def setUp(self):
        self.bv = BitVec(256)

    def test_concretizer(self):
        policy = 'SOME_NONSTANDARD_POLICY'

        @concretized_args(a=policy)
        def inner_func(self, a, b):
            return a, b

        with self.assertRaises(ConcretizeStack) as cm:
            inner_func(None, self.bv, 34)

        self.assertEquals(cm.exception.pos, 1)
        self.assertEquals(cm.exception.policy, policy)

    def test_concretizer_default(self):
        @concretized_args(b='')
        def inner_func(self, a, b):
            return a, b

        with self.assertRaises(ConcretizeStack) as cm:
            inner_func(None, 34, self.bv)

        self.assertEquals(cm.exception.pos, 2)
        # Make sure the policy isn't blank, i.e. we didn't pass through
        # a falsifiable value, and we selected a default
        self.assertTrue(cm.exception.policy)
        self.assertNotEquals(cm.exception.policy, '')


    def test_concretizer_doesnt_overreach(self):
        @concretized_args(b='')
        def inner_func(self, a, b):
            return a, b

        # Make sure we don't raise when a param is symbolic and its concretization
        # wasn't requested.
        inner_func(None, self.bv, 123)

<|MERGE_RESOLUTION|>--- conflicted
+++ resolved
@@ -7,12 +7,7 @@
 from manticore.core.smtlib import ConstraintSet, operators
 from manticore.core.smtlib.expression import BitVec
 from manticore.core.state import State
-<<<<<<< HEAD
-
-from manticore.ethereum import ManticoreEVM, IntegerOverflow, Detector, NoAliveStates, EthereumError, ABI
-=======
-from manticore.ethereum import ManticoreEVM, IntegerOverflow, Detector, NoAliveStates, ABI
->>>>>>> 6616b9e0
+from manticore.ethereum import ManticoreEVM, IntegerOverflow, Detector, NoAliveStates, ABI, EthereumError
 from manticore.platforms.evm import EVMWorld, ConcretizeStack, Create, concretized_args
 
 
@@ -42,7 +37,44 @@
         self.assertIn('overflow at MUL', all_findings)
 
 
-class EthereumAbiTests(unittest.TestCase):
+class EthDetectorsTest(unittest.TestCase):
+    def setUp(self):
+        self.io = IntegerOverflow()
+        self.state = make_mock_evm_state()
+
+    def test_mul_no_overflow(self):
+        """
+        Regression test added for issue 714, where we were using the ADD ovf check for MUL
+        """
+        arguments = [1 << (8 * 31), self.state.new_symbolic_value(256)]
+        self.state.constrain(operators.ULT(arguments[1], 256))
+
+        # TODO(mark) We should actually call into the EVM cpu here, and below, rather than
+        # effectively copy pasting what the MUL does
+        result = arguments[0] * arguments[1]
+
+        check = self.io._can_mul_overflow(self.state, result, *arguments)
+        self.assertFalse(check)
+
+    def test_mul_overflow0(self):
+        arguments = [2 << (8 * 31), self.state.new_symbolic_value(256)]
+        self.state.constrain(operators.ULT(arguments[1], 256))
+
+        result = arguments[0] * arguments[1]
+
+        check = self.io._can_mul_overflow(self.state, result, *arguments)
+        self.assertTrue(check)
+
+    def test_mul_overflow1(self):
+        arguments = [1 << 255, self.state.new_symbolic_value(256)]
+
+        result = arguments[0] * arguments[1]
+
+        check = self.io._can_mul_overflow(self.state, result, *arguments)
+        self.assertTrue(check)
+
+
+class EthAbiTests(unittest.TestCase):
     @staticmethod
     def _pack_int_to_32(x):
         return '\x00' * 28 + struct.pack('>I', x)
@@ -126,49 +158,6 @@
         self.assertEqual(funcname, 'func')
         self.assertEqual(dynargs, ('h'*50, [1, 1, 2, 2, 3, 3]))
 
-class EthDetectorsTest(unittest.TestCase):
-    def setUp(self):
-        self.io = IntegerOverflow()
-        self.state = make_mock_evm_state()
-
-    def test_mul_no_overflow(self):
-        """
-        Regression test added for issue 714, where we were using the ADD ovf check for MUL
-        """
-        arguments = [1 << (8 * 31), self.state.new_symbolic_value(256)]
-        self.state.constrain(operators.ULT(arguments[1], 256))
-
-        # TODO(mark) We should actually call into the EVM cpu here, and below, rather than
-        # effectively copy pasting what the MUL does
-        result = arguments[0] * arguments[1]
-
-        check = self.io._can_mul_overflow(self.state, result, *arguments)
-        self.assertFalse(check)
-
-    def test_mul_overflow0(self):
-        arguments = [2 << (8 * 31), self.state.new_symbolic_value(256)]
-        self.state.constrain(operators.ULT(arguments[1], 256))
-
-        result = arguments[0] * arguments[1]
-
-        check = self.io._can_mul_overflow(self.state, result, *arguments)
-        self.assertTrue(check)
-
-    def test_mul_overflow1(self):
-        arguments = [1 << 255, self.state.new_symbolic_value(256)]
-
-        result = arguments[0] * arguments[1]
-
-        check = self.io._can_mul_overflow(self.state, result, *arguments)
-        self.assertTrue(check)
-
-class EthAbiTests(unittest.TestCase):
-    _multiprocess_can_split_ = True
-
-    @staticmethod
-    def _pack_int_to_32(x):
-        return '\x00' * 28 + struct.pack('>I', x)
-
     def test_parse_invalid_int(self):
         with self.assertRaises(EthereumError):
             ABI.parse("intXXX", "\xFF")
