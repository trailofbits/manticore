import unittest
import os

from manticore.core.plugin import Plugin
from manticore.core.smtlib import ConstraintSet, operators
from manticore.core.smtlib.expression import BitVec
from manticore.core.state import State
<<<<<<< HEAD
from manticore.ethereum import ManticoreEVM, IntegerOverflow, Detector
from manticore.platforms import evm
=======
from manticore.ethereum import ManticoreEVM, IntegerOverflow, Detector, NoAliveStates
>>>>>>> e97e631d
from manticore.platforms.evm import EVMWorld, ConcretizeStack, concretized_args


THIS_DIR = os.path.dirname(os.path.abspath(__file__))

# FIXME(mark): Remove these two lines when logging works for ManticoreEVM
from manticore.utils.log import init_logging

init_logging()


class EthDetectorsIntegrationTest(unittest.TestCase):
    def test_int_ovf(self):
        mevm = ManticoreEVM()
        mevm.register_detector(IntegerOverflow())
        filename = os.path.join(THIS_DIR, 'binaries/int_overflow.sol')
        mevm.multi_tx_analysis(filename)
        self.assertEqual(len(mevm.global_findings), 3)
        all_findings = ''.join(map(lambda x: x[2], mevm.global_findings))
        self.assertIn('underflow at SUB', all_findings)
        self.assertIn('overflow at ADD', all_findings)
        self.assertIn('overflow at MUL', all_findings)


class EthDetectors(unittest.TestCase):
    def setUp(self):
        self.io = IntegerOverflow()
        self.state = self.make_mock_evm_state()

    @staticmethod
    def make_mock_evm_state():
        cs = ConstraintSet()
        fakestate = State(cs, EVMWorld(cs))
        return fakestate

    def test_mul_no_overflow(self):
        """
        Regression test added for issue 714, where we were using the ADD ovf check for MUL
        """
        arguments = [1 << (8 * 31), self.state.new_symbolic_value(256)]
        self.state.constrain(operators.ULT(arguments[1], 256))

        # TODO(mark) We should actually call into the EVM cpu here, and below, rather than
        # effectively copy pasting what the MUL does
        result = arguments[0] * arguments[1]

        check = self.io._can_mul_overflow(self.state, result, *arguments)
        self.assertFalse(check)

    def test_mul_overflow0(self):
        arguments = [2 << (8 * 31), self.state.new_symbolic_value(256)]
        self.state.constrain(operators.ULT(arguments[1], 256))

        result = arguments[0] * arguments[1]

        check = self.io._can_mul_overflow(self.state, result, *arguments)
        self.assertTrue(check)

    def test_mul_overflow1(self):
        arguments = [1 << 255, self.state.new_symbolic_value(256)]

        result = arguments[0] * arguments[1]

        check = self.io._can_mul_overflow(self.state, result, *arguments)
        self.assertTrue(check)


class EthTests(unittest.TestCase):
    def test_emit_did_execute_end_instructions(self):
        class TestDetector(Detector):
            def did_evm_execute_instruction_callback(self, state, instruction, arguments, result):
                if instruction.semantics in ('REVERT', 'STOP'):
                    with self.locked_context('insns', dict) as d:
                        d[instruction.semantics] = True

        mevm = ManticoreEVM()
        p = TestDetector()
        mevm.register_detector(p)

        filename = os.path.join(THIS_DIR, 'binaries/int_overflow.sol')
        mevm.multi_tx_analysis(filename, tx_limit=1)

        self.assertIn('insns', p.context)
        context = p.context['insns']
        self.assertIn('STOP', context)
        self.assertIn('REVERT', context)

<<<<<<< HEAD
    def test_end_instruction_trace(self):
        """
        Make sure that the trace files are correct, and include the end instructions
        """
        class TestPlugin(Plugin):
            """
            Record the pcs of all end instructions encountered. Source of truth.
            """
            def will_evm_execute_instruction_callback(self, state, instruction, arguments):
                if isinstance(state.platform.current.last_exception, evm.Create):
                    name = 'init'
                else:
                    name = 'rt'

                # collect all end instructions based on whether they are in init or rt
                if instruction.semantics in ('REVERT', 'STOP', 'RETURN'):
                    with self.locked_context(name) as d:
                        d.append(state.platform.current.pc)

        mevm = ManticoreEVM()
        p = TestPlugin()
        mevm.register_plugin(p)

        filename = os.path.join(THIS_DIR, 'binaries/int_overflow.sol')
        mevm.multi_tx_analysis(filename, tx_limit=1)

        worksp = mevm.workspace
        listdir = os.listdir(worksp)

        def get_concatenated_files(directory, suffix):
            paths = [os.path.join(directory, f) for f in listdir if f.endswith(suffix)]
            concatenated = ''.join(open(path).read() for path in paths)
            return concatenated

        all_init_traces = get_concatenated_files(worksp, 'init.trace')
        all_rt_traces = get_concatenated_files(worksp, 'rt.trace')

        # make sure all init end insns appear somewhere in the init traces
        for pc in p.context['init']:
            self.assertIn(':0x{:x}'.format(pc), all_init_traces)

        # and all rt end insns appear somewhere in the rt traces
        for pc in p.context['rt']:
            self.assertIn(':0x{:x}'.format(pc), all_rt_traces)

    def test_can_create(self):
        mevm = ManticoreEVM()
        source_code = """
        contract X { function X(address x) {} }
        contract C { function C(address x) { new X(x); }
        }
=======
    def test_graceful_handle_no_alive_states(self):
        """
        If there are no alive states, or no initial states, we should not crash. issue #795
>>>>>>> e97e631d
        """
        # initiate the blockchain
        m = ManticoreEVM()
        source_code = '''
        contract Simple {
            function f(uint a) payable public {
                if (a == 65) {
                    revert();
                }
            }
        }
        '''

        # Initiate the accounts
        user_account = m.create_account(balance=1000)
        contract_account = m.solidity_create_contract(source_code, owner=user_account, balance=0)

        contract_account.f(1)  # it works
        contract_account.f(65)  # it works
        with self.assertRaises(NoAliveStates):
            contract_account.f(m.SValue)  # no alive states, but try to run a tx anyway


class EthHelpers(unittest.TestCase):
    def setUp(self):
        self.bv = BitVec(256)

    def test_concretizer(self):
        policy = 'SOME_NONSTANDARD_POLICY'

        @concretized_args(a=policy)
        def inner_func(self, a, b):
            return a, b

        with self.assertRaises(ConcretizeStack) as cm:
            inner_func(None, self.bv, 34)

        self.assertEquals(cm.exception.pos, 1)
        self.assertEquals(cm.exception.policy, policy)

    def test_concretizer_default(self):
        @concretized_args(b='')
        def inner_func(self, a, b):
            return a, b

        with self.assertRaises(ConcretizeStack) as cm:
            inner_func(None, 34, self.bv)

        self.assertEquals(cm.exception.pos, 2)
        # Make sure the policy isn't blank, i.e. we didn't pass through
        # a falsifiable value, and we selected a default
        self.assertTrue(cm.exception.policy)
        self.assertNotEquals(cm.exception.policy, '')


    def test_concretizer_doesnt_overreach(self):
        @concretized_args(b='')
        def inner_func(self, a, b):
            return a, b

        # Make sure we don't raise when a param is symbolic and its concretization
        # wasn't requested.
        inner_func(None, self.bv, 123)

<|MERGE_RESOLUTION|>--- conflicted
+++ resolved
@@ -5,13 +5,9 @@
 from manticore.core.smtlib import ConstraintSet, operators
 from manticore.core.smtlib.expression import BitVec
 from manticore.core.state import State
-<<<<<<< HEAD
-from manticore.ethereum import ManticoreEVM, IntegerOverflow, Detector
-from manticore.platforms import evm
-=======
+
 from manticore.ethereum import ManticoreEVM, IntegerOverflow, Detector, NoAliveStates
->>>>>>> e97e631d
-from manticore.platforms.evm import EVMWorld, ConcretizeStack, concretized_args
+from manticore.platforms.evm import EVMWorld, ConcretizeStack, Create, concretized_args
 
 
 THIS_DIR = os.path.dirname(os.path.abspath(__file__))
@@ -98,7 +94,6 @@
         self.assertIn('STOP', context)
         self.assertIn('REVERT', context)
 
-<<<<<<< HEAD
     def test_end_instruction_trace(self):
         """
         Make sure that the trace files are correct, and include the end instructions
@@ -108,7 +103,7 @@
             Record the pcs of all end instructions encountered. Source of truth.
             """
             def will_evm_execute_instruction_callback(self, state, instruction, arguments):
-                if isinstance(state.platform.current.last_exception, evm.Create):
+                if isinstance(state.platform.current.last_exception, Create):
                     name = 'init'
                 else:
                     name = 'rt'
@@ -144,17 +139,9 @@
         for pc in p.context['rt']:
             self.assertIn(':0x{:x}'.format(pc), all_rt_traces)
 
-    def test_can_create(self):
-        mevm = ManticoreEVM()
-        source_code = """
-        contract X { function X(address x) {} }
-        contract C { function C(address x) { new X(x); }
-        }
-=======
     def test_graceful_handle_no_alive_states(self):
         """
         If there are no alive states, or no initial states, we should not crash. issue #795
->>>>>>> e97e631d
         """
         # initiate the blockchain
         m = ManticoreEVM()
