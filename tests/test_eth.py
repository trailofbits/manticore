--- conflicted
+++ resolved
@@ -36,8 +36,44 @@
         self.assertIn('overflow at MUL', all_findings)
 
 
+class EthDetectorsTest(unittest.TestCase):
+    def setUp(self):
+        self.io = IntegerOverflow()
+        self.state = make_mock_evm_state()
+
+    def test_mul_no_overflow(self):
+        """
+        Regression test added for issue 714, where we were using the ADD ovf check for MUL
+        """
+        arguments = [1 << (8 * 31), self.state.new_symbolic_value(256)]
+        self.state.constrain(operators.ULT(arguments[1], 256))
+
+        # TODO(mark) We should actually call into the EVM cpu here, and below, rather than
+        # effectively copy pasting what the MUL does
+        result = arguments[0] * arguments[1]
+
+        check = self.io._can_mul_overflow(self.state, result, *arguments)
+        self.assertFalse(check)
+
+    def test_mul_overflow0(self):
+        arguments = [2 << (8 * 31), self.state.new_symbolic_value(256)]
+        self.state.constrain(operators.ULT(arguments[1], 256))
+
+        result = arguments[0] * arguments[1]
+
+        check = self.io._can_mul_overflow(self.state, result, *arguments)
+        self.assertTrue(check)
+
+    def test_mul_overflow1(self):
+        arguments = [1 << 255, self.state.new_symbolic_value(256)]
+
+        result = arguments[0] * arguments[1]
+
+        check = self.io._can_mul_overflow(self.state, result, *arguments)
+        self.assertTrue(check)
+
+
 class EthereumAbiTests(unittest.TestCase):
-<<<<<<< HEAD
     def setUp(self):
         self.state = make_mock_evm_state()
 
@@ -92,6 +128,11 @@
 
         self.assertEqual(funcname, 'func')
         self.assertEqual(dynargs, (32, 2**256 - 1, 0xff, 0x424242, 2**255 - 1,-(2**255) ))
+
+    def test_address0(self):
+        data = '{}\x01\x55{}'.format('\0'*11, '\0'*19)
+        parsed = ABI.parse('address', data)
+        self.assertEqual(parsed, 0x55 << (8 * 19) )
 
     def test_mult_dyn_types(self):
         d = [
@@ -190,130 +231,6 @@
         self.assertTrue(self.state.must_be_true(nelements2 == 64))
 
 
-class EthDetectorsTest(unittest.TestCase):
-    def setUp(self):
-=======
-    @staticmethod
-    def _pack_int_to_32(x):
-        return '\x00' * 28 + struct.pack('>I', x)
-
-    def test_dyn_address(self):
-        d = [
-            'AAAA',                    # function hash
-            self._pack_int_to_32(32),  # offset to data start
-            self._pack_int_to_32(2),   # data start; # of elements
-            self._pack_int_to_32(42),  # element 1
-            self._pack_int_to_32(43),  # element 2
-        ]
-        d = ''.join(d)
-
-        funcname, dynargs = ABI.parse(type_spec='func(address[])', data=d)
-
-        self.assertEqual(funcname, 'func')
-        self.assertEqual(dynargs, ([42, 43],))
-
-    def test_dyn_bytes(self):
-        d = [
-            'AAAA',                    # function hash
-            self._pack_int_to_32(32),  # offset to data start
-            self._pack_int_to_32(30),   # data start; # of elements
-            'Z'*30, '\x00'*2
-        ]
-        d = ''.join(d)
-
-        funcname, dynargs = ABI.parse(type_spec='func(bytes)', data=d)
-
-        self.assertEqual(funcname, 'func')
-        self.assertEqual(dynargs, ('Z'*30,))
-
-    def test_simple_types(self):
-        d = [
-            'AAAA',                    # function hash
-            self._pack_int_to_32(32),
-            '\xff' * 32,
-            '\xff'.rjust(32, '\0'),
-            self._pack_int_to_32(0x424242),
-            '\x7f' + '\xff' *31, # int256 max
-            '\x80'.ljust(32, '\0'), # int256 min
-
-
-        ]
-        d = ''.join(d)
-
-        funcname, dynargs = ABI.parse(type_spec='func(uint256,uint256,bool,address,int256,int256)', data=d)
-
-        self.assertEqual(funcname, 'func')
-        self.assertEqual(dynargs, (32, 2**256 - 1, 0xff, 0x424242, 2**255 - 1,-(2**255) ))
-
-    def test_address0(self):
-        data = '{}\x01\x55{}'.format('\0'*11, '\0'*19)
-        parsed = ABI.parse('address', data)
-        self.assertEqual(parsed, 0x55 << (8 * 19) )
-
-    def test_mult_dyn_types(self):
-        d = [
-            'AAAA',                    # function hash
-            self._pack_int_to_32(0x40),  # offset to data 1 start
-            self._pack_int_to_32(0x80),  # offset to data 2 start
-            self._pack_int_to_32(10),  # data 1 size
-            'helloworld'.ljust(32, '\x00'), # data 1
-            self._pack_int_to_32(3),  # data 2 size
-            self._pack_int_to_32(3),  # data 2
-            self._pack_int_to_32(4),
-            self._pack_int_to_32(5),
-        ]
-        d = ''.join(d)
-
-        funcname, dynargs = ABI.parse(type_spec='func(bytes,address[])', data=d)
-
-        self.assertEqual(funcname, 'func')
-        self.assertEqual(dynargs, ('helloworld', [3, 4, 5]))
-
-    def test_self_make_and_parse_multi_dyn(self):
-        d = ABI.make_function_call('func', 'h'*50, [1, 1, 2, 2, 3, 3] )
-        d = ''.join(d)
-        funcname, dynargs = ABI.parse(type_spec='func(bytes,address[])', data=d)
-        self.assertEqual(funcname, 'func')
-        self.assertEqual(dynargs, ('h'*50, [1, 1, 2, 2, 3, 3]))
-
-class EthDetectorsTest(unittest.TestCase):
-    def setUp(self):
->>>>>>> 6616b9e0
-        self.io = IntegerOverflow()
-        self.state = make_mock_evm_state()
-
-    def test_mul_no_overflow(self):
-        """
-        Regression test added for issue 714, where we were using the ADD ovf check for MUL
-        """
-        arguments = [1 << (8 * 31), self.state.new_symbolic_value(256)]
-        self.state.constrain(operators.ULT(arguments[1], 256))
-
-        # TODO(mark) We should actually call into the EVM cpu here, and below, rather than
-        # effectively copy pasting what the MUL does
-        result = arguments[0] * arguments[1]
-
-        check = self.io._can_mul_overflow(self.state, result, *arguments)
-        self.assertFalse(check)
-
-    def test_mul_overflow0(self):
-        arguments = [2 << (8 * 31), self.state.new_symbolic_value(256)]
-        self.state.constrain(operators.ULT(arguments[1], 256))
-
-        result = arguments[0] * arguments[1]
-
-        check = self.io._can_mul_overflow(self.state, result, *arguments)
-        self.assertTrue(check)
-
-    def test_mul_overflow1(self):
-        arguments = [1 << 255, self.state.new_symbolic_value(256)]
-
-        result = arguments[0] * arguments[1]
-
-        check = self.io._can_mul_overflow(self.state, result, *arguments)
-        self.assertTrue(check)
-
-
 class EthTests(unittest.TestCase):
     def test_emit_did_execute_end_instructions(self):
         """
