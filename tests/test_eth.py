import unittest
import os

from manticore.core.plugin import Plugin
from manticore.core.smtlib import ConstraintSet, operators
from manticore.core.smtlib.expression import BitVec
from manticore.core.state import State

from manticore.ethereum import ManticoreEVM, IntegerOverflow, Detector, NoAliveStates
from manticore.platforms.evm import EVMWorld, ConcretizeStack, Create, concretized_args


THIS_DIR = os.path.dirname(os.path.abspath(__file__))

# FIXME(mark): Remove these two lines when logging works for ManticoreEVM
from manticore.utils.log import init_logging

init_logging()


class EthDetectorsIntegrationTest(unittest.TestCase):
    def test_int_ovf(self):
        mevm = ManticoreEVM()
        mevm.register_detector(IntegerOverflow())
        filename = os.path.join(THIS_DIR, 'binaries/int_overflow.sol')
        mevm.multi_tx_analysis(filename)
        self.assertEqual(len(mevm.global_findings), 3)
        all_findings = ''.join(map(lambda x: x[2], mevm.global_findings))
        self.assertIn('underflow at SUB', all_findings)
        self.assertIn('overflow at ADD', all_findings)
        self.assertIn('overflow at MUL', all_findings)


class EthDetectorsTest(unittest.TestCase):
    def setUp(self):
        self.io = IntegerOverflow()
        self.state = self.make_mock_evm_state()

    @staticmethod
    def make_mock_evm_state():
        cs = ConstraintSet()
        fakestate = State(cs, EVMWorld(cs))
        return fakestate

    def test_mul_no_overflow(self):
        """
        Regression test added for issue 714, where we were using the ADD ovf check for MUL
        """
        arguments = [1 << (8 * 31), self.state.new_symbolic_value(256)]
        self.state.constrain(operators.ULT(arguments[1], 256))

        # TODO(mark) We should actually call into the EVM cpu here, and below, rather than
        # effectively copy pasting what the MUL does
        result = arguments[0] * arguments[1]

        check = self.io._can_mul_overflow(self.state, result, *arguments)
        self.assertFalse(check)

    def test_mul_overflow0(self):
        arguments = [2 << (8 * 31), self.state.new_symbolic_value(256)]
        self.state.constrain(operators.ULT(arguments[1], 256))

        result = arguments[0] * arguments[1]

        check = self.io._can_mul_overflow(self.state, result, *arguments)
        self.assertTrue(check)

    def test_mul_overflow1(self):
        arguments = [1 << 255, self.state.new_symbolic_value(256)]

        result = arguments[0] * arguments[1]

        check = self.io._can_mul_overflow(self.state, result, *arguments)
        self.assertTrue(check)


class EthTests(unittest.TestCase):
    def test_emit_did_execute_end_instructions(self):
        class TestDetector(Detector):
            def did_evm_execute_instruction_callback(self, state, instruction, arguments, result):
                if instruction.is_endtx:
                    with self.locked_context('insns', dict) as d:
                        d[instruction.semantics] = True

        mevm = ManticoreEVM()
        p = TestDetector()
        mevm.register_detector(p)

        filename = os.path.join(THIS_DIR, 'binaries/int_overflow.sol')
        mevm.multi_tx_analysis(filename, tx_limit=2)

        self.assertIn('insns', p.context)
        context = p.context['insns']
        self.assertIn('STOP', context)
        self.assertIn('RETURN', context)
        self.assertIn('REVERT', context)

    def test_end_instruction_trace(self):
        """
        Make sure that the trace files are correct, and include the end instructions
        """
        class TestPlugin(Plugin):
            """
            Record the pcs of all end instructions encountered. Source of truth.
            """
            def will_evm_execute_instruction_callback(self, state, instruction, arguments):
                if isinstance(state.platform.current.last_exception, Create):
                    name = 'init'
                else:
                    name = 'rt'

                # collect all end instructions based on whether they are in init or rt
                if instruction.semantics in ('REVERT', 'STOP', 'RETURN'):
                    with self.locked_context(name) as d:
                        d.append(state.platform.current.pc)

        mevm = ManticoreEVM()
<<<<<<< HEAD
        source_code = """
	contract X {
	    mapping(address => uint) private balance;
	    function f(address z) returns (uint) { return balance[z]; }
	}
	contract C {
	  X y;
	  function C() {
	    y = new X();
	    uint z = y.f(0);
	  }
	}"""
        # Make sure that write_buffer (used by RETURN) succeeds without errors
        owner = mevm.create_account(balance=1000)
        x = mevm.create_account(balance=0)
        contract_account = mevm.solidity_create_contract(source_code,
                contract_name="C", owner=owner, args=[x])



    def test_reachability(self):
        class StopAtFirstJump414141(Detector):
            def will_decode_instruction_callback(self, state, pc):
                if pc == 0x4141414141414141414141414141414141414141:
                    print "FOUND!"
                    with self.locked_context('flags', dict) as d:
                        d['found'] = True
                    self.manticore.terminate()

        mevm = ManticoreEVM()
        p = StopAtFirstJump414141()
        mevm.register_detector(p)

        filename = os.path.join(THIS_DIR, 'binaries/reached.sol')
        mevm.multi_tx_analysis(filename, tx_limit=2)

        context = p.context.get('flags', {})
        self.assertTrue(context.get('found', False))


class EthHelpers(unittest.TestCase):
=======
        p = TestPlugin()
        mevm.register_plugin(p)

        filename = os.path.join(THIS_DIR, 'binaries/int_overflow.sol')
        mevm.multi_tx_analysis(filename, tx_limit=1)

        worksp = mevm.workspace
        listdir = os.listdir(worksp)

        def get_concatenated_files(directory, suffix):
            paths = [os.path.join(directory, f) for f in listdir if f.endswith(suffix)]
            concatenated = ''.join(open(path).read() for path in paths)
            return concatenated

        all_init_traces = get_concatenated_files(worksp, 'init.trace')
        all_rt_traces = get_concatenated_files(worksp, 'rt.trace')

        # make sure all init end insns appear somewhere in the init traces
        for pc in p.context['init']:
            self.assertIn(':0x{:x}'.format(pc), all_init_traces)

        # and all rt end insns appear somewhere in the rt traces
        for pc in p.context['rt']:
            self.assertIn(':0x{:x}'.format(pc), all_rt_traces)

    def test_graceful_handle_no_alive_states(self):
        """
        If there are no alive states, or no initial states, we should not crash. issue #795
        """
        # initiate the blockchain
        m = ManticoreEVM()
        source_code = '''
        contract Simple {
            function f(uint a) payable public {
                if (a == 65) {
                    revert();
                }
            }
        }
        '''

        # Initiate the accounts
        user_account = m.create_account(balance=1000)
        contract_account = m.solidity_create_contract(source_code, owner=user_account, balance=0)

        contract_account.f(1)  # it works
        contract_account.f(65)  # it works
        with self.assertRaises(NoAliveStates):
            contract_account.f(m.SValue)  # no alive states, but try to run a tx anyway


class EthHelpersTest(unittest.TestCase):
>>>>>>> 03af65e5
    def setUp(self):
        self.bv = BitVec(256)

    def test_concretizer(self):
        policy = 'SOME_NONSTANDARD_POLICY'

        @concretized_args(a=policy)
        def inner_func(self, a, b):
            return a, b

        with self.assertRaises(ConcretizeStack) as cm:
            inner_func(None, self.bv, 34)

        self.assertEquals(cm.exception.pos, 1)
        self.assertEquals(cm.exception.policy, policy)

    def test_concretizer_default(self):
        @concretized_args(b='')
        def inner_func(self, a, b):
            return a, b

        with self.assertRaises(ConcretizeStack) as cm:
            inner_func(None, 34, self.bv)

        self.assertEquals(cm.exception.pos, 2)
        # Make sure the policy isn't blank, i.e. we didn't pass through
        # a falsifiable value, and we selected a default
        self.assertTrue(cm.exception.policy)
        self.assertNotEquals(cm.exception.policy, '')


    def test_concretizer_doesnt_overreach(self):
        @concretized_args(b='')
        def inner_func(self, a, b):
            return a, b

        # Make sure we don't raise when a param is symbolic and its concretization
        # wasn't requested.
        inner_func(None, self.bv, 123)

<|MERGE_RESOLUTION|>--- conflicted
+++ resolved
@@ -7,8 +7,8 @@
 from manticore.core.state import State
 
 from manticore.ethereum import ManticoreEVM, IntegerOverflow, Detector, NoAliveStates
-from manticore.platforms.evm import EVMWorld, ConcretizeStack, Create, concretized_args
-
+from manticore.platforms.evm import EVMWorld, ConcretizeStack, concretized_args, EVMAsm
+import shutil
 
 THIS_DIR = os.path.dirname(os.path.abspath(__file__))
 
@@ -75,6 +75,14 @@
 
 
 class EthTests(unittest.TestCase):
+    def setUp(self):
+        self.mevm = ManticoreEVM()
+        self.worksp = self.mevm.workspace
+
+    def tearDown(self):
+        self.mevm=None
+        shutil.rmtree(self.worksp)
+
     def test_emit_did_execute_end_instructions(self):
         class TestDetector(Detector):
             def did_evm_execute_instruction_callback(self, state, instruction, arguments, result):
@@ -82,7 +90,7 @@
                     with self.locked_context('insns', dict) as d:
                         d[instruction.semantics] = True
 
-        mevm = ManticoreEVM()
+        mevm = self.mevm
         p = TestDetector()
         mevm.register_detector(p)
 
@@ -103,92 +111,64 @@
             """
             Record the pcs of all end instructions encountered. Source of truth.
             """
-            def will_evm_execute_instruction_callback(self, state, instruction, arguments):
-                if isinstance(state.platform.current.last_exception, Create):
+            def did_evm_execute_instruction_callback(self, state, instruction, arguments, result):
+            #def will_evm_execute_instruction_callback(self, state, instruction, arguments):
+                world = state.platform
+                if world.current_transaction.sort == 'CREATE':
                     name = 'init'
                 else:
                     name = 'rt'
 
                 # collect all end instructions based on whether they are in init or rt
-                if instruction.semantics in ('REVERT', 'STOP', 'RETURN'):
+                if instruction.is_endtx:
                     with self.locked_context(name) as d:
-                        d.append(state.platform.current.pc)
-
-        mevm = ManticoreEVM()
-<<<<<<< HEAD
-        source_code = """
-	contract X {
-	    mapping(address => uint) private balance;
-	    function f(address z) returns (uint) { return balance[z]; }
-	}
-	contract C {
-	  X y;
-	  function C() {
-	    y = new X();
-	    uint z = y.f(0);
-	  }
-	}"""
-        # Make sure that write_buffer (used by RETURN) succeeds without errors
-        owner = mevm.create_account(balance=1000)
-        x = mevm.create_account(balance=0)
-        contract_account = mevm.solidity_create_contract(source_code,
-                contract_name="C", owner=owner, args=[x])
-
-
-
-    def test_reachability(self):
-        class StopAtFirstJump414141(Detector):
-            def will_decode_instruction_callback(self, state, pc):
-                if pc == 0x4141414141414141414141414141414141414141:
-                    print "FOUND!"
-                    with self.locked_context('flags', dict) as d:
-                        d['found'] = True
-                    self.manticore.terminate()
-
-        mevm = ManticoreEVM()
-        p = StopAtFirstJump414141()
-        mevm.register_detector(p)
-
-        filename = os.path.join(THIS_DIR, 'binaries/reached.sol')
-        mevm.multi_tx_analysis(filename, tx_limit=2)
-
-        context = p.context.get('flags', {})
-        self.assertTrue(context.get('found', False))
-
-
-class EthHelpers(unittest.TestCase):
-=======
+                        d.append(instruction.offset)
+
+        mevm = self.mevm
         p = TestPlugin()
         mevm.register_plugin(p)
 
+
         filename = os.path.join(THIS_DIR, 'binaries/int_overflow.sol')
+
         mevm.multi_tx_analysis(filename, tx_limit=1)
 
         worksp = mevm.workspace
         listdir = os.listdir(worksp)
 
-        def get_concatenated_files(directory, suffix):
+        def get_concatenated_files(directory, suffix, init):
             paths = [os.path.join(directory, f) for f in listdir if f.endswith(suffix)]
             concatenated = ''.join(open(path).read() for path in paths)
-            return concatenated
-
-        all_init_traces = get_concatenated_files(worksp, 'init.trace')
-        all_rt_traces = get_concatenated_files(worksp, 'rt.trace')
+            result = set()
+            for x in concatenated.split('\n'):
+                if ':' in x:
+                    address = int(x.split(':')[0],16)
+                    pc = int(x.split(':')[1].split(' ')[0],16)
+                    at_init = '*' in x
+                    if at_init == init:
+                        result.add(pc)
+            return result
+
+        all_init_traces = get_concatenated_files(worksp, 'trace', init=True)
+        all_rt_traces = get_concatenated_files(worksp, 'trace', init=False)
 
         # make sure all init end insns appear somewhere in the init traces
         for pc in p.context['init']:
-            self.assertIn(':0x{:x}'.format(pc), all_init_traces)
+            self.assertIn(pc, all_init_traces)
 
         # and all rt end insns appear somewhere in the rt traces
         for pc in p.context['rt']:
-            self.assertIn(':0x{:x}'.format(pc), all_rt_traces)
+            self.assertIn(pc, all_rt_traces)
+
+
+
 
     def test_graceful_handle_no_alive_states(self):
         """
         If there are no alive states, or no initial states, we should not crash. issue #795
         """
         # initiate the blockchain
-        m = ManticoreEVM()
+        m = self.mevm
         source_code = '''
         contract Simple {
             function f(uint a) payable public {
@@ -208,9 +188,26 @@
         with self.assertRaises(NoAliveStates):
             contract_account.f(m.SValue)  # no alive states, but try to run a tx anyway
 
+    def test_reachability(self):
+        class StopAtFirstJump414141(Detector):
+            def will_decode_instruction_callback(self, state, pc):
+                if pc == 0x4141414141414141414141414141414141414141:
+                    print "FOUND!"
+                    with self.locked_context('flags', dict) as d:
+                        d['found'] = True
+                    self.manticore.terminate()
+
+        mevm = self.mevm
+        p = StopAtFirstJump414141()
+        mevm.register_detector(p)
+
+        filename = os.path.join(THIS_DIR, 'binaries/reached.sol')
+        mevm.multi_tx_analysis(filename, tx_limit=2)
+
+        context = p.context.get('flags', {})
+        self.assertTrue(context.get('found', False))
 
 class EthHelpersTest(unittest.TestCase):
->>>>>>> 03af65e5
     def setUp(self):
         self.bv = BitVec(256)
 
