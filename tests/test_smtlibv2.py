--- conflicted
+++ resolved
@@ -69,10 +69,6 @@
         self.assertTrue('SOURCE1' in x.taint)
         self.assertTrue('SOURCE2' in x.taint)
         self.assertTrue('SOURCE3' in x.taint)
-<<<<<<< HEAD
-=======
-
->>>>>>> e18016aa
         self.assertTrue('SOURCE4' in x.taint)
 
     def testBasicConstraints(self):
