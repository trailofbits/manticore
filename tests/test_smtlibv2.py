from manticore.core.smtlib import *
import unittest
import fcntl
import resource
import gc
import sys
#logging.basicConfig(filename = "test.log",
#                format = "%(asctime)s: %(name)s:%(levelname)s: %(message)s",
#                level = logging.DEBUG)

class ExpressionTest(unittest.TestCase):
    _multiprocess_can_split_ = True

    def setUp(self):
        self.solver = Z3Solver()


    def assertItemsEqual(self, a, b):
        # Required for Python3 compatibility
        self.assertEqual(sorted(a), sorted(b))


    def tearDown(self):
        del self.solver

    def test_no_variable_expression_can_be_true(self):
        """
        Tests if solver.can_be_true is correct when the expression has no nodes that subclass
        from Variable (e.g. BitVecConstant)
        """
        x = BitVecConstant(32, 10)
        cs = ConstraintSet()
        self.assertFalse(self.solver.can_be_true(cs, x == False))

    def testBasicAST_001(self):
        ''' Can't build abstract classes '''
        a = BitVecConstant(32, 100)

        self.assertRaises(TypeError, Expression, ())
        self.assertRaises(TypeError, Constant, 123)
        self.assertRaises(TypeError, Variable, 'NAME')
        self.assertRaises(TypeError, Operation, a)

    def testBasicOperation(self):
        ''' Add '''
        a = BitVecConstant(32, 100)
        b = BitVecVariable(32, 'VAR')
        c = a + b
        self.assertIsInstance(c, BitVecAdd)
        self.assertIsInstance(c, Operation)
        self.assertIsInstance(c, Expression)

    def testBasicTaint(self):
        a = BitVecConstant(32, 100, taint=('SOURCE1',))
        b = BitVecConstant(32, 200, taint=('SOURCE2',))
        c = a + b
        self.assertIsInstance(c, BitVecAdd)
        self.assertIsInstance(c, Operation)
        self.assertIsInstance(c, Expression)
        self.assertTrue('SOURCE1' in c.taint)
        self.assertTrue('SOURCE2' in c.taint)

    def testBasicITETaint(self):
        a = BitVecConstant(32, 100, taint=('SOURCE1',))
        b = BitVecConstant(32, 200, taint=('SOURCE2',))
        c = BitVecConstant(32, 300, taint=('SOURCE3',))
        d = BitVecConstant(32, 400, taint=('SOURCE4',))
        x = Operators.ITEBV(32, a > b, c, d)
        self.assertTrue('SOURCE1' in x.taint)
        self.assertTrue('SOURCE2' in x.taint)
        self.assertTrue('SOURCE3' in x.taint)
<<<<<<< HEAD
=======

>>>>>>> e18016aa
        self.assertTrue('SOURCE4' in x.taint)

    def testBasicConstraints(self):
        cs =  ConstraintSet()
        a = cs.new_bitvec(32)
        b = cs.new_bitvec(32)
        cs.add(a + b > 100)

    def testSolver(self):
        cs =  ConstraintSet()
        a = cs.new_bitvec(32)
        b = cs.new_bitvec(32)
        cs.add(a + b > 100)
        self.assertTrue(self.solver.check(cs))

    def testBool(self):
        cs =  ConstraintSet()
        bf = BoolConstant(False)
        bt = BoolConstant(True)
        cs.add( Operators.AND(bf, bt) )
        self.assertFalse(self.solver.check(cs))

    def testBasicArray(self):
        cs =  ConstraintSet()
        #make array of 32->8 bits
        array = cs.new_array(32)
        #make free 32bit bitvector
        key = cs.new_bitvec(32)

        #assert that the array is 'A' at key position
        cs.add(array[key] == ord('A'))
        #lets restrict key to be greater than 1000
        cs.add(key.ugt(1000))

        with cs as temp_cs:
            #1001 position of array can be 'A'
            temp_cs.add(array[1001] == ord('A'))
            self.assertTrue(self.solver.check(temp_cs))

        with cs as temp_cs:
            #1001 position of array can also be 'B'
            temp_cs.add(array[1001] == ord('B'))
            self.assertTrue(self.solver.check(temp_cs))


        with cs as temp_cs:
            #but if it is 'B' ...
            temp_cs.add(array[1001] == ord('B'))
            #then key can not be 1001
            temp_cs.add(key == 1001)
            self.assertFalse(self.solver.check(temp_cs))

        with cs as temp_cs:
            #If 1001 position is 'B' ...
            temp_cs.add(array[1001] == ord('B'))
            #then key can be 1000 for ex..
            temp_cs.add(key == 1002)
            self.assertTrue(self.solver.check(temp_cs))


    def testBasicArray256(self):
        cs =  ConstraintSet()
        #make array of 32->8 bits
        array = cs.new_array(32, value_bits=256)
        #make free 32bit bitvector
        key = cs.new_bitvec(32)

        #assert that the array is 1234567890.. at key position
        cs.add(array[key] == 11111111111111111111111111111111111111111111)
        #lets restrict key to be greater than 1000
        cs.add(key.ugt(1000))

        with cs as temp_cs:
            #1001 position of array can be 'A'
            temp_cs.add(array[1001] == 11111111111111111111111111111111111111111111)
            self.assertTrue(self.solver.check(temp_cs))

        with cs as temp_cs:
            #1001 position of array can also be 'B'
            temp_cs.add(array[1001] == 22222222222222222222222222222222222222222222)
            self.assertTrue(self.solver.check(temp_cs))


        with cs as temp_cs:
            #but if it is 'B' ...
            temp_cs.add(array[1001] == 22222222222222222222222222222222222222222222)
            #then key can not be 1001
            temp_cs.add(key == 1001)
            self.assertFalse(self.solver.check(temp_cs))

        with cs as temp_cs:
            #If 1001 position is 'B' ...
            temp_cs.add(array[1001] == 22222222222222222222222222222222222222222222)
            #then key can be 1000 for ex..
            temp_cs.add(key == 1002)
            self.assertTrue(self.solver.check(temp_cs))


    def testBasicArrayStore(self):
        name = "bitarray"
        cs =  ConstraintSet()
        #make array of 32->8 bits
        array = cs.new_array(32, name=name)
        #make free 32bit bitvector
        key = cs.new_bitvec(32)

        #assert that the array is 'A' at key position
        array = array.store(key, ord('A'))
        #lets restrict key to be greater than 1000
        cs.add(key.ugt(1000))

        #1001 position of array can be 'A'
        self.assertTrue(self.solver.can_be_true(cs, array.select(1001) == ord('A')))

        #1001 position of array can be 'B'
        self.assertTrue(self.solver.can_be_true(cs, array.select(1001) == ord('B')))

        #name is correctly proxied
        self.assertEqual(array.name, name + "_1")

        with cs as temp_cs:
            #but if it is 'B' ...
            temp_cs.add(array.select(1001) == ord('B'))
            #then key can not be 1001
            temp_cs.add(key == 1001)
            self.assertFalse(self.solver.check(temp_cs))

        with cs as temp_cs:
            #If 1001 position is 'B' ...
            temp_cs.add(array.select(1001) == ord('B'))
            #then key can be 1000 for ex..
            temp_cs.add(key != 1002)
            self.assertTrue(self.solver.check(temp_cs))



    def testBasicArraySymbIdx(self):
        cs =  ConstraintSet()
        array = cs.new_array(index_bits=32, value_bits=32, name='array')
        key = cs.new_bitvec(32, name='key')
        index = cs.new_bitvec(32, name='index')

        array[key] = 1 # Write 1 to a single location

        cs.add(array.get(index) != 0) # Constrain index so it selects that location

        cs.add(index != key)
        # key and index are the same there is only one slot in 1
        self.assertFalse(self.solver.check(cs))


    def testBasicArraySymbIdx2(self):
        cs =  ConstraintSet()
        array = cs.new_array(index_bits=32, value_bits=32, name='array')
        key = cs.new_bitvec(32, name='key')
        index = cs.new_bitvec(32, name='index')

        array[key] = 1 # Write 1 to a single location
        cs.add(array.get(index) != 0) # Constrain index so it selects that location
        a_index = self.solver.get_value(cs, index)  # get a concrete solution for index
        cs.add(array.get(a_index) != 0)             # now storage must have something at that location
        cs.add(a_index != index)                    # remove it from the solutions

        # It should not be another solution for index
        self.assertFalse(self.solver.check(cs))

    def testBasicArrayConcatSlice(self):
        hw = bytearray(b'Hello world!')
        cs =  ConstraintSet()
        #make array of 32->8 bits
        array = cs.new_array(32, index_max=12)

        #assert that the array is 'A' at key position
        array = array.write(0, hw)

        self.assertTrue(self.solver.must_be_true(cs, array == hw))

        self.assertTrue(self.solver.must_be_true(cs, array.read(0,12) == hw))

        self.assertTrue(self.solver.must_be_true(cs, array.read(6,6) == hw[6:12]))

        self.assertTrue(self.solver.must_be_true(cs, bytearray(b'Hello ')+array.read(6,6) == hw))

        self.assertTrue(self.solver.must_be_true(cs, bytearray(b'Hello ')+array.read(6,5) + bytearray(b'!') == hw))

        self.assertTrue(self.solver.must_be_true(cs, array.read(0,1) + bytearray(b'ello ') + array.read(6,5) + bytearray(b'!') == hw))

        self.assertTrue(len(array[1:2]) == 1)

        self.assertTrue(len(array[0:12]) == 12)

<<<<<<< HEAD
        self.assertTrue(len(array[1:2]) == 1)

        self.assertTrue(len(array[0:12]) == 12)

=======
>>>>>>> e18016aa
        results = []
        for c in array[6:11]:
            results.append(c)
        self.assertTrue(len(results) == 5)

    def testBasicPickle(self):
        import pickle
        cs =  ConstraintSet()

        #make array of 32->8 bits
        array = cs.new_array(32)
        #make free 32bit bitvector
        key = cs.new_bitvec(32)

        #assert that the array is 'A' at key position
        array = array.store(key, ord('A'))
        #lets restrict key to be greater than 1000
        cs.add(key.ugt(1000))
        cs = pickle.loads(pickle.dumps(cs))
        self.assertTrue(self.solver.check(cs))

    def testBitvector_add(self):
        cs =  ConstraintSet()
        a = cs.new_bitvec(32)
        b = cs.new_bitvec(32)
        c = cs.new_bitvec(32)
        cs.add(c == a + b)
        cs.add(a == 1)
        cs.add(b == 10)
        self.assertTrue(self.solver.check(cs))
        self.assertEqual(self.solver.get_value(cs, c), 11)

    def testBitvector_add1(self):
        cs = ConstraintSet()
        a = cs.new_bitvec(32)
        b = cs.new_bitvec(32)
        c = cs.new_bitvec(32)
        cs.add(c == a+10)
        cs.add(a == 1)
        self.assertEqual(self.solver.check(cs), True)
        self.assertEqual(self.solver.get_value(cs, c), 11)

    def testBitvector_add2(self):
        cs = ConstraintSet()
        a = cs.new_bitvec(32)
        b = cs.new_bitvec(32)
        c = cs.new_bitvec(32)
        cs.add(11==a+10)
        self.assertTrue(self.solver.check(cs))
        self.assertEqual(self.solver.get_value(cs, a), 1)

    def testBitvector_max(self):
        cs = ConstraintSet()
        a = cs.new_bitvec(32)
        cs.add(a <= 200)
        cs.add(a >= 100)
        self.assertTrue(self.solver.check(cs))
        self.assertEqual(self.solver.minmax(cs, a), (100,200))

    def testBitvector_max1(self):
        cs = ConstraintSet()
        a = cs.new_bitvec(32)
        cs.add(a < 200)
        cs.add(a > 100)
        self.assertTrue(self.solver.check(cs))
        self.assertEqual(self.solver.minmax(cs, a), (101,199))

    def testBool_nonzero(self):
        self.assertTrue(BoolConstant(True).__bool__())
        self.assertFalse(BoolConstant(False).__bool__())

    def test_visitors(self):
        cs = ConstraintSet()
        arr = cs.new_array(name='MEM')
        a = cs.new_bitvec(32, name='VAR')
        self.assertEqual(get_depth(a), 1)
        cond = Operators.AND(a < 200, a > 100)
        arr[0]=ord('a')
        arr[1]=ord('b')



        self.assertEqual(get_depth(cond), 3)
        self.assertEqual(get_depth(arr[a+1]), 4)
        self.assertEqual(translate_to_smtlib(arr[a+1]), '(select (store (store MEM_1 #x00000000 #x61) #x00000001 #x62) (bvadd VAR_2 #x00000001))' )

        arr[3] = arr[a+1]
        aux = arr[a+Operators.ZEXTEND(arr[a],32)]

        self.assertEqual(get_depth(aux), 9)
        self.assertEqual(translate_to_smtlib(aux) ,'(select (store (store (store MEM_1 #x00000000 #x61) #x00000001 #x62) #x00000003 (select (store (store MEM_1 #x00000000 #x61) #x00000001 #x62) (bvadd VAR_2 #x00000001))) (bvadd VAR_2 ((_ zero_extend 24) (select (store (store (store MEM_1 #x00000000 #x61) #x00000001 #x62) #x00000003 (select (store (store MEM_1 #x00000000 #x61) #x00000001 #x62) (bvadd VAR_2 #x00000001))) VAR_2))))')

        values = arr[0:2]
        self.assertEqual(len(values), 2)
        self.assertItemsEqual(solver.get_all_values(cs, values[0]), [ord('a')])
        self.assertItemsEqual(solver.get_all_values(cs, values[1]), [ord('b')])
        arr[1:3] = 'cd'

        values = arr[0:3]
        self.assertEqual(len(values), 3)
        self.assertItemsEqual(solver.get_all_values(cs, values[0]), [ord('a')])
        self.assertItemsEqual(solver.get_all_values(cs, values[1]), [ord('c')])
        self.assertItemsEqual(solver.get_all_values(cs, values[2]), [ord('d')])
        self.assertEqual(pretty_print(aux, depth=2), 'ArraySelect\n  ArrayStore\n    ...\n  BitVecAdd\n    ...\n')

        x = BitVecConstant(32, 100, taint=('important',))
        y = BitVecConstant(32, 200, taint=('stuff',))
        z = constant_folder(x+y)
        self.assertItemsEqual(z.taint, ('important', 'stuff'))
        self.assertEqual(z.value, 300)

    def test_arithmetic_simplify(self):
        cs = ConstraintSet()
        arr = cs.new_array(name='MEM')
        a = cs.new_bitvec(32, name='VARA')
        b = cs.new_bitvec(32, name='VARB')
        c = a*2+b
        self.assertEqual( translate_to_smtlib(c), '(bvadd (bvmul VARA_2 #x00000002) VARB_3)')
        self.assertEqual( translate_to_smtlib((c+4)-4), '(bvsub (bvadd (bvadd (bvmul VARA_2 #x00000002) VARB_3) #x00000004) #x00000004)')

        d = c+4
        s = arithmetic_simplify(d-c)
        self.assertIsInstance(s, Constant)
        self.assertEqual(s.value, 4)
        #size = arithmetic_simplify(size

        cs2 = ConstraintSet()
        exp = cs2.new_bitvec(32)
        exp |=  0
        exp &= 1
        exp |= 0
        self.assertEqual(get_depth(exp), 4)
        self.assertEqual(translate_to_smtlib(exp), '(bvor (bvand (bvor V_1 #x00000000) #x00000001) #x00000000)')
        exp = arithmetic_simplify(exp)
        self.assertTrue(get_depth(exp) < 4)
        self.assertEqual(translate_to_smtlib(exp), '(bvand V_1 #x00000001)')

    def testBasicReplace(self):
        ''' Add '''
        a = BitVecConstant(32, 100)
        b1 = BitVecVariable(32, 'VAR1')
        b2 = BitVecVariable(32, 'VAR2')

        c = a + b1

        x = replace(c, {b1:b2})
        self.assertEqual(translate_to_smtlib(x), '(bvadd #x00000064 VAR2)')


    def test_ORD(self):
        cs = ConstraintSet()
        a = cs.new_bitvec(8)
        cs.add(Operators.ORD(a) == Operators.ORD('Z'))

        self.assertTrue(solver.check(cs))
        self.assertEqual(solver.get_value(cs, a), ord('Z'))

    def test_CHR(self):
        cs = ConstraintSet()
        a = cs.new_bitvec(8)
        cs.add(Operators.CHR(a) == Operators.CHR(0x41))

        self.assertTrue(solver.check(cs))
        self.assertEqual(solver.get_value(cs, a), 0x41)

    def test_CONCAT(self):
        cs = ConstraintSet()
        a = cs.new_bitvec(16)
        b = cs.new_bitvec(8)
        c = cs.new_bitvec(8)

        cs.add(b == 0x41)
        cs.add(c == 0x42)
        cs.add(a == Operators.CONCAT(a.size, b, c))

        self.assertTrue(solver.check(cs))
        self.assertEqual(solver.get_value(cs, a), Operators.CONCAT(a.size, 0x41, 0x42))

    def test_ITEBV_1(self):
        cs = ConstraintSet()
        a = cs.new_bitvec(8)
        b = cs.new_bitvec(8)
        c = cs.new_bitvec(8)

        cs.add(b == 0x41)
        cs.add(c == 0x42)
        cs.add(a == Operators.ITEBV(8, b==c, b, c))

        self.assertTrue(solver.check(cs))
        self.assertEqual(solver.get_value(cs, a), 0x42)

    def test_ITEBV_2(self):
        cs = ConstraintSet()
        a = cs.new_bitvec(8)
        b = cs.new_bitvec(8)
        c = cs.new_bitvec(8)

        cs.add(b == 0x44)
        cs.add(c == 0x44)
        cs.add(a == Operators.ITEBV(8, b==c, b, c))

        self.assertTrue(solver.check(cs))
        self.assertEqual(solver.get_value(cs, a), 0x44)

    def test_ITE(self):
        cs = ConstraintSet()
        a = cs.new_bool()
        b = cs.new_bool()
        c = cs.new_bool()

        cs.add(b == True)
        cs.add(c == False)
        cs.add(a == Operators.ITE(b==c, b, c))

        self.assertTrue(solver.check(cs))
        self.assertEqual(solver.get_value(cs, a), False)

    def test_UREM(self):
        cs = ConstraintSet()
        a = cs.new_bitvec(8)
        b = cs.new_bitvec(8)
        c = cs.new_bitvec(8)
        d = cs.new_bitvec(8)

        cs.add(b == 0x86) #134
        cs.add(c == 0x11) #17
        cs.add(a == Operators.UREM(b, c))
        cs.add(d == b.urem(c))
        cs.add(a == d)

        self.assertTrue(solver.check(cs))
        self.assertEqual(solver.get_value(cs, a), 0xF)

    def test_SREM(self):
        cs = ConstraintSet()
        a = cs.new_bitvec(8)
        b = cs.new_bitvec(8)
        c = cs.new_bitvec(8)
        d = cs.new_bitvec(8)

        cs.add(b == 0x86) #-122
        cs.add(c == 0x11) #17
        cs.add(a == Operators.SREM(b, c))
        cs.add(d == b.srem(c))
        cs.add(a == d)

        self.assertTrue(solver.check(cs))
        self.assertEqual(solver.get_value(cs, a), -3&0xFF)

    def test_UDIV(self):
        cs = ConstraintSet()
        a = cs.new_bitvec(8)
        b = cs.new_bitvec(8)
        c = cs.new_bitvec(8)
        d = cs.new_bitvec(8)

        cs.add(b == 0x86) #134
        cs.add(c == 0x11) #17
        cs.add(a == Operators.UDIV(b, c))
        cs.add(d == b.udiv(c))
        cs.add(a == d)

        self.assertTrue(solver.check(cs))
        self.assertEqual(solver.get_value(cs, a), 7)

    def test_SDIV(self):
        cs = ConstraintSet()
        a = cs.new_bitvec(8)
        b = cs.new_bitvec(8)
        c = cs.new_bitvec(8)
        d = cs.new_bitvec(8)

        cs.add(b == 0x86) #-122
        cs.add(c == 0x11) #17
        cs.add(a == Operators.SDIV(b, c))
        cs.add(d == b // c)
        cs.add(a == d)

        self.assertTrue(solver.check(cs))
        self.assertEqual(solver.get_value(cs, a), -7&0xFF)


    def test_SAR(self):
        A = 0xbadf00d
        for B in range(32):
            cs = ConstraintSet()
            a = cs.new_bitvec(32)
            b = cs.new_bitvec(32)
            c = cs.new_bitvec(32)

            cs.add(c == Operators.SAR(32, a, b))
            cs.add(a == A)
            cs.add(b == B)

            self.assertTrue(solver.check(cs))
            self.assertEqual(solver.get_value(cs, c), Operators.SAR(32, A, B))


    def test_ConstraintsForking(self):
        import pickle
        cs =  ConstraintSet()
        #make free 32bit bitvectors
        x = cs.new_bitvec(8)
        y = cs.new_bitvec(8)

        #linear relation
        #cs.add(x+y*5 == 0)

        #Fork and divide in quadrants

        saved_up = None
        saved_up_right = None
        saved_up_left = None
        saved_down = None
        saved_down_right = None
        saved_down_left = None


        with cs as cs_up:
            cs_up.add(y.uge(0x80))
            self.assertItemsEqual(solver.get_all_values(cs_up, x), range(0x0, 0x100))
            self.assertItemsEqual(solver.get_all_values(cs_up, y), range(0x80,0x100))

            saved_up = pickle.dumps((x,y,cs_up))

            self.assertItemsEqual(solver.get_all_values(cs_up, x), range(0x0, 0x100))
            self.assertItemsEqual(solver.get_all_values(cs_up, y), range(0x80,0x100))

            with cs_up as cs_up_right:
                cs_up_right.add(x.uge(0x80))
                saved_up_right = pickle.dumps((x,y,cs_up_right))
                self.assertItemsEqual(solver.get_all_values(cs_up_right, x), range(0x80, 0x100))
                self.assertItemsEqual(solver.get_all_values(cs_up_right, y), range(0x80, 0x100))

            self.assertItemsEqual(solver.get_all_values(cs_up, x), range(0x0, 0x100))
            self.assertItemsEqual(solver.get_all_values(cs_up, y), range(0x80,0x100))

            with cs_up as cs_up_left:
                cs_up_left.add(x.ult(0x80))
                saved_up_left = pickle.dumps((x,y,cs_up_left))
                self.assertItemsEqual(solver.get_all_values(cs_up_left, x), range(0, 0x80))
                self.assertItemsEqual(solver.get_all_values(cs_up_left, y), range(0x80, 0x100))

            self.assertItemsEqual(solver.get_all_values(cs_up, x), range(0x0, 0x100))
            self.assertItemsEqual(solver.get_all_values(cs_up, y), range(0x80,0x100))


        with cs as cs_down:
            cs_down.add(y.ult(0x80))

            self.assertItemsEqual(solver.get_all_values(cs_down, x), range(0x0, 0x100))
            self.assertItemsEqual(solver.get_all_values(cs_down, y), range(0, 0x80))

            saved_down = pickle.dumps((x,y,cs_down))

            self.assertItemsEqual(solver.get_all_values(cs_down, x), range(0x0, 0x100))
            self.assertItemsEqual(solver.get_all_values(cs_down, y), range(0, 0x80))


            with cs_down as cs_down_right:
                cs_down_right.add(x.uge(0x80))
                saved_down_right = pickle.dumps((x,y,cs_down_right))
                self.assertItemsEqual(solver.get_all_values(cs_down_right, x), range(0x80, 0x100))
                self.assertItemsEqual(solver.get_all_values(cs_down_right, y), range(0, 0x80))

            self.assertItemsEqual(solver.get_all_values(cs_down, x), range(0x0, 0x100))
            self.assertItemsEqual(solver.get_all_values(cs_down, y), range(0, 0x80))

            with cs_down as cs_down_left:
                cs_down_left.add(x.ult(0x80))
                saved_down_left = pickle.dumps((x,y,cs_down_left))
                self.assertItemsEqual(solver.get_all_values(cs_down_left, x), range(0, 0x80))
                self.assertItemsEqual(solver.get_all_values(cs_down_left, y), range(0, 0x80))

            self.assertItemsEqual(solver.get_all_values(cs_down, x), range(0x0, 0x100))
            self.assertItemsEqual(solver.get_all_values(cs_down, y), range(0, 0x80))


            x,y,cs_up= pickle.loads(saved_up)
            self.assertItemsEqual(solver.get_all_values(cs_up, x), range(0x0, 0x100))
            self.assertItemsEqual(solver.get_all_values(cs_up, y), range(0x80, 0x100))

            x,y,cs_up_right= pickle.loads(saved_up_right)
            self.assertItemsEqual(solver.get_all_values(cs_up_right, x), range(0x80, 0x100))
            self.assertItemsEqual(solver.get_all_values(cs_up_right, y), range(0x80, 0x100))

            x,y,cs_up_left= pickle.loads(saved_up_left)
            self.assertItemsEqual(solver.get_all_values(cs_up_left, x), range(0x00, 0x80))
            self.assertItemsEqual(solver.get_all_values(cs_up_left, y), range(0x80, 0x100))

            x,y, cs_down= pickle.loads(saved_down)
            self.assertItemsEqual(solver.get_all_values(cs_down, x), range(0x0, 0x100))
            self.assertItemsEqual(solver.get_all_values(cs_down, y), range(0x0, 0x80))

            x,y,cs_down_right= pickle.loads(saved_down_right)
            self.assertItemsEqual(solver.get_all_values(cs_down_right, x), range(0x80, 0x100))
            self.assertItemsEqual(solver.get_all_values(cs_down_right, y), range(0x00, 0x80))

            x,y,cs_down_left= pickle.loads(saved_down_left)
            self.assertItemsEqual(solver.get_all_values(cs_down_left, x), range(0x00, 0x80))
            self.assertItemsEqual(solver.get_all_values(cs_down_left, y), range(0x00, 0x80))

    def test_ORD(self):
        cs = ConstraintSet()
        a = cs.new_bitvec(8)
        cs.add(Operators.ORD(a) == Operators.ORD('Z'))

        self.assertTrue(solver.check(cs))
        self.assertEqual(solver.get_value(cs, a), ord('Z'))

    def test_CHR(self):
        cs = ConstraintSet()
        a = cs.new_bitvec(8)
        cs.add(Operators.CHR(a) == Operators.CHR(0x41))

        self.assertTrue(solver.check(cs))
        self.assertEqual(solver.get_value(cs, a), 0x41)

    def test_CONCAT(self):
        cs = ConstraintSet()
        a = cs.new_bitvec(16)
        b = cs.new_bitvec(8)
        c = cs.new_bitvec(8)

        cs.add(b == 0x41)
        cs.add(c == 0x42)
        cs.add(a == Operators.CONCAT(a.size, b, c))

        self.assertTrue(solver.check(cs))
        self.assertEqual(solver.get_value(cs, a), Operators.CONCAT(a.size, 0x41, 0x42))

    def test_ITEBV_1(self):
        cs = ConstraintSet()
        a = cs.new_bitvec(8)
        b = cs.new_bitvec(8)
        c = cs.new_bitvec(8)

        cs.add(b == 0x41)
        cs.add(c == 0x42)
        cs.add(a == Operators.ITEBV(8, b==c, b, c))

        self.assertTrue(solver.check(cs))
        self.assertEqual(solver.get_value(cs, a), 0x42)

    def test_ITEBV_2(self):
        cs = ConstraintSet()
        a = cs.new_bitvec(8)
        b = cs.new_bitvec(8)
        c = cs.new_bitvec(8)

        cs.add(b == 0x44)
        cs.add(c == 0x44)
        cs.add(a == Operators.ITEBV(8, b==c, b, c))

        self.assertTrue(solver.check(cs))
        self.assertEqual(solver.get_value(cs, a), 0x44)

    def test_ITE(self):
        cs = ConstraintSet()
        a = cs.new_bool()
        b = cs.new_bool()
        c = cs.new_bool()

        cs.add(b == True)
        cs.add(c == False)
        cs.add(a == Operators.ITE(b==c, b, c))

        self.assertTrue(solver.check(cs))
        self.assertEqual(solver.get_value(cs, a), False)

    def test_UREM(self):
        cs = ConstraintSet()
        a = cs.new_bitvec(8)
        b = cs.new_bitvec(8)
        c = cs.new_bitvec(8)
        d = cs.new_bitvec(8)

        cs.add(b == 0x86) #134
        cs.add(c == 0x11) #17
        cs.add(a == Operators.UREM(b, c))
        cs.add(d == b.urem(c))
        cs.add(a == d)

        self.assertTrue(solver.check(cs))
        self.assertEqual(solver.get_value(cs, a), 0xF)

    def test_SREM(self):
        cs = ConstraintSet()
        a = cs.new_bitvec(8)
        b = cs.new_bitvec(8)
        c = cs.new_bitvec(8)
        d = cs.new_bitvec(8)

        cs.add(b == 0x86) #-122
        cs.add(c == 0x11) #17
        cs.add(a == Operators.SREM(b, c))
        cs.add(d == b.srem(c))
        cs.add(a == d)

        self.assertTrue(solver.check(cs))
        self.assertEqual(solver.get_value(cs, a), -3&0xFF)

    def test_UDIV(self):
        cs = ConstraintSet()
        a = cs.new_bitvec(8)
        b = cs.new_bitvec(8)
        c = cs.new_bitvec(8)
        d = cs.new_bitvec(8)

        cs.add(b == 0x86) #134
        cs.add(c == 0x11) #17
        cs.add(a == Operators.UDIV(b, c))
        cs.add(d == b.udiv(c))
        cs.add(a == d)

        self.assertTrue(solver.check(cs))
        self.assertEqual(solver.get_value(cs, a), 7)

    def test_SDIV(self):
        cs = ConstraintSet()
        a = cs.new_bitvec(8)
        b = cs.new_bitvec(8)
        c = cs.new_bitvec(8)
        d = cs.new_bitvec(8)

        cs.add(b == 0x86) #-122
        cs.add(c == 0x11) #17
        cs.add(a == Operators.SDIV(b, c))
        cs.add(d == b/c)
        cs.add(a == d)

        self.assertTrue(solver.check(cs))
        self.assertEqual(solver.get_value(cs, a), -7&0xFF)

import importlib
class Z3Test(unittest.TestCase):
    def setUp(self):
        #Manual mock for check_output
        self.module = importlib.import_module('manticore.core.smtlib.solver')
        self.module.check_output = lambda *args, **kwargs: self.version
        self.z3 = self.module.Z3Solver

    def test_check_solver_min(self):
        self.version = 'Z3 version 4.4.1'
        self.assertTrue(self.z3._solver_version() == Version(major=4, minor=4, patch=1))

    def test_check_solver_newer(self):
        self.version = 'Z3 version 4.5.0'
        self.assertTrue(self.z3._solver_version() > Version(major=4, minor=4, patch=1))

    def test_check_solver_optimize(self):
        self.version = 'Z3 version 4.5.0'
        solver = self.z3()
        self.assertTrue(solver.support_maximize)
        self.assertTrue(solver.support_minimize)

    def test_check_solver_optimize(self):
        self.version = 'Z3 version 4.4.0'
        solver = self.z3()
        self.assertFalse(solver.support_maximize)
        self.assertFalse(solver.support_minimize)

if __name__ == '__main__':
    unittest.main()

<|MERGE_RESOLUTION|>--- conflicted
+++ resolved
@@ -69,10 +69,6 @@
         self.assertTrue('SOURCE1' in x.taint)
         self.assertTrue('SOURCE2' in x.taint)
         self.assertTrue('SOURCE3' in x.taint)
-<<<<<<< HEAD
-=======
-
->>>>>>> e18016aa
         self.assertTrue('SOURCE4' in x.taint)
 
     def testBasicConstraints(self):
@@ -264,13 +260,6 @@
 
         self.assertTrue(len(array[0:12]) == 12)
 
-<<<<<<< HEAD
-        self.assertTrue(len(array[1:2]) == 1)
-
-        self.assertTrue(len(array[0:12]) == 12)
-
-=======
->>>>>>> e18016aa
         results = []
         for c in array[6:11]:
             results.append(c)
