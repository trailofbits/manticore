--- conflicted
+++ resolved
@@ -2,6 +2,7 @@
 import unittest
 import struct
 from functools import wraps
+import sys
 
 from manticore.core.cpu.arm import Armv7Cpu as Cpu, Mask, Interruption
 from manticore.core.cpu.abstractcpu import ConcretizeRegister
@@ -38,11 +39,7 @@
     ords = ks.asm(asm)[0]
     if not ords:
         raise Exception('bad assembly: {}'.format(asm))
-<<<<<<< HEAD
-    return [bytes([s]) for s in ords]
-=======
     return bytes(ords)
->>>>>>> python3-staging
 
 
 def emulate_next(cpu):
