--- conflicted
+++ resolved
@@ -1,16 +1,8 @@
 from __future__ import division
-<<<<<<< HEAD
-from future import standard_library
-standard_library.install_aliases()
-from builtins import str, range
-from io import BytesIO
-import sys
-=======
 from builtins import *
 from future import standard_library
 standard_library.install_aliases()
 from io import BytesIO
->>>>>>> 35260330
 import unittest
 import tempfile, os
 import gc, pickle
@@ -429,11 +421,7 @@
         for c in range(0, 0x10):
             mem[addr+c] = 'a'
         for c in range(0, 0x10):
-<<<<<<< HEAD
             self.assertEqual(mem[addr+c], b'a')
-=======
-            self.assertEquals(mem[addr+c], 'a')
->>>>>>> 35260330
 
     def testBasicMappingsLimits(self):
         mem = Memory32()
@@ -921,15 +909,9 @@
 
         self.assertEqual(len(mem.mappings()), 1)
 
-<<<<<<< HEAD
         self.assertEqual(mem[addr_a], b'a')
         self.assertEqual(mem[addr_a+0x1000//2], b'a')
         self.assertEqual(mem[addr_a+(0x1000-1)], b'a')
-=======
-        self.assertEqual(mem[addr_a], 'a')
-        self.assertEqual(mem[addr_a+0x1000//2], 'a')
-        self.assertEqual(mem[addr_a+(0x1000-1)], 'a')
->>>>>>> 35260330
         self.assertRaises(MemoryException, mem.__getitem__, addr_a+(0x1000))
 
         rwx_file = tempfile.NamedTemporaryFile('w+b', delete=False)
@@ -940,15 +922,9 @@
 
         self.assertEqual(len(mem.mappings()), 2)
 
-<<<<<<< HEAD
         self.assertEqual(mem[addr_b], b'b')
         self.assertEqual(mem[addr_b+(0x1000//2)], b'b')
         self.assertEqual(mem[addr_b+(0x1000-1)], b'b')
-=======
-        self.assertEqual(mem[addr_b], 'b')
-        self.assertEqual(mem[addr_b+(0x1000//2)], 'b')
-        self.assertEqual(mem[addr_b+(0x1000-1)], 'b')
->>>>>>> 35260330
 
 
         rwx_file = tempfile.NamedTemporaryFile('w+b', delete=False)
@@ -959,15 +935,9 @@
 
         self.assertEqual(len(mem.mappings()), 3)
 
-<<<<<<< HEAD
         self.assertEqual(mem[addr_c], b'c')
         self.assertEqual(mem[addr_c+(0x1000//2)], b'c')
         self.assertEqual(mem[addr_c+(0x1000-1)], b'c')
-=======
-        self.assertEqual(mem[addr_c], 'c')
-        self.assertEqual(mem[addr_c+(0x1000//2)], 'c')
-        self.assertEqual(mem[addr_c+(0x1000-1)], 'c')
->>>>>>> 35260330
 
         rwx_file = tempfile.NamedTemporaryFile('w+b', delete=False)
         rwx_file.file.write(b'd'*0x1001)
@@ -977,15 +947,9 @@
 
         self.assertEqual(len(mem.mappings()), 4)
 
-<<<<<<< HEAD
         self.assertEqual(mem[addr_d], b'd')
         self.assertEqual(mem[addr_d+(0x1000//2)], b'd')
         self.assertEqual(mem[addr_d+(0x1000-1)], b'd')
-=======
-        self.assertEqual(mem[addr_d], 'd')
-        self.assertEqual(mem[addr_d+(0x1000//2)], 'd')
-        self.assertEqual(mem[addr_d+(0x1000-1)], 'd')
->>>>>>> 35260330
 
         rwx_file = tempfile.NamedTemporaryFile('w+b', delete=False)
         rwx_file.file.write(b'e'*0x1001)
@@ -1044,11 +1008,7 @@
         self.assertEqual(len(mem.mappings()), 2)
 
         rw_file = tempfile.NamedTemporaryFile('w+b', delete=False)
-<<<<<<< HEAD
         rw_file.file.write(b'abcd' * (0x1000 // 4))
-=======
-        rw_file.file.write('abcd' * (0x1000 // 4))
->>>>>>> 35260330
         rw_file.close()
         addr = mem.mmapFile(None, 0x1000, 'rw', rw_file.name)
 
@@ -1062,11 +1022,7 @@
 
         size = 0x30000
         w_file = tempfile.NamedTemporaryFile('w+b', delete=False)
-<<<<<<< HEAD
         w_file.file.write(b'abc'*(size//3))
-=======
-        w_file.file.write('abc'*(size//3))
->>>>>>> 35260330
         w_file.close()
         addr = mem.mmapFile(0x20000000, size, 'w', w_file.name)
 
