--- conflicted
+++ resolved
@@ -12,12 +12,8 @@
 
 from manticore.core.smtlib import Expression
 from manticore.native.memory import *
-<<<<<<< HEAD
-from manticore.utils.helpers import issymbolic
-=======
 from manticore import issymbolic
 
->>>>>>> 16990456
 
 
 def isconcrete(value):
