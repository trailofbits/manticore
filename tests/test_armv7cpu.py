--- conflicted
+++ resolved
@@ -234,7 +234,6 @@
 
     @itest_custom("movs r0, 0xff000000")
     def test_movs_imm_modified_imm_max(self):
-<<<<<<< HEAD
         pre_v = self.rf.read(ARM_REG_APSR_V)
         self.cpu.execute()
         self.assertEqual(self.rf.read(ARM_REG_R0), 0xff000000)
@@ -246,13 +245,6 @@
         self.cpu.execute()
         self.assertEqual(self.rf.read(ARM_REG_R0), 0x0e000000)
         self._checkFlagsNZCV(0, 0, 0, pre_v)
-=======
-        pre_c = self.rf.read('APSR_C')
-        pre_v = self.rf.read('APSR_V')
-        self.cpu.execute()
-        self.assertEqual(self.rf.read('R0'), 0xff000000)
-        self._checkFlagsNZCV(1, 0, pre_c, pre_v)
->>>>>>> 22c5db83
 
     @itest_custom("movs r0, r1")
     def test_movs_reg(self):
