from builtins import *
from manticore.core.smtlib import Operators
<<<<<<< HEAD
from manticore.utils.helpers import isstring
=======
from manticore.utils.helpers import isint

>>>>>>> a85dd7b6

class Memory(object):  #todo Mock
    def getchar(self, addr):
        raise NotImplementedError("getchar")
    def putchar(self, addr, value):
        raise NotImplementedError("putchar")

class Mem(object):
    ''' Mocking class for memory '''
    def __init__(self, mem):
        self.mem = dict(mem)
    def getchar(self, addr):
        #print "getchar",hex(addr), "%02x"%ord(self.mem[addr])
        return self.mem[addr]
    def putchar(self, addr, char):
        #print "putchar",hex(addr), "%02x"%ord(char)
        self.mem[addr]=char
    def read(self, addr, size):
        #print "read", hex(addr), size
        result = ''
        for i in range(size):
            result+=self.mem[addr+i]
        return result
    def write(self, addr, data):
        for i in range(len(data)):
            self.mem[addr+i]=data[i]
    def isExecutable(self, addr):
        return True
    def isWritable(self, addr):
        return True
    def isReadable(self, addr):
        return True

class SMem(object):
    ''' Mocking class for memory '''
    def __init__(self, array, init):
        self.code = {}
        self.mem = array
        for addr, val in init:
            self.mem[addr] = val

    def getchar(self, addr):
        if isint(addr) and addr in self.code:
            return self.code[addr]
        return self.mem[addr]

    def putchar(self, addr, char):
<<<<<<< HEAD
        assert isinstance(addr,int)
        assert isstring(char) and len(char) == 1
=======
        assert isint(addr)
        assert isinstance(char,str) and len(char) == 1
>>>>>>> a85dd7b6
        self.mem[addr]=char

    def read(self, addr, size):
        result = []
        for i in range(size):
            result.append(Operators.CHR(self.mem[addr+i]))
        return result

    def write(self, addr, data):
        for i in range(len(data)):
            self.mem[addr+i]=data[i]

    def isExecutable(self, addr):
        return True
    def isReadable(self, addr):
        return True
    def isWritable(self, addr):
        return True<|MERGE_RESOLUTION|>--- conflicted
+++ resolved
@@ -1,11 +1,6 @@
 from builtins import *
 from manticore.core.smtlib import Operators
-<<<<<<< HEAD
-from manticore.utils.helpers import isstring
-=======
-from manticore.utils.helpers import isint
-
->>>>>>> a85dd7b6
+from manticore.utils.helpers import isstring, isint
 
 class Memory(object):  #todo Mock
     def getchar(self, addr):
@@ -53,13 +48,8 @@
         return self.mem[addr]
 
     def putchar(self, addr, char):
-<<<<<<< HEAD
-        assert isinstance(addr,int)
+        assert isint(addr)
         assert isstring(char) and len(char) == 1
-=======
-        assert isint(addr)
-        assert isinstance(char,str) and len(char) == 1
->>>>>>> a85dd7b6
         self.mem[addr]=char
 
     def read(self, addr, size):
