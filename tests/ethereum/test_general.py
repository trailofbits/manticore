--- conflicted
+++ resolved
@@ -1889,7 +1889,6 @@
                 source_code, owner=creator_account, balance=0
             )
 
-<<<<<<< HEAD
     def test_checkpoint(self):
         #test enable/disable plugin and sync vs contextmanager
         source_code = """
@@ -1966,11 +1965,6 @@
             #From the plugin callback is never main
             self.assertFalse(x.context.get('is_main', False))
 
-=======
-            self.assertTrue(m.is_main() and not m.is_running())
-            # From the plugin callback is never main
-            self.assertFalse(x.context.get("is_main", False))
->>>>>>> 3ff6b95e
 
 
 if __name__ == "__main__":
