--- conflicted
+++ resolved
@@ -1302,12 +1302,7 @@
         m.transaction(caller=creator_account, address=contract_account, data=data, value=value)
 
         results = [state.platform.all_transactions[-1].result for state in m.all_states]
-<<<<<<< HEAD
         self.assertListEqual(sorted(results), ['STOP', 'STOP'])
-=======
-        # The TXERROR indicates a state where the sent value is greater than the senders budget.
-        self.assertListEqual(sorted(results), ["STOP"] * 2 + ["TXERROR"])
->>>>>>> 3650e577
 
     def test_plugins_enable(self):
         # test enable/disable plugin and sync vs contextmanager
