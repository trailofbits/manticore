--- conflicted
+++ resolved
@@ -1884,8 +1884,6 @@
             self.assertEqual(txs[-2].gas, GCALLSTIPEND)
             # cost of call should include value cost and new acct cost
             self.assertEqual(txs[-1].used_gas, GCALLSTATIC + GCALLVALUE + GCALLNEW - GCALLSTIPEND)
-<<<<<<< HEAD
-=======
 
     def test_selfdestruct_gas(self):
         GSDSTATIC = 26003  # 21000 + 3 (push op) + 5000 static cost for selfdestruct
@@ -1908,7 +1906,6 @@
             caller = m.create_account(
                 address=0x222222222222222222222222222222222222222, balance=1000000000000000000
             )
->>>>>>> f46f78b6
 
             # selfdestruct to empty acct with no value
             sd_empty = m.create_account(code=EVMAsm.assemble(asm_sd_empty))
