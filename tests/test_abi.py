#!/usr/bin/env python
# -*- coding: utf-8 -*-

from __future__ import absolute_import, division, print_function
<<<<<<< HEAD
from builtins import filter, map, range, zip
from builtins import object
=======
from builtins import *
>>>>>>> 35260330

import unittest

from manticore import variadic
from manticore.core.cpu.abstractcpu import ConcretizeArgument, ConcretizeRegister, ConcretizeMemory
from manticore.core.cpu.arm import Armv7Cpu, Armv7LinuxSyscallAbi, Armv7CdeclAbi
from manticore.core.cpu.x86 import I386Cpu, AMD64Cpu, I386LinuxSyscallAbi, I386StdcallAbi, I386CdeclAbi, AMD64LinuxSyscallAbi, SystemVAbi
from manticore.core.memory import SMemory32, SMemory64
from manticore.core.smtlib import ConstraintSet, Operators

class ABITests(unittest.TestCase):
    _multiprocess_can_split_ = True
    def setUp(self):
        mem32 = SMemory32(ConstraintSet())
        mem32.mmap(0x1000, 0x1000, 'rw ')
        mem64 = SMemory64(ConstraintSet())
        mem64.mmap(0x1000, 0x1000, 'rw ')

        self._cpu_arm = Armv7Cpu(mem32)
        self._cpu_arm.SP = 0x1080
        self._cpu_arm.func_abi = Armv7CdeclAbi(self._cpu_arm)
        self._cpu_arm.syscall_abi = Armv7LinuxSyscallAbi(self._cpu_arm)

        self._cpu_x86 = I386Cpu(mem32)
        self._cpu_x86.ESP = 0x1080
        self._cpu_x86.func_abi = I386CdeclAbi(self._cpu_x86)
        self._cpu_x86.syscall_abi = I386LinuxSyscallAbi(self._cpu_x86)

        self._cpu_x64 = AMD64Cpu(mem64)
        self._cpu_x64.RSP = 0x1080
        self._cpu_x64.func_abi = SystemVAbi(self._cpu_x64)
        self._cpu_x64.syscall_abi = AMD64LinuxSyscallAbi(self._cpu_x64)

        def write(mem, where, val, size):
            mem[where:where + size // 8] = [Operators.CHR(Operators.EXTRACT(val, offset, 8)) for offset in range(0, size, 8)]
        for val in range(0, 0x100, 4):
            write(mem32, 0x1000+val, val, 32)
        for val in range(0, 0x100, 8):
            write(mem64, 0x1000+val, val, 64)

    def test_executor(self):
        pass

    def test_arm_abi_simple(self):
        cpu = self._cpu_arm

        for i in range(4):
            cpu.write_register('R{}'.format(i), i)

        cpu.LR = 0x1234

        def test(one, two, three, four):
            self.assertEqual(one,   0)
            self.assertEqual(two,   1)
            self.assertEqual(three, 2)
            self.assertEqual(four,  3)
            return 34

        cpu.func_abi.invoke(test)

        # result is correctly captured
        self.assertEqual(cpu.R0, 34)
        # sp is unchanged
        self.assertEqual(cpu.SP, 0x1080)
        # returned correctly
        self.assertEqual(cpu.PC, cpu.LR)

    def test_arm_abi(self):
        cpu = self._cpu_arm

        for i in range(4):
            cpu.write_register('R{}'.format(i), i)

        cpu.LR = 0x1234

        self.assertEqual(cpu.read_int(cpu.SP), 0x80)

        def test(one, two, three, four, five, six, seven):
            self.assertEqual(one,     0)
            self.assertEqual(two,     1)
            self.assertEqual(three,   2)
            self.assertEqual(four,    3)
            self.assertEqual(five,    0x80)
            self.assertEqual(six,     0x84)
            self.assertEqual(seven,   0x88)

            self.assertEqual(cpu.SP,  0x1080)
            return 34

        cpu.func_abi.invoke(test)

        # result is correctly captured
        self.assertEqual(cpu.R0, 34)
        # sp is unchanged
        self.assertEqual(cpu.SP, 0x1080)
        # returned correctly
        self.assertEqual(cpu.PC, cpu.LR)

    def test_arm_abi_concretize_register(self):
        cpu = self._cpu_arm

        for i in range(4):
            cpu.write_register('R{}'.format(i), i)

        previous_r0 = cpu.R0
        self.assertEqual(cpu.read_int(cpu.SP), 0x80)

        def test(one, two, three, four, five, six):
            raise ConcretizeArgument(cpu, 0)

        with self.assertRaises(ConcretizeRegister) as cr:
            cpu.func_abi.invoke(test)

        self.assertEqual(cpu.R0, previous_r0)
        self.assertEqual(cr.exception.reg_name, 'R0')
        self.assertEqual(cpu.SP, 0x1080)

    def test_arm_abi_concretize_memory(self):
        cpu = self._cpu_arm

        for i in range(4):
            cpu.write_register('R{}'.format(i), i)

        previous_r0 = cpu.R0
        self.assertEqual(cpu.read_int(cpu.SP), 0x80)

        def test(one, two, three, four, five):
            raise ConcretizeArgument(cpu, 4)

        with self.assertRaises(ConcretizeMemory) as cr:
            cpu.func_abi.invoke(test)

        self.assertEqual(cpu.R0, previous_r0)
        self.assertEqual(cr.exception.address, cpu.SP)
        self.assertEqual(cpu.SP, 0x1080)

    def test_i386_cdecl(self):
        cpu = self._cpu_x86

        base = cpu.ESP

        self.assertEqual(cpu.read_int(cpu.ESP), 0x80)
        cpu.push(0x1234, cpu.address_bit_size)

        def test(one, two, three, four, five):
            self.assertEqual(one,   0x80)
            self.assertEqual(two,   0x84)
            self.assertEqual(three, 0x88)
            self.assertEqual(four,  0x8c)
            self.assertEqual(five,  0x90)
            return 3

        cpu.func_abi.invoke(test)

        self.assertEqual(cpu.EAX, 3)
        self.assertEqual(base, cpu.ESP)
        self.assertEqual(cpu.EIP, 0x1234)

    def test_i386_stdcall(self):
        cpu = self._cpu_x86

        base = cpu.ESP

        bwidth = cpu.address_bit_size // 8
        self.assertEqual(cpu.read_int(cpu.ESP), 0x80)

        cpu.push(0x1234, cpu.address_bit_size)

        def test(one, two, three, four, five):
            self.assertEqual(one,   0x80)
            self.assertEqual(two,   0x84)
            self.assertEqual(three, 0x88)
            self.assertEqual(four,  0x8c)
            self.assertEqual(five,  0x90)
            return 3

        abi = I386StdcallAbi(cpu)
        abi.invoke(test)

        self.assertEqual(cpu.EAX, 3)
        self.assertEqual(base + bwidth * 5, cpu.ESP)
        self.assertEqual(cpu.EIP, 0x1234)

    def test_i386_stdcall_concretize(self):
        cpu = self._cpu_x86

        bwidth = cpu.address_bit_size // 8
        self.assertEqual(cpu.read_int(cpu.ESP), 0x80)

        cpu.push(0x1234, cpu.address_bit_size)

        eip = 0xDEADBEEF
        base = cpu.ESP
        cpu.EIP = eip
        def test(one, two, three, four, five):
            raise ConcretizeArgument(cpu, 2)

        abi = I386StdcallAbi(cpu)
        with self.assertRaises(ConcretizeMemory) as cr:
            abi.invoke(test)

        # Make sure ESP hasn't changed if exception was raised
        self.assertEqual(base, cpu.ESP)
        # Make sure EIP hasn't changed (i.e. return value wasn't popped)
        self.assertEqual(cpu.EIP, eip)

    def test_i386_cdecl_concretize(self):
        cpu = self._cpu_x86

        base = cpu.ESP
        prev_eax = 0xcc
        cpu.EAX = prev_eax

        self.assertEqual(cpu.read_int(cpu.ESP), 0x80)
        cpu.push(0x1234, cpu.address_bit_size)

        def test(one, two, three, four, five):
            raise ConcretizeArgument(cpu, 0) # 0x1068
            return 3

        with self.assertRaises(ConcretizeMemory) as cr:
            cpu.func_abi.invoke(test)

        # Make sure we're concretizing
        self.assertEqual(cr.exception.address, 0x1080)
        # Make sure eax is unchanged
        self.assertEqual(cpu.EAX, prev_eax)
        # Make sure EIP wasn't popped
        self.assertEqual(base, cpu.ESP+4)
        self.assertNotEqual(cpu.EIP, 0x1234)


    def test_i386_vararg(self):
        cpu = self._cpu_x86

        cpu.push(3, cpu.address_bit_size)
        cpu.push(2, cpu.address_bit_size)
        cpu.push(1, cpu.address_bit_size)

        # save return
        cpu.push(0x1234, cpu.address_bit_size)

        @variadic
        def test(params):
            for val, idx in zip(params, range(1, 4)):
                self.assertEqual(val, idx)

        cpu.func_abi.invoke(test)
        self.assertEqual(cpu.EIP, 0x1234)


    def test_amd64_basic_funcall(self):
        cpu = self._cpu_x64

        cpu.RDI = 1
        cpu.RSI = 2
        cpu.RDX = 3
        cpu.RCX = 4
        cpu.R8 = 5
        cpu.R9 = 6

        cpu.push(0x1234, cpu.address_bit_size)

        def test(one, two, three, four, five, six):
            self.assertEqual(one, 1)
            self.assertEqual(two, 2)
            self.assertEqual(three, 3)
            self.assertEqual(four, 4)
            self.assertEqual(five, 5)
            self.assertEqual(six, 6)

        cpu.func_abi.invoke(test)

        self.assertEqual(cpu.RIP, 0x1234)

    def test_amd64_reg_mem_funcall(self):
        cpu = self._cpu_x64

        cpu.RDI = 1
        cpu.RSI = 2
        cpu.RDX = 3
        cpu.RCX = 4
        cpu.R8 = 5
        cpu.R9 = 6

        cpu.push(0x1234, cpu.address_bit_size)

        def test(one, two, three, four, five, six, seven, eight):
            self.assertEqual(one, 1)
            self.assertEqual(two, 2)
            self.assertEqual(three, 3)
            self.assertEqual(four, 4)
            self.assertEqual(five, 5)
            self.assertEqual(six, 6)
            self.assertEqual(seven, 0x80)
            self.assertEqual(eight, 0x88)

        cpu.func_abi.invoke(test)

        self.assertEqual(cpu.RIP, 0x1234)

    def test_amd64_basic_funcall_concretize(self):
        cpu = self._cpu_x64

        cpu.push(0x1234, cpu.address_bit_size)

        def test(one, two, three, four, five, six):
            raise ConcretizeArgument(cpu, 0)

        with self.assertRaises(ConcretizeRegister) as cr:
            cpu.func_abi.invoke(test)

        # Should not update RIP
        self.assertNotEqual(cpu.RIP, 0x1234)
        self.assertEqual(cr.exception.reg_name, 'RDI')

    def test_amd64_vararg(self):
        cpu = self._cpu_x64

        cpu.RDI = 0
        cpu.RSI = 1
        cpu.RDX = 2

        # save return
        cpu.push(0x1234, cpu.address_bit_size)

        @variadic
        def test(params):
            for val, idx in zip(params, range(3)):
                self.assertEqual(val, idx)

        cpu.func_abi.invoke(test)

        self.assertEqual(cpu.RIP, 0x1234)

    def test_i386_syscall(self):
        cpu = self._cpu_x86

        cpu.EAX = 5
        for idx, reg in enumerate(['EBX', 'ECX', 'EDX', 'ESI', 'EDI', 'EBP']):
            cpu.write_register(reg, idx)

        def test(one, two, three, four, five, six):
            self.assertEqual(one, 0)
            self.assertEqual(two, 1)
            self.assertEqual(three, 2)
            self.assertEqual(four, 3)
            self.assertEqual(five, 4)
            self.assertEqual(six, 5)
            return 34

        self.assertEqual(cpu.syscall_abi.syscall_number(), 5)

        cpu.syscall_abi.invoke(test)

        self.assertEqual(cpu.EAX, 34)

    def test_amd64_syscall(self):
        cpu = self._cpu_x64

        cpu.RAX = 5
        for idx, reg in enumerate(['RDI', 'RSI', 'RDX', 'R10', 'R8', 'R9']):
            cpu.write_register(reg, idx)

        def test(one, two, three, four, five, six):
            self.assertEqual(one, 0)
            self.assertEqual(two, 1)
            self.assertEqual(three, 2)
            self.assertEqual(four, 3)
            self.assertEqual(five, 4)
            self.assertEqual(six, 5)
            return 34

        self.assertEqual(cpu.syscall_abi.syscall_number(), 5)

        cpu.syscall_abi.invoke(test)

        self.assertEqual(cpu.RAX, 34)

    def test_test_prefix(self):
        cpu = self._cpu_x86

        cpu.push(2, cpu.address_bit_size)
        cpu.push(0x1234, cpu.address_bit_size)

        def test(prefix, extracted):
            self.assertEqual(prefix, 1)
            self.assertEqual(extracted, 2)

        cpu.func_abi.invoke(test, prefix_args=(1,))

        self.assertEqual(cpu.EIP, 0x1234)

    def test_fail_concretize_prefix_arg(self):
        cpu = self._cpu_x86

        def test(prefix, extracted):
            raise ConcretizeArgument(cpu, 0)

        with self.assertRaises(AssertionError) as cr:
            cpu.func_abi.invoke(test, prefix_args=(1,))

    def test_funcall_method(self):
        cpu = self._cpu_x86

        cpu.push(2, cpu.address_bit_size)
        cpu.push(1, cpu.address_bit_size)
        cpu.push(0x1234, cpu.address_bit_size)

        class Kls(object):
            def method(self, a, b):
                return a+b

        obj = Kls()
        result = cpu.func_abi.invoke(obj.method)

        self.assertEqual(result, 3)
<|MERGE_RESOLUTION|>--- conflicted
+++ resolved
@@ -2,12 +2,7 @@
 # -*- coding: utf-8 -*-
 
 from __future__ import absolute_import, division, print_function
-<<<<<<< HEAD
-from builtins import filter, map, range, zip
-from builtins import object
-=======
 from builtins import *
->>>>>>> 35260330
 
 import unittest
 
