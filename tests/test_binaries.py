--- conflicted
+++ resolved
@@ -1,12 +1,3 @@
-import unittest
-import sys
-import shutil
-import tempfile
-import os
-import subprocess
-import time
-from manticore.binary import Elf, CGCElf
-<<<<<<< HEAD
 import subprocess
 import sys
 import time
@@ -17,10 +8,7 @@
 import tempfile
 
 from manticore.binary import Elf, CGCElf
-
-=======
 from manticore.utils.mappings import mmap, munmap
->>>>>>> 152401c8
 
 #logging.basicConfig(filename = "test.log",
 #                format = "%(asctime)s: %(name)s:%(levelname)s: %(message)s",
@@ -257,8 +245,6 @@
 	    else
 		return 1;
 	}
-
-
         """
         dirname = os.path.dirname(__file__)
         filename = os.path.abspath(os.path.join(dirname, 'binaries/brk_static_amd64'))
@@ -279,5 +265,6 @@
                 # No assert should be triggered on the following line
                 munmap(mmap(f.fileno(), addr, size), size)
 
+
 if __name__ == '__main__':
     unittest.main()
