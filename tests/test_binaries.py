import subprocess
import sys
import time
import unittest

import os
import shutil
import tempfile

from manticore.binary import Elf, CGCElf
from manticore.native.mappings import mmap, munmap

DIRPATH = os.path.dirname(__file__)

# Workaround for PyCharm's remote ssh interpreter that is in virtualenv
# (it doesn't support venv on remote ssh, so `python` may point to system's Python)
# and /proc/self/exe should always be the Python the tests have been run with.
PYTHON_BIN = '/proc/self/exe'


# TLDR: when we launch `python -m manticore` and one uses PyCharm remote interpreter
# the `python` might not refer to proper interpreter. The `/proc/self/exe` is a workaround
# so one doesn't have to set up virtualenv in a remote interpreter.
PYTHON_BIN = '/proc/self/exe'


class TestBinaryPackage(unittest.TestCase):
    _multiprocess_can_split_ = True

    def test_elf(self):
        filename = os.path.join(os.path.dirname(__file__), 'binaries', 'basic_linux_amd64')
        f = Elf(filename)
        self.assertTrue(
            [(4194304, 823262, 'r x', 'tests/binaries/basic_linux_amd64', 0, 823262),
             (7118520, 16112, 'rw ', 'tests/binaries/basic_linux_amd64', 827064, 7320)],
            list(f.maps())
        )
        self.assertTrue([('Running', {'EIP': 4196624})], list(f.threads()))
        self.assertIsNone(f.getInterpreter())
        f.elf.stream.close()

    def test_decree(self):
        filename = os.path.join(os.path.dirname(__file__), 'binaries', 'cadet_decree_x86')
        f = CGCElf(filename)
        self.assertTrue(
            [(134512640, 1478, 'r x', 'tests/binaries/cadet_decree_x86', 0, 1478)],
            list(f.maps())
        )
        self.assertTrue([('Running', {'EIP': 134513708})], list(f.threads()))
        f.elf.stream.close()


class IntegrationTest(unittest.TestCase):
    _multiprocess_can_split_ = True

    def setUp(self):
        # Create a temporary directory
        self.test_dir = tempfile.mkdtemp()

    def tearDown(self):
        # Remove the directory after the test
        shutil.rmtree(self.test_dir)

    def _load_visited(self, visited):
        self.assertTrue(os.path.exists(visited))

        with open(visited, 'r') as f:
            vitems = f.read().splitlines()

        return [int(x[2:], 16) for x in vitems]

    def _simple_cli_run(self, filename, contract=None, tx_limit=1, in_directory=None):
        """
        Simply run the Manticore command line with `filename`
        :param filename: Name of file inside the `tests/binaries` directory
        :return:
        """
        working_dir = os.path.join(DIRPATH, 'binaries')

        if in_directory:
            working_dir = os.path.join(working_dir, in_directory)

        command = [PYTHON_BIN, '-m', 'manticore']

        if contract:
            command.append('--contract')
            command.append(contract)
        command.append('--txlimit')
        command.append(str(tx_limit))
        command.append(filename)

        subprocess.check_call(command, stdout=subprocess.PIPE, cwd=working_dir)

    def _run_with_timeout(self, procargs, logfile, timeout=1200):

        with open(os.path.join(os.pardir, logfile), "w") as output:
            po = subprocess.Popen(procargs, stdout=output)
            secs_used = 0

            while po.poll() is None and secs_used < timeout:
                time.sleep(1)
                sys.stderr.write("~")
                secs_used += 1

            self.assertEqual(po.returncode, 0)
            self.assertTrue(secs_used < timeout)
            sys.stderr.write("\n")

    def test_timeout(self):
        filename = os.path.abspath(os.path.join(DIRPATH, 'binaries', 'arguments_linux_amd64'))
        self.assertTrue(filename.startswith(os.getcwd()))
        filename = filename[len(os.getcwd()) + 1:]
        workspace = os.path.join(self.test_dir, 'workspace')
        t = time.time()
        with open(os.path.join(os.pardir, self.test_dir, 'output.log'), "w") as output:
            subprocess.check_call([PYTHON_BIN, '-m', 'manticore',
                                '--workspace', workspace,
                                '--timeout', '1',
                                '--procs', '4',
                                filename,
                                '+++++++++'], stdout=output)

        self.assertTrue(time.time()-t < 20)

    def test_solidity_timeout(self):
        filename = os.path.abspath(os.path.join(DIRPATH, 'binaries', 'int_overflow.sol'))
        self.assertTrue(filename.startswith(os.getcwd()))
        filename = filename[len(os.getcwd())+1:]
        workspace = os.path.join(self.test_dir, 'workspace')
        t = time.time()

        with open(os.path.join(os.pardir, self.test_dir, 'output.log'), "w") as output:
            subprocess.check_call(['python', '-m', 'manticore',
                                '--workspace', workspace,
                                '--timeout', '1',
                                '--procs', '4',
                                filename,
                                '+++++++++'], stdout=output)

        output = subprocess.check_output([PYTHON_BIN, '-m', 'manticore',
                                          '--workspace', workspace,
                                          '--timeout', '1',
                                          '--procs', '4',
                                          '--no-color',
                                          filename,
                                          '+++++++++'])
        expected_output_regex = (
            b'.*m.manticore:INFO: Loading program .*tests/binaries/arguments_linux_amd64\n'
            b'.*m.manticore:INFO: Results in /tmp/[a-z0-9_]+/workspace\n'
            b'.*m.manticore:INFO: Total time: [0-9]+.[0-9]+\n'
        )

        self.assertRegex(output, expected_output_regex)

        self.assertTrue(time.time() - t < 20)

    def test_logger_verbosity(self):
        """
        Tests that default verbosity produces the expected volume of output
        """
        filename = os.path.join(DIRPATH, 'binaries', 'basic_linux_amd64')
        output = subprocess.check_output([PYTHON_BIN, '-m', 'manticore', '--no-color', filename])

<<<<<<< HEAD
=======
        dirname = os.path.dirname(__file__)
        filename = os.path.join(dirname, 'binaries', 'basic_linux_amd64')
        output = subprocess.check_output([PYTHON_BIN, '-m', 'manticore', '--no-colors', filename])
>>>>>>> 702f4147
        output_lines = output.splitlines()

        self.assertEqual(len(output_lines), 6)

        self.assertIn(b'Verbosity set to 1.', output_lines[0])
        self.assertIn(b'Loading program', output_lines[1])
        self.assertIn(b'Generated testcase No. 0 - Program finished with exit status: 0', output_lines[2])
        self.assertIn(b'Generated testcase No. 1 - Program finished with exit status: 0', output_lines[3])
        self.assertIn(b'Results in ', output_lines[4])
        self.assertIn(b'Total time: ', output_lines[5])

<<<<<<< HEAD
        for line in testcase_info:
            self.assertIn('Generated testcase', line)

    def _test_arguments_assertions_aux(self, binname, refname, testcases_number):
        filename = os.path.abspath(os.path.join(DIRPATH, 'binaries', binname))
=======
    @unittest.skip('sloowww')
    def testArgumentsAssertions(self):
        dirname = os.path.dirname(__file__)
        filename = os.path.abspath(os.path.join(dirname, 'binaries', 'arguments_linux_amd64'))
>>>>>>> 702f4147
        self.assertTrue(filename.startswith(os.getcwd()))

        filename = filename[len(os.getcwd()) + 1:]
        workspace = '%s/workspace' % self.test_dir
        assertions = '%s/assertions.txt' % self.test_dir

        with open(assertions, 'w') as f:
            f.write('0x0000000000401003 ZF == 1')

        cmd = [
            PYTHON_BIN, '-m', 'manticore',
            '--workspace', workspace,
            '--proc', '4',
            '--no-color',
            '--assertions', assertions,
            filename,
            '+++++++++',
        ]

        output = subprocess.check_output(cmd).splitlines()

        self.assertIn(b'm.manticore:INFO: Verbosity set to 1.', output[0])

        self.assertIn(b'm.manticore:INFO: Loading program', output[1])
        self.assertIn(bytes(binname, 'utf-8'), output[1])  # the binname should be in the path

        for i in range(testcases_number):
            line = output[2+i]

            # After `expected1` there's the testcase id; because we fork use `--proc 4`
            # it might not be in the increasing order
            expected1 = b'm.manticore:INFO: Generated testcase No. '
            expected2 = b'- Program finished with exit status: '

            self.assertIn(expected1, line)
            self.assertIn(expected2, line)

        self.assertIn(b'm.manticore:INFO: Results in /tmp', output[2+testcases_number])
        self.assertIn(b'm.manticore:INFO: Total time: ', output[2+testcases_number+1])

        actual = self._load_visited(os.path.join(DIRPATH, workspace, 'visited.txt'))
        expected = self._load_visited(os.path.join(DIRPATH, 'reference', refname))

        self.assertEqual(actual, expected)

    def test_arguments_assertions_amd64(self):
        self._test_arguments_assertions_aux('arguments_linux_amd64', 'arguments_linux_amd64_visited.txt',
                                            testcases_number=1)

    def test_arguments_assertions_armv7(self):
        self._test_arguments_assertions_aux('arguments_linux_armv7', 'arguments_linux_armv7_visited.txt',
                                            testcases_number=19)

    def test_decree(self):
        filename = os.path.abspath(os.path.join(DIRPATH, 'binaries', 'cadet_decree_x86'))
        self.assertTrue(filename.startswith(os.getcwd()))
        filename = filename[len(os.getcwd()) + 1:]
        workspace = os.path.join(self.test_dir, 'workspace')
        self._run_with_timeout([PYTHON_BIN, '-m', 'manticore',
                              '--workspace', workspace,
                              '--timeout', '20',
                              '--proc', '4',
                              '--no-color',
                              '--policy', 'uncovered',
                                filename], os.path.join(self.test_dir, 'output.log'))

        actual = self._load_visited(os.path.join(DIRPATH, workspace, 'visited.txt'))
        self.assertTrue(len(actual) > 100)

    def test_eth_regressions(self):
        issues = [
            {'number': 676, 'contract': None, 'txlimit': 1},
            {'number': 678, 'contract': None, 'txlimit': 1},
            {'number': 701, 'contract': None, 'txlimit': 1},
            {'number': 714, 'contract': None, 'txlimit': 1},
            {'number': 735, 'contract': None, 'txlimit': 2},
            {'number': 760, 'contract': None, 'txlimit': 1},
            {'number': 780, 'contract': None, 'txlimit': 1},
            {'number': 795, 'contract': None, 'txlimit': 1},
            {'number': 799, 'contract': 'C', 'txlimit': 1},
            {'number': 807, 'contract': 'C', 'txlimit': 1},
            {'number': 808, 'contract': 'C', 'txlimit': 1},
            {'number': 'main/main', 'contract': 'C', 'txlimit': 1, 'in_directory': 'imports_issue'}
        ]

        for issue in issues:
            self._simple_cli_run(
                f'{issue["number"]}.sol', contract=issue['contract'], tx_limit=issue['txlimit'],
                in_directory=issue.get('in_directory')
            )

    def test_eth_705(self):
        # This test needs to run inside tests/binaries because the contract imports a file
        # that is in the tests/binaries dir
        old_cwd = os.getcwd()
        try:
            self._simple_cli_run('705.sol')
        finally:
            os.chdir(old_cwd)

    def test_basic_arm(self):
        filename = os.path.abspath(os.path.join(DIRPATH, 'binaries', 'basic_linux_armv7'))
        workspace = os.path.join(self.test_dir, 'workspace')
        cmd = [PYTHON_BIN, '-m', 'manticore', '--no-color', '--workspace', workspace, filename]

        output = subprocess.check_output(cmd).splitlines()

        self.assertEqual(len(output), 6)

        self.assertIn(b'm.manticore:INFO: Verbosity set to 1.', output[0])
        self.assertIn(b'm.manticore:INFO: Loading program ', output[1])

        self.assertIn(b'm.manticore:INFO: Generated testcase No.', output[2])
        self.assertIn(b'- Program finished with exit status: 0', output[2])

        self.assertIn(b'm.manticore:INFO: Generated testcase No.', output[3])
        self.assertIn(b'- Program finished with exit status: 0', output[3])

        self.assertIn(b'm.manticore:INFO: Results in ', output[4])
        self.assertIn(b'm.manticore:INFO: Total time: ', output[5])

        with open(os.path.join(workspace, "test_00000000.stdout")) as f:
            self.assertIn("Message", f.read())
        with open(os.path.join(workspace, "test_00000001.stdout")) as f:
            self.assertIn("Message", f.read())

    def test_brk_regression(self):
        """
        Tests for brk behavior. Source of brk_static_amd64:

        #include <stdio.h>
        #include <unistd.h>
        #include <stdint.h>

        int main(int argc, char *argv[])
        {
            uint8_t *p = sbrk(0);

            int valid_at_first = (p == sbrk(16));
            int valid_after_shift = ((p+16) == sbrk(0));
            sbrk(-16);
            int valid_after_reset = (p == sbrk(0));
            sbrk(-(2<<20));
            int valid_after_bad_brk = (p == sbrk(0));

            if (valid_at_first && valid_after_shift
                && valid_after_reset && valid_after_bad_brk)
            return 0;
            else
            return 1;
        }
        """
        filename = os.path.abspath(os.path.join(DIRPATH, 'binaries/brk_static_amd64'))
        workspace = f'{self.test_dir}/workspace'

        output = subprocess.check_output([PYTHON_BIN, '-m', 'manticore', '--no-color', '--workspace', workspace, filename])

        expected_output_regex = (
            b'.*m.manticore:INFO: Loading program .+/tests/binaries/brk_static_amd64\n'
            b'.*m.manticore:INFO: Generated testcase No. 0 - Program finished with exit status: 0\n'
            b'.*m.manticore:INFO: Results in /tmp/[a-z0-9_]+/workspace\n'
            b'.*m.manticore:INFO: Total time: [0-9]+.[0-9]+\n'
        )

        self.assertRegex(output, expected_output_regex)

        with open(os.path.join(workspace, "test_00000000.messages")) as f:
            self.assertIn("finished with exit status: 0", f.read())

    def test_unaligned_mappings(self):
        # This test ensures that mapping file contents at non page-aligned offsets is possible.
        filename = os.path.join(os.path.dirname(__file__), 'binaries', 'basic_linux_amd64')
        with open(filename, 'rb') as f:
            for addr, size in [
                (0x0001, 0xfffe), (0x0001, 0x0fff), (0x0001, 0x1000),
                (0x0fff, 0x0001), (0x0fff, 0x0002), (0x0fff, 0x1000),
            ]:
                # No assert should be triggered on the following line
                munmap(mmap(f.fileno(), addr, size), size)


if __name__ == '__main__':
    unittest.main()<|MERGE_RESOLUTION|>--- conflicted
+++ resolved
@@ -161,12 +161,6 @@
         filename = os.path.join(DIRPATH, 'binaries', 'basic_linux_amd64')
         output = subprocess.check_output([PYTHON_BIN, '-m', 'manticore', '--no-color', filename])
 
-<<<<<<< HEAD
-=======
-        dirname = os.path.dirname(__file__)
-        filename = os.path.join(dirname, 'binaries', 'basic_linux_amd64')
-        output = subprocess.check_output([PYTHON_BIN, '-m', 'manticore', '--no-colors', filename])
->>>>>>> 702f4147
         output_lines = output.splitlines()
 
         self.assertEqual(len(output_lines), 6)
@@ -178,18 +172,9 @@
         self.assertIn(b'Results in ', output_lines[4])
         self.assertIn(b'Total time: ', output_lines[5])
 
-<<<<<<< HEAD
-        for line in testcase_info:
-            self.assertIn('Generated testcase', line)
-
     def _test_arguments_assertions_aux(self, binname, refname, testcases_number):
         filename = os.path.abspath(os.path.join(DIRPATH, 'binaries', binname))
-=======
-    @unittest.skip('sloowww')
-    def testArgumentsAssertions(self):
-        dirname = os.path.dirname(__file__)
-        filename = os.path.abspath(os.path.join(dirname, 'binaries', 'arguments_linux_amd64'))
->>>>>>> 702f4147
+
         self.assertTrue(filename.startswith(os.getcwd()))
 
         filename = filename[len(os.getcwd()) + 1:]
