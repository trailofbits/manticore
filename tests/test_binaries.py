from future import standard_library
standard_library.install_aliases()
import io
import unittest
import sys
import shutil
import tempfile
import os
import subprocess
import time

#logging.basicConfig(filename = "test.log",
#                format = "%(asctime)s: %(name)s:%(levelname)s: %(message)s",
#                level = logging.DEBUG)

class IntegrationTest(unittest.TestCase):
    _multiprocess_can_split_ = True
    def setUp(self):
        # Create a temporary directory
        self.test_dir = tempfile.mkdtemp()

    def tearDown(self):
        # Remove the directory after the test
        shutil.rmtree(self.test_dir)

    def _loadVisitedSet(self, visited):

        self.assertTrue(os.path.exists(visited))
        with open(visited, 'r') as f:
            vitems = f.read().splitlines()

        vitems = [int(x[2:], 16) for x in vitems]

        return set(vitems)

    def _simple_cli_run(self, filename, contract=None):
        """
        Simply run the Manticore command line with `filename`
        :param filename: Name of file inside the `tests/binaries` directory
        :return:
        """
        dirname = os.path.dirname(__file__)
        filename = '{}/binaries/{}'.format(dirname, filename)
        command = ['python', '-m', 'manticore']

        if contract:
            command.append('--contract')
            command.append(contract)
        command.append(filename)

        subprocess.check_call(command, stdout=subprocess.PIPE)

    def _runWithTimeout(self, procargs, logfile, timeout=1200):

        with open(os.path.join(os.pardir, logfile), "w") as output:
            po = subprocess.Popen(procargs, stdout=output)
            secs_used = 0

            while po.poll() is None and secs_used < timeout:
                time.sleep(1)
                sys.stderr.write("~")
                secs_used += 1

            self.assertEqual(po.returncode, 0)
            self.assertTrue(secs_used < timeout)
            sys.stderr.write("\n")

    def testTimeout(self):
        dirname = os.path.dirname(__file__)
        filename = os.path.abspath(os.path.join(dirname, 'binaries/arguments_linux_amd64'))
        self.assertTrue(filename.startswith(os.getcwd()))
        filename = filename[len(os.getcwd())+1:]
        workspace = '%s/workspace'%self.test_dir
        t = time.time()
        with open(os.path.join(os.pardir, '%s/output.log'%self.test_dir), "w") as output:
            subprocess.check_call(['python', '-m', 'manticore',
                                '--workspace', workspace,
                                '--timeout', '1',
                                '--procs', '4',
                                filename,
                                '+++++++++'], stdout=output)

        self.assertTrue(time.time()-t < 20)

    def test_logger_verbosity(self):
        """
        Tests that default verbosity produces the expected volume of output
        """

        dirname = os.path.dirname(__file__)
        filename = os.path.join(dirname, 'binaries/basic_linux_amd64')
        output = subprocess.check_output(['python', '-m', 'manticore', filename])
        output_lines = output.splitlines()
        start_info = output_lines[:2]
        testcase_info = output_lines[2:-5]
        stop_info = output_lines[-5:]

        self.assertEqual(len(start_info), 2)
        self.assertEqual(len(stop_info), 5)

        for line in testcase_info:
            self.assertIn('Generated testcase', line)

    def testArgumentsAssertions(self):
        dirname = os.path.dirname(__file__)
        filename = os.path.abspath(os.path.join(dirname, 'binaries/arguments_linux_amd64'))
        self.assertTrue(filename.startswith(os.getcwd()))
        filename = filename[len(os.getcwd())+1:]
        workspace = '%s/workspace'%self.test_dir
        assertions = '%s/assertions.txt'%self.test_dir
        with open(assertions, 'w') as f:
            f.write('0x0000000000401003 ZF == 1')
        with open(os.path.join(os.pardir, '%s/output.log'%self.test_dir), "w") as output:
            subprocess.check_call(['python', '-m', 'manticore',
                                   '--workspace', workspace,
                                   '--proc', '4',
                                   '--assertions', assertions,
                                   filename,
                                   '+++++++++'], stdout=output)
        actual = self._loadVisitedSet(os.path.join(dirname, '%s/visited.txt'%workspace))
        expected = self._loadVisitedSet(os.path.join(dirname, 'reference/arguments_linux_amd64_visited.txt'))
        self.assertGreaterEqual(actual, expected)

    def testDecree(self):
        dirname = os.path.dirname(__file__)
        filename = os.path.abspath(os.path.join(dirname, 'binaries/cadet_decree_x86'))
        self.assertTrue(filename.startswith(os.getcwd()))
        filename = filename[len(os.getcwd())+1:]
        workspace = '%s/workspace'%self.test_dir
        self._runWithTimeout(['python', '-m', 'manticore',
                    '--workspace', workspace,
                    '--timeout', '20',
                    '--proc', '4',
                    '--policy', 'uncovered',
                    filename], '%s/output.log'%self.test_dir)

        actual = self._loadVisitedSet(os.path.join(dirname, '%s/visited.txt'%workspace))
        self.assertTrue(len(actual) > 100 )

    def test_eth_regressions(self):
<<<<<<< HEAD
        contracts = [676, 678, 701, 714, 735, 760]
        for contract in contracts:
            self._simple_cli_run('{}.sol'.format(contract))
=======
        issues = [
            {'number': 676, 'contract': None},
            {'number': 678, 'contract': None},
            {'number': 701, 'contract': None},
            {'number': 714, 'contract': None},
            {'number': 735, 'contract': None},
            {'number': 760, 'contract': None},
            {'number': 780, 'contract': None},
            {'number': 795, 'contract': None},
            {'number': 799, 'contract': 'C'},
            {'number': 807, 'contract': 'C'},
        ]

        for issue in issues:
            self._simple_cli_run('{}.sol'.format(issue['number']),
                                 contract=issue['contract'])
>>>>>>> 2f382a9d

    def test_eth_705(self):
        # This test needs to run inside tests/binaries because the contract imports a file
        # that is in the tests/binaries dir
        dirname = os.path.dirname(__file__)
        old_cwd = os.getcwd()
        os.chdir('{}/binaries'.format(dirname))
        self._simple_cli_run('705.sol')
        os.chdir(old_cwd)

    def test_basic_arm(self):
        dirname = os.path.dirname(__file__)
        filename = os.path.abspath(os.path.join(dirname, 'binaries/basic_linux_armv7'))
        workspace = '%s/workspace' % self.test_dir
        output = subprocess.check_output(['python', '-m', 'manticore', '--workspace', workspace, filename])

        with open(os.path.join(workspace, "test_00000000.stdout")) as f:
            self.assertIn("Message", f.read())
        with open(os.path.join(workspace, "test_00000001.stdout")) as f:
            self.assertIn("Message", f.read())

if __name__ == '__main__':
    unittest.main()
<|MERGE_RESOLUTION|>--- conflicted
+++ resolved
@@ -138,11 +138,6 @@
         self.assertTrue(len(actual) > 100 )
 
     def test_eth_regressions(self):
-<<<<<<< HEAD
-        contracts = [676, 678, 701, 714, 735, 760]
-        for contract in contracts:
-            self._simple_cli_run('{}.sol'.format(contract))
-=======
         issues = [
             {'number': 676, 'contract': None},
             {'number': 678, 'contract': None},
@@ -159,7 +154,6 @@
         for issue in issues:
             self._simple_cli_run('{}.sol'.format(issue['number']),
                                  contract=issue['contract'])
->>>>>>> 2f382a9d
 
     def test_eth_705(self):
         # This test needs to run inside tests/binaries because the contract imports a file
