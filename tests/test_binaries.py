--- conflicted
+++ resolved
@@ -1,13 +1,7 @@
-<<<<<<< HEAD
-from future import standard_library
-standard_library.install_aliases()
-import io
-=======
 from builtins import *
 from future import standard_library
 standard_library.install_aliases()
 
->>>>>>> 35260330
 import unittest
 import sys
 import shutil
