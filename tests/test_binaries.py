--- conflicted
+++ resolved
@@ -21,7 +21,6 @@
     def tearDown(self):
         # Remove the directory after the test
         shutil.rmtree(self.test_dir)
-        pass
 
     def _loadVisitedSet(self, visited):
 
@@ -85,20 +84,6 @@
         assertions = '%s/assertions.txt'%self.test_dir
         file(assertions,'w').write('0x0000000000401003 ZF == 1')
         with open(os.path.join(os.pardir, '%s/output.log'%self.test_dir), "w") as output:
-<<<<<<< HEAD
-            po = subprocess.Popen(['python', '-m', 'manticore',
-                                '--workspace', workspace,
-                                '--proc', '4',
-                                '--assertions', assertions,
-                                filename,
-                                '+++++++++'], stdout=output)
-            po.wait()
-
-        data = file('%s/visited.txt'%workspace,'r').read()
-        data = '\n'.join(sorted(set(data.split('\n'))))
-        self.assertEqual(hashlib.md5(data).hexdigest() , '6e07108975a1a4fe37207f2ffff7d0a7')
-
-=======
             subprocess.check_call(['python', '-m', 'manticore',
                                    '--workspace', workspace,
                                    '--proc', '4',
@@ -108,7 +93,6 @@
         actual = self._loadVisitedSet(os.path.join(dirname, '%s/visited.txt'%workspace))
         expected = self._loadVisitedSet(os.path.join(dirname, 'reference/arguments_linux_arm64_visited.txt'))
         self.assertGreaterEqual(actual, expected)
->>>>>>> b6a71375
 
     def testDecree(self):
         dirname = os.path.dirname(__file__)
