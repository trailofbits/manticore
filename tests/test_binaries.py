import subprocess
import sys
import time
import unittest

import os
import shutil
import tempfile

from manticore.binary import Elf, CGCElf
from manticore.native.mappings import mmap, munmap

DIRPATH = os.path.dirname(__file__)

# TLDR: when we launch `python -m manticore` and one uses PyCharm remote interpreter
# the `python` might not refer to proper interpreter. The `/proc/self/exe` is a workaround
# so one doesn't have to set up virtualenv in a remote interpreter.
PYTHON_BIN = sys.executable


class TestBinaryPackage(unittest.TestCase):
    _multiprocess_can_split_ = True

    def test_elf(self):
        filename = os.path.join(os.path.dirname(__file__), 'binaries', 'basic_linux_amd64')
        f = Elf(filename)
        self.assertTrue(
            [(4194304, 823262, 'r x', 'tests/binaries/basic_linux_amd64', 0, 823262),
             (7118520, 16112, 'rw ', 'tests/binaries/basic_linux_amd64', 827064, 7320)],
            list(f.maps())
        )
        self.assertTrue([('Running', {'EIP': 4196624})], list(f.threads()))
        self.assertIsNone(f.getInterpreter())
        f.elf.stream.close()

    def test_decree(self):
        filename = os.path.join(os.path.dirname(__file__), 'binaries', 'cadet_decree_x86')
        f = CGCElf(filename)
        self.assertTrue(
            [(134512640, 1478, 'r x', 'tests/binaries/cadet_decree_x86', 0, 1478)],
            list(f.maps())
        )
        self.assertTrue([('Running', {'EIP': 134513708})], list(f.threads()))
        f.elf.stream.close()


class IntegrationTest(unittest.TestCase):
    _multiprocess_can_split_ = True

    def setUp(self):
        # Create a temporary directory
        self.test_dir = tempfile.mkdtemp()

    def tearDown(self):
        # Remove the directory after the test
        shutil.rmtree(self.test_dir)

    def _load_visited_set(self, visited):
        self.assertTrue(os.path.exists(visited))

        with open(visited, 'r') as f:
            vitems = f.read().splitlines()

        return set(int(x[2:], 16) for x in vitems)

    def _simple_cli_run(self, filename, contract=None, tx_limit=1, in_directory=None, args=None, workspace=None):
        """
        Simply run the Manticore command line with `filename`
        :param filename: Name of file inside the `tests/binaries` directory
        """
        assert isinstance(args, (list, type(None)))

        working_dir = os.path.join(DIRPATH, 'binaries')

        if in_directory:
            working_dir = os.path.join(working_dir, in_directory)

        command = [PYTHON_BIN, '-m', 'manticore']

        if contract:
<<<<<<< HEAD
            command.append('--contract')
            command.append(contract)
        command.append('--txlimit')
        command.append(str(tx_limit))
        command.append('--no-testcases')
=======
            command.extend(['--contract', contract])

        if args:
            command.extend(args)

        if workspace:
            command.extend(['--workspace', workspace])

        command.extend(['--txlimit', str(tx_limit)])

>>>>>>> 3090fd1c
        command.append(filename)

        subprocess.check_call(command, stdout=subprocess.PIPE, cwd=working_dir)

    def _run_with_timeout(self, procargs, logfile, timeout=1200):

        with open(os.path.join(os.pardir, logfile), "w") as output:
            po = subprocess.Popen(procargs, stdout=output)
            secs_used = 0

            while po.poll() is None and secs_used < timeout:
                time.sleep(1)
                sys.stderr.write("~")
                secs_used += 1

            self.assertEqual(po.returncode, 0)
            self.assertTrue(secs_used < timeout)
            sys.stderr.write("\n")

    def test_timeout(self):
        filename = os.path.abspath(os.path.join(DIRPATH, 'binaries', 'arguments_linux_amd64'))
        self.assertTrue(filename.startswith(os.getcwd()))
        filename = filename[len(os.getcwd()) + 1:]
        workspace = os.path.join(self.test_dir, 'workspace')
        t = time.time()
        with open(os.path.join(os.pardir, self.test_dir, 'output.log'), "w") as output:
            subprocess.check_call([PYTHON_BIN, '-m', 'manticore',
                                '--workspace', workspace,
                                '--timeout', '1',
                                '--procs', '4',
                                filename,
                                '+++++++++'], stdout=output)

        self.assertTrue(time.time()-t < 20)

    def test_solidity_timeout(self):
        filename = os.path.abspath(os.path.join(DIRPATH, 'binaries', 'int_overflow.sol'))
        self.assertTrue(filename.startswith(os.getcwd()))
        filename = filename[len(os.getcwd())+1:]
        workspace = os.path.join(self.test_dir, 'workspace')

        timeout_secs = 4

        cmd = [
            PYTHON_BIN, '-m', 'manticore',
            '--workspace', workspace,
            '--timeout', str(timeout_secs),
            '--no-color',
            filename
        ]

        start = time.time()
        output = subprocess.check_output(cmd)
        end = time.time()

        output = output.splitlines()

        # Because the run will timeout, we don't know the exact line numbers that will appear
        # but this seems as a good default
        self.assertGreaterEqual(len(output), 4)
        self.assertIn(b'm.c.manticore:INFO: Verbosity set to 1.', output[0])
        self.assertIn(b'm.main:INFO: Beginning analysis', output[1])
        self.assertIn(b'm.e.manticore:INFO: Starting symbolic create contract', output[2])

        self.assertIn(b'm.e.manticore:INFO: Results in ', output[-1])

        # Since we count the total time of Python process that runs Manticore, it takes a bit more time
        # e.g. for some finalization like generation of testcases
        self.assertLessEqual(end - start, timeout_secs+20)

    def test_logger_verbosity(self):
        """
        Tests that default verbosity produces the expected volume of output
        """
        filename = os.path.join(DIRPATH, 'binaries', 'basic_linux_amd64')
        output = subprocess.check_output([PYTHON_BIN, '-m', 'manticore', '--no-color', filename])

        output_lines = output.splitlines()

        self.assertEqual(len(output_lines), 6)

        self.assertIn(b'Verbosity set to 1.', output_lines[0])
        self.assertIn(b'Loading program', output_lines[1])
        self.assertIn(b'Generated testcase No. 0 - Program finished with exit status: 0', output_lines[2])
        self.assertIn(b'Generated testcase No. 1 - Program finished with exit status: 0', output_lines[3])
        self.assertIn(b'Results in ', output_lines[4])
        self.assertIn(b'Total time: ', output_lines[5])

    def _test_arguments_assertions_aux(self, binname, testcases_number, visited, add_assertion=False):
        filename = os.path.abspath(os.path.join(DIRPATH, 'binaries', binname))

        self.assertTrue(filename.startswith(os.getcwd()))

        filename = filename[len(os.getcwd()) + 1:]
        workspace = '%s/workspace' % self.test_dir

        cmd = [
            PYTHON_BIN, '-m', 'manticore',
            '--workspace', workspace,
            '--proc', '4',
            '--no-color',
        ]

        # Only for amd64 binary/case
        if add_assertion:
            assertions = '%s/assertions.txt' % self.test_dir

            with open(assertions, 'w') as f:
                f.write('0x0000000000401003 ZF == 1')

            cmd += ['--assertions', assertions]

        cmd += [
            filename,
            '+++++++++',
        ]

        output = subprocess.check_output(cmd).splitlines()

        self.assertIn(b'm.c.manticore:INFO: Verbosity set to 1.', output[0])

        self.assertIn(b'm.n.manticore:INFO: Loading program', output[1])
        self.assertIn(bytes(binname, 'utf-8'), output[1])  # the binname should be in the path

        for i in range(testcases_number):
            line = output[2+i]

            # After `expected1` there's the testcase id; because we fork use `--proc 4`
            # it might not be in the increasing order
            expected1 = b'm.c.manticore:INFO: Generated testcase No. '
            expected2 = b'- Program finished with exit status: '

            self.assertIn(expected1, line)
            self.assertIn(expected2, line)

        self.assertIn(b'm.c.manticore:INFO: Results in /tmp', output[2+testcases_number])
        self.assertIn(b'm.c.manticore:INFO: Total time: ', output[2+testcases_number+1])

        actual = self._load_visited_set(os.path.join(DIRPATH, workspace, 'visited.txt'))

        self.assertLess(set(visited), actual)

        # this differs locally and on travis, but it is a good value that works on both...
        self.assertGreater(len(actual), 2000)

        self.assertEqual(len(set(visited)), len(visited))  # just a sanity check

    def test_arguments_assertions_amd64(self):
        self._test_arguments_assertions_aux('arguments_linux_amd64', testcases_number=1, visited=[
            0x00400e40,  # _start
            0x00400e64,  # call in _start
            0x00401040,  # called function (let's name it A)
            0x00401087,  # branch (je instruction)
            0x004011c2,  # je taken
            0x00401096,  # branches merge here
            0x004010ca,  # end of the block,
            0x004010d0,  # next block
            0x004010db,  # `call B` instruction
            0x004369b0,  # called function [has switch], let's name it B

            # Switch cases in B:
            #      0xa,        0x9,        0x2,        0x0,        0x8,        0x3,
            0x00436a20, 0x00436a30, 0x00436a40, 0x00436a50, 0x00436a60, 0x00436a70,
            #      0xe,        0xd,        0xb,       0x16,
            0x00436aa0, 0x00436ab8, 0x00436ad0, 0x00436ae0,

            0x00436b57,  # ret in B

            0x00401148,  # A should eventually branch and get to this branch
            0x004012c5,  # end of A

            0x004002d8,  # _init
            0x004002f1,  # ret in _init
            0x0049124c,  # _fini
            0x00491254,  # ret in _fini
        ], add_assertion=True)

    def test_arguments_assertions_armv7(self):
        self._test_arguments_assertions_aux('arguments_linux_armv7', testcases_number=19, visited=[
            0x00008b98,  # _start
            0x00008bc0,  # bl __libc_start_main
            0x00008d0c,  # main

            0x00008d3c,  # branch not taken in main
            0x00008d60,  # another branch, when --dostuff is passed
            0x00008d70,  # dont do anything block
            0x00008d7c,  # next block

            0x0001d28c,  # return from strcmp

            0x00008f88,  # exit from libc start main

            0x00008158,  # _init
            0x00008160,  # end of _init

            0x00008b88,  # fini
            0x00008b90,  # end of fini
        ])

    def test_decree(self):
        filename = os.path.abspath(os.path.join(DIRPATH, 'binaries', 'cadet_decree_x86'))
        self.assertTrue(filename.startswith(os.getcwd()))
        filename = filename[len(os.getcwd()) + 1:]
        workspace = os.path.join(self.test_dir, 'workspace')
        self._run_with_timeout([PYTHON_BIN, '-m', 'manticore',
                              '--workspace', workspace,
                              '--timeout', '20',
                              '--proc', '4',
                              '--no-color',
                              '--policy', 'uncovered',
                                filename], os.path.join(self.test_dir, 'output.log'))

        actual = self._load_visited_set(os.path.join(DIRPATH, workspace, 'visited.txt'))
        self.assertTrue(len(actual) > 100)

    def test_eth_regressions_676(self):
        issue = {'number': 676, 'contract': None, 'txlimit': 1}
        self._simple_cli_run(
                f'{issue["number"]}.sol', contract=issue['contract'], tx_limit=issue['txlimit'],
                in_directory=issue.get('in_directory')
            )

    def test_eth_regressions_678(self):
        issue = {'number': 678, 'contract': None, 'txlimit': 1}
        self._simple_cli_run(
                f'{issue["number"]}.sol', contract=issue['contract'], tx_limit=issue['txlimit'],
                in_directory=issue.get('in_directory')
            )

    def test_eth_regressions_701(self):
        issue = {'number': 701, 'contract': None, 'txlimit': 1}
        self._simple_cli_run(
                f'{issue["number"]}.sol', contract=issue['contract'], tx_limit=issue['txlimit'],
                in_directory=issue.get('in_directory')
            )

    def test_eth_regressions_714(self):
        issue = {'number': 714, 'contract': None, 'txlimit': 1}
        self._simple_cli_run(
                f'{issue["number"]}.sol', contract=issue['contract'], tx_limit=issue['txlimit'],
                in_directory=issue.get('in_directory')
            )

    def test_eth_regressions_735(self):
        issue = {'number': 735, 'contract': None, 'txlimit': 2}
        self._simple_cli_run(
                f'{issue["number"]}.sol', contract=issue['contract'], tx_limit=issue['txlimit'],
                in_directory=issue.get('in_directory')
            )

    def test_eth_regressions_760(self):
        issue = {'number': 760, 'contract': None, 'txlimit': 1}
        self._simple_cli_run(
                f'{issue["number"]}.sol', contract=issue['contract'], tx_limit=issue['txlimit'],
                in_directory=issue.get('in_directory')
            )

    def test_eth_regressions_780(self):
        issue = {'number': 780, 'contract': None, 'txlimit': 1}
        self._simple_cli_run(
                f'{issue["number"]}.sol', contract=issue['contract'], tx_limit=issue['txlimit'],
                in_directory=issue.get('in_directory')
            )

    def test_eth_regressions_795(self):
        issue = {'number': 795, 'contract': None, 'txlimit': 1}

        self._simple_cli_run(
                f'{issue["number"]}.sol', contract=issue['contract'], tx_limit=issue['txlimit'],
                in_directory=issue.get('in_directory')
            )

    def test_eth_regressions_799(self):
        issue = {'number': 799, 'contract': 'C', 'txlimit': 1}
        self._simple_cli_run(
                f'{issue["number"]}.sol', contract=issue['contract'], tx_limit=issue['txlimit'],
                in_directory=issue.get('in_directory')
            )

    def test_eth_regressions_807(self):
        issue = {'number': 807, 'contract': 'C', 'txlimit': 1}
        self._simple_cli_run(
                f'{issue["number"]}.sol', contract=issue['contract'], tx_limit=issue['txlimit'],
                in_directory=issue.get('in_directory')
            )

    def test_eth_regressions_80(self):
        issue = {'number': 808, 'contract': 'C', 'txlimit': 1}
        self._simple_cli_run(
                f'{issue["number"]}.sol', contract=issue['contract'], tx_limit=issue['txlimit'],
                in_directory=issue.get('in_directory')
            )

    def test_eth_regressions_mainmain(self):
        issue = {'number': 'main/main', 'contract': 'C', 'txlimit': 1, 'in_directory': 'imports_issue'}
        self._simple_cli_run(
                f'{issue["number"]}.sol', contract=issue['contract'], tx_limit=issue['txlimit'],
                in_directory=issue.get('in_directory')
            )

    def test_eth_1102(self):
        with tempfile.TemporaryDirectory() as workspace:
            self._simple_cli_run('1102.sol', args=['--detect-overflow'], workspace=workspace)

            with open(os.path.join(workspace, 'global.findings')) as gf:
                global_findings = gf.read().splitlines()

        self.assertEqual(global_findings[0], '- Unsigned integer overflow at SUB instruction -')
        self.assertRegex(global_findings[1], '  Contract: 0x:\d+  EVM Program counter: 0x175')
        self.assertEqual(global_findings[2], '  Solidity snippet:')
        self.assertEqual(global_findings[3], '    10  count -= input')
        self.assertEqual(global_findings[4], '')

        self.assertEqual(len(global_findings), 5)

    def test_eth_705(self):
        self._simple_cli_run('705.sol')

    def test_basic_arm(self):
        filename = os.path.abspath(os.path.join(DIRPATH, 'binaries', 'basic_linux_armv7'))
        workspace = os.path.join(self.test_dir, 'workspace')
        cmd = [PYTHON_BIN, '-m', 'manticore', '--no-color', '--workspace', workspace, filename]

        output = subprocess.check_output(cmd).splitlines()

        self.assertEqual(len(output), 6)

        self.assertIn(b'm.c.manticore:INFO: Verbosity set to 1.', output[0])
        self.assertIn(b'm.n.manticore:INFO: Loading program ', output[1])

        self.assertIn(b'm.c.manticore:INFO: Generated testcase No.', output[2])
        self.assertIn(b'- Program finished with exit status: 0', output[2])

        self.assertIn(b'm.c.manticore:INFO: Generated testcase No.', output[3])
        self.assertIn(b'- Program finished with exit status: 0', output[3])

        self.assertIn(b'm.c.manticore:INFO: Results in ', output[4])
        self.assertIn(b'm.c.manticore:INFO: Total time: ', output[5])

        with open(os.path.join(workspace, "test_00000000.stdout")) as f:
            self.assertIn("Message", f.read())
        with open(os.path.join(workspace, "test_00000001.stdout")) as f:
            self.assertIn("Message", f.read())

    def test_brk_regression(self):
        """
        Tests for brk behavior. Source of brk_static_amd64:

        #include <stdio.h>
        #include <unistd.h>
        #include <stdint.h>

        int main(int argc, char *argv[]) {
            uint8_t *p = sbrk(0);

            int valid_at_first = (p == sbrk(16));
            int valid_after_shift = ((p+16) == sbrk(0));
            sbrk(-16);
            int valid_after_reset = (p == sbrk(0));
            sbrk(-(2<<20));
            int valid_after_bad_brk = (p == sbrk(0));

            if (valid_at_first && valid_after_shift && valid_after_reset && valid_after_bad_brk)
                return 0;
            else
                return 1;
        }
        """
        filename = os.path.abspath(os.path.join(DIRPATH, 'binaries/brk_static_amd64'))
        workspace = f'{self.test_dir}/workspace'
        cmd = [PYTHON_BIN, '-m', 'manticore', '--no-color', '--workspace', workspace, filename]

        output = subprocess.check_output(cmd).splitlines()

        self.assertEqual(len(output), 5)

        self.assertIn(b'm.c.manticore:INFO: Verbosity set to 1.', output[0])
        self.assertIn(b'm.n.manticore:INFO: Loading program ', output[1])
        self.assertIn(b'm.c.manticore:INFO: Generated testcase No. 0 - Program finished with exit status: 0', output[2])
        self.assertIn(b'm.c.manticore:INFO: Results in ', output[3])
        self.assertIn(b'm.c.manticore:INFO: Total time: ', output[4])

        with open(os.path.join(workspace, "test_00000000.messages")) as f:
            self.assertIn("finished with exit status: 0", f.read())

    def test_unaligned_mappings(self):
        # This test ensures that mapping file contents at non page-aligned offsets is possible.
        filename = os.path.join(os.path.dirname(__file__), 'binaries', 'basic_linux_amd64')
        with open(filename, 'rb') as f:
            for addr, size in [
                (0x0001, 0xfffe), (0x0001, 0x0fff), (0x0001, 0x1000),
                (0x0fff, 0x0001), (0x0fff, 0x0002), (0x0fff, 0x1000),
            ]:
                # No assert should be triggered on the following line
                munmap(mmap(f.fileno(), addr, size), size)


if __name__ == '__main__':
    unittest.main()<|MERGE_RESOLUTION|>--- conflicted
+++ resolved
@@ -78,13 +78,6 @@
         command = [PYTHON_BIN, '-m', 'manticore']
 
         if contract:
-<<<<<<< HEAD
-            command.append('--contract')
-            command.append(contract)
-        command.append('--txlimit')
-        command.append(str(tx_limit))
-        command.append('--no-testcases')
-=======
             command.extend(['--contract', contract])
 
         if args:
@@ -95,7 +88,8 @@
 
         command.extend(['--txlimit', str(tx_limit)])
 
->>>>>>> 3090fd1c
+        command.append('--no-testcases')
+
         command.append(filename)
 
         subprocess.check_call(command, stdout=subprocess.PIPE, cwd=working_dir)
