--- conflicted
+++ resolved
@@ -1,8 +1,4 @@
-<<<<<<< HEAD
-from builtins import range
-=======
 from builtins import *
->>>>>>> 35260330
 import unittest
 
 from manticore.core.cpu.arm import Armv7RegisterFile as RF
@@ -72,12 +68,7 @@
                 else:
                     self.r.write(regs[i], 0)
             for a, b in aliases.items():
-<<<<<<< HEAD
-                    self.assertEqual(self.r.read(a), self.r.read(b))
-
-=======
                 self.assertEqual(self.r.read(a), self.r.read(b))
->>>>>>> 35260330
             for i in range(16):
                 if i == j:
                     self.assertEqual(self.r.read(regs[i]), 0x41424344 )
