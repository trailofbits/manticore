from builtins import range
import unittest

from manticore.core.cpu.arm import Armv7RegisterFile as RF


class Armv7RFTest(unittest.TestCase):
    _multiprocess_can_split_ = True

    def setUp(self):
        self.r = RF()

    def test_init_state(self):
        self.assertEqual(self.r.read('R0'), 0)

    def test_write_read(self):
        self.r.write('R0', 1)
        self.assertEqual(self.r.read('R0'), 1)

    def test_write_read_sp(self):
        self.r.write('SP', 1)
        self.assertEqual(self.r.read('SP'), 1)

    def test_flag_wr(self):
        self.r.write('APSR_Z', True)
        self.assertEqual(self.r.read('APSR_Z'), True)

    def test_flag_wr_f(self):
        self.r.write('APSR_Z', False)
        self.assertEqual(self.r.read('APSR_Z'), False)

    def test_bad_reg_name(self):
        with self.assertRaises(AssertionError):
            nonexistant_reg = "Pc"
            self.r.read(nonexistant_reg)

    def test_flag_wr_aspr(self):
        self.r.write('APSR', 0xffffffff)
        self.assertEqual(self.r.read('APSR'), 0xf0000000)  # 4 more significant bits used
        self.assertEqual(self.r.read('APSR_V'), True)
        self.assertEqual(self.r.read('APSR_C'), True)
        self.assertEqual(self.r.read('APSR_Z'), True)
        self.assertEqual(self.r.read('APSR_N'), True)

        self.r.write('APSR_N', False)
        self.assertEqual(self.r.read('APSR'), 0x70000000)

        self.r.write('APSR_Z', False)
        self.assertEqual(self.r.read('APSR'), 0x30000000)

        self.r.write('APSR_C', False)
        self.assertEqual(self.r.read('APSR'), 0x10000000)

        self.r.write('APSR_V', False)
        self.assertEqual(self.r.read('APSR'), 0x00000000)

    def test_register_independence_wr(self):
        regs = ('R0', 'R1', 'R2', 'R3', 'R4', 'R5', 'R6', 'R7', 'R8',
                'R9', 'R10', 'R11', 'R12', 'R13', 'R14', 'R15')
        aliases = {'SB': 'R9', 'SL': 'R10', 'FP': 'R11', 'IP': 'R12', 'STACK': 'R13', 'SP': 'R13', 'LR': 'R14',
                   'PC': 'R15'}

        for j in range(16):
            for i in range(16):
                if i == j:
                    self.r.write(regs[i], 0x41424344)
                else:
                    self.r.write(regs[i], 0)
            for a, b in aliases.items():
<<<<<<< HEAD
                    self.assertEqual(self.r.read(a), self.r.read(b))
=======
                self.assertEqual(self.r.read(a), self.r.read(b))
>>>>>>> 2f382a9d

            for i in range(16):
                if i == j:
                    self.assertEqual(self.r.read(regs[i]), 0x41424344)
                else:
                    self.assertEqual(self.r.read(regs[i]), 0x00000000)<|MERGE_RESOLUTION|>--- conflicted
+++ resolved
@@ -67,11 +67,7 @@
                 else:
                     self.r.write(regs[i], 0)
             for a, b in aliases.items():
-<<<<<<< HEAD
-                    self.assertEqual(self.r.read(a), self.r.read(b))
-=======
                 self.assertEqual(self.r.read(a), self.r.read(b))
->>>>>>> 2f382a9d
 
             for i in range(16):
                 if i == j:
