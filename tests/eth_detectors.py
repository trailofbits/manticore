--- conflicted
+++ resolved
@@ -12,11 +12,7 @@
 from manticore.core.smtlib import operators
 from .eth_general import make_mock_evm_state
 from manticore.ethereum import ManticoreEVM, DetectInvalid, DetectIntegerOverflow, Detector, NoAliveStates, ABI, \
-<<<<<<< HEAD
-    EthereumError, DetectReentrancy, DetectUnusedRetVal, DetectSelfdestruct, LoopDepthLimiter, DetectDelegatecall
-=======
-    EthereumError, DetectReentrancy, DetectUnusedRetVal, DetectSelfdestruct, LoopDepthLimiter, DetectEtherLeak
->>>>>>> 15b2257b
+    EthereumError, DetectReentrancy, DetectUnusedRetVal, DetectSelfdestruct, LoopDepthLimiter, DetectDelegatecall, DetectEtherLeak
 
 import shutil
 
@@ -29,16 +25,11 @@
 set_verbosity(0)
 
 
-<<<<<<< HEAD
-class DetectorTester(unittest.TestCase):
-    detector = None
-=======
 class EthDetectorTest(unittest.TestCase):
     """
     Subclasses must assign this class variable to the class for the detector
     """
     DETECTOR_CLASS = None
->>>>>>> 15b2257b
 
     def setUp(self):
         self.mevm = ManticoreEVM()
@@ -57,25 +48,16 @@
 
         filename = os.path.join(THIS_DIR, 'binaries', 'detectors', '{}.sol'.format(name))
 
-<<<<<<< HEAD
-        self.mevm.register_detector(self.detector())
-=======
         self.mevm.register_detector(self.DETECTOR_CLASS())
->>>>>>> 15b2257b
         mevm.multi_tx_analysis(filename, contract_name='DetectThis', args=(mevm.make_symbolic_value(),))
 
         expected_findings = set(((c, d) for b, c, d in should_find))
         actual_findings = set(((c, d) for a, b, c, d in mevm.global_findings))
         self.assertEqual(expected_findings, actual_findings)
 
-<<<<<<< HEAD
-class EthRetVal(DetectorTester):
-    detector = DetectUnusedRetVal
-=======
 class EthRetVal(EthDetectorTest):
     """ https://consensys.net/diligence/evm-analyzer-benchmark-suite/ """
     DETECTOR_CLASS = DetectUnusedRetVal
->>>>>>> 15b2257b
 
     def test_retval_ok(self):
         name = inspect.currentframe().f_code.co_name[5:]
@@ -94,13 +76,8 @@
         self._test(name, set())
 
 
-<<<<<<< HEAD
-class EthSelfdestruct(DetectorTester):
-    detector = DetectSelfdestruct
-=======
 class EthSelfdestruct(EthDetectorTest):
     DETECTOR_CLASS = DetectSelfdestruct
->>>>>>> 15b2257b
 
     def test_selfdestruct_true_pos(self):
         name = inspect.currentframe().f_code.co_name[5:]
@@ -120,25 +97,6 @@
         self._test(name, set())
 
 
-<<<<<<< HEAD
-class DetectEnvInstruction(EthDetectorTest):
-    DETECTOR_CLASS = DetectEnvInstruction
-
-    def test_envinstruction_origin(self):
-        name = inspect.currentframe().f_code.co_name[5:]
-        self._test(name, {})
-
-    def test_envinstruction_timestamp(self):
-        name = inspect.currentframe().f_code.co_name[5:]
-        self._test(name, {})
-
-    def test_envinstruction_coinbase(self):
-        name = inspect.currentframe().f_code.co_name[5:]
-        self._test(name, {})
-
-
-=======
->>>>>>> 15b2257b
 class EthEtherLeak(EthDetectorTest):
     DETECTOR_CLASS = DetectEtherLeak
 
@@ -213,9 +171,9 @@
         self.assertTrue(check)
 
 
-class EthDelegatecall(DetectorTester):
+class EthDelegatecall(EthDetectorTest):
     """ Test the detecion of funny delegatecalls """
-    detector = DetectDelegatecall
+    DETECTOR_CLASS = DetectDelegatecall
 
     def test_delegatecall_ok(self):
         name = inspect.currentframe().f_code.co_name[5:]
@@ -240,7 +198,7 @@
         self._test(name, {(179, 'Dellegatecall to user controlled function', False), (179, 'Dellegatecall to user controlled address', False)})
 
     def test_delegatecall_not_ok1(self):
-        self.mevm.register_plugin(LoopDepthLimiter())
+        self.mevm.register_plugin(LoopDepthLimiter(loop_count_threshold=500))
         name = inspect.currentframe().f_code.co_name[5:]
         self._test(name, {(179, 'Dellegatecall to user controlled function', False)})
 
