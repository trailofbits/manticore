--- conflicted
+++ resolved
@@ -76,33 +76,8 @@
         self._test(name, set())
 
 
-<<<<<<< HEAD
-class EthSelfdestruct(unittest.TestCase):
-    def setUp(self):
-        self.mevm = ManticoreEVM()
-        self.mevm.verbosity(0)
-        self.worksp = self.mevm.workspace
-
-    def tearDown(self):
-        self.mevm = None
-        shutil.rmtree(self.worksp)
-
-    def _test(self, name, should_find):
-        mevm = self.mevm
-
-        filename = os.path.join(THIS_DIR, 'binaries', 'detectors', f'{name}.sol')
-
-        self.mevm.register_detector(DetectSelfdestruct())
-        mevm.multi_tx_analysis(filename, contract_name='DetectThis', args=(mevm.make_symbolic_value(),))
-
-        print(mevm.global_findings)
-        expected_findings = set((c, d) for b, c, d in should_find)
-        actual_findings = set(((c, d) for a, b, c, d in mevm.global_findings))
-        self.assertEqual(expected_findings, actual_findings)
-=======
 class EthSelfdestruct(EthDetectorTest):
     DETECTOR_CLASS = DetectSelfdestruct
->>>>>>> 81296f93
 
     def test_selfdestruct_true_pos(self):
         name = inspect.currentframe().f_code.co_name[5:]
