import binascii
import unittest
from contextlib import contextmanager
from pathlib import Path

import os
import pyevmasm as EVMAsm
import re
import shutil
import struct
import tempfile

from manticore.core.plugin import Plugin
from manticore.core.smtlib import ConstraintSet, operators
from manticore.core.smtlib import solver
from manticore.core.smtlib.expression import BitVec
from manticore.core.smtlib.visitors import to_constant
from manticore.core.state import TerminateState
from manticore.ethereum import ManticoreEVM, State, DetectExternalCallAndLeak, DetectIntegerOverflow, Detector, \
    NoAliveStates, ABI, EthereumError
from manticore.ethereum.plugins import FilterFunctions
from manticore.ethereum.solidity import SolidityMetadata
from manticore.platforms import evm
from manticore.platforms.evm import EVMWorld, ConcretizeArgument, concretized_args, Return, Stop
from manticore.utils.deprecated import ManticoreDeprecationWarning

THIS_DIR = os.path.dirname(os.path.abspath(__file__))


def make_mock_evm_state():
    cs = ConstraintSet()
    fakestate = State(cs, EVMWorld(cs))
    return fakestate


@contextmanager
def disposable_mevm(*args, **kwargs):
    mevm = ManticoreEVM(*args, **kwargs)
    try:
        yield mevm
    finally:
        shutil.rmtree(mevm.workspace)


class EthDetectorsIntegrationTest(unittest.TestCase):
    def test_int_ovf(self):
        mevm = ManticoreEVM()
        mevm.register_detector(DetectIntegerOverflow())
        filename = os.path.join(THIS_DIR, 'binaries/int_overflow.sol')
        mevm.multi_tx_analysis(filename, tx_limit=1)
        self.assertEqual(len(mevm.global_findings), 3)
        all_findings = ''.join([x[2] for x in mevm.global_findings])
        self.assertIn('Unsigned integer overflow at SUB instruction', all_findings)
        self.assertIn('Unsigned integer overflow at ADD instruction', all_findings)
        self.assertIn('Unsigned integer overflow at MUL instruction', all_findings)


class EthAbiTests(unittest.TestCase):
    _multiprocess_can_split = True

    @staticmethod
    def _pack_int_to_32(x):
        return b'\x00' * 28 + struct.pack('>I', x)

    def test_str_for_string_bytesM_arg(self):
        self.assertEqual(ABI.serialize('(string,bytes32)', 'hi', 'qq'), bytearray(b'\x00\x00\x00\x00\x00\x00\x00\x00\x00\x00\x00\x00\x00\x00\x00\x00\x00\x00\x00\x00\x00\x00\x00\x00\x00\x00\x00\x00\x00\x00\x00@qq\x00\x00\x00\x00\x00\x00\x00\x00\x00\x00\x00\x00\x00\x00\x00\x00\x00\x00\x00\x00\x00\x00\x00\x00\x00\x00\x00\x00\x00\x00\x00\x00\x00\x00\x00\x00\x00\x00\x00\x00\x00\x00\x00\x00\x00\x00\x00\x00\x00\x00\x00\x00\x00\x00\x00\x00\x00\x00\x00\x00\x00\x02hi\x00\x00\x00\x00\x00\x00\x00\x00\x00\x00\x00\x00\x00\x00\x00\x00\x00\x00\x00\x00\x00\x00\x00\x00\x00\x00\x00\x00\x00\x00'))
        self.assertEqual(ABI.serialize('string', 'hi'), bytearray(b'\x00\x00\x00\x00\x00\x00\x00\x00\x00\x00\x00\x00\x00\x00\x00\x00\x00\x00\x00\x00\x00\x00\x00\x00\x00\x00\x00\x00\x00\x00\x00 \x00\x00\x00\x00\x00\x00\x00\x00\x00\x00\x00\x00\x00\x00\x00\x00\x00\x00\x00\x00\x00\x00\x00\x00\x00\x00\x00\x00\x00\x00\x00\x02hi\x00\x00\x00\x00\x00\x00\x00\x00\x00\x00\x00\x00\x00\x00\x00\x00\x00\x00\x00\x00\x00\x00\x00\x00\x00\x00\x00\x00\x00\x00'))

    def test_parse_tx(self):
        m = ManticoreEVM()
        source_code = '''
        contract C{
            mapping(address => uint) balances;
            function test1(address to, uint val){
                balances[to] = val;
            }
        }
        '''
        user_account = m.create_account(balance=1000, name='user_account')
        contract_account = m.solidity_create_contract(source_code, owner=user_account, name='contract_account')


        calldata = binascii.unhexlify(b'9de4886f9d9d9d9d9d9d9d9d9d9d9d9d9d9d9d9d9d9d9d9d9d9d9d9d9d9d9d9d9d9d9d9d9d9d9d9d9d9d9d9d9d9d9d9d9d9d9d9d9d9d9d9d9d9d9d9d9d9d9d9d9d9d9d9d9d9d9d9d9d9d9d9d9d9d9d9d9d9d9d9d9d9d9d9d9d9d9d9d9d9d9d9d9d9d9d9d9d9d9d9d9d9d9d9d9d9d9d9d9d9d9d9d9d9d9d9d9d9d9d9d9d9d9d9d9d9d9d9d9d9d9d9d9d9d9d9d9d9d9d9d9d9d9d9d9d9d9d9d9d9d9d9d9d9d9d9d9d9d9d9d9d9d9d9d9d9d9d9d9d9d9d9d9d9d9d9d9d9d9d9d9d9d9d9d9d9d9d9d9d9d9d9d9d9d9d9d9d9d9d9d9d9d9d9d9d9d9d9d9d9d9d9d9d9d9d9d9d9d9d9d9d9d9d9d9d9d9d9d9d9d9d9d9d9d9d9d9d9d9d9d9d9d9d9d9d9d9d9d9d9d9d9d9d9d9d9d9d9d9d9d9d9d9d9d9d9d9d9d9d9d9d9d9d9d9d9d9d9d9d9d9d9d9d9d9d9d9d9d9d9d9d9d9d9d9d9d9d9d9d9d9d9d9d9d9d9d9d9d9d9d9d9d9d9d9d9d')
        returndata = b''
        md = m.get_metadata(contract_account)
        self.assertEqual(md.parse_tx(calldata, returndata), 'test1(899826498278242188854817720535123270925417291165, 71291600040229971300002528024956868756719167029433602173313100742126907268509)')


    def test_dyn_address(self):
        d = [
            b'AAAA',                    # function hash
            self._pack_int_to_32(32),  # offset to data start
            self._pack_int_to_32(2),   # data start; # of elements
            self._pack_int_to_32(42),  # element 1
            self._pack_int_to_32(43),  # element 2
        ]
        d = b''.join(d)


        func_id, dynargs = ABI.deserialize(type_spec='func(address[])', data=d)


        self.assertEqual(func_id, b'AAAA')
        self.assertEqual(dynargs, ([42, 43],))

    def test_dyn_bytes(self):
        d = [
            b'AAAA',                    # function hash
            self._pack_int_to_32(32),  # offset to data start
            self._pack_int_to_32(30),   # data start; # of elements
            b'Z'*30, b'\x00'*2
        ]
        d = b''.join(d)

        funcname, dynargs = ABI.deserialize(type_spec='func(bytes)', data=d)

        self.assertEqual(funcname, b'AAAA')
        self.assertEqual(dynargs, (b'Z'*30,))

    def test_simple_types0(self):
        d = [
            b'AAAA',                    # function hash
            self._pack_int_to_32(32),
            b'\xff' * 32,
        ]
        d = b''.join(d)
        funcname, dynargs = ABI.deserialize(type_spec='func(uint256,uint256)', data=d)
        #self.assertEqual(funcname, 'AAAA')
        self.assertEqual(dynargs, (32, 2**256 - 1 ))

    def test_simple_types1(self):
        d = [
            b'AAAA',                    # function hash
            self._pack_int_to_32(32),
            b'\xff' * 32,
            b'\xff'.rjust(32, b'\0'),
            self._pack_int_to_32(0x424242),
        ]
        d = b''.join(d)
        funcname, dynargs = ABI.deserialize(type_spec='func(uint256,uint256,bool,address)', data=d)
        #self.assertEqual(funcname, 'AAAA')
        self.assertEqual(dynargs, (32, 2**256 - 1, 0xff, 0x424242 ))


    def test_simple_types_ints(self):
        d = [
            b'AAAA',                    # function hash
            b'\x7f' + b'\xff' *31, # int256 max
            b'\x80'.ljust(32, b'\0'), # int256 min
        ]
        d = b''.join(d)
        func_id, dynargs = ABI.deserialize(type_spec='func(int256,int256)', data=d)
        self.assertEqual(func_id, b"AAAA")
        self.assertEqual(dynargs, ( 2**255 - 1, -(2**255) ))

    def test_simple_types_ints_symbolic(self):
        cs = ConstraintSet()
        x = cs.new_bitvec(256, name="x")
        y = cs.new_bitvec(256, name="y")
        # Something is terribly wrong x,y = 10,20
        my_ser = ABI.serialize('(uint,uint)', x, y)
        x_, y_ = ABI.deserialize('(uint,uint)', my_ser)
        self.assertTrue(solver.must_be_true(cs, x == x_))
        self.assertTrue(solver.must_be_true(cs, y == y_))

    def test_simple_types_ints_symbolic1(self):
        cs = ConstraintSet()
        x = cs.new_bitvec(256, name="x")
        # Something is terribly wrong x,y = 10,20
        my_ser = ABI.serialize('uint', x)
        self.assertTrue(solver.must_be_true(cs, my_ser[0] == operators.EXTRACT(x, 256 - 8, 8)))

    def test_address0(self):
        data = f'{chr(0) * 11}\x01\x55{chr(0) * 19}'
        parsed = ABI.deserialize('address', data)
        self.assertEqual(parsed, 0x55 << (8 * 19))

    def test_mult_dyn_types(self):
        d = [
            b'AAAA',                    # function hash
            self._pack_int_to_32(0x40),  # offset to data 1 start
            self._pack_int_to_32(0x80),  # offset to data 2 start
            self._pack_int_to_32(10),  # data 1 size
            b'helloworld'.ljust(32, b'\x00'),  # data 1
            self._pack_int_to_32(3),  # data 2 size
            self._pack_int_to_32(3),  # data 2
            self._pack_int_to_32(4),
            self._pack_int_to_32(5),
        ]
        d = b''.join(d)

        func_id, dynargs = ABI.deserialize(type_spec='func(bytes,address[])', data=d)

        self.assertEqual(func_id, b'AAAA')
        self.assertEqual(dynargs, (b'helloworld', [3, 4, 5]))

    def test_self_make_and_parse_multi_dyn(self):
        d = ABI.function_call('func(bytes,address[])', b'h'*50, [1, 1, 2, 2, 3, 3] )
        funcid, dynargs = ABI.deserialize(type_spec='func(bytes,address[])', data=d)
        self.assertEqual(funcid, b'\x83}9\xe8')
        self.assertEqual(dynargs, (b'h'*50, [1, 1, 2, 2, 3, 3]))


    def test_serialize_tuple(self):
        self.assertEqual(ABI.serialize('(int256)', 0x10), b'\0' * 31 + b'\x10')
        self.assertEqual(ABI.serialize('(int256,int256)', 0x10, 0x20), b'\0' * 31 + b'\x10' + b'\0' * 31 + b'\x20')
        self.assertEqual(ABI.serialize('(int256,(int256,int256))', 0x10, (0x20, 0x30)),
                         b'\0' * 31 + b'\x10' + b'\0' * 31 + b'\x20' + b'\0' * 31 + b'\x30')

    def test_serialize_basic_types_int(self):
        self.assertEqual(ABI.serialize('int256', 0x10), b'\0' * 31 + b'\x10')
        self.assertEqual(ABI.deserialize('int256', b'\0' * 31 + b'\x10'), 0x10)

        self.assertEqual(ABI.serialize('int256', -0x10), b'\xff' * 31 + b'\xf0')
        self.assertEqual(ABI.deserialize('int256', b'\xff' * 31 + b'\xf0'), -0x10)

    def test_serialize_basic_types_int8(self):
        self.assertEqual(ABI.serialize('int8', 0x10), b'\0' * 31 + b'\x10')
        self.assertEqual(ABI.deserialize('int8', b'\0' * 31 + b'\x10'), 0x10)

        self.assertEqual(ABI.serialize('int8', -0x10), b'\x00' * 31 + b'\xf0')
        self.assertEqual(ABI.deserialize('int8', b'\x00' * 31 + b'\xf0'), -0x10)

    def test_serialize_basic_types_int16(self):
        self.assertEqual(ABI.serialize('int16', 0x100), b'\0' * 30 + b'\x01\x00')
        self.assertEqual(ABI.deserialize('int16', b'\0' * 30 + b'\x01\x00'), 0x100)

        self.assertEqual(ABI.serialize('int16', -0x10), b'\x00' * 30 + b'\xff\xf0')
        self.assertEqual(ABI.deserialize('int16', b'\x00' * 30 + b'\xff\xf0'), -0x10)

    def test_serialize_basic_types_uint(self):
        self.assertEqual(ABI.serialize('uint256', 0x10), b'\0' * 31 + b'\x10')
        self.assertEqual(ABI.deserialize('uint256', b'\0' * 31 + b'\x10'), 0x10)

        self.assertEqual(ABI.serialize('uint256', -0x10), b'\xff' * 31 + b'\xf0')
        self.assertEqual(ABI.deserialize('uint256', b'\xff' * 31 + b'\xf0'),
                         0xfffffffffffffffffffffffffffffffffffffffffffffffffffffffffffffff0)
        self.assertEqual(ABI.deserialize('uint256', b'\xff' * 31 + b'\xf0'),
                         0xfffffffffffffffffffffffffffffffffffffffffffffffffffffffffffffff0)
        self.assertNotEqual(ABI.deserialize('uint256', b'\xff' * 31 + b'\xf0'), -0x10)


    def test_parse_invalid_int(self):
        with self.assertRaises(EthereumError):
            ABI.deserialize("intXXX", "\xFF")
            ABI.deserialize("uintXXX", "\xFF")

    def test_parse_invalid_int_too_big(self):
        with self.assertRaises(EthereumError):
            ABI.deserialize("int3000", "\xFF")
            ABI.deserialize("uint3000", "\xFF")

    def test_parse_invalid_int_negative(self):
        with self.assertRaises(EthereumError):
            ABI.deserialize("int-8", "\xFF")
            ABI.deserialize("uint-8", "\xFF")

    def test_parse_invalid_int_not_pow_of_two(self):
        with self.assertRaises(EthereumError):
            ABI.deserialize("int31", "\xFF")
            ABI.deserialize("uint31", "\xFF")

    def test_parse_valid_int0(self):
        ret = ABI.deserialize("int8", "\x10"*32)
        self.assertEqual(ret, 0x10)

    def test_parse_valid_int1(self):
        ret = ABI.deserialize("int", "\x10".ljust(32, '\0'))
        self.assertEqual(ret, 1 << 252)

    def test_parse_valid_int2(self):
        ret = ABI.deserialize("int40", "\x40\x00\x00\x00\x00".rjust(32, '\0'))
        self.assertEqual(ret, 1 << 38)

    def test_valid_uint(self):
        data = b"\xFF"*32

        parsed = ABI.deserialize('uint', data)
        self.assertEqual(parsed, 2**256 - 1)

        for i in range(8, 257, 8):
            parsed = ABI.deserialize(f'uint{i}', data)
            self.assertEqual(parsed, 2**i - 1)

    def test_empty_types(self):
        name, args = ABI.deserialize('func()', '\0' * 32)
        self.assertEqual(name, b'\x00\x00\x00\x00')
        self.assertEqual(args, tuple())

    def test_function_type(self):
        # setup ABI for function with one function param
        spec = 'func(function)'
        func_id = ABI.function_selector(spec)
        # build bytes24 data for function value (address+selector)
        # calls member id lookup on 'Ethereum Foundation Tip Box' (see https://www.ethereum.org/donate)
        address = ABI._serialize_uint(0xfB6916095ca1df60bB79Ce92cE3Ea74c37c5d359, 20, padding=0)
        selector = ABI.function_selector('memberId(address)')
        function_ref_data = address + selector + b'\0'*8
        # build tx call data
        call_data = func_id + function_ref_data
        parsed_func_id, args = ABI.deserialize(spec, call_data)
        self.assertEqual(parsed_func_id, func_id)
        self.assertEqual(((0xfB6916095ca1df60bB79Ce92cE3Ea74c37c5d359, selector),), args)

    def test_serialize_fixed_bytes32(self):
        ret = ABI.serialize('bytes32', b'hi')
        self.assertEqual(ret, b'hi'.ljust(32, b'\x00'))

    def test_serialize_fixed_bytes2(self):
        ret = ABI.serialize('bytes2', b'aa')
        self.assertEqual(ret, b'aa'.ljust(32, b'\x00'))

    def test_serialize_fixed_bytes_less_data(self):
        ret = ABI.serialize('bytes4', b'aa')
        self.assertEqual(ret, b'aa'.ljust(32, b'\x00'))

    def test_serialize_fixed_bytes_too_big(self):
        with self.assertRaises(EthereumError):
            ABI.serialize('bytes2', b'hii')

    # test serializing symbolic buffer with bytesM
    def test_serialize_bytesM_symbolic(self):
        cs = ConstraintSet()
        buf = cs.new_array(index_max=17)
        ret = ABI.serialize('bytes32', buf)
        self.assertEqual(solver.minmax(cs, ret[0]), (0, 255))
        self.assertEqual(solver.minmax(cs, ret[17]), (0, 0))

    # test serializing symbolic buffer with bytes
    def test_serialize_bytes_symbolic(self):
        cs = ConstraintSet()
        buf = cs.new_array(index_max=17)
        ret = ABI.serialize('bytes', buf)

        # does the offset field look right?
        self.assertTrue(solver.must_be_true(cs, ret[0:32] == bytearray(b'\x00'*31 + b'\x20')))

        # does the size field look right?
        self.assertTrue(solver.must_be_true(cs, ret[32:64] == bytearray(b'\x00'*31 + b'\x11')))

        # does the data field look right?
        self.assertTrue(solver.must_be_true(cs, ret[64:64+32] == buf + bytearray(b'\x00'*15)))


class EthInstructionTests(unittest.TestCase):

    def _make(self):
        #Make the constraint store
        constraints = ConstraintSet()
        #make the ethereum world state
        world = evm.EVMWorld(constraints)

        address=0x222222222222222222222222222222222222200
        caller=origin=0x111111111111111111111111111111111111100
        price=0
        value=10000
        bytecode=b'\x05'
        data = 'AAAAAAAAAAAAAAAAAAAAAAAAAAAAAA'
        gas = 1000000

        new_vm = evm.EVM(constraints, address, data, caller, value, bytecode, gas=gas, world=world)
        return constraints, world, new_vm

    def test_SDIV(self):
        constraints, world, vm = self._make()
        result = vm.SDIV(115792089237316182568066630936765703517573245936339743861833633745570447228928, 200867255532373784442745261542645325315275374222849104412672)
        self.assertEqual(-64, result)


    def test_SDIVS1(self):
        constraints, world, vm = self._make()
        xx = constraints.new_bitvec(256, name="x")
        yy = constraints.new_bitvec(256, name="y")
        constraints.add(xx == 0x20)
        constraints.add(yy == 1)
        result = vm.SDIV(xx, yy)
        self.assertListEqual(solver.get_all_values(constraints, result), [0x20])

    def test_SDIVS2(self):
        constraints, world, vm = self._make()
        xx = constraints.new_bitvec(256, name="x")
        yy = constraints.new_bitvec(256, name="y")
        constraints.add(xx == 0x20)
        constraints.add(yy == 2)
        result = vm.SDIV(xx, yy)
        self.assertListEqual(solver.get_all_values(constraints, result), [0x10])

    def test_SDIVS3(self):
        constraints, world, vm = self._make()
        xx = constraints.new_bitvec(256, name="x")
        yy = constraints.new_bitvec(256, name="y")
        constraints.add(xx == 0x20)
        constraints.add(yy == -1)
        result = vm.SDIV(xx, yy)
        self.assertListEqual(list(map(evm.to_signed, solver.get_all_values(constraints, result))), [-0x20])

    def test_SDIVSx(self):
        x,y = 0x20000000000000000000000000000000000000000000000000, -0x40
        constraints, world, vm = self._make()
        xx = constraints.new_bitvec(256, name="x")
        yy = constraints.new_bitvec(256, name="y")
        constraints.add(xx == x)
        constraints.add(yy == y)

        result = vm.SDIV(xx, yy)
        self.assertListEqual(list(map(evm.to_signed, solver.get_all_values(constraints, result))), [vm.SDIV(x, y)])


class EthTests(unittest.TestCase):
    def setUp(self):
        self.mevm = ManticoreEVM()

    def tearDown(self):
        shutil.rmtree(self.mevm.workspace)
        del self.mevm

    def test_create_contract_no_args(self):
        source_code = 'contract A { constructor() {} }'
        owner = self.mevm.create_account()

        # The default `args=()` makes it pass no arguments
        contract1 = self.mevm.solidity_create_contract(source_code, owner=owner)
        contract2 = self.mevm.solidity_create_contract(source_code, owner=owner)

        self.assertNotEqual(contract1, contract2)

    def test_create_contract_with_missing_args(self):
        source_code = 'contract A { constructor(uint arg) {} }'
        owner = self.mevm.create_account()

        # TODO / FIXME: Probably change ValueError to another one and inform that bad arguments have been passed?
        with self.assertRaises(ValueError) as e:
            self.mevm.solidity_create_contract(source_code, owner=owner)

        self.assertEqual(str(e.exception), 'The number of values to serialize is less than the number of types')

    def test_create_contract_with_too_much_args(self):
        source_code = 'contract A { constructor(uint arg) {} }'
        owner = self.mevm.create_account()

        with self.assertRaises(ValueError) as e:
            self.mevm.solidity_create_contract(source_code, owner=owner, args='(uint32,uint32)')

        self.assertEqual(str(e.exception), 'The number of values to serialize is greater than the number of types')

    def test_create_contract_two_instances(self):
        source_code = 'contract A { constructor(uint32 arg) {} }'
        owner = self.mevm.create_account()

        contracts = [
            # When we pass no `args`, the default is `()` so it ends up with `b''` as constructor data
            self.mevm.solidity_create_contract(source_code, owner=owner, args=[1234]),
            self.mevm.solidity_create_contract(source_code, owner=owner, args=[1234]),
            # When we pass args=None, the arguments end up being symbolic
            # NOTE: This is what CLI does
            self.mevm.solidity_create_contract(source_code, owner=owner, args=None),
            self.mevm.solidity_create_contract(source_code, owner=owner, args=None)
        ]

        # They must have unique address and name
        self.assertEqual(len(contracts), len(set(c.address for c in contracts)))
        self.assertEqual(len(contracts), len(set(c.name_ for c in contracts)))

    def test_contract_create_and_call_underscore_function(self):
        source_code = 'contract A { function _f(uint x) returns (uint) { return x + 0x1234; } }'

        owner = self.mevm.create_account()
        contract = self.mevm.solidity_create_contract(source_code, owner=owner, args=[])

        contract._f(123)

    def test_contract_create_and_access_non_existing_function(self):
        source_code = 'contract A {}'

        owner = self.mevm.create_account()
        contract = self.mevm.solidity_create_contract(source_code, owner=owner, args=[])

        with self.assertRaises(AttributeError) as e:
            _ = contract.xyz

        self.assertEqual(str(e.exception), "The contract contract0 doesn't have xyz function.")

    def test_invalid_function_signature(self):
        source_code = '''
        contract Test{

            function ret(uint256) returns(uint256){
                return 1;
            }

        }
        '''
        user_account = self.mevm.create_account(balance=1000)
        contract_account = self.mevm.solidity_create_contract(source_code, owner=user_account)
        with self.assertRaises(EthereumError) as ctx:
            contract_account.ret(self.mevm.make_symbolic_value(), signature='(uint8)')
        self.assertTrue(str(ctx.exception))

    def test_selfdestruct_decoupled_account_delete(self):
        source_code = '''
            contract C{
                function d( ){
                    selfdestruct(0);
                }
                function g() returns(uint) {
                    return 42 ;
                }
            }

            contract D{
                C c;
                constructor () {
                    c = new C();
                }
                function t () returns(uint){
                    c.d();
                    return c.g();
                }
            }
        '''
        user_account = self.mevm.create_account(balance=1000)
        contract_account = self.mevm.solidity_create_contract(source_code, owner=user_account, contract_name='D', gas=9000000)
        contract_account.t(gas=9000000) #this does not return nothing as it may create several states

        # nothing reverted and we end up with a single state
        self.assertEqual(self.mevm.count_states(), 1)

        # Check that calling t() returned a 42
        # That is that calling a selfdestructed contract works as the account
        # is actually deleted at the end of the human tx
        self.assertEqual(ABI.deserialize('uint', to_constant(self.mevm.world.transactions[-1].return_data)), 42)

    def test_function_name_collision(self):
        source_code = '''
        contract Test{

            function ret(uint) returns(uint){
                return 1;
            }

            function ret(uint,uint) returns(uint){
                return 2;
            }

        }
        '''
        user_account = self.mevm.create_account(balance=1000)
        contract_account = self.mevm.solidity_create_contract(source_code, owner=user_account)
        with self.assertRaises(EthereumError):
            contract_account.ret(self.mevm.make_symbolic_value())

    def test_gen_testcase_only_if(self):
        source_code = '''
        contract Test {
            function f(uint x) returns(uint) {
                return x-2;
            }
        }
        '''
        user_account = self.mevm.create_account(balance=1000)
        contract_account = self.mevm.solidity_create_contract(source_code, owner=user_account)
        input_sym = self.mevm.make_symbolic_value()
        contract_account.f(input_sym)
        self.assertEqual(len(list(self.mevm.running_states)), 1)

        state = next(self.mevm.running_states)
        retval_array = state.platform.human_transactions[-1].return_data
        retval = operators.CONCAT(256, *retval_array)

        # Test 1: Generate a testcase (since the condition/constrain can be met/solved)
        did_gen = self.mevm.generate_testcase(state, 'return can be 0', only_if=retval == 0)
        self.assertTrue(did_gen)

        with state as tmp:
            tmp.constrain(retval == 0)
            inp = tmp.solve_one(input_sym)
            self.assertEqual(inp, 2)

        expected_files = {
            'user_00000000.' + ext for ext in ('summary', 'constraints', 'pkl', 'tx.json', 'tx', 'trace', 'logs')
        }

        self.assertEqual(set(os.listdir(self.mevm.workspace)), expected_files)

        summary_path = os.path.join(self.mevm.workspace, 'user_00000000.summary')
        with open(summary_path) as summary:
            self.assertIn('return can be 0', summary.read())

        # Test 2: Don't generate a testcase (since the condition/constrain can't be met/solved)
        did_gen = self.mevm.generate_testcase(state, 'return can be 0 again?',
                                              only_if=operators.AND(retval != 0, retval == 0))
        self.assertFalse(did_gen)

        # Just a sanity check: a generate testcase with not met condition shouldn't add any more files
        self.assertEqual(set(os.listdir(self.mevm.workspace)), expected_files)

        # Since the condition was not met there should be no testcase in the summary
        with open(summary_path) as summary:
            self.assertNotIn('return can be 0 again?', summary.read())

    def test_function_name_with_signature(self):
        source_code = '''
        contract Test {
            function ret(uint) returns(uint) {
                return 1;
            }

            function ret(uint,uint) returns(uint) {
                return 2;
            }
        }
        '''
        user_account = self.mevm.create_account(balance=1000)
        contract_account = self.mevm.solidity_create_contract(source_code, owner=user_account)
        contract_account.ret(self.mevm.make_symbolic_value(), self.mevm.make_symbolic_value(),
                             signature='(uint256,uint256)')
        z = list(self.mevm.all_states)[0].solve_one(self.mevm.transactions()[1].return_data)
        self.assertEqual(ABI.deserialize('(uint256)', z)[0], 2)

    def test_migrate_integration(self):
        m = self.mevm

        contract_src='''
        contract Overflow {
          uint public sellerBalance=0;

          function add(uint value)public  returns (bool){
              sellerBalance += value;
          }
        }
        '''

        owner_account=m.create_account(balance=1000)
        attacker_account=m.create_account(balance=1000)
        contract_account=m.solidity_create_contract(contract_src,
                                                    owner=owner_account,
                                                    balance=0)

        #Some global expression `sym_add1`
        sym_add1 = m.make_symbolic_value(name='sym_add1')
        #Let's constrain it on the global fake constraintset
        m.constrain(sym_add1>0)
        m.constrain(sym_add1<10)
        #Symb tx 1
        contract_account.add(sym_add1, caller=attacker_account)

        # A new!? global expression
        sym_add2 = m.make_symbolic_value(name='sym_add2')
        #constraints involve old expression.  Some states may get invalidated by this. Should this be accepted?
        m.constrain(sym_add1 > sym_add2)
        #Symb tx 2
        contract_account.add(sym_add2, caller=attacker_account)

        #random concrete tx
        contract_account.sellerBalance(caller=attacker_account)

        #another constraining on the global constraintset. Yet more running states could get unfeasible by this.
        m.constrain(sym_add1 > 8)



        for state_num, state in enumerate(m.all_states):
            if state.is_feasible():
                self.assertTrue(state.can_be_true(sym_add1 == 9))
                self.assertTrue(state.can_be_true(sym_add2 == 8))

    def test_account_names(self):
        m = self.mevm
        user_account = m.create_account(name='user_account')
        self.assertEqual(m.accounts['user_account'], user_account)
        self.assertEqual(len(m.accounts), 1)

        user_account1 = m.create_account(name='user_account1')
        self.assertEqual(m.accounts['user_account1'], user_account1)
        self.assertEqual(len(m.accounts), 2)
        user_accounts = []
        for i in range(10):
            user_accounts.append(m.create_account())
        self.assertEqual(len(m.accounts), 12)
        for i in range(10):
            self.assertEqual(m.accounts[f'normal{i}'], user_accounts[i])

    def test_regression_internal_tx(self):
        m = self.mevm
        owner_account = m.create_account(balance=1000)
        c = '''
        contract C1 {
          function g() returns (uint) {
            return 1;
          }
        }

        contract C2 {
          address c;
          function C2(address x) {
            c = x;
          }
          function f() returns (uint) {
            return C1(c).g();
          }
        }
        '''

        c1 = m.solidity_create_contract(c, owner=owner_account, contract_name='C1')
        self.assertEqual(m.count_states(), 1)
        c2 = m.solidity_create_contract(c, owner=owner_account, contract_name='C2', args=[c1.address])
        self.assertEqual(m.count_states(), 1)
        c2.f()
        self.assertEqual(m.count_states(), 1)
        c2.f()
        self.assertEqual(m.count_states(), 1)

        for state in m.all_states:
            world = state.platform
            self.assertEqual(len(world.transactions), 6)
            self.assertEqual(len(world.all_transactions), 6)
            self.assertEqual(len(world.human_transactions), 4)
            self.assertListEqual(['CREATE', 'CREATE', 'CALL', 'CALL', 'CALL', 'CALL'], [x.sort for x in world.all_transactions])
            for tx in world.all_transactions[-4:]:
                self.assertEqual(tx.result, 'RETURN')
                self.assertEqual(state.solve_one(tx.return_data), b'\x00\x00\x00\x00\x00\x00\x00\x00\x00\x00\x00\x00\x00\x00\x00\x00\x00\x00\x00\x00\x00\x00\x00\x00\x00\x00\x00\x00\x00\x00\x00\x01')

    def test_emit_did_execute_end_instructions(self):
        """
        Tests whether the did_evm_execute_instruction event is fired for instructions that internally trigger
        an exception
        """
        class TestDetector(Detector):
            def did_evm_execute_instruction_callback(self, state, instruction, arguments, result):
                if instruction.is_endtx:
                    with self.locked_context('endtx_instructions', set) as d:
                        d.add(instruction.name)

        mevm = self.mevm
        p = TestDetector()
        mevm.register_detector(p)

        filename = os.path.join(THIS_DIR, 'binaries/simple_int_overflow.sol')
        mevm.multi_tx_analysis(filename, tx_limit=2, tx_preconstrain=True)

        self.assertIn('endtx_instructions', p.context)
        self.assertSetEqual(p.context['endtx_instructions'], {'INVALID', 'RETURN', 'STOP'})

    def test_call_with_concretized_args(self):
        """Test a CALL with symbolic arguments that will to be concretized.

        https://github.com/trailofbits/manticore/issues/1237
        """
        m = self.mevm

        contract_src = '''
        contract C {
          function transferHalfTo(address receiver) public payable {
              receiver.transfer(this.balance/2);
          }
        }
        '''

        owner = m.create_account(balance=10**10)
        contract = m.solidity_create_contract(contract_src, owner=owner)
        receiver = m.create_account(0)

        symbolic_address = m.make_symbolic_address()

        m.constrain(symbolic_address == receiver.address)
        self.assertTrue(m.count_running_states() > 0 )
        contract.transferHalfTo(symbolic_address, caller=owner, value=m.make_symbolic_value())
<<<<<<< HEAD
        self.assertTrue(m.count_running_states() > 0 )
=======

        running_states = list(m.running_states)

        self.assertEqual(len(running_states), 2)
>>>>>>> 7dd4ca76
        self.assertTrue(any(state.can_be_true(state.platform.get_balance(receiver.address) > 0)
                                for state in running_states))

    def test_make_symbolic_address(self):
        def get_state():
            """Returns one state and asserts that there is ONLY ONE."""
            states = list(self.mevm.running_states)
            self.assertEqual(len(states), 1)
            return states[0]

        init_state = get_state()

        symbolic_address1 = self.mevm.make_symbolic_address()
        self.assertEqual(symbolic_address1.name, 'TXADDR')

        # sanity check: creating a symbolic address should not create a new state
        self.assertIs(get_state(), init_state)

        # TEST 1: the 1st symbolic address should be constrained only to 0 (as there are no other accounts yet!)
        possible_addresses1 = init_state.solve_n(symbolic_address1, 10)
        self.assertEqual(possible_addresses1, [0])

        owner = self.mevm.create_account(balance=1)

        # TEST 2: the 2nd symbolic address should be constrained to OR(owner_address, 0)
        symbolic_address2 = self.mevm.make_symbolic_address()
        self.assertEqual(symbolic_address2.name, 'TXADDR_1')

        self.assertEqual(get_state().solve_n(symbolic_address2, 10), [int(owner), 0])

        contract = self.mevm.solidity_create_contract('contract C {}', owner=owner)

        # TEST 3: the 3rd symbolic address should be constrained to OR(contract_address, 0, owner_address)
        symbolic_address3 = self.mevm.make_symbolic_address()
        self.assertEqual(symbolic_address3.name, 'TXADDR_2')

        state = get_state()

        self.assertEqual(state.solve_n(symbolic_address3, 10), [int(contract), 0, int(owner)])

        # NOTE: The 1st and 2nd symbolic addresses are still constrained to 0 and OR(owner_address, 0)
        # as the constrains are not reevaluated. They are created/assigned only once: when we create symbolic address.
        self.assertEqual(state.solve_n(symbolic_address1, 10), [0])
        self.assertEqual(state.solve_n(symbolic_address2, 10), [int(owner), 0])

    def test_end_instruction_trace(self):
        """
        Make sure that the trace files are correct, and include the end instructions.
        Also, make sure we produce a valid function call in trace.
        """
        class TestPlugin(Plugin):
            """
            Record the pcs of all end instructions encountered. Source of truth.
            """
            def did_evm_execute_instruction_callback(self, state, instruction, arguments, result):
                try:
                    world = state.platform
                    if world.current_transaction.sort == 'CREATE':
                        name = 'init'
                    else:
                        name = 'rt'

                    # collect all end instructions based on whether they are in init or rt
                    if instruction.is_endtx:
                        with self.locked_context(name) as d:
                            d.append(instruction.pc)
                except Exception as e:
                    raise

        mevm = self.mevm
        p = TestPlugin()
        mevm.register_plugin(p)


        filename = os.path.join(THIS_DIR, 'binaries/int_overflow.sol')

        mevm.multi_tx_analysis(filename, tx_limit=1)
        mevm.finalize()

        worksp = mevm.workspace
        listdir = os.listdir(worksp)

        def get_concatenated_files(directory, suffix, init):
            paths = [Path(directory, f) for f in listdir if f.endswith(suffix)]
            concatenated = ''.join(path.read_text() for path in paths)
            result = set()
            for x in concatenated.split('\n'):
                if ':' in x:
                    address = int(x.split(':')[0],16)
                    pc = int(x.split(':')[1].split(' ')[0],16)
                    at_init = '*' in x
                    if at_init == init:
                        result.add(pc)
            return result

        all_init_traces = get_concatenated_files(worksp, 'trace', init=True)
        all_rt_traces = get_concatenated_files(worksp, 'trace', init=False)

        # make sure all init end insns appear somewhere in the init traces
        for pc in p.context['init']:
            self.assertIn(pc, all_init_traces)

        # and all rt end insns appear somewhere in the rt traces
        for pc in p.context['rt']:
            self.assertIn(pc, all_rt_traces)

        # Make sure the function call is correctly produced

        # Extract all valid function names, and make sure we have at least one
        existing_functions = []
        with open(filename, 'r') as src:
            for line in src:
                m = re.match(r'\s*function (\w+).*', line)
                if m:
                    existing_functions.append(m.group(1))

        self.assertGreater(len(existing_functions), 0)

        tx = next(f for f in listdir if f.endswith('0.tx'))
        with open(os.path.join(worksp, tx), 'r') as tx_f:
            lines = tx_f.readlines()

            # implicitly assert the following doesn't throw
            header_idx = lines.index('Function call:\n')
            func_call_summary = lines[header_idx + 1]

            for f in existing_functions:
                if func_call_summary.startswith(f) or func_call_summary.startswith("Constructor"):
                    break
            else:
                self.fail('Could not find a function call summary in workspace output')

    def test_event_forwarding_after_state_fork_during_message_call(self):
        # https://github.com/trailofbits/manticore/issues/1255
        source_code = '''
        pragma solidity ^0.4.24;

        contract Lib {
           function isSeven(uint a) public pure returns (bool) {
               if (a == 7) {
                   return true;
               } else {
                   return false;
               }
           }
        }

        contract Wallet {
           Lib private lib;

           constructor() public payable {
               lib = new Lib();
           }

           function luckyNumber(uint a) public {
               if (lib.isSeven(a)) {
                   msg.sender.transfer(address(this).balance);
               }
           }
        }
        '''

        m = self.mevm
        m.register_detector(DetectExternalCallAndLeak())

        owner = m.create_account(name='owner', balance=1000)
        wallet = m.solidity_create_contract(source_code, name='wallet', contract_name='Wallet', owner=owner,
                                            balance=1000)
        attacker = m.create_account(name='attacker', balance=0)

        wallet.luckyNumber(m.make_symbolic_value(), caller=attacker)

        self.assertListEqual([x[2] for x in m.global_findings], ['Reachable ether leak to sender'])

    def test_graceful_handle_no_alive_states(self):
        """
        If there are no alive states, or no initial states, we should not crash. issue #795
        """
        # initiate the blockchain
        m = self.mevm
        source_code = '''
        contract Simple {
            function f(uint a) payable public {
                if (a == 65) {
                    revert();
                }
            }
        }
        '''

        # Initiate the accounts
        user_account = m.create_account(balance=1000)
        contract_account = m.solidity_create_contract(source_code, owner=user_account, balance=0)

        contract_account.f(1)  # it works
        contract_account.f(65)  # it works
        with self.assertRaises(NoAliveStates):
            contract_account.f(1)  # no alive states, but try to run a tx anyway

    @unittest.skip("reason")
    def test_reachability(self):
        class StopAtFirstJump414141(Detector):
            def will_decode_instruction_callback(self, state, pc):
                TRUE = bytearray((0, 0, 0, 0, 0, 0, 0, 0, 0, 0, 0, 0, 0, 0, 0, 0, 0, 0, 0, 0, 0, 0, 0, 0, 0, 0, 0, 0, 0, 0, 0, 1))
                FALSE = bytearray((0, 0, 0, 0, 0, 0, 0, 0, 0, 0, 0, 0, 0, 0, 0, 0, 0, 0, 0, 0, 0, 0, 0, 0, 0, 0, 0, 0, 0, 0, 0, 0))
                #print pc, state.platform.current_vm.instruction
                #Once this address is reached the challenge is won
                if pc == 0x4141414141414141414141414141414141414141:
                    func_id = to_constant(state.platform.current_transaction.data[:4])
                    if func_id == function_selector("print(string)"):
                        func_name, args = ABI.deserialize("print(string)", state.platform.current_transaction.data)
                        raise Return()
                    elif func_id == function_selector("terminate(string)"):
                        func_name, args = ABI.deserialize("terminate(string)", state.platform.current_transaction.data)
                        self.manticore.shutdown()
                        raise Return(TRUE)
                    elif func_id == function_selector("assume(bool)"):
                        func_name, args = ABI.deserialize("assume(bool)", state.platform.current_transaction.data)
                        state.add(args[0])
                        raise Return(TRUE)
                    elif func_id == function_selector("is_symbolic(bytes)"):
                        func_name, args = ABI.deserialize("is_symbolic(bytes)", state.platform.current_transaction.data)
                        try:
                            arg = to_constant(args[0])
                        except:
                            raise Return(TRUE)
                        raise Return(FALSE)
                    elif func_id == function_selector("is_symbolic(uint256)"):
                        func_name, args = ABI.deserialize("is_symbolic(uint256)", state.platform.current_transaction.data)
                        try:
                            arg = to_constant(args[0])
                        except Exception as e:
                            raise Return(TRUE)
                        raise Return(FALSE)
                    elif func_id == function_selector("shutdown(string)"):
                        func_name, args = ABI.deserialize("shutdown(string)", state.platform.current_transaction.data)
                        print("Shutdown", to_constant(args[0]))
                        self.manticore.shutdown()
                    elif func_id == function_selector("can_be_true(bool)"):
                        func_name, args = ABI.deserialize("can_be_true(bool)", state.platform.current_transaction.data)
                        result = solver.can_be_true(state.constraints, args[0] != 0)
                        if result:
                            raise Return(TRUE)
                        raise Return(FALSE)

                    raise Stop()

                #otherwise keep exploring

        mevm = self.mevm
        p = StopAtFirstJump414141()
        mevm.register_detector(p)

        filename = os.path.join(THIS_DIR, 'binaries/reached.sol')
        mevm.multi_tx_analysis(filename, tx_limit=2, contract_name='Reachable')

        context = p.context.get('flags', {})
        self.assertTrue(context.get('found', False))

    def test_preconstraints(self):
        source_code = '''
        contract C {
            constructor() public {}
            function f0() public {}
            function f1(uint a) public payable {}
        }
        '''
        m: ManticoreEVM = self.mevm

        creator_account = m.create_account(balance=1000)
        contract_account = m.solidity_create_contract(source_code, owner=creator_account, balance=0)

        data = m.make_symbolic_buffer(320)
        value = m.make_symbolic_value()
        m.constrain(m.preconstraint_for_call_transaction(address=contract_account, data=data, value=value))
        m.transaction(caller=creator_account, address=contract_account, data=data, value=value)

        results = [state.platform.all_transactions[-1].result for state in m.all_states]
        # The TXERROR indicates a state where the sent value is greater than the senders budget.
        self.assertListEqual(sorted(results), ['STOP']*2 + ['TXERROR'])

class EthHelpersTest(unittest.TestCase):
    def setUp(self):
        self.bv = BitVec(256)

    def test_concretizer(self):
        policy = 'SOME_NONSTANDARD_POLICY'

        @concretized_args(a=policy)
        def inner_func(self, a, b):
            return a, b

        with self.assertRaises(ConcretizeArgument) as cm:
            inner_func(None, self.bv, 34)

        self.assertEqual(cm.exception.pos, 1)
        self.assertEqual(cm.exception.policy, policy)

    def test_concretizer_default(self):
        @concretized_args(b='')
        def inner_func(self, a, b):
            return a, b

        with self.assertRaises(ConcretizeArgument) as cm:
            inner_func(None, 34, self.bv)

        self.assertEqual(cm.exception.pos, 2)
        # Make sure the policy isn't blank, i.e. we didn't pass through
        # a falsifiable value, and we selected a default
        self.assertTrue(cm.exception.policy)
        self.assertNotEqual(cm.exception.policy, '')


    def test_concretizer_doesnt_overreach(self):
        @concretized_args(b='')
        def inner_func(self, a, b):
            return a, b

        # Make sure we don't raise when a param is symbolic and its concretization
        # wasn't requested.
        inner_func(None, self.bv, 123)


class EthSolidityCompilerTest(unittest.TestCase):
    def test_run_solc(self):
        source_a = '''
        import "./B.sol";
        contract A {
            function callB(B _b) public { _b.fromA(); }
            function fromB() public { revert(); }
        }
        '''
        source_b = '''
        import "./A.sol";
        contract B {
            function callA(A _a) public { _a.fromB(); }
            function fromA() public { revert(); }
        }
        '''
        tmp_dir = tempfile.mkdtemp()
        try:
            with open(os.path.join(tmp_dir, 'A.sol'), 'w') as a, open(os.path.join(tmp_dir, 'B.sol'), 'w') as b:
                a.write(source_a)
                a.flush()
                b.write(source_b)
                b.flush()
                output, warnings = ManticoreEVM._run_solc(a, working_dir=tmp_dir)
                source_list = output.get('sourceList', [])
                self.assertIn(os.path.split(a.name)[-1], source_list)
                self.assertIn(os.path.split(b.name)[-1], source_list)
        finally:
            shutil.rmtree(tmp_dir)

    def test_run_solc_with_remappings(self):
        source_a = '''
        import "test/B.sol";
        contract A {
            function callB(B _b) public { _b.fromA(); }
            function fromB() public { revert(); }
        }
        '''
        source_b = '''
        import "../A.sol";
        contract B {
            function callA(A _a) public { _a.fromB(); }
            function fromA() public { revert(); }
        }
        '''
        tmp_dir = tempfile.mkdtemp()
        lib_dir = os.path.join(tmp_dir, 'lib')
        os.makedirs(lib_dir)
        try:
            with open(os.path.join(tmp_dir, 'A.sol'), 'w') as a, open(os.path.join(lib_dir, 'B.sol'), 'w') as b:
                a.write(source_a)
                a.flush()
                b.write(source_b)
                b.flush()
                output, warnings = ManticoreEVM._run_solc(a, solc_remaps=['test=lib'], working_dir=tmp_dir)
                source_list = output.get('sourceList', [])
                self.assertIn("A.sol", source_list)
                self.assertIn("lib/B.sol", source_list)
        finally:
            shutil.rmtree(tmp_dir)


class EthSolidityMetadataTests(unittest.TestCase):

    def test_tuple_signature_for_components(self):
        self.assertEqual(SolidityMetadata.tuple_signature_for_components([]), '()')
        self.assertEqual(SolidityMetadata.tuple_signature_for_components(
                             [{'type': 'uint256'}, {'type': 'uint256[]'}]),
                         '(uint256,uint256[])')
        self.assertEqual(SolidityMetadata.tuple_signature_for_components(
                            [{"type": "tuple[2]", "components": [{"type": "uint256"}, {"type": "uint256[]"}]},
                             {"type": "tuple", "components": [
                                 {"type": "tuple", "components": [{"type": "string"}]},
                                 {"type": "string"},
                                 {"type": "tuple[]", "components": [{"type": "uint256"}, {"type": "uint256[2]"}]}
                             ]}]),
                         '((uint256,uint256[])[2],((string),string,(uint256,uint256[2])[]))')

    def test_abi_constructor_and_fallback_items(self):
        with disposable_mevm() as m:
            source_code = '''
            contract C {
                constructor(uint a) public {}
                function() public payable {}
            }
            '''
            user_account = m.create_account(balance=1000, name='user_account')
            contract_account = m.solidity_create_contract(source_code, owner=user_account, name='contract_account', args = (0,))
            md: SolidityMetadata = m.get_metadata(contract_account)

            self.assertTrue(md.has_non_default_constructor)
            self.assertDictEqual(md.constructor_abi,
                                 {'inputs': [{'name': 'a', 'type': 'uint256'}],
                                  'payable': False, 'stateMutability': 'nonpayable', 'type': 'constructor'})
            self.assertEqual(md.get_constructor_arguments(), '(uint256)')

            self.assertTrue(md.has_non_default_fallback_function)
            self.assertTrue(md.fallback_function_selector, b'\0\0\0\0')
            fallback = md.get_abi(b'')
            self.assertDictEqual(fallback, md.get_abi(md.fallback_function_selector))
            self.assertDictEqual(fallback, {'payable': True, 'stateMutability': 'payable', 'type': 'fallback'})

            self.assertEqual(md.get_func_signature(md.fallback_function_selector), None)
            self.assertEqual(md.get_func_signature(b''), None)

            self.assertEqual(md.get_func_name(md.fallback_function_selector), '{fallback}')
            self.assertEqual(md.get_func_name(b''), '{fallback}')

            self.assertEqual(md.get_func_argument_types(md.fallback_function_selector), '()')
            self.assertEqual(md.get_func_argument_types(b''), '()')

            self.assertEqual(md.get_func_return_types(md.fallback_function_selector), '()')
            self.assertEqual(md.get_func_return_types(b''), '()')

            self.assertDictEqual(md.signatures, {})
            self.assertSequenceEqual(md.function_selectors, [md.fallback_function_selector])
            self.assertSequenceEqual(md.function_signatures, [])

            with self.assertWarns(ManticoreDeprecationWarning):
                self.assertSequenceEqual(md.hashes, [md.fallback_function_selector])

            with self.assertWarns(ManticoreDeprecationWarning):
                self.assertSequenceEqual(md.functions, ['{fallback}()'])

    def test_overloaded_functions_and_events(self):
        with disposable_mevm() as m:
            source_code = '''
            contract C {
                function f() public payable returns (uint) {}
                function f(string a) public {}

                event E(uint);
                event E(uint, string);
            }
            '''
            user_account = m.create_account(balance=1000, name='user_account')
            contract_account = m.solidity_create_contract(source_code, owner=user_account, name='contract_account')
            md: SolidityMetadata = m.get_metadata(contract_account)

            f0_sel = ABI.function_selector('f()')
            f1_sel = ABI.function_selector('f(string)')

            with self.assertWarns(ManticoreDeprecationWarning):
                self.assertEqual(md.get_hash('f()'), f0_sel)

            self.assertListEqual(sorted(md.function_selectors), sorted([f0_sel, f1_sel]))
            with self.assertWarns(ManticoreDeprecationWarning):
                self.assertListEqual(sorted(md.hashes), sorted([f0_sel, f1_sel, md.fallback_function_selector]))

            e1_sel = ABI.function_selector('E(uint256)')

            f0_abi = md.get_abi(f0_sel)
            f1_abi = md.get_abi(f1_sel)
            self.assertEqual(f0_abi['stateMutability'], 'payable')
            self.assertEqual(f1_abi['stateMutability'], 'nonpayable')
            self.assertFalse(md.has_non_default_fallback_function)
            fallback_abi = md.get_abi(md.fallback_function_selector)
            self.assertDictEqual(fallback_abi, {'payable': False, 'stateMutability': 'nonpayable', 'type': 'fallback'})
            # get_abi is only for functions, not events.
            self.assertEqual(md.get_abi(e1_sel), fallback_abi)

            self.assertEqual(md.get_func_signature(f0_sel), 'f()')
            self.assertEqual(md.get_func_signature(f1_sel), 'f(string)')
            self.assertEqual(md.get_func_signature(md.fallback_function_selector), None)
            self.assertEqual(md.get_func_signature(e1_sel), None)

            self.assertDictEqual(md.signatures, {f0_sel: 'f()', f1_sel: 'f(string)'})

            self.assertListEqual(sorted(md.function_signatures), ['f()', 'f(string)'])
            with self.assertWarns(ManticoreDeprecationWarning):
                self.assertListEqual(sorted(md.functions), ['f()', 'f(string)', '{fallback}()'])

            self.assertEqual(md.get_func_name(f0_sel), 'f')
            self.assertEqual(md.get_func_name(f1_sel), 'f')
            self.assertEqual(md.get_func_name(md.fallback_function_selector), '{fallback}')
            self.assertEqual(md.get_func_name(e1_sel), '{fallback}')

            self.assertEqual(md.get_func_argument_types(f0_sel), '()')
            self.assertEqual(md.get_func_argument_types(f1_sel), '(string)')
            self.assertEqual(md.get_func_argument_types(md.fallback_function_selector), '()')
            self.assertEqual(md.get_func_argument_types(e1_sel), '()')

            self.assertEqual(md.get_func_return_types(f0_sel), '(uint256)')
            self.assertEqual(md.get_func_return_types(f1_sel), '()')
            self.assertEqual(md.get_func_return_types(md.fallback_function_selector), '()')
            self.assertEqual(md.get_func_return_types(e1_sel), '()')

            self.assertFalse(md.has_non_default_constructor)
            self.assertDictEqual(md.constructor_abi,
                                 {'inputs': [], 'payable': False, 'stateMutability': 'nonpayable', 'type': 'constructor'})


class EthSpecificTxIntructionTests(unittest.TestCase):

    def test_jmpdest_check(self):
        '''
            This test that jumping to a JUMPDEST in the operand of a PUSH should
            be treated as an INVALID instruction.
            https://github.com/trailofbits/manticore/issues/1169
        '''

        constraints = ConstraintSet()
        world = evm.EVMWorld(constraints)

        world.create_account(address=0xf572e5295c57f15886f9b263e2f6d2d6c7b5ec6,
                             balance=100000000000000000000000,
                             code=EVMAsm.assemble('PUSH1 0x5b\nPUSH1 0x1\nJUMP')
                            )
        address = 0xf572e5295c57f15886f9b263e2f6d2d6c7b5ec6
        price = 0x5af3107a4000
        data = ''
        caller = 0xcd1722f3947def4cf144679da39c4c32bdc35681
        value = 1000000000000000000
        bytecode = world.get_code(address)
        gas = 100000

        new_vm = evm.EVM(constraints, address, data, caller, value, bytecode, world=world, gas=gas)

        result = None
        returndata = ''
        try:
            while True:
                new_vm.execute()
        except evm.EndTx as e:
            result = e.result
            if e.result in ('RETURN', 'REVERT'):
                returndata = e.data

        self.assertEqual(result, 'THROW')


    def test_delegatecall_env(self):
        '''
            This test that the delegatecalled environment is identicall to the caller
            https://github.com/trailofbits/manticore/issues/1169
        '''
        constraints = ConstraintSet()
        world = evm.EVMWorld(constraints)
        asm_acc1 = '''  CALLER
                        PUSH1 0x0
                        SSTORE
                        ADDRESS
                        PUSH1 0x1
                        SSTORE
                        CALLVALUE
                        PUSH1 0x2
                        SSTORE
                        STOP
                  '''
        # delegatecall(gas, address, in_offset, in_size, out_offset, out_size)
        asm_acc2 = '''  PUSH1 0x0
                        PUSH2 0X0
                        PUSH1 0x0
                        PUSH2 0X0
                        PUSH32 0x111111111111111111111111111111111111111
                        PUSH32 0x10000
                        DELEGATECALL
                        STOP
            '''

        world.create_account(address=0x111111111111111111111111111111111111111,
                             code=EVMAsm.assemble(asm_acc1))

        world.create_account(address=0x222222222222222222222222222222222222222,
                             code=EVMAsm.assemble(asm_acc2))

        world.create_account(address=0x333333333333333333333333333333333333333,
                             balance=100000000000000000000000,
                             code=EVMAsm.assemble(asm_acc2))

        world.transaction(0x222222222222222222222222222222222222222, caller=0x333333333333333333333333333333333333333, value=10, gas=5000000)


        try:
            while True:
                world.execute()
        except TerminateState as e:
            result = str(e)

        self.assertEqual(result, 'STOP')

        # Check there is something written to the storage of the contract making
        # the delegatecall
        self.assertTrue(world.has_storage(0x222222222222222222222222222222222222222))

        # Caller at delegatecalled contract must be original caller
        self.assertEqual( world.get_storage_data(0x222222222222222222222222222222222222222, 0), 0x333333333333333333333333333333333333333)
        # address at delegatecalled contract must be original address
        self.assertEqual( world.get_storage_data(0x222222222222222222222222222222222222222, 1), 0x222222222222222222222222222222222222222)
        # value at delegatecalled contract must be original value
        self.assertEqual( world.get_storage_data(0x222222222222222222222222222222222222222, 2), 10)

        # check balances
        self.assertEqual(world.get_balance(0x111111111111111111111111111111111111111), 0)
        self.assertEqual(world.get_balance(0x222222222222222222222222222222222222222), 10)
        self.assertEqual(world.get_balance(0x333333333333333333333333333333333333333), 100000000000000000000000-10)

        #checl delegated call storage was not touch
        self.assertFalse(world.has_storage(0x111111111111111111111111111111111111111))
        self.assertEqual( world.get_storage_data(0x111111111111111111111111111111111111111, 0), 0)
        self.assertEqual( world.get_storage_data(0x111111111111111111111111111111111111111, 1), 0)
        self.assertEqual( world.get_storage_data(0x111111111111111111111111111111111111111, 2), 0)
        self.assertFalse(world.has_storage(0x333333333333333333333333333333333333333))


class EthPluginTests(unittest.TestCase):

    def test_FilterFunctions_fallback_function_matching(self):
        """
        Tests that the FilterFunctions plugin matches the fallback function hash correctly. issue #1196
        """
        with disposable_mevm(procs=1) as m:
            source_code = '''
            contract FallbackCounter {
                uint public fallbackCounter = 123;
                uint public otherCounter = 456;

                function other() {
                    otherCounter += 1;
                }
                function() public {
                    fallbackCounter += 1;
                }
            }
            '''
            plugin = FilterFunctions(regexp=r'^$', fallback=True)  # Only matches the fallback function.
            m.register_plugin(plugin)

            creator_account = m.create_account(balance=1000)
            contract_account = m.solidity_create_contract(source_code, owner=creator_account)

            symbolic_data = m.make_symbolic_buffer(320)
            m.transaction(caller=creator_account, address=contract_account, data=symbolic_data, value=0)

            self.assertEqual(m.count_states(), 1)
            self.assertEqual(m.count_running_states(), 1)

            self.assertEqual(len(m.world.all_transactions), 2)

            # The fallbackCounter value must have been increased by 1.
            contract_account.fallbackCounter()
            self.assertEqual(len(m.world.all_transactions), 3)
            self.assertEqual(ABI.deserialize('uint', to_constant(m.world.transactions[-1].return_data)), 123 + 1)

            # The otherCounter value must not have changed.
            contract_account.otherCounter()
            self.assertEqual(len(m.world.all_transactions), 4)
            self.assertEqual(ABI.deserialize('uint', to_constant(m.world.transactions[-1].return_data)), 456)

if __name__ == '__main__':
    unittest.main()<|MERGE_RESOLUTION|>--- conflicted
+++ resolved
@@ -759,20 +759,11 @@
         owner = m.create_account(balance=10**10)
         contract = m.solidity_create_contract(contract_src, owner=owner)
         receiver = m.create_account(0)
-
         symbolic_address = m.make_symbolic_address()
-
         m.constrain(symbolic_address == receiver.address)
         self.assertTrue(m.count_running_states() > 0 )
         contract.transferHalfTo(symbolic_address, caller=owner, value=m.make_symbolic_value())
-<<<<<<< HEAD
         self.assertTrue(m.count_running_states() > 0 )
-=======
-
-        running_states = list(m.running_states)
-
-        self.assertEqual(len(running_states), 2)
->>>>>>> 7dd4ca76
         self.assertTrue(any(state.can_be_true(state.platform.get_balance(receiver.address) > 0)
                                 for state in running_states))
 
