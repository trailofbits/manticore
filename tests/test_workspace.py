import signal
import unittest

from multiprocessing.managers import SyncManager

from manticore.platforms import linux
from manticore.core.state import State
from manticore.core.smtlib import BitVecVariable, ConstraintSet
from manticore.core.workspace import *
from manticore.utils.event import Eventful

manager = SyncManager()
manager.start(lambda: signal.signal(signal.SIGINT, signal.SIG_IGN))

class FakeMemory(object):
    def __init__(self):
        self._constraints = None

    @property
    def constraints(self):
        return self._constraints

    @constraints.setter
    def constraints(self, constraints):
        self._constraints = constraints

class FakeCpu(Eventful):
    def __init__(self):
        super(FakeCpu, self).__init__()

        self._memory = FakeMemory()

    @property
    def memory(self):
        return self._memory

class FakePlatform(object):
    def __init__(self):
        self._constraints = None
        self.procs = [FakeCpu()]

    @property
    def current(self):
        return self.procs[0]

    @property
    def constraints(self):
        return self._constraints

    @constraints.setter
    def constraints(self, constraints):
        self._constraints = constraints
        for proc in self.procs:
            proc.memory.constraints = constraints


class StateTest(unittest.TestCase):
    _multiprocess_can_split_ = True
    def setUp(self):
        l = linux.Linux('/bin/ls')
        self.state = State(ConstraintSet(), l)
        self.lock = manager.Condition(manager.RLock())

    def test_workspace_save_load(self):
        self.state.constraints.add(True)
        workspace = Workspace(self.lock, 'mem:')
        id_ = workspace.save_state(self.state)
        state = workspace.load_state(id_)


        # Make sure our memory maps come back through serialization
        for left, right in  zip(sorted(self.state.mem._maps),
                                sorted(state.mem._maps)):
            self.assertEqual(left.start, right.start)
            self.assertEqual(left.end,   right.end)
            self.assertEqual(left.name,  right.name)

        # Check constraints
        self.assertEqual(str(state.constraints),
                         str(self.state.constraints))

    def test_workspace_id_start_with_zero(self):
        workspace = Workspace(self.lock, 'mem:')
        id_ = workspace.save_state(self.state)
        self.assertEquals(id_, 0)

    def test_output(self):
        out = ManticoreOutput('mem:')
        name = 'mytest'
        message = 'custom message'
        out.save_testcase(self.state, name, message)
        workspace = out._store._data

        # Make sure names are constructed correctly
        for entry, data in workspace.items():
            self.assertTrue(entry.startswith(name))
            if 'messages' in entry:
                self.assertTrue(message in data)

        keys = [x.split('.')[1] for x in workspace.keys()]

        for key in self.state.platform.generate_workspace_files():
            self.assertIn(key, keys)

        # Make sure we log everything we should be logging
        self.assertIn('smt', keys)
        self.assertIn('trace', keys)
<<<<<<< HEAD
=======
        self.assertIn('syscalls', keys)
        self.assertIn('stdout', keys)
        self.assertIn('stderr', keys)
        self.assertIn('stdin', keys)
>>>>>>> b9333838
        self.assertIn('messages', keys)
        self.assertIn('txt', keys)
        self.assertIn('pkl', keys)<|MERGE_RESOLUTION|>--- conflicted
+++ resolved
@@ -105,13 +105,6 @@
         # Make sure we log everything we should be logging
         self.assertIn('smt', keys)
         self.assertIn('trace', keys)
-<<<<<<< HEAD
-=======
-        self.assertIn('syscalls', keys)
-        self.assertIn('stdout', keys)
-        self.assertIn('stderr', keys)
-        self.assertIn('stdin', keys)
->>>>>>> b9333838
         self.assertIn('messages', keys)
         self.assertIn('txt', keys)
         self.assertIn('pkl', keys)