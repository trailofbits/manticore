import unittest
import os
import sys
from typing import Set, Type

from manticore.core.smtlib import (
    ConstraintSet,
    Version,
    get_depth,
    Operators,
    translate_to_smtlib,
    pretty_print,
    simplify,
    arithmetic_simplify,
    constant_folder,
    replace,
    BitVecConstant,
)
from manticore.core.smtlib.solver import (
    Z3Solver,
    YicesSolver,
    CVC4Solver,
    BoolectorSolver,
    PortfolioSolver,
)
from manticore.core.smtlib.expression import *
from manticore.utils.helpers import pickle_dumps
from manticore import config

# logging.basicConfig(filename = "test.log",
#                format = "%(asctime)s: %(name)s:%(levelname)s: %(message)s",
#                level = logging.DEBUG)

DIRPATH = os.path.dirname(__file__)


"""
class Z3Specific(unittest.TestCase):
    _multiprocess_can_split_ = True

    def setUp(self):
        self.solver = Z3Solver.instance()


    @patch('subprocess.check_output', mock_open())
    def test_check_solver_min(self, mock_check_output):
        mock_check_output.return_value = ("output", "Error")
        #mock_check_output.return_value='(:version "4.4.1")'
        #mock_function = create_autospec(function, return_value='(:version "4.4.1")')
        #with patch.object(subprocess, 'check_output' , return_value='(:version "4.4.1")'):
        #test_patch.return_value = '(:version "4.4.1")'
        print (self.solver._solver_version())
        self.assertTrue(self.solver._solver_version() == Version(major=4, minor=4, patch=1))

    def test_check_solver_newer(self):
        self.solver._received_version = '(:version "4.5.0")'
        self.assertTrue(self.solver._solver_version() > Version(major=4, minor=4, patch=1))

    def test_check_solver_long_format(self):
        self.solver._received_version = '(:version "4.8.6 - build hashcode 78ed71b8de7d")'
        self.assertTrue(self.solver._solver_version() == Version(major=4, minor=8, patch=6))

    def test_check_solver_undefined(self):
        self.solver._received_version = '(:version "78ed71b8de7d")'
        self.assertTrue(

            self.solver._solver_version()
            == Version(major=float("inf"), minor=float("inf"), patch=float("inf"))
        )
        self.assertTrue(self.solver._solver_version() > Version(major=4, minor=4, patch=1))
"""


class ExpressionPropertiesTest(unittest.TestCase):
    _multiprocess_can_split_ = True

    def test_xslotted(self):
        """Test that XSlotted multi inheritance classes uses same amount
        of memory than a single class object with slots
        """

        class Base(object, metaclass=XSlotted, abstract=True):
            __xslots__ = ("t",)
            pass

        class A(Base, abstract=True):
            __xslots__ = ("a",)
            pass

        class B(Base, abstract=True):
            __xslots__ = ("b",)
            pass

        class C(A, B):
            pass

        class X(object):
            __slots__ = ("t", "a", "b")

        c = C()
        c.a = 1
        c.b = 2
        c.t = 10

        x = X()
        x.a = 1
        x.b = 2
        x.t = 20

        self.assertEqual(sys.getsizeof(c), sys.getsizeof(x))

    def test_Expression(self):
        # Used to check if all Expression have test
        checked = set()

        def check(ty: Type, pickle_size=None, sizeof=None, **kwargs):
            x = ty(**kwargs)
            """
            print(
                type(x),
                "\n  Pickle size:",
                len(pickle_dumps(x)),
                "\n  GetSizeOf:",
                sys.getsizeof(x),
                "\n  Slotted:",
                not hasattr(x, "__dict__"),
            )
            """
            self.assertEqual(len(pickle_dumps(x)), pickle_size)
            if sys.version_info[1] == 6:  # Python 3.6
                self.assertEqual(sys.getsizeof(x), sizeof)
            elif sys.version_info[1] == 7:  # Python 3.7
                self.assertEqual(sys.getsizeof(x), sizeof + 8)
            elif sys.version_info[1] >= 8:  # Python 3.8+
                self.assertEqual(sys.getsizeof(x), sizeof - 8)
            self.assertFalse(hasattr(x, "__dict__"))  # slots!
            self.assertTrue(hasattr(x, "_taint"))  # taint!
            checked.add(ty)

        # Can not instantiate an Expression
        for ty in (
            Expression,
            # Constant,  # These are actually tuples of types
            # Variable,
            # Operation,
            BoolOperation,
            BitVecOperation,
            ArrayOperation,
            BitVec,
            Bool,
            Array,
        ):
            self.assertRaises(Exception, ty, ())
            self.assertTrue(hasattr(ty, "__doc__"))
            self.assertTrue(ty.__doc__, ty)
            checked.add(ty)

        # The test numbers are taken from Python 3.6.13 (the oldest supported version)
        # New pythons could use a different number of bytes. Look at the 'check' function
        check(BitVecVariable, size=32, name="name", pickle_size=113, sizeof=64)
        check(BoolVariable, name="name", pickle_size=102, sizeof=56)
        check(
            ArrayVariable,
            index_bits=32,
            value_bits=8,
            index_max=100,
            name="name",
            pickle_size=150,
            sizeof=80,
        )
        check(BitVecConstant, size=32, value=10, pickle_size=109, sizeof=64)
        check(BoolConstant, value=False, pickle_size=97, sizeof=56)

        # But you can instantiate a BoolOr
        x = BoolVariable(name="x")
        y = BoolVariable(name="y")
        z = BoolVariable(name="z")
        check(BoolEqual, a=x, b=y, pickle_size=168, sizeof=56)
        check(BoolAnd, a=x, b=y, pickle_size=166, sizeof=56)
        check(BoolOr, a=x, b=y, pickle_size=165, sizeof=56)
        check(BoolXor, a=x, b=y, pickle_size=166, sizeof=56)
        check(BoolNot, value=x, pickle_size=143, sizeof=56)
        check(BoolITE, cond=z, true=x, false=y, pickle_size=189, sizeof=56)

        bvx = BitVecVariable(size=32, name="bvx")
        bvy = BitVecVariable(size=32, name="bvy")

        check(UnsignedGreaterThan, a=bvx, b=bvy, pickle_size=197, sizeof=56)
        check(GreaterThan, a=bvx, b=bvy, pickle_size=189, sizeof=56)
        check(UnsignedGreaterOrEqual, a=bvx, b=bvy, pickle_size=200, sizeof=56)
        check(GreaterOrEqual, a=bvx, b=bvy, pickle_size=192, sizeof=56)
        check(UnsignedLessThan, a=bvx, b=bvy, pickle_size=194, sizeof=56)
        check(LessThan, a=bvx, b=bvy, pickle_size=186, sizeof=56)
        check(UnsignedLessOrEqual, a=bvx, b=bvy, pickle_size=197, sizeof=56)
        check(LessOrEqual, a=bvx, b=bvy, pickle_size=189, sizeof=56)

        check(BitVecOr, a=bvx, b=bvy, pickle_size=190, sizeof=64)
        check(BitVecXor, a=bvx, b=bvy, pickle_size=191, sizeof=64)
        check(BitVecAnd, a=bvx, b=bvy, pickle_size=191, sizeof=64)
        check(BitVecNot, a=bvx, pickle_size=162, sizeof=64)
        check(BitVecNeg, a=bvx, pickle_size=162, sizeof=64)
        check(BitVecAdd, a=bvx, b=bvy, pickle_size=191, sizeof=64)
        check(BitVecMul, a=bvx, b=bvy, pickle_size=191, sizeof=64)
        check(BitVecSub, a=bvx, b=bvy, pickle_size=191, sizeof=64)
        check(BitVecDiv, a=bvx, b=bvy, pickle_size=191, sizeof=64)
        check(BitVecMod, a=bvx, b=bvy, pickle_size=191, sizeof=64)
        check(BitVecUnsignedDiv, a=bvx, b=bvy, pickle_size=199, sizeof=64)
        check(BitVecRem, a=bvx, b=bvy, pickle_size=191, sizeof=64)
        check(BitVecUnsignedRem, a=bvx, b=bvy, pickle_size=199, sizeof=64)

        check(BitVecShiftLeft, a=bvx, b=bvy, pickle_size=197, sizeof=64)
        check(BitVecShiftRight, a=bvx, b=bvy, pickle_size=198, sizeof=64)
        check(BitVecArithmeticShiftLeft, a=bvx, b=bvy, pickle_size=207, sizeof=64)
        check(BitVecArithmeticShiftRight, a=bvx, b=bvy, pickle_size=208, sizeof=64)

        check(BitVecZeroExtend, operand=bvx, size_dest=122, pickle_size=180, sizeof=72)
        check(BitVecSignExtend, operand=bvx, size_dest=122, pickle_size=180, sizeof=72)
        check(BitVecExtract, operand=bvx, offset=0, size=8, pickle_size=189, sizeof=80)
        check(
            BitVecConcat,
            operands=(bvx, bvy),
            size_dest=(bvx.size + bvy.size),
            pickle_size=194,
            sizeof=64,
        )
        check(
            BitVecITE,
            size=bvx.size,
            condition=x,
            true_value=bvx,
            false_value=bvy,
            pickle_size=231,
            sizeof=64,
        )

        a = ArrayVariable(index_bits=32, value_bits=32, index_max=324, name="name")
        check(ArraySlice, array=a, offset=0, size=10, pickle_size=326, sizeof=136)
        check(ArraySelect, array=a, index=bvx, pickle_size=255, sizeof=64)
        check(ArrayStore, array=a, index=bvx, value=bvy, pickle_size=286, sizeof=120)
        check(ArrayProxy, array=a, default=0, pickle_size=222, sizeof=120)

        def all_subclasses(cls) -> Set[Type]:
            return {cls}.union(
                set(cls.__subclasses__()).union(
                    [s for c in cls.__subclasses__() for s in all_subclasses(c)]
                )
            )

        all_types = all_subclasses(Expression)
        self.assertSetEqual(checked, all_types)


class ExpressionTest(unittest.TestCase):
    _multiprocess_can_split_ = True

    def setUp(self):
        self.solver = Z3Solver.instance()

    def assertItemsEqual(self, a, b):
        # Required for Python3 compatibility
        self.assertEqual(sorted(a), sorted(b))

    def tearDown(self):
        del self.solver

    def test_no_variable_expression_can_be_true(self):
        """
        Tests if solver.can_be_true is correct when the expression has no nodes that subclass
        from Variable (e.g. BitVecConstant)
        """
        x = BitVecConstant(size=32, value=10)
        cs = ConstraintSet()
        self.assertFalse(self.solver.can_be_true(cs, x == False))

    def test_constant_bitvec(self):
        """
        Tests if higher bits are masked out
        """
        x = BitVecConstant(size=32, value=0xFF00000000)
        self.assertTrue(x.value == 0)

    def testBasicAST_001(self):
        """ Can't build abstract classes """
        a = BitVecConstant(size=32, value=100)

        self.assertRaises(TypeError, Expression, ())
        self.assertRaises(TypeError, Constant, 123)
        self.assertRaises(TypeError, Variable, "NAME")
        self.assertRaises(TypeError, Operation, a)

    def testBasicOperation(self):
        """ Add """
        a = BitVecConstant(size=32, value=100)
        b = BitVecVariable(size=32, name="VAR")
        c = a + b
        self.assertIsInstance(c, BitVecAdd)
        self.assertIsInstance(c, Operation)
        self.assertIsInstance(c, Expression)

    def testBasicTaint(self):
        a = BitVecConstant(size=32, value=100, taint=("SOURCE1",))
        b = BitVecConstant(size=32, value=200, taint=("SOURCE2",))
        c = a + b
        self.assertIsInstance(c, BitVecAdd)
        self.assertIsInstance(c, Operation)
        self.assertIsInstance(c, Expression)
        self.assertTrue("SOURCE1" in c.taint)
        self.assertTrue("SOURCE2" in c.taint)

    def testBasicITETaint(self):
        a = BitVecConstant(size=32, value=100, taint=("SOURCE1",))
        b = BitVecConstant(size=32, value=200, taint=("SOURCE2",))
        c = BitVecConstant(size=32, value=300, taint=("SOURCE3",))
        d = BitVecConstant(size=32, value=400, taint=("SOURCE4",))
        x = Operators.ITEBV(32, a > b, c, d)
        self.assertTrue("SOURCE1" in x.taint)
        self.assertTrue("SOURCE2" in x.taint)
        self.assertTrue("SOURCE3" in x.taint)
        self.assertTrue("SOURCE4" in x.taint)

    def test_cs_new_bitvec_invalid_size(self):
        cs = ConstraintSet()
        with self.assertRaises(ValueError) as e:
            cs.new_bitvec(size=0)

        self.assertEqual(str(e.exception), "Bitvec size (0) can't be equal to or less than 0")

        with self.assertRaises(ValueError) as e:
            cs.new_bitvec(size=-23)

        self.assertEqual(str(e.exception), "Bitvec size (-23) can't be equal to or less than 0")

    def testBasicConstraints(self):
        cs = ConstraintSet()
        a = cs.new_bitvec(32)
        b = cs.new_bitvec(32)
        cs.add(a + b > 100)

    def testSolver(self):
        cs = ConstraintSet()
        a = cs.new_bitvec(32)
        b = cs.new_bitvec(32)
        cs.add(a + b > 100)
        self.assertTrue(self.solver.check(cs))

    def testBool1(self):
        cs = ConstraintSet()
        bf = BoolConstant(value=False)
        bt = BoolConstant(value=True)
        cs.add(Operators.AND(bf, bt))
        self.assertFalse(self.solver.check(cs))

    def testBool2(self):
        cs = ConstraintSet()
        bf = BoolConstant(value=False)
        bt = BoolConstant(value=True)
        cs.add(Operators.AND(bf, bt, bt, bt))
        self.assertFalse(self.solver.check(cs))

    def testBool3(self):
        cs = ConstraintSet()
        bf = BoolConstant(value=False)
        bt = BoolConstant(value=True)
        cs.add(Operators.AND(bt, bt, bf, bt))
        self.assertFalse(self.solver.check(cs))

    def testBool4(self):
        cs = ConstraintSet()
        bf = BoolConstant(value=False)
        bt = BoolConstant(value=True)
        cs.add(Operators.OR(True, bf))
        cs.add(Operators.OR(bt, bt, False))
        self.assertTrue(self.solver.check(cs))

    def testBasicArray(self):
        cs = ConstraintSet()
        # make array of 32->8 bits
        array = cs.new_array(32)
        # make free 32bit bitvector
        key = cs.new_bitvec(32)

        # assert that the array is 'A' at key position
        # By default an smtlib can contain any value
        cs.add(array[key] == ord("A"))

        # let's restrict key to be greater than 1000
        cs.add(key.ugt(1000))
        with cs as temp_cs:
            # 1001 position of array can be 'A'
            temp_cs.add(array[1001] == ord("A"))
            self.assertTrue(self.solver.check(temp_cs))

        with cs as temp_cs:
            # 1001 position of array can also be 'B'
            temp_cs.add(array[1001] == ord("B"))
            self.assertTrue(self.solver.check(temp_cs))

        with cs as temp_cs:
            # but if it is 'B' ...
            temp_cs.add(array[1001] == ord("B"))
            # then key can not be 1001
            temp_cs.add(key == 1001)
            self.assertFalse(self.solver.check(temp_cs))

        with cs as temp_cs:
            # If 1001 position is 'B' ...
            temp_cs.add(array[1001] == ord("B"))
            # then key can be 1000 for ex..
            temp_cs.add(key == 1002)
            self.assertTrue(self.solver.check(temp_cs))

    def testBasicArray256(self):
        cs = ConstraintSet()
        # make array of 32->8 bits
        array = cs.new_array(32, value_bits=256)
        # make free 32bit bitvector
        key = cs.new_bitvec(32)

        # assert that the array is 111...111 at key position
        cs.add(array[key] == 11111111111111111111111111111111111111111111)
        # let's restrict key to be greater than 1000
        cs.add(key.ugt(1000))

        with cs as temp_cs:
            # 1001 position of array can be 111...111
            temp_cs.add(array[1001] == 11111111111111111111111111111111111111111111)
            self.assertTrue(self.solver.check(temp_cs))

        with cs as temp_cs:
            # 1001 position of array can also be 222...222
            temp_cs.add(array[1001] == 22222222222222222222222222222222222222222222)
            self.assertTrue(self.solver.check(temp_cs))

        with cs as temp_cs:
            # but if it is 222...222 ...
            temp_cs.add(array[1001] == 22222222222222222222222222222222222222222222)
            # then key can not be 1001
            temp_cs.add(key == 1001)
            self.assertFalse(self.solver.check(temp_cs))

        with cs as temp_cs:
            # If 1001 position is 222...222 ...
            temp_cs.add(array[1001] == 22222222222222222222222222222222222222222222)
            # then key can be 1002 for ex..
            temp_cs.add(key == 1002)
            self.assertTrue(self.solver.check(temp_cs))

    def testBasicArrayStore(self):
        name = "bitarray"
        cs = ConstraintSet()
        # make array of 32->8 bits
        array = cs.new_array(32, name=name)
        # make free 32bit bitvector
        key = cs.new_bitvec(32)

        # assert that the array is 'A' at key position
        array = array.store(key, ord("A"))
        # let's restrict key to be greater than 1000
        cs.add(key.ugt(1000))

        # 1001 position of array can be 'A'
        self.assertTrue(self.solver.can_be_true(cs, array.select(1001) == ord("A")))

        # 1001 position of array can be 'B'
        self.assertTrue(self.solver.can_be_true(cs, array.select(1001) == ord("B")))

        # name is correctly proxied
        self.assertEqual(array.name, name)

        with cs as temp_cs:
            # but if it is 'B' ...
            temp_cs.add(array.select(1001) == ord("B"))
            # then key can not be 1001
            temp_cs.add(key == 1001)
            self.assertFalse(self.solver.check(temp_cs))

        with cs as temp_cs:
            # If 1001 position is 'B' ...
            temp_cs.add(array.select(1001) == ord("B"))
            # then key can be 1002 for ex..
            temp_cs.add(key != 1002)
            self.assertTrue(self.solver.check(temp_cs))

    def testBasicArraySymbIdx(self):
        cs = ConstraintSet()
        array = cs.new_array(index_bits=32, value_bits=32, name="array")
        key = cs.new_bitvec(32, name="key")
        index = cs.new_bitvec(32, name="index")

        array[key] = 1  # Write 1 to a single location

        cs.add(array.get(index, default=0) != 0)  # Constrain index so it selects that location

        cs.add(index != key)
        # key and index are the same there is only one slot in 1
        self.assertFalse(self.solver.check(cs))

    def testBasicArraySymbIdx2(self):
        cs = ConstraintSet()
        array = cs.new_array(index_bits=32, value_bits=32, name="array")
        key = cs.new_bitvec(32, name="key")
        index = cs.new_bitvec(32, name="index")

        array[key] = 1  # Write 1 to a single location
        cs.add(array.get(index, 0) != 0)  # Constrain index so it selects that location
        a_index = self.solver.get_value(cs, index)  # get a concrete solution for index
        cs.add(array.get(a_index, 0) != 0)  # now storage must have something at that location
        cs.add(a_index != index)  # remove it from the solutions

        # It should not be another solution for index
        self.assertFalse(self.solver.check(cs))

    def testBasicArrayConcatSlice(self):
        hw = bytearray(b"Hello world!")
        cs = ConstraintSet()
        # make array of 32->8 bits
        array = cs.new_array(32, index_max=12)

        array = array.write(0, hw)

        self.assertTrue(self.solver.must_be_true(cs, array == hw))

        self.assertTrue(self.solver.must_be_true(cs, array.read(0, 12) == hw))

        self.assertTrue(self.solver.must_be_true(cs, array.read(6, 6) == hw[6:12]))

        self.assertTrue(self.solver.must_be_true(cs, bytearray(b"Hello ") + array.read(6, 6) == hw))

        self.assertTrue(
            self.solver.must_be_true(
                cs, bytearray(b"Hello ") + array.read(6, 5) + bytearray(b"!") == hw
            )
        )

        self.assertTrue(
            self.solver.must_be_true(
                cs,
                array.read(0, 1) + bytearray(b"ello ") + array.read(6, 5) + bytearray(b"!") == hw,
            )
        )

        self.assertTrue(len(array[1:2]) == 1)

        self.assertTrue(len(array[0:12]) == 12)

        results = []
        for c in array[6:11]:
            results.append(c)
        self.assertTrue(len(results) == 5)

    def testBasicArraySlice(self):
        hw = bytearray(b"Hello world!")
        cs = ConstraintSet()
        # make array of 32->8 bits
        array = cs.new_array(32, index_max=12)
        array = array.write(0, hw)
        array_slice = array[0:2]
        self.assertTrue(self.solver.must_be_true(cs, array == hw))
        self.assertTrue(self.solver.must_be_true(cs, array_slice[0] == array[0]))
        self.assertTrue(self.solver.must_be_true(cs, array_slice[0:2][1] == array[1]))
        array_slice[0] = ord("A")
        self.assertTrue(self.solver.must_be_true(cs, array_slice[0] == ord("A")))
        self.assertTrue(self.solver.must_be_true(cs, array_slice[0:2][1] == array[1]))
        self.assertTrue(self.solver.must_be_true(cs, array == hw))

        # Testing some slicing combinations
        self.assertRaises(IndexError, lambda i: translate_to_smtlib(array_slice[0:1000][i]), 1002)
        self.assertTrue(self.solver.must_be_true(cs, array_slice[0:1000][0] == ord("A")))
        self.assertTrue(self.solver.must_be_true(cs, array_slice[0:1000][1] == array[1]))
        self.assertTrue(self.solver.must_be_true(cs, array_slice[0:1000][:2][1] == array[:2][1]))
        self.assertTrue(self.solver.must_be_true(cs, array_slice[0:1000][:2][0] == ord("A")))

    def testBasicArrayProxySymbIdx(self):
        cs = ConstraintSet()
        array = cs.new_array(index_bits=32, value_bits=32, name="array", default=0)
        key = cs.new_bitvec(32, name="key")
        index = cs.new_bitvec(32, name="index")

        array[key] = 1  # Write 1 to a single location
        cs.add(array.get(index) != 0)  # Constrain index so it selects that location
        a_index = self.solver.get_value(cs, index)  # get a concrete solution for index

        cs.add(array.get(a_index) != 0)  # now storage must have something at that location
        cs.add(a_index != index)  # remove it from the solutions
        # It should not be another solution for index
        self.assertFalse(self.solver.check(cs))

    def testBasicArrayProxySymbIdx2(self):
        cs = ConstraintSet()
        array = cs.new_array(index_bits=32, value_bits=32, name="array")
        key = cs.new_bitvec(32, name="key")
        index = cs.new_bitvec(32, name="index")

        array[0] = 1  # Write 1 to first location
        array[key] = 2  # Write 2 to a symbolic (potentially any (potentially 0))location

        solutions = self.solver.get_all_values(cs, array[0])  # get a concrete solution for index
        self.assertItemsEqual(solutions, (1, 2))

        solutions = self.solver.get_all_values(
            cs, array.get(0, 100)
        )  # get a concrete solution for index 0
        self.assertItemsEqual(solutions, (1, 2))

        solutions = self.solver.get_all_values(
            cs, array.get(1, 100)
        )  # get a concrete solution for index 1 (default 100)
        self.assertItemsEqual(solutions, (100, 2))

        self.assertTrue(
            self.solver.can_be_true(cs, array[1] == 12345)
        )  # no default so it can be anything

    def testBasicPickle(self):
        import pickle

        cs = ConstraintSet()

        # make array of 32->8 bits
        array = cs.new_array(32)
        # make free 32bit bitvector
        key = cs.new_bitvec(32)

        # assert that the array is 'A' at key position
        array = array.store(key, ord("A"))
        # let's restrict key to be greater than 1000
        cs.add(key.ugt(1000))
        cs = pickle.loads(pickle_dumps(cs))
        self.assertTrue(self.solver.check(cs))

    def testBitvector_add(self):
        cs = ConstraintSet()
        a = cs.new_bitvec(32)
        b = cs.new_bitvec(32)
        c = cs.new_bitvec(32)
        cs.add(c == a + b)
        cs.add(a == 1)
        cs.add(b == 10)
        self.assertTrue(self.solver.check(cs))
        self.assertEqual(self.solver.get_value(cs, c), 11)

    def testBitvector_add1(self):
        cs = ConstraintSet()
        a = cs.new_bitvec(32)
        b = cs.new_bitvec(32)
        c = cs.new_bitvec(32)
        cs.add(c == a + 10)
        cs.add(a == 1)
        self.assertEqual(self.solver.check(cs), True)
        self.assertEqual(self.solver.get_value(cs, c), 11)

    def testBitvector_add2(self):
        cs = ConstraintSet()
        a = cs.new_bitvec(32)
        b = cs.new_bitvec(32)
        c = cs.new_bitvec(32)
        cs.add(11 == a + 10)
        self.assertTrue(self.solver.check(cs))
        self.assertEqual(self.solver.get_value(cs, a), 1)

    def testBitvector_max(self):
        cs = ConstraintSet()
        a = cs.new_bitvec(32)
        cs.add(a <= 200)
        cs.add(a >= 100)
        self.assertTrue(self.solver.check(cs))
        self.assertEqual(self.solver.minmax(cs, a), (100, 200))
        from manticore import config

        consts = config.get_group("smt")
        consts.optimize = False
        cs = ConstraintSet()
        a = cs.new_bitvec(32)
        cs.add(a <= 200)
        cs.add(a >= 100)
        self.assertTrue(self.solver.check(cs))
        self.assertEqual(self.solver.minmax(cs, a), (100, 200))
        consts.optimize = True

    def testBitvector_max_noop(self):
        from manticore import config

        consts = config.get_group("smt")
        consts.optimize = False
        self.testBitvector_max()
        consts.optimize = True

    def testBitvector_max1(self):
        cs = ConstraintSet()
        a = cs.new_bitvec(32)
        cs.add(a < 200)
        cs.add(a > 100)
        self.assertTrue(self.solver.check(cs))
        self.assertEqual(self.solver.minmax(cs, a), (101, 199))

    def testBitvector_max1_noop(self):
        from manticore import config

        consts = config.get_group("smt")
        consts.optimize = False
        self.testBitvector_max1()
        consts.optimize = True

    def testBool_nonzero(self):
        self.assertTrue(BoolConstant(value=True).__bool__())
        self.assertFalse(BoolConstant(value=False).__bool__())

    def test_visitors(self):
        solver = self.solver
        cs = ConstraintSet()
        arr = cs.new_array(name="MEM")
        a = cs.new_bitvec(32, name="VAR")
        self.assertEqual(get_depth(a), 1)
        cond = Operators.AND(a < 200, a > 100)
        arr[0] = ord("a")
        arr[1] = ord("b")

        self.assertEqual(get_depth(cond), 3)
        self.assertEqual(get_depth(arr[a + 1]), 4)
        self.assertEqual(
            translate_to_smtlib(arr[a + 1]),
            "(select (store (store MEM #x00000000 #x61) #x00000001 #x62) (bvadd VAR #x00000001))",
        )

        arr[3] = arr[a + 1]
        aux = arr[a + Operators.ZEXTEND(arr[a], 32)]

        self.assertEqual(get_depth(aux), 9)
        self.maxDiff = 1500
        self.assertEqual(
            translate_to_smtlib(aux),
            "(select (store (store (store MEM #x00000000 #x61) #x00000001 #x62) #x00000003 (select (store (store MEM #x00000000 #x61) #x00000001 #x62) (bvadd VAR #x00000001))) (bvadd VAR ((_ zero_extend 24) (select (store (store (store MEM #x00000000 #x61) #x00000001 #x62) #x00000003 (select (store (store MEM #x00000000 #x61) #x00000001 #x62) (bvadd VAR #x00000001))) VAR))))",
        )

        values = arr[0:2]
        self.assertEqual(len(values), 2)
        self.assertItemsEqual(solver.get_all_values(cs, values[0]), [ord("a")])
        self.assertItemsEqual(solver.get_all_values(cs, values[1]), [ord("b")])
        arr[1:3] = "cd"

        values = arr[0:3]
        self.assertEqual(len(values), 3)
        self.assertItemsEqual(solver.get_all_values(cs, values[0]), [ord("a")])
        self.assertItemsEqual(solver.get_all_values(cs, values[1]), [ord("c")])
        self.assertItemsEqual(solver.get_all_values(cs, values[2]), [ord("d")])
        self.assertEqual(
            pretty_print(aux, depth=2), "ArraySelect\n  ArrayStore\n    ...\n  BitVecAdd\n    ...\n"
        )
        self.assertEqual(
            pretty_print(Operators.EXTRACT(a, 0, 8), depth=1), "BitVecExtract{0:7}\n  ...\n"
        )
        self.assertEqual(pretty_print(a, depth=2), "VAR\n")

        x = BitVecConstant(size=32, value=100, taint=("important",))
        y = BitVecConstant(size=32, value=200, taint=("stuff",))
        z = constant_folder(x + y)
        self.assertItemsEqual(z.taint, ("important", "stuff"))
        self.assertEqual(z.value, 300)

        self.assertRaises(Exception, translate_to_smtlib, 1)

        self.assertEqual(translate_to_smtlib(simplify(Operators.ZEXTEND(a, 32))), "VAR")
        self.assertEqual(
            translate_to_smtlib(simplify(Operators.EXTRACT(Operators.EXTRACT(a, 0, 8), 0, 8))),
            "((_ extract 7 0) VAR)",
        )

    def test_arithmetic_simplify(self):
        cs = ConstraintSet()
        arr = cs.new_array(name="MEM")
        a = cs.new_bitvec(32, name="VARA")
        b = cs.new_bitvec(32, name="VARB")
        c = a * 2 + b
        self.assertEqual(translate_to_smtlib(c), "(bvadd (bvmul VARA #x00000002) VARB)")
        self.assertEqual(
            translate_to_smtlib((c + 4) - 4),
            "(bvsub (bvadd (bvadd (bvmul VARA #x00000002) VARB) #x00000004) #x00000004)",
        )

        d = c + 4
        s = arithmetic_simplify(d - c)
        self.assertIsInstance(s, Constant)
        self.assertEqual(s.value, 4)
        # size = arithmetic_simplify(size

        cs2 = ConstraintSet()
        exp = cs2.new_bitvec(32)
        exp |= 0
        exp &= 1
        exp |= 0
        self.assertEqual(get_depth(exp), 4)
        self.assertEqual(
            translate_to_smtlib(exp),
            "(bvor (bvand (bvor BITVEC #x00000000) #x00000001) #x00000000)",
        )
        exp = arithmetic_simplify(exp)
        self.assertTrue(get_depth(exp) < 4)
        self.assertEqual(translate_to_smtlib(exp), "(bvand BITVEC #x00000001)")

    def test_arithmetic_simplify_extract(self):
        cs = ConstraintSet()
        arr = cs.new_array(name="MEM")
        a = cs.new_bitvec(32, name="VARA")
        b = Operators.CONCAT(
            32,
            Operators.EXTRACT(a, 24, 8),
            Operators.EXTRACT(a, 16, 8),
            Operators.EXTRACT(a, 8, 8),
            Operators.EXTRACT(a, 0, 8),
        )
        self.assertEqual(
            translate_to_smtlib(b),
            "(concat ((_ extract 31 24) VARA) ((_ extract 23 16) VARA) ((_ extract 15 8) VARA) ((_ extract 7 0) VARA))",
        )
        self.assertEqual(translate_to_smtlib(simplify(b)), "VARA")

        c = Operators.CONCAT(16, Operators.EXTRACT(a, 16, 8), Operators.EXTRACT(a, 8, 8))
        self.assertEqual(
            translate_to_smtlib(c), "(concat ((_ extract 23 16) VARA) ((_ extract 15 8) VARA))"
        )
        self.assertEqual(translate_to_smtlib(simplify(c)), "((_ extract 23 8) VARA)")

    def test_arithmetic_simplify_udiv(self):
        cs = ConstraintSet()
        a = cs.new_bitvec(32, name="VARA")
        b = a + Operators.UDIV(BitVecConstant(size=32, value=0), BitVecConstant(size=32, value=2))
        self.assertEqual(translate_to_smtlib(b), "(bvadd VARA (bvudiv #x00000000 #x00000002))")
        self.assertEqual(translate_to_smtlib(simplify(b)), "VARA")

        c = a + Operators.UDIV(BitVecConstant(size=32, value=2), BitVecConstant(size=32, value=2))
        self.assertEqual(translate_to_smtlib(c), "(bvadd VARA (bvudiv #x00000002 #x00000002))")
        self.assertEqual(translate_to_smtlib(simplify(c)), "(bvadd VARA #x00000001)")

    def test_constant_folding_udiv(self):
        cs = ConstraintSet()
        x = BitVecConstant(size=32, value=0xFFFFFFFF, taint=("important",))
        y = BitVecConstant(size=32, value=2, taint=("stuff",))
        z = constant_folder(x.udiv(y))
        self.assertItemsEqual(z.taint, ("important", "stuff"))
        self.assertEqual(z.value, 0x7FFFFFFF)

    def test_simplify_OR(self):
        cs = ConstraintSet()
        bf = BoolConstant(value=False)
        bt = BoolConstant(value=True)
        var = cs.new_bool()
        cs.add(simplify(Operators.OR(var, var)) == var)
        cs.add(simplify(Operators.OR(var, bt)) == bt)
        self.assertTrue(self.solver.check(cs))

    def test_simplify_SUB(self):
        cs = ConstraintSet()
        var = cs.new_bitvec(size=32)
<<<<<<< HEAD
        cs.add(simplify(Operators.SUB(var, var)) == 0)
        cs.add(simplify(Operators.SUB(var, 0)) == var)
=======
        cs.add(simplify(var - var) == 0)
        cs.add(simplify(var - 0) == var)
>>>>>>> 285ab50e
        self.assertTrue(self.solver.check(cs))

    def testBasicReplace(self):
        """ Add """
        a = BitVecConstant(size=32, value=100)
        b1 = BitVecVariable(size=32, name="VAR1")
        b2 = BitVecVariable(size=32, name="VAR2")

        c = a + b1

        x = replace(c, {b1: b2})
        self.assertEqual(translate_to_smtlib(x), "(bvadd #x00000064 VAR2)")

    def testBasicMigration(self):
        solver = self.solver
        cs1 = ConstraintSet()
        cs2 = ConstraintSet()
        var1 = cs1.new_bitvec(32, "var")
        var2 = cs2.new_bitvec(32, "var")
        cs1.add(Operators.ULT(var1, 3))  # var1 can be 0, 1, 2

        # make a migration map dict
        migration_map1 = {}

        # this expression is composed with variables of both cs
        expression = var1 > var2
        migrated_expression = cs1.migrate(expression, migration_map1)
        cs1.add(migrated_expression)

        expression = var2 > 0
        migrated_expression = cs1.migrate(expression, migration_map1)
        cs1.add(migrated_expression)

        self.assertItemsEqual(solver.get_all_values(cs1, var1), [2])  # should only be [2]

    def test_SAR(self):
        solver = self.solver
        A = 0xBADF00D
        for B in range(32):
            cs = ConstraintSet()
            a = cs.new_bitvec(32)
            b = cs.new_bitvec(32)
            c = cs.new_bitvec(32)

            cs.add(c == Operators.SAR(32, a, b))
            cs.add(a == A)
            cs.add(b == B)

            self.assertTrue(solver.check(cs))
            self.assertEqual(solver.get_value(cs, c), Operators.SAR(32, A, B))

    def test_ConstraintsForking(self):
        solver = self.solver
        import pickle

        cs = ConstraintSet()
        # make free 32bit bitvectors
        x = cs.new_bitvec(8)
        y = cs.new_bitvec(8)

        # linear relation
        # cs.add(x+y*5 == 0)

        # Fork and divide in quadrants

        saved_up = None
        saved_up_right = None
        saved_up_left = None
        saved_down = None
        saved_down_right = None
        saved_down_left = None

        with cs as cs_up:
            cs_up.add(y.uge(0x80))
            self.assertItemsEqual(solver.get_all_values(cs_up, x), range(0x0, 0x100))
            self.assertItemsEqual(solver.get_all_values(cs_up, y), range(0x80, 0x100))

            saved_up = pickle_dumps((x, y, cs_up))

            self.assertItemsEqual(solver.get_all_values(cs_up, x), range(0x0, 0x100))
            self.assertItemsEqual(solver.get_all_values(cs_up, y), range(0x80, 0x100))

            with cs_up as cs_up_right:
                cs_up_right.add(x.uge(0x80))
                saved_up_right = pickle_dumps((x, y, cs_up_right))
                self.assertItemsEqual(solver.get_all_values(cs_up_right, x), range(0x80, 0x100))
                self.assertItemsEqual(solver.get_all_values(cs_up_right, y), range(0x80, 0x100))

            self.assertItemsEqual(solver.get_all_values(cs_up, x), range(0x0, 0x100))
            self.assertItemsEqual(solver.get_all_values(cs_up, y), range(0x80, 0x100))

            with cs_up as cs_up_left:
                cs_up_left.add(x.ult(0x80))
                saved_up_left = pickle_dumps((x, y, cs_up_left))
                self.assertItemsEqual(solver.get_all_values(cs_up_left, x), range(0, 0x80))
                self.assertItemsEqual(solver.get_all_values(cs_up_left, y), range(0x80, 0x100))

            self.assertItemsEqual(solver.get_all_values(cs_up, x), range(0x0, 0x100))
            self.assertItemsEqual(solver.get_all_values(cs_up, y), range(0x80, 0x100))

        with cs as cs_down:
            cs_down.add(y.ult(0x80))

            self.assertItemsEqual(solver.get_all_values(cs_down, x), range(0x0, 0x100))
            self.assertItemsEqual(solver.get_all_values(cs_down, y), range(0, 0x80))

            saved_down = pickle_dumps((x, y, cs_down))

            self.assertItemsEqual(solver.get_all_values(cs_down, x), range(0x0, 0x100))
            self.assertItemsEqual(solver.get_all_values(cs_down, y), range(0, 0x80))

            with cs_down as cs_down_right:
                cs_down_right.add(x.uge(0x80))
                saved_down_right = pickle_dumps((x, y, cs_down_right))
                self.assertItemsEqual(solver.get_all_values(cs_down_right, x), range(0x80, 0x100))
                self.assertItemsEqual(solver.get_all_values(cs_down_right, y), range(0, 0x80))

            self.assertItemsEqual(solver.get_all_values(cs_down, x), range(0x0, 0x100))
            self.assertItemsEqual(solver.get_all_values(cs_down, y), range(0, 0x80))

            with cs_down as cs_down_left:
                cs_down_left.add(x.ult(0x80))
                saved_down_left = pickle_dumps((x, y, cs_down_left))
                self.assertItemsEqual(solver.get_all_values(cs_down_left, x), range(0, 0x80))
                self.assertItemsEqual(solver.get_all_values(cs_down_left, y), range(0, 0x80))

            self.assertItemsEqual(solver.get_all_values(cs_down, x), range(0x0, 0x100))
            self.assertItemsEqual(solver.get_all_values(cs_down, y), range(0, 0x80))

            x, y, cs_up = pickle.loads(saved_up)
            self.assertItemsEqual(solver.get_all_values(cs_up, x), range(0x0, 0x100))
            self.assertItemsEqual(solver.get_all_values(cs_up, y), range(0x80, 0x100))

            x, y, cs_up_right = pickle.loads(saved_up_right)
            self.assertItemsEqual(solver.get_all_values(cs_up_right, x), range(0x80, 0x100))
            self.assertItemsEqual(solver.get_all_values(cs_up_right, y), range(0x80, 0x100))

            x, y, cs_up_left = pickle.loads(saved_up_left)
            self.assertItemsEqual(solver.get_all_values(cs_up_left, x), range(0x00, 0x80))
            self.assertItemsEqual(solver.get_all_values(cs_up_left, y), range(0x80, 0x100))

            x, y, cs_down = pickle.loads(saved_down)
            self.assertItemsEqual(solver.get_all_values(cs_down, x), range(0x0, 0x100))
            self.assertItemsEqual(solver.get_all_values(cs_down, y), range(0x0, 0x80))

            x, y, cs_down_right = pickle.loads(saved_down_right)
            self.assertItemsEqual(solver.get_all_values(cs_down_right, x), range(0x80, 0x100))
            self.assertItemsEqual(solver.get_all_values(cs_down_right, y), range(0x00, 0x80))

            x, y, cs_down_left = pickle.loads(saved_down_left)
            self.assertItemsEqual(solver.get_all_values(cs_down_left, x), range(0x00, 0x80))
            self.assertItemsEqual(solver.get_all_values(cs_down_left, y), range(0x00, 0x80))

    def test_ORD(self):
        solver = self.solver
        cs = ConstraintSet()
        a = cs.new_bitvec(8)
        cs.add(Operators.ORD(a) == Operators.ORD("Z"))

        self.assertTrue(solver.check(cs))
        self.assertEqual(solver.get_value(cs, a), ord("Z"))

    def test_ORD_proper_extract(self):
        solver = self.solver
        cs = ConstraintSet()
        a = cs.new_bitvec(32)
        cs.add(Operators.ORD(a) == Operators.ORD("\xff"))

        self.assertTrue(solver.check(cs))
        self.assertEqual(solver.get_value(cs, a), ord("\xff"))

    def test_CHR(self):
        solver = self.solver
        cs = ConstraintSet()
        a = cs.new_bitvec(8)
        cs.add(Operators.CHR(a) == Operators.CHR(0x41))

        self.assertTrue(solver.check(cs))
        self.assertEqual(solver.get_value(cs, a), 0x41)

    def test_CONCAT(self):
        solver = self.solver
        cs = ConstraintSet()
        a = cs.new_bitvec(16)
        b = cs.new_bitvec(8)
        c = cs.new_bitvec(8)

        cs.add(b == 0x41)
        cs.add(c == 0x42)
        cs.add(a == Operators.CONCAT(a.size, b, c))

        self.assertTrue(solver.check(cs))
        self.assertEqual(solver.get_value(cs, a), Operators.CONCAT(a.size, 0x41, 0x42))

    def test_ITEBV_1(self):
        solver = self.solver
        cs = ConstraintSet()
        a = cs.new_bitvec(8)
        b = cs.new_bitvec(8)
        c = cs.new_bitvec(8)

        cs.add(b == 0x41)
        cs.add(c == 0x42)
        cs.add(a == Operators.ITEBV(8, b == c, b, c))

        self.assertTrue(solver.check(cs))
        self.assertEqual(solver.get_value(cs, a), 0x42)

    def test_ITEBV_2(self):
        solver = self.solver
        cs = ConstraintSet()
        a = cs.new_bitvec(8)
        b = cs.new_bitvec(8)
        c = cs.new_bitvec(8)

        cs.add(b == 0x44)
        cs.add(c == 0x44)
        cs.add(a == Operators.ITEBV(8, b == c, b, c))

        self.assertTrue(solver.check(cs))
        self.assertEqual(solver.get_value(cs, a), 0x44)

    def test_ITE(self):
        solver = self.solver
        cs = ConstraintSet()
        a = cs.new_bool()
        b = cs.new_bool()
        c = cs.new_bool()

        cs.add(b == True)
        cs.add(c == False)
        cs.add(a == Operators.ITE(b == c, b, c))

        self.assertTrue(solver.check(cs))
        self.assertEqual(solver.get_value(cs, a), False)

    def test_UREM(self):
        solver = self.solver
        cs = ConstraintSet()
        a = cs.new_bitvec(8)
        b = cs.new_bitvec(8)
        c = cs.new_bitvec(8)
        d = cs.new_bitvec(8)

        cs.add(b == 0x86)  # 134
        cs.add(c == 0x11)  # 17
        cs.add(a == Operators.UREM(b, c))
        cs.add(d == b.urem(c))
        cs.add(a == d)

        self.assertTrue(solver.check(cs))
        self.assertEqual(solver.get_value(cs, a), 0xF)

    def test_SREM(self):
        solver = self.solver
        cs = ConstraintSet()
        a = cs.new_bitvec(8)
        b = cs.new_bitvec(8)
        c = cs.new_bitvec(8)
        d = cs.new_bitvec(8)

        cs.add(b == 0x86)  # -122
        cs.add(c == 0x11)  # 17
        cs.add(a == Operators.SREM(b, c))
        cs.add(d == b.srem(c))
        cs.add(a == d)

        self.assertTrue(solver.check(cs))
        self.assertEqual(solver.get_value(cs, a), -3 & 0xFF)

    def test_UDIV(self):
        solver = self.solver
        cs = ConstraintSet()
        a = cs.new_bitvec(8)
        b = cs.new_bitvec(8)
        c = cs.new_bitvec(8)
        d = cs.new_bitvec(8)

        cs.add(b == 0x86)  # 134
        cs.add(c == 0x11)  # 17
        cs.add(a == Operators.UDIV(b, c))
        cs.add(d == b.udiv(c))
        cs.add(a == d)

        self.assertTrue(solver.check(cs))
        self.assertEqual(solver.get_value(cs, a), 7)

    def test_SDIV(self):
        solver = self.solver
        cs = ConstraintSet()
        a = cs.new_bitvec(8)
        b = cs.new_bitvec(8)
        c = cs.new_bitvec(8)
        d = cs.new_bitvec(8)

        cs.add(b == 0x86)  # -122
        cs.add(c == 0x11)  # 17
        cs.add(a == Operators.SDIV(b, c))
        cs.add(d == (b // c))
        cs.add(a == d)
        self.assertTrue(solver.check(cs))
        self.assertEqual(solver.get_value(cs, a), -7 & 0xFF)

    def test_ULE(self):
        solver = self.solver
        cs = ConstraintSet()
        a = cs.new_bitvec(8)
        b = cs.new_bitvec(8)
        c = cs.new_bitvec(8)

        cs.add(a == 0x1)  # 1
        cs.add(b == 0x86)  # -122
        cs.add(c == 0x11)  # 17
        self.assertTrue(solver.must_be_true(cs, Operators.ULE(a, b)))
        self.assertTrue(solver.must_be_true(cs, Operators.ULE(a, c)))
        self.assertTrue(solver.must_be_true(cs, Operators.ULE(c, b)))
        self.assertTrue(solver.must_be_true(cs, Operators.ULE(a, 0xF2)))
        self.assertTrue(solver.must_be_true(cs, Operators.ULE(b, 0x99)))
        self.assertTrue(solver.must_be_true(cs, Operators.ULE(c, 0x12)))
        self.assertTrue(solver.must_be_true(cs, Operators.ULE(3, 0xF2)))
        self.assertTrue(solver.must_be_true(cs, Operators.ULE(3, 3)))
        self.assertTrue(solver.must_be_true(cs, Operators.ULE(1, a)))
        self.assertTrue(solver.must_be_true(cs, Operators.ULE(0x85, b)))
        self.assertTrue(solver.must_be_true(cs, Operators.ULE(0x10, c)))

    def test_ULT(self):
        solver = self.solver
        cs = ConstraintSet()
        a = cs.new_bitvec(8)
        b = cs.new_bitvec(8)
        c = cs.new_bitvec(8)

        cs.add(a == 0x1)  # 1
        cs.add(b == 0x86)  # -122
        cs.add(c == 0x11)  # 17
        self.assertTrue(solver.must_be_true(cs, Operators.ULT(a, b)))
        self.assertTrue(solver.must_be_true(cs, Operators.ULT(a, c)))
        self.assertTrue(solver.must_be_true(cs, Operators.ULT(c, b)))
        self.assertTrue(solver.must_be_true(cs, Operators.ULT(a, 0xF2)))
        self.assertTrue(solver.must_be_true(cs, Operators.ULT(b, 0x99)))
        self.assertTrue(solver.must_be_true(cs, Operators.ULT(c, 0x12)))
        self.assertTrue(solver.must_be_true(cs, Operators.ULT(3, 0xF2)))
        self.assertTrue(solver.must_be_true(cs, Operators.ULT(3, 4)))
        self.assertTrue(solver.must_be_true(cs, Operators.ULT(0, a)))
        self.assertTrue(solver.must_be_true(cs, Operators.ULT(0x85, b)))
        self.assertTrue(solver.must_be_true(cs, Operators.ULT(0x10, c)))

    def test_NOT(self):
        solver = self.solver
        cs = ConstraintSet()
        a = cs.new_bitvec(8)
        b = cs.new_bitvec(8)

        cs.add(a == 0x1)  # 1
        cs.add(b == 0x86)  # -122
        self.assertTrue(solver.must_be_true(cs, Operators.NOT(False)))
        self.assertTrue(solver.must_be_true(cs, Operators.NOT(a == b)))

    def testRelated(self):
        cs = ConstraintSet()
        aa1 = cs.new_bool(name="AA1")
        aa2 = cs.new_bool(name="AA2")
        bb1 = cs.new_bool(name="BB1")
        bb2 = cs.new_bool(name="BB2")
        cs.add(Operators.OR(aa1, aa2))
        cs.add(Operators.OR(bb1, bb2))
        self.assertTrue(self.solver.check(cs))
        # No BB variables related to AA
        self.assertNotIn("BB", cs.related_to(aa1).to_string())
        self.assertNotIn("BB", cs.related_to(aa2).to_string())
        self.assertNotIn("BB", cs.related_to(aa1 == aa2).to_string())
        self.assertNotIn("BB", cs.related_to(aa1 == False).to_string())
        # No AA variables related to BB
        self.assertNotIn("AA", cs.related_to(bb1).to_string())
        self.assertNotIn("AA", cs.related_to(bb2).to_string())
        self.assertNotIn("AA", cs.related_to(bb1 == bb2).to_string())
        self.assertNotIn("AA", cs.related_to(bb1 == False).to_string())

        # Nothing is related to tautologies?
        self.assertEqual("", cs.related_to(simplify(bb1 == bb1)).to_string())

        # But if the tautollogy can not get simplified we have to ask the solver
        # and send in all the other stuff
        self.assertNotIn("AA", cs.related_to(bb1 == bb1).to_string())

    def test_API(self):
        """
        As we've split up the Constant, Variable, and Operation classes to avoid using multiple inheritance,
        this test ensures that their expected properties are still present on their former subclasses. Doesn't
        check the types or behavior, but hopefully will at least help avoid footguns related to defining new
        Constant/Variable/Operation types in the future.
        """
        for cls in Constant:
            attrs = ["value"]
            for attr in attrs:
                self.assertTrue(hasattr(cls, attr), f"{cls.__name__} is missing attribute {attr}")

        for cls in Variable:
            attrs = ["name", "declaration", "__copy__", "__deepcopy__"]
            for attr in attrs:
                self.assertTrue(hasattr(cls, attr), f"{cls.__name__} is missing attribute {attr}")

        for cls in Operation:
            attrs = ["operands"]
            for attr in attrs:
                self.assertTrue(hasattr(cls, attr), f"{cls.__name__} is missing attribute {attr}")

    def test_signed_unsigned_LT_simple(self):
        cs = ConstraintSet()
        a = cs.new_bitvec(32)
        b = cs.new_bitvec(32)

        cs.add(a == 0x1)
        cs.add(b == 0x80000000)

        lt = b < a
        ult = b.ult(a)

        self.assertFalse(self.solver.can_be_true(cs, ult))
        self.assertTrue(self.solver.must_be_true(cs, lt))

    def test_signed_unsigned_LT_complex(self):
        mask = (1 << 32) - 1

        cs = ConstraintSet()
        _a = cs.new_bitvec(32)
        _b = cs.new_bitvec(32)

        cs.add(_a == 0x1)
        cs.add(_b == (0x80000000 - 1))

        a = _a & mask
        b = (_b + 1) & mask

        lt = b < a
        ult = b.ult(a)

        self.assertFalse(self.solver.can_be_true(cs, ult))
        self.assertTrue(self.solver.must_be_true(cs, lt))


class ExpressionTestYices(ExpressionTest):
    def setUp(self):
        self.solver = YicesSolver.instance()


class ExpressionTestCVC4(ExpressionTest):
    def setUp(self):
        self.solver = CVC4Solver.instance()


class ExpressionTestBoolector(ExpressionTest):
    def setUp(self):
        self.solver = BoolectorSolver.instance()


class ExpressionTestPortfolio(ExpressionTest):
    def setUp(self):
        self.solver = PortfolioSolver.instance()


if __name__ == "__main__":
    unittest.main()<|MERGE_RESOLUTION|>--- conflicted
+++ resolved
@@ -851,13 +851,8 @@
     def test_simplify_SUB(self):
         cs = ConstraintSet()
         var = cs.new_bitvec(size=32)
-<<<<<<< HEAD
-        cs.add(simplify(Operators.SUB(var, var)) == 0)
-        cs.add(simplify(Operators.SUB(var, 0)) == var)
-=======
         cs.add(simplify(var - var) == 0)
         cs.add(simplify(var - 0) == var)
->>>>>>> 285ab50e
         self.assertTrue(self.solver.check(cs))
 
     def testBasicReplace(self):
