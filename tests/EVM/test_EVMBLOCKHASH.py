<<<<<<< HEAD
from builtins import bytes

import sys
=======
from builtins import *
>>>>>>> a85dd7b6
import struct
import unittest
import json
from manticore.platforms import evm
from manticore.core import state
from manticore.core.smtlib import Operators, ConstraintSet
import os


class EVMTest_BLOCKHASH(unittest.TestCase):
    _multiprocess_can_split_ = True
    maxDiff=None 
    def _execute(self, new_vm):
        last_returned = None
        last_exception = None
        try:
            new_vm.execute()
        except evm.Stop as e:
            last_exception = "STOP"
        except evm.NotEnoughGas:
            last_exception = "OOG"
        except evm.StackUnderflow:
            last_exception = "INSUFICIENT STACK"
        except evm.InvalidOpcode:
            last_exception = "INVALID"
        except evm.SelfDestruct:
            last_exception = "SUICIDED"
        except evm.Return as e:
            last_exception = "RETURN"
            last_returned = e.data
        except evm.Revert:
            last_exception = "REVERT"
            
        return last_exception, last_returned

    def test_BLOCKHASH_1(self):
            #Make the constraint store
            constraints = ConstraintSet()
            #make the ethereum world state
            world = evm.EVMWorld(constraints)

            address=0x222222222222222222222222222222222222200
            caller=origin=0x111111111111111111111111111111111111100
            price=0
            value=10000
            bytecode=bytes(b'@')
            data = 'AAAAAAAAAAAAAAAAAAAAAAAAAAAAAA'
            header = { 'coinbase': 0,
                        'timestamp': 0,
                        'number': 0,
                        'difficulty': 0,
                        'gaslimit': 0,
                        }
            gas = 1000000

            new_vm = evm.EVM(constraints, address, origin, price, data, caller, value, bytecode, header, gas=gas, global_storage=world.storage)
            new_vm._push(115792089237316195423570985008687907853269984665640564039457584007913129639935)
            last_exception, last_returned = self._execute(new_vm)
            self.assertEqual(last_exception, None)
            self.assertEqual(new_vm.pc, 1)
            self.assertEqual(new_vm.stack, [0])

    def test_BLOCKHASH_2(self):
            #Make the constraint store
            constraints = ConstraintSet()
            #make the ethereum world state
            world = evm.EVMWorld(constraints)

            address=0x222222222222222222222222222222222222200
            caller=origin=0x111111111111111111111111111111111111100
            price=0
            value=10000
            bytecode=bytes(b'@')
            data = 'AAAAAAAAAAAAAAAAAAAAAAAAAAAAAA'
            header = { 'coinbase': 0,
                        'timestamp': 0,
                        'number': 0,
                        'difficulty': 0,
                        'gaslimit': 0,
                        }
            gas = 1000000

            new_vm = evm.EVM(constraints, address, origin, price, data, caller, value, bytecode, header, gas=gas, global_storage=world.storage)
            new_vm._push(0)
            last_exception, last_returned = self._execute(new_vm)
            self.assertEqual(last_exception, None)
            self.assertEqual(new_vm.pc, 1)
            #Currently the hash("1NONCE") or hash("1LNONCE") depending on Python version
            if sys.version_info[0] == 2:
                hash = 4191156306509761637738076877631970127621839175651556722833009931314104461609
            else:
                hash = 26452271797455398068136729426596048315606538397681157548245481838556859410503
            self.assertEqual(new_vm.stack, [hash])

    def test_BLOCKHASH_3(self):
            #Make the constraint store
            constraints = ConstraintSet()
            #make the ethereum world state
            world = evm.EVMWorld(constraints)

            address=0x222222222222222222222222222222222222200
            caller=origin=0x111111111111111111111111111111111111100
            price=0
            value=10000
            bytecode=bytes(b'@')
            data = 'AAAAAAAAAAAAAAAAAAAAAAAAAAAAAA'
            header = { 'coinbase': 0,
                        'timestamp': 0,
                        'number': 0,
                        'difficulty': 0,
                        'gaslimit': 0,
                        }
            gas = 1000000

            new_vm = evm.EVM(constraints, address, origin, price, data, caller, value, bytecode, header, gas=gas, global_storage=world.storage)
            new_vm._push(1)
            last_exception, last_returned = self._execute(new_vm)
            self.assertEqual(last_exception, None)
            self.assertEqual(new_vm.pc, 1)
            self.assertEqual(new_vm.stack, [0])

    def test_BLOCKHASH_4(self):
            #Make the constraint store
            constraints = ConstraintSet()
            #make the ethereum world state
            world = evm.EVMWorld(constraints)

            address=0x222222222222222222222222222222222222200
            caller=origin=0x111111111111111111111111111111111111100
            price=0
            value=10000
            bytecode=bytes(b'@')
            data = 'AAAAAAAAAAAAAAAAAAAAAAAAAAAAAA'
            header = { 'coinbase': 0,
                        'timestamp': 0,
                        'number': 0,
                        'difficulty': 0,
                        'gaslimit': 0,
                        }
            gas = 1000000

            new_vm = evm.EVM(constraints, address, origin, price, data, caller, value, bytecode, header, gas=gas, global_storage=world.storage)
            new_vm._push(57896044618658097711785492504343953926634992332820282019728792003956564819952)
            last_exception, last_returned = self._execute(new_vm)
            self.assertEqual(last_exception, None)
            self.assertEqual(new_vm.pc, 1)
            self.assertEqual(new_vm.stack, [0])

    def test_BLOCKHASH_5(self):
            #Make the constraint store
            constraints = ConstraintSet()
            #make the ethereum world state
            world = evm.EVMWorld(constraints)

            address=0x222222222222222222222222222222222222200
            caller=origin=0x111111111111111111111111111111111111100
            price=0
            value=10000
            bytecode=bytes(b'@')
            data = 'AAAAAAAAAAAAAAAAAAAAAAAAAAAAAA'
            header = { 'coinbase': 0,
                        'timestamp': 0,
                        'number': 0,
                        'difficulty': 0,
                        'gaslimit': 0,
                        }
            gas = 1000000

            new_vm = evm.EVM(constraints, address, origin, price, data, caller, value, bytecode, header, gas=gas, global_storage=world.storage)
            new_vm._push(3618502788666131106986593281521497120414687020801267626233049500247285301263)
            last_exception, last_returned = self._execute(new_vm)
            self.assertEqual(last_exception, None)
            self.assertEqual(new_vm.pc, 1)
            self.assertEqual(new_vm.stack, [0])

    def test_BLOCKHASH_6(self):
            #Make the constraint store
            constraints = ConstraintSet()
            #make the ethereum world state
            world = evm.EVMWorld(constraints)

            address=0x222222222222222222222222222222222222200
            caller=origin=0x111111111111111111111111111111111111100
            price=0
            value=10000
            bytecode=bytes(b'@')
            data = 'AAAAAAAAAAAAAAAAAAAAAAAAAAAAAA'
            header = { 'coinbase': 0,
                        'timestamp': 0,
                        'number': 0,
                        'difficulty': 0,
                        'gaslimit': 0,
                        }
            gas = 1000000

            new_vm = evm.EVM(constraints, address, origin, price, data, caller, value, bytecode, header, gas=gas, global_storage=world.storage)
            new_vm._push(16)
            last_exception, last_returned = self._execute(new_vm)
            self.assertEqual(last_exception, None)
            self.assertEqual(new_vm.pc, 1)
            self.assertEqual(new_vm.stack, [0])

    def test_BLOCKHASH_7(self):
            #Make the constraint store
            constraints = ConstraintSet()
            #make the ethereum world state
            world = evm.EVMWorld(constraints)

            address=0x222222222222222222222222222222222222200
            caller=origin=0x111111111111111111111111111111111111100
            price=0
            value=10000
            bytecode=bytes(b'@')
            data = 'AAAAAAAAAAAAAAAAAAAAAAAAAAAAAA'
            header = { 'coinbase': 0,
                        'timestamp': 0,
                        'number': 0,
                        'difficulty': 0,
                        'gaslimit': 0,
                        }
            gas = 1000000

            new_vm = evm.EVM(constraints, address, origin, price, data, caller, value, bytecode, header, gas=gas, global_storage=world.storage)
            new_vm._push(32)
            last_exception, last_returned = self._execute(new_vm)
            self.assertEqual(last_exception, None)
            self.assertEqual(new_vm.pc, 1)
            self.assertEqual(new_vm.stack, [0])

    def test_BLOCKHASH_8(self):
            #Make the constraint store
            constraints = ConstraintSet()
            #make the ethereum world state
            world = evm.EVMWorld(constraints)

            address=0x222222222222222222222222222222222222200
            caller=origin=0x111111111111111111111111111111111111100
            price=0
            value=10000
            bytecode=bytes(b'@')
            data = 'AAAAAAAAAAAAAAAAAAAAAAAAAAAAAA'
            header = { 'coinbase': 0,
                        'timestamp': 0,
                        'number': 0,
                        'difficulty': 0,
                        'gaslimit': 0,
                        }
            gas = 1000000

            new_vm = evm.EVM(constraints, address, origin, price, data, caller, value, bytecode, header, gas=gas, global_storage=world.storage)
            new_vm._push(48)
            last_exception, last_returned = self._execute(new_vm)
            self.assertEqual(last_exception, None)
            self.assertEqual(new_vm.pc, 1)
            self.assertEqual(new_vm.stack, [0])

    def test_BLOCKHASH_9(self):
            #Make the constraint store
            constraints = ConstraintSet()
            #make the ethereum world state
            world = evm.EVMWorld(constraints)

            address=0x222222222222222222222222222222222222200
            caller=origin=0x111111111111111111111111111111111111100
            price=0
            value=10000
            bytecode=bytes(b'@')
            data = 'AAAAAAAAAAAAAAAAAAAAAAAAAAAAAA'
            header = { 'coinbase': 0,
                        'timestamp': 0,
                        'number': 0,
                        'difficulty': 0,
                        'gaslimit': 0,
                        }
            gas = 1000000

            new_vm = evm.EVM(constraints, address, origin, price, data, caller, value, bytecode, header, gas=gas, global_storage=world.storage)
            new_vm._push(6089590155545428825848686802984512581899718912)
            last_exception, last_returned = self._execute(new_vm)
            self.assertEqual(last_exception, None)
            self.assertEqual(new_vm.pc, 1)
            self.assertEqual(new_vm.stack, [0])

if __name__ == '__main__':
    unittest.main()<|MERGE_RESOLUTION|>--- conflicted
+++ resolved
@@ -1,10 +1,5 @@
-<<<<<<< HEAD
-from builtins import bytes
-
+from builtins import *
 import sys
-=======
-from builtins import *
->>>>>>> a85dd7b6
 import struct
 import unittest
 import json
