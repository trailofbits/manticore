--- conflicted
+++ resolved
@@ -1,8 +1,4 @@
 from builtins import *
-<<<<<<< HEAD
-from operator import eq
-=======
->>>>>>> 8c6da8af
 import struct
 import unittest
 import json
