--- conflicted
+++ resolved
@@ -1,27 +1,11 @@
 from __future__ import absolute_import, division
-<<<<<<< HEAD
-from builtins import range, object, bytes
-import sys
-=======
 from builtins import *
->>>>>>> 35260330
 import struct
 import unittest
 from manticore.core.cpu.x86 import *
 from manticore.core.memory import *
-<<<<<<< HEAD
-try:
-    from . import mockmem
-except (ImportError, ValueError):
-    import os
-    sys.path.append(os.path.dirname(__file__))
-    import mockmem
-
-from functools import reduce
-=======
 from functools import reduce
 from tests import mockmem
->>>>>>> 35260330
 
 class ROOperand(object):
     ''' Mocking class for operand ronly '''
@@ -483,13 +467,8 @@
 
         #cpu.writeback()
         for i in range(0x10):
-<<<<<<< HEAD
             self.assertEqual(mem[i+0x1000], b'HGFEXWVUhgfedcba'[i:i+1])
         self.assertEqual(mem.read(0x1000,0x10), to_bytelist(b'HGFEXWVUhgfedcba'))
-=======
-            self.assertEqual(mem[i+0x1000], 'HGFEXWVUhgfedcba'[i])
-        self.assertItemsEqual(mem.read(0x1000,0x10), 'HGFEXWVUhgfedcba')
->>>>>>> 35260330
 
     def test_cache_002(self):
         cs = ConstraintSet()
@@ -513,11 +492,7 @@
 
         #cpu.writeback()
         for i in range(0x10):
-<<<<<<< HEAD
             self.assertEqual(mem[i+0x1000], b'HGFEXWVUhgfedcba'[i:i+1])
-=======
-            self.assertEqual(mem[i+0x1000], 'HGFEXWVUhgfedcba'[i])
->>>>>>> 35260330
 
     def test_cache_003(self):
         cs = ConstraintSet()
@@ -589,16 +564,12 @@
             if address > 0x2000-(size // 8):
                 continue
             pattern = {8:'B', 16:'<H', 32:'<L', 64:'<Q'} [size]
-<<<<<<< HEAD
             start = address-0x1000
             #print(repr(memory[start:start+(size // 8)]))
             #print(struct.unpack(pattern, bytes(memory[start:start+(size // 8)])))
             #print(cpu.read_int(address,size))
             self.assertEqual(cpu.read_int(address,size),
                     struct.unpack(pattern, bytes(memory[start:start+(size // 8)]))[0])
-=======
-            self.assertEqual(cpu.read_int(address,size), struct.unpack(pattern, ''.join(memory[address-0x1000:address-0x1000+(size // 8)]))[0] )
->>>>>>> 35260330
 
 
 
