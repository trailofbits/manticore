from manticore import Manticore
from manticore.core.smtlib import ConstraintSet, Operators, solver, issymbolic, Array, Expression, Constant
from manticore.core.smtlib.visitors import arithmetic_simplifier
from manticore.platforms import evm
from manticore.platforms.evm import pack_msb
from manticore.core.state import State
import tempfile
from subprocess import Popen, PIPE
import sha3
import json


class EVMContract(object):

    def __init__(self, address, seth=None, default_caller=None):
        self._default_caller = default_caller
        self._seth=seth
        self._address=address
        self._hashes = {}
        self._caller = None
        self._value = 0

        name, source_code, init_bytecode, metadata, metadata_runtime, hashes = self._seth.context['seth']['metadata'][address]
        for signature in hashes.keys():
            func_name = str(signature.split('(')[0])
            self._hashes[func_name] = signature, hashes[signature]

    def __int__(self):
        return self._address

<<<<<<< HEAD
=======
    @property
    def address(self):
        return self._address

>>>>>>> 94d2e94b
    def value(self, value):
        self._value = value
        return self

    def caller(self, caller):
        self._caller = caller
        return self

    def __getattribute__(self, name):
        if not name.startswith('_') and name in self._hashes.keys():
            def f(*args, **kwargs):
                caller = kwargs.get('caller', self._caller)
                value = kwargs.get('value', self._value)
                tx_data = self._seth.make_function_call(str(self._hashes[name][0]),*args)
                if caller is not None:
                    caller = int(caller)
                else:
                    caller = self._default_caller
                self._seth.transaction(caller=caller,
                                        address=self._address,
                                        value=value,
                                        data=tx_data
                                     )
                self._caller = None
                self._value = 0
            return f
        else:
            return object.__getattribute__(self, name)            

class ManticoreEVM(Manticore):
    class SByte():
        def __init__(self, size=1):
            self.size=size
        def __mul__(self, reps):
            return Symbol(self.size*reps)
    SCHAR = SByte(1)
    SUINT = SByte(32)
    SValue = None
        

    @staticmethod
    def pack_msb(value):
        return ''.join(ManticoreEVM.serialize_uint(value))

    @staticmethod
    def serialize(value):
        if isinstance(value, (str,tuple)):
            return ManticoreEVM.serialize_string(value)
        if isinstance(value, (list)):
            return ManticoreEVM.serialize_array(value)
        if isinstance(value, (int, long)):
            return ManticoreEVM.serialize_uint(value)
        if isinstance(value, ManticoreEVM.SByte):
            return ManticoreEVM.serialize_uint(value.size) + (None,)*value.size + (('\x00',)*(32-(value.size%32)))
        if value is None:
            return (None,)*32


    @staticmethod
    def serialize_uint(value, size=32):
        '''takes an int and packs it into a 32 byte string, msb first''' 
        assert size >=1
        bytes = []
        for position in range(size):
            bytes.append( Operators.EXTRACT(value, position*8, 8) )
        chars = map(Operators.CHR, bytes)
        return tuple(reversed(chars))

    @staticmethod
    def serialize_string(value):
        assert isinstance(value, (str,tuple))
        return ManticoreEVM.serialize_uint(len(value)) + tuple(value) + tuple('\x00'*(32-(len(value)%32)))

    @staticmethod
    def serialize_array(value):
        assert isinstance(value, list)
        serialized = [ManticoreEVM.serialize_uint(len(value))]
        for item in value:
            serialized.append(ManticoreEVM.serialize(item))    
        return reduce(lambda x,y: x+y, serialized)

    @staticmethod
    def make_function_id( method_name):
        s = sha3.keccak_256()
        s.update(method_name)
        return s.hexdigest()[:8].decode('hex')

    @staticmethod
    def make_function_arguments(*args):
        
        if len(args) == 0:
            return () 
        args = list(args)
        for i in range(len(args)):
            if isinstance(args[i], EVMContract):
                 args[i] = int(args[i])
        result = []
        dynamic_args = []
        dynamic_offset = 32*len(args)
        for arg in args:
            if isinstance(arg, (list, tuple, str, ManticoreEVM.SByte)):
                result.append(ManticoreEVM.serialize(dynamic_offset))
                serialized_arg = ManticoreEVM.serialize(arg)
                dynamic_args.append(serialized_arg)
                assert len(serialized_arg)%32 ==0
                dynamic_offset += len(serialized_arg)
            else:
                result.append(ManticoreEVM.serialize(arg))

        for arg in dynamic_args:
            result.append(arg)

        return reduce(lambda x,y: x+y, result)
        
    @staticmethod
    def make_function_call(method_name, *args):
        function_id = ManticoreEVM.make_function_id(method_name)
        def check_bitsize(value, size):
            if isinstance(value, BitVec):
                return value.size==size
            return (value & ~((1<<size)-1)) == 0
        assert len(function_id) == 4
        result = [tuple(function_id)]
        result.append(ManticoreEVM.make_function_arguments(*args))
        return reduce(lambda x,y: x+y, result)

    @staticmethod
    def compile(source_code):
        """
        Compile a solidity source code
        """
        solc = "solc"
        with tempfile.NamedTemporaryFile() as temp:
            temp.write(source_code)
            temp.flush()
            p = Popen([solc, '--combined-json', 'srcmap,srcmap-runtime,bin,hashes', temp.name], stdout=PIPE)
            outp = json.loads(p.stdout.read())
            assert len(outp['contracts']), "Only one contract by file supported"
            name, outp = outp['contracts'].items()[0]
            name = name.split(':')[1]
            bytecode = outp['bin'].decode('hex')
            srcmap = outp['srcmap'].split(';')
            srcmap_runtime = outp['srcmap-runtime'].split(';')
            hashes = outp['hashes']
            return name, source_code, bytecode, srcmap, srcmap_runtime, hashes

    def __init__(self):

        #Make the constraint store
        constraints = ConstraintSet()
        #make the ethereum world state
        world = evm.EVMWorld(constraints)
        initial_state = State(constraints, world)
        initial_state.context['tx'] = []
        super(ManticoreEVM, self).__init__(initial_state)


        #The following should go to manticore.context so we can use multiprocessing
        self.context['seth'] = {}
        self.context['seth']['trace'] = []
        self.context['seth']['metadata'] = {}
        self.context['seth']['_pending_transaction'] = None
        self.context['seth']['_saved_states'] = []
        self.context['seth']['_final_states'] = []

        self._executor.subscribe('did_load_state', self.load_state_callback)
        self._executor.subscribe('will_terminate_state', self.terminate_state_callback)
        self._executor.subscribe('will_execute_instruction', self.will_execute_instruction_callback)
        self._executor.subscribe('did_execute_instruction', self.did_execute_instruction_callback)
        self._executor.subscribe('did_read_code', self.did_read_code)
        self._executor.subscribe('on_symbolic_sha3', self.symbolic_sha3)
        self._executor.subscribe('on_concrete_sha3', self.concrete_sha3)

    @property
    def world(self):
        if self.initial_state is None:
            return None
        return self.initial_state.platform

    @property
    def running_state_ids(self):
        with self.locked_context('seth') as context:
            if self.initial_state is not None:
                return context['_saved_states'] + [-1]
            else:
                return context['_saved_states']

    @property
    def final_state_ids(self):
        with self.locked_context('seth') as context:
            return context['_final_states']

    def get_world(self, state_id=-1):
        if state_id == -1:
            return self.initial_state.platform

        state = self._executor._workspace.load_state(state_id, delete=False)
        return state.platform

    def get_balance(self, address):
        if isinstance(address, EVMContract):
            address = int(address)
        return self.get_world().storage[address]['balance']

    def solidity_create_contract(self, source_code, owner, balance=0, address=None, args=()):
        name, source_code, init_bytecode, metadata, metadata_runtime, hashes = self.compile(source_code)
        address = self.create_contract(owner=owner, address=address, balance=balance, init=tuple(init_bytecode)+tuple(ManticoreEVM.make_function_arguments(*args)))
        self.context['seth']['metadata'][address] = name, source_code, init_bytecode, metadata, metadata_runtime, hashes
        return EVMContract(address, self, default_caller=owner)

    def create_contract(self, owner, balance=0, init=None, address=None):
        ''' Only available when there is a single state of the world'''
        with self.locked_context('seth') as context:
            assert context['_pending_transaction'] is None
        assert init is not None
        if address is None:
            address = self.world._new_address()
        self.context['seth']['_pending_transaction'] = ('CREATE_CONTRACT', owner, address, balance, init)

        self.run()

        return address

    def create_account(self, balance=0, address=None, code=''):
        ''' Only available when there is a single state of the world'''
        with self.locked_context('seth') as context:
           assert context['_pending_transaction'] is None
        return self.world.create_account( address, balance, code=code, storage=None)

    def transaction(self, caller, address, value, data):
        if isinstance(address, EVMContract):
            address = int(address)
        if isinstance(caller, EVMContract):
            caller = int(caller)


        if isinstance(data, self.SByte):
            data = (None,)*data.size
        with self.locked_context('seth') as context:
            context['_pending_transaction'] = ('CALL', caller, address, value, data)
        return self.run(procs=10)

    def run(self, **kwargs):
        #Check if there is a pending transaction
        with self.locked_context('seth') as context:
            assert context['_pending_transaction'] is not None
            #there is at least one states in seth saved states
            assert context['_saved_states'] or self.initial_state

            #there is no states added to the executor queue
            assert len(self._executor.list()) == 0

            for state_id in context['_saved_states']:
                self._executor.put(state_id)
    
            context['_saved_states'] = []

        #A callback will use _pending_transaction and issue the transaction 
        #in each state (see load_state_callback)
        result = super(ManticoreEVM, self).run(**kwargs)

        with self.locked_context('seth') as context:
            if len(context['_saved_states'])==1:
                self._initial_state = self._executor._workspace.load_state(context['_saved_states'][0], delete=True)
                context['_saved_states'] = []

            #clear pending transcations. We are done.
            context['_pending_transaction'] = None
        return result
          
    def save(self, state, final=False):
        #save the state to secondary storage
        state_id = self._executor._workspace.save_state(state)

        with self.locked_context('seth') as context:
            if final:
                #Keep it on a private list
                context['_final_states'].append(state_id)
            else:
                #Keep it on a private list
                context['_saved_states'].append(state_id)
        return state_id

    #Callbacks
    def terminate_state_callback(self, state, state_id, e):
        ''' INTERNAL USE 
            Every time a state finishes executing last transaction we save it in
            our private list 
        '''
        state.context['last_exception'] = e
        if e.message != 'REVERT':
            # if not a revert we save the state for further transactioning
            state.context['processed'] = False
            if e.message == 'RETURN':
                with self.locked_context('seth') as context:
                    ty, caller, address, value, data = context['_pending_transaction']
                    if ty == 'CREATE_CONTRACT':
                        world = state.platform
                        world.storage[address]['code'] = world.last_return

            self.save(state)
            e.testcase = False  #Do not generate a testcase file
        else:
            self.save(state, final=True)



    #Callbacks
    def load_state_callback(self, state, state_id):
        ''' INTERNAL USE 
            When a state was just loaded from stoage we do the pending transaction
        '''

        if state.context.get('processed', False):
            return
        world = state.platform
        state.context['processed'] = True
        with self.locked_context('seth') as context:
            ty, caller, address, value, data = context['_pending_transaction']
            txnum = len(state.context['tx'])
        #Replace any none by symbolic values
        if value is None:
            value = state.new_symbolic_value(256, label='tx%d_value'%txnum)
        if isinstance (data, tuple):
            if any( x is None for x in data):
                symbolic_data = state.new_symbolic_buffer(label='tx%d_data'%txnum, nbytes=len(data))
                for i in range(len(data)):
                    if data[i] is not None:
                        symbolic_data[i] = data[i]
                data = symbolic_data
        state.context['tx'].append((ty, caller, address, value, data))


        if ty == 'CALL':
            world.transaction(address=address, caller=caller, data=data, value=value)
        else:
            assert ty == 'CREATE_CONTRACT'
            world.create_contract(caller=caller, address=address, balance=value, init=data)

    def will_execute_instruction_callback(self, state, instruction):
        assert state.constraints == state.platform.constraints
        assert state.platform.constraints == state.platform.current.constraints

        with self.locked_context('coverage', set) as coverage:
            coverage.add((state.platform.current.address, state.platform.current.pc))

    def did_execute_instruction_callback(self, state, prev_pc, pc, instruction):
        state.context.setdefault('seth.trace',[]).append((state.platform.current.address, pc))

    def did_read_code(self, state, offset, size):
        with self.locked_context('code_data', set) as code_data:
            for i in range(offset, offset+size):
                code_data.add((state.platform.current.address, i))


    def last_return(self, state_id=-1):
        if state_id == -1:
            state = self.initial_state
        else:
            state = self._executor._workspace.load_state(state_id, delete=False)
        return state.world.last_return


    def report(self, state_id, ty=None):
        def compare_buffers(a, b):
            if len(a) != len(b):
                return False
            cond = True
            for i in range(len(a)):
                cond = Operators.AND(a[i]==b[i], cond)
                if cond is False:
                    return False
            return cond

        if state_id == -1:
            state = self.initial_state
        else:
            state = self._executor._workspace.load_state(state_id, delete=False)

        world = state.platform
        trace = state.context['seth.trace']
        last_pc = trace[-1][1]
        last_address = trace[-1][0]
        try:
            md_name, md_source_code, md_init_bytecode, md_metadata, md_metadata_runtime, md_hashes= self.context['seth']['metadata'][last_address]
        except:
            md_name, md_source_code, md_init_bytecode, md_metadata, md_metadata_runtime, md_hashes = None,None,None,None,None,None 


        try:
            runtime_bytecode = world.storage[last_address]['code']
        except:
            runtime_bytecode = ''   

        e = state.context['last_exception']
        if ty is not None:
            if str(e) != ty:
                return
        print "="*20
        print "REPORT:", e, 

        try:
<<<<<<< HEAD
=======
            # Magic number comes from here:
            # http://solidity.readthedocs.io/en/develop/metadata.html#encoding-of-the-metadata-hash-in-the-bytecode
>>>>>>> 94d2e94b
            asm = list(evm.EVMDecoder.decode_all(runtime_bytecode[:-9-33-2]))
            asm_offset = 0
            pos = 0
            source_pos = md_metadata_runtime[pos]
            for i in asm:
                if len(md_metadata_runtime[pos]):
                    source_pos = md_metadata_runtime[pos]
                if asm_offset == last_pc:
                    break
                asm_offset += i.size
                pos +=1

            beg, size = map(int, source_pos.split(':'))

            print " at:"
            nl = md_source_code.count('\n')
            snippet = md_source_code[beg:beg+size]
            for l in snippet.split('\n'):
                print '    ',nl,'  ', l
                nl+=1
        except:
            print

        print "BALANCES"
        for address, account in world.storage.items():
            if isinstance(account['balance'], Constant):
                account['balance'] = account['balance'].value

            if issymbolic(account['balance']):
                m, M = solver.minmax(world.constraints, arithmetic_simplifier(account['balance']))
                if m == M:
                    print "\t", hex(address), M
                else:
                    print "\t", hex(address), "range:[%x, %x]"%(m,M)                
            else:
                print "\t", hex(address), account['balance'],"wei"
<<<<<<< HEAD


=======


>>>>>>> 94d2e94b
        if state.platform.logs:
            print "LOGS:"
        for address, memlog, topics in state.platform.logs:
            try:
                res = memlog
                if isinstance(memlog, Expression):
                    res = state.solve_one(memlog)
                    if isinstance(memlog, Array):
                        state.constrain(compare_buffers(memlog, res))
                    else:
                        state.constrain(memlog== res)

                res1 = address
                if isinstance(address, Expression):
                    res = state.solve_one(address)
                    if isinstance(address, Array):
                        state.constrain(compare_buffers(address, res))
                    else:
                        state.constrain(address == res)

                print  "\t %s: %r %s" %( hex(res1), ''.join(map(chr,res)), topics)
            except Exception,e:
                print e
                print  "\t", address,  repr(memlog), topics

        print "INPUT SYMBOLS"
        for expr in state.input_symbols:
            res = state.solve_one(expr)
            if isinstance(expr, Array):
                state.constrain(compare_buffers(expr, res))
            else:
                state.constrain(expr== res)
   
            try:
                print "\t %s: %s"%( expr.name, res.encode('hex'))
            except:
                print "\t", expr.name+':',  res
        
        #print "Constraints:"
        #print state.constraints

        tx = state.context['tx']
        def x(expr):
            if issymbolic(expr):
                res = state.solve_one(expr)
                if isinstance(expr, Array):
                    state.constrain(compare_buffers(expr, res))
                else:
                    state.constrain(expr == res)
                expr=res
            if isinstance(expr, tuple):
                expr = ''.join(expr)
            return expr
        tx_num = 0
        for ty, caller, address, value, data in tx:
            tx_num += 1
            def consume_type(ty, data, offset):
                if ty == u'uint256':
                    return '0x'+data[offset:offset+64], offset+32*2
                elif ty == u'address':
                    return '0x'+data[offset+24:offset+64], offset+32*2
                elif ty == u'int256':
                    value = int('0x'+data[offset:offset+64],16)
                    mask = 2**(256 - 1)
                    value = -(value & mask) + (value & ~mask)
                    return value, offset+32*2
                elif ty == u'':
                    return '', offset
                elif ty in (u'bytes', u'string'):
                    dyn_offset = (4 + int('0x'+data[offset:offset+64],16))*2
                    size = int('0x'+data[dyn_offset:dyn_offset+64],16)
                    return data[dyn_offset+64:dyn_offset+64+size*2],offset+8
                else:
                    print "<",ty,">"
                    raise NotImplemented

            print "TRANSACTION ", tx_num, '-', ty
            try:
                md_name, md_source_code, md_init_bytecode, md_metadata, md_metadata_runtime, md_hashes= self.context['seth']['metadata'][address]
            except:
                md_name, md_source_code, md_init_bytecode, md_metadata, md_metadata_runtime, md_hashes = None,None,None,None,None,None 


            print '\t From: 0x%x'%x(caller)
            print '\t To: 0x%x'%x(address)
            print '\t Value: %d wei'%x(value)
            xdata = x(data).encode('hex')
            print '\t Data:', xdata
            if ty == 'CALL':
                print '\t Function: ', 
                done = False
                rhashes = dict((hsh, signature) for signature, hsh in md_hashes.iteritems())
                try:
                    signature = rhashes.get(xdata[:8], '{fallback}()')
                    done = True
                    func_name = signature.split('(')[0]
                    print func_name,'(',
                    types = signature.split('(')[1][:-1].split(',')
                    off = 8
                    for ty in types:
                        if off != 8:
                            print ',',
                        val, off = consume_type(ty, xdata, off)
                        print val,
                    print ')'
                except Exception,e:
                    print e, xdata   

        
        
            


    def coverage(self, account_address):
        account_address = int(account_address)
        #This will just pick one of the running states.
        #This assumes the code and the accounts are the same in all versions of the world
        world = self.get_world(self.running_state_ids[0])
        seen = self.context['coverage'] #.union( self.context.get('code_data', set()))
        runtime_bytecode = world.storage[account_address]['code']
        class bcolors:
            HEADER = '\033[95m'
            OKBLUE = '\033[94m'
            OKGREEN = '\033[92m'
            WARNING = '\033[93m'
            FAIL = '\033[91m'
            ENDC = '\033[0m'
            BOLD = '\033[1m'
            UNDERLINE = '\033[4m'


        end = None
        if  ''.join(runtime_bytecode[-44: -34]) =='\x00\xa1\x65\x62\x7a\x7a\x72\x30\x58\x20' \
            and  ''.join(runtime_bytecode[-2:]) =='\x00\x29':
            end = -9-33-2


        output = ''
        offset = 0
        count = 0
        total = 0
        for i in evm.EVMDecoder.decode_all(runtime_bytecode[:end]) :
            
            if (account_address, offset) in seen:
                output += bcolors.OKGREEN
                output += "** 0x%04x %s\n"%(offset, i)
                output += bcolors.ENDC
                count += 1
            else:
                output += "   0x%04x %s\n"%(offset, i)
            
            total += 1
            offset += i.size

        output += "Total assembler lines: %d\n"% total
        output += "Total assembler lines visited: %d\n"% count
        output += "Coverage: %2.2f%%\n"%  (count*100.0/total)


        return output


    def symbolic_sha3(self, state, data, known_hashes):
        with self.locked_context('known_sha3', set) as known_sha3:
            state.platform._sha3.update(known_sha3)

    def concrete_sha3(self, state, buf, value):
        with self.locked_context('known_sha3', set) as known_sha3:
            known_sha3.add((buf,value))
<|MERGE_RESOLUTION|>--- conflicted
+++ resolved
@@ -28,13 +28,10 @@
     def __int__(self):
         return self._address
 
-<<<<<<< HEAD
-=======
     @property
     def address(self):
         return self._address
 
->>>>>>> 94d2e94b
     def value(self, value):
         self._value = value
         return self
@@ -437,11 +434,8 @@
         print "REPORT:", e, 
 
         try:
-<<<<<<< HEAD
-=======
             # Magic number comes from here:
             # http://solidity.readthedocs.io/en/develop/metadata.html#encoding-of-the-metadata-hash-in-the-bytecode
->>>>>>> 94d2e94b
             asm = list(evm.EVMDecoder.decode_all(runtime_bytecode[:-9-33-2]))
             asm_offset = 0
             pos = 0
@@ -478,13 +472,7 @@
                     print "\t", hex(address), "range:[%x, %x]"%(m,M)                
             else:
                 print "\t", hex(address), account['balance'],"wei"
-<<<<<<< HEAD
-
-
-=======
-
-
->>>>>>> 94d2e94b
+
         if state.platform.logs:
             print "LOGS:"
         for address, memlog, topics in state.platform.logs:
