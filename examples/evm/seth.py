from manticore import Manticore
from manticore.core.smtlib import ConstraintSet, Operators, solver, issymbolic, Array, Expression, Constant
from manticore.core.smtlib.visitors import arithmetic_simplifier
from manticore.platforms import evm
from manticore.core.state import State
import tempfile
from subprocess import Popen, PIPE
import sha3
import json


class ABI(object):

    class SByte():
        def __init__(self, size=1):
            self.size=size
        def __mul__(self, reps):
            return Symbol(self.size*reps)

    SCHAR = SByte(1)
    SUINT = SByte(32)
    SValue = None


    @staticmethod
    def serialize(value):
        if isinstance(value, (str,tuple)):
            return ABI.serialize_string(value)
        if isinstance(value, (list)):
            return ABI.serialize_array(value)
        if isinstance(value, (int, long)):
            return ABI.serialize_uint(value)
        if isinstance(value, ABI.SByte):
            return ABI.serialize_uint(value.size) + (None,)*value.size + (('\x00',)*(32-(value.size%32)))
        if value is None:
            return (None,)*32

    @staticmethod
    def serialize_uint(value, size=32):
        '''takes an int and packs it into a 32 byte string, msb first''' 
        assert size >=1
        bytes = []
        for position in range(size):
            bytes.append( Operators.EXTRACT(value, position*8, 8) )
        chars = map(Operators.CHR, bytes)
        return tuple(reversed(chars))

    @staticmethod
    def serialize_string(value):
        assert isinstance(value, (str,tuple))
        return ABI.serialize_uint(len(value)) + tuple(value) + tuple('\x00'*(32-(len(value)%32)))

    @staticmethod
    def serialize_array(value):
        assert isinstance(value, list)
        serialized = [ABI.serialize_uint(len(value))]
        for item in value:
            serialized.append(ABI.serialize(item))    
        return reduce(lambda x,y: x+y, serialized)

    @staticmethod
    def make_function_id( method_name):
        s = sha3.keccak_256()
        s.update(method_name)
        return s.hexdigest()[:8].decode('hex')

    @staticmethod
    def make_function_arguments(*args):
        
        if len(args) == 0:
            return () 
        args = list(args)
        for i in range(len(args)):
            if isinstance(args[i], EVMContract):
                 args[i] = int(args[i])
        result = []
        dynamic_args = []
        dynamic_offset = 32*len(args)
        for arg in args:
            if isinstance(arg, (list, tuple, str, ManticoreEVM.SByte)):
                result.append(ABI.serialize(dynamic_offset))
                serialized_arg = ABI.serialize(arg)
                dynamic_args.append(serialized_arg)
                assert len(serialized_arg)%32 ==0
                dynamic_offset += len(serialized_arg)
            else:
                result.append(ABI.serialize(arg))

        for arg in dynamic_args:
            result.append(arg)

        return reduce(lambda x,y: x+y, result)
        
    @staticmethod
    def make_function_call(method_name, *args):
        function_id = ABI.make_function_id(method_name)
        def check_bitsize(value, size):
            if isinstance(value, BitVec):
                return value.size==size
            return (value & ~((1<<size)-1)) == 0
        assert len(function_id) == 4
        result = [tuple(function_id)]
        result.append(ABI.make_function_arguments(*args))
        return reduce(lambda x,y: x+y, result)


class EVMContract(object):
    ''' An EVM account '''
    def __init__(self, address, seth=None, default_caller=None):
        ''' Encapsulates an account. 

            :param address: the address of this account
            :type address: 160 bit long integer
            :param seth: the controlling manticore
            :param default_caller: the default caller address for any transaction

        '''
        self._default_caller = default_caller
        self._seth=seth
        self._address=address
        self._hashes = {}

        if self._seth:
            name, source_code, init_bytecode, metadata, metadata_runtime, hashes = self._seth.context['seth']['metadata'][address]
            for signature in hashes.keys():
                func_name = str(signature.split('(')[0])
                self._hashes[func_name] = signature, hashes[signature]

    def __int__(self):
        return self._address

    @property
    def address(self):
        return self._address

    def __getattribute__(self, name):
        if not name.startswith('_') and name in self._hashes.keys():
            def f(*args, **kwargs):
                caller = kwargs.get('caller', None)
                value = kwargs.get('value', 0)
                tx_data = ABI.make_function_call(str(self._hashes[name][0]), *args)
                if caller is not None:
                    caller = int(caller)
                else:
                    caller = self._default_caller
                self._seth.transaction(caller=caller,
                                        address=self._address,
                                        value=value,
                                        data=tx_data
                                     )
                self._caller = None
                self._value = 0
            return f
        else:
            return object.__getattribute__(self, name)            



class ManticoreEVM(Manticore):
    ''' Manticore EVM manager'''
    SByte=ABI.SByte
    SValue=ABI.SValue

    @staticmethod
    def compile(source_code):
        """
        Compile a solidity source code
        """
        solc = "solc"
        with tempfile.NamedTemporaryFile() as temp:
            temp.write(source_code)
            temp.flush()
            p = Popen([solc, '--combined-json', 'srcmap,srcmap-runtime,bin,hashes', temp.name], stdout=PIPE)
            outp = json.loads(p.stdout.read())
            assert len(outp['contracts']), "Only one contract by file supported"
            name, outp = outp['contracts'].items()[0]
            name = name.split(':')[1]
            bytecode = outp['bin'].decode('hex')
            srcmap = outp['srcmap'].split(';')
            srcmap_runtime = outp['srcmap-runtime'].split(';')
            hashes = outp['hashes']
            return name, source_code, bytecode, srcmap, srcmap_runtime, hashes

    def __init__(self):
        #Make the constraint store
        constraints = ConstraintSet()
        #make the ethereum world state
        world = evm.EVMWorld(constraints)
        initial_state = State(constraints, world)
        initial_state.context['tx'] = []
        super(ManticoreEVM, self).__init__(initial_state)


        #The following should go to manticore.context so we can use multiprocessing
        self.context['seth'] = {}
        self.context['seth']['trace'] = []
        self.context['seth']['metadata'] = {}
        self.context['seth']['_pending_transaction'] = None
        self.context['seth']['_saved_states'] = []
        self.context['seth']['_final_states'] = []

        self._executor.subscribe('did_load_state', self._load_state_callback)
        self._executor.subscribe('will_terminate_state', self._terminate_state_callback)
        self._executor.subscribe('will_execute_instruction', self._will_execute_instruction_callback)
        self._executor.subscribe('did_execute_instruction', self._did_execute_instruction_callback)
        self._executor.subscribe('did_read_code', self._did_read_code)
        self._executor.subscribe('on_symbolic_sha3', self._symbolic_sha3)
        self._executor.subscribe('on_concrete_sha3', self._concrete_sha3)

    @property
    def world(self):
        if self.initial_state is None:
            return None
        return self.initial_state.platform

    @property
    def running_state_ids(self):
        with self.locked_context('seth') as context:
            if self.initial_state is not None:
                return context['_saved_states'] + [-1]
            else:
                return context['_saved_states']

    @property
    def final_state_ids(self):
        with self.locked_context('seth') as context:
            return context['_final_states']

    def get_world(self, state_id=-1):
        if state_id == -1:
            return self.initial_state.platform

        state = self._executor._workspace.load_state(state_id, delete=False)
        return state.platform

    def get_balance(self, address, state_id=-1):
        if isinstance(address, EVMContract):
            address = int(address)
        return self.get_world(state_id).storage[address]['balance']

    def get_storage(self, address, offset, state_id=-1):
        if isinstance(address, EVMContract):
            address = int(address)
        return self.get_world(state_id).storage[address]['storage'].get(offset)

    def last_return(self, state_id=-1):
        if state_id == -1:
            state = self.initial_state
        else:
            state = self._executor._workspace.load_state(state_id, delete=False)
        return state.world.last_return

    def solidity_create_contract(self, source_code, owner, balance=0, address=None, args=()):
        name, source_code, init_bytecode, metadata, metadata_runtime, hashes = self.compile(source_code)
        address = self.create_contract(owner=owner, address=address, balance=balance, init=tuple(init_bytecode)+tuple(ABI.make_function_arguments(*args)))
        self.context['seth']['metadata'][address] = name, source_code, init_bytecode, metadata, metadata_runtime, hashes
        return EVMContract(address, self, default_caller=owner)

    def create_contract(self, owner, balance=0, init=None, address=None):
        ''' Only available when there is a single state of the world'''
        with self.locked_context('seth') as context:
            assert context['_pending_transaction'] is None
        assert init is not None
        if address is None:
            address = self.world._new_address()
        self.context['seth']['_pending_transaction'] = ('CREATE_CONTRACT', owner, address, balance, init)

        self.run()

        return address

    def create_account(self, balance=0, address=None, code=''):
        ''' Only available when there is a single state of the world'''
        with self.locked_context('seth') as context:
           assert context['_pending_transaction'] is None
        return self.world.create_account( address, balance, code=code, storage=None)

    def transaction(self, caller, address, value, data):
        if isinstance(address, EVMContract):
            address = int(address)
        if isinstance(caller, EVMContract):
            caller = int(caller)


        if isinstance(data, self.SByte):
            data = (None,)*data.size
        with self.locked_context('seth') as context:
            context['_pending_transaction'] = ('CALL', caller, address, value, data)
        return self.run(procs=10)

    def run(self, **kwargs):
        #Check if there is a pending transaction
        with self.locked_context('seth') as context:
            assert context['_pending_transaction'] is not None
            #there is at least one states in seth saved states
            assert context['_saved_states'] or self.initial_state

            #there is no states added to the executor queue
            assert len(self._executor.list()) == 0

            for state_id in context['_saved_states']:
                self._executor.put(state_id)
    
            context['_saved_states'] = []

        #A callback will use _pending_transaction and issue the transaction 
        #in each state (see load_state_callback)
        result = super(ManticoreEVM, self).run(**kwargs)

        with self.locked_context('seth') as context:
            if len(context['_saved_states'])==1:
                self._initial_state = self._executor._workspace.load_state(context['_saved_states'][0], delete=True)
                context['_saved_states'] = []

            #clear pending transcations. We are done.
            context['_pending_transaction'] = None
        return result
          
    def save(self, state, final=False):
        #save the state to secondary storage
        state_id = self._executor._workspace.save_state(state)

        with self.locked_context('seth') as context:
            if final:
                #Keep it on a private list
                context['_final_states'].append(state_id)
            else:
                #Keep it on a private list
                context['_saved_states'].append(state_id)
        return state_id

    #Callbacks
    def _terminate_state_callback(self, state, state_id, e):
        ''' INTERNAL USE 
            Every time a state finishes executing last transaction we save it in
            our private list 
        '''
        state.context['last_exception'] = e
        if e.message != 'REVERT':
            # if not a revert we save the state for further transactioning
            state.context['processed'] = False
            if e.message == 'RETURN':
                with self.locked_context('seth') as context:
                    ty, caller, address, value, data = context['_pending_transaction']
                    if ty == 'CREATE_CONTRACT':
                        world = state.platform
                        world.storage[address]['code'] = world.last_return

            self.save(state)
            e.testcase = False  #Do not generate a testcase file
        else:
            self.save(state, final=True)



    #Callbacks
    def _load_state_callback(self, state, state_id):
        ''' INTERNAL USE 
            When a state was just loaded from stoage we do the pending transaction
        '''

        if state.context.get('processed', False):
            return
        world = state.platform
        state.context['processed'] = True
        with self.locked_context('seth') as context:
            ty, caller, address, value, data = context['_pending_transaction']
            txnum = len(state.context['tx'])
        #Replace any none by symbolic values
        if value is None:
            value = state.new_symbolic_value(256, label='tx%d_value'%txnum)
        if isinstance (data, tuple):
            if any( x is None for x in data):
                symbolic_data = state.new_symbolic_buffer(label='tx%d_data'%txnum, nbytes=len(data))
                for i in range(len(data)):
                    if data[i] is not None:
                        symbolic_data[i] = data[i]
                data = symbolic_data
        state.context['tx'].append((ty, caller, address, value, data))


        if ty == 'CALL':
            world.transaction(address=address, caller=caller, data=data, value=value)
        else:
            assert ty == 'CREATE_CONTRACT'
            world.create_contract(caller=caller, address=address, balance=value, init=data)

<<<<<<< HEAD
    def _will_execute_instruction_callback(self, state, instruction):
=======
    def will_execute_instruction_callback(self, state, pc, instruction):
>>>>>>> f72d0c1c
        assert state.constraints == state.platform.constraints
        assert state.platform.constraints == state.platform.current.constraints

        with self.locked_context('coverage', set) as coverage:
            coverage.add((state.platform.current.address, state.platform.current.pc))

    def _did_execute_instruction_callback(self, state, prev_pc, pc, instruction):
        state.context.setdefault('seth.trace',[]).append((state.platform.current.address, pc))

    def _did_read_code(self, state, offset, size):
        with self.locked_context('code_data', set) as code_data:
            for i in range(offset, offset+size):
                code_data.add((state.platform.current.address, i))

    def report(self, state_id, ty=None):
        def compare_buffers(a, b):
            if len(a) != len(b):
                return False
            cond = True
            for i in range(len(a)):
                cond = Operators.AND(a[i]==b[i], cond)
                if cond is False:
                    return False
            return cond

        if state_id == -1:
            state = self.initial_state
        else:
            state = self._executor._workspace.load_state(state_id, delete=False)

        world = state.platform
        trace = state.context['seth.trace']
        last_pc = trace[-1][1]
        last_address = trace[-1][0]
        try:
            md_name, md_source_code, md_init_bytecode, md_metadata, md_metadata_runtime, md_hashes= self.context['seth']['metadata'][last_address]
        except:
            md_name, md_source_code, md_init_bytecode, md_metadata, md_metadata_runtime, md_hashes = None,None,None,None,None,None 


        try:
            runtime_bytecode = world.storage[last_address]['code']
        except:
            runtime_bytecode = ''   

        e = state.context['last_exception']
        if ty is not None:
            if str(e) != ty:
                return
        print "="*20
        print "REPORT:", e, 

        try:
            # Magic number comes from here:
            # http://solidity.readthedocs.io/en/develop/metadata.html#encoding-of-the-metadata-hash-in-the-bytecode
            asm = list(evm.EVMDecoder.decode_all(runtime_bytecode[:-9-33-2]))
            asm_offset = 0
            pos = 0
            source_pos = md_metadata_runtime[pos]
            for i in asm:
                if len(md_metadata_runtime[pos]):
                    source_pos = md_metadata_runtime[pos]
                if asm_offset == last_pc:
                    break
                asm_offset += i.size
                pos +=1

            beg, size = map(int, source_pos.split(':'))

            print " at:"
            nl = md_source_code.count('\n')
            snippet = md_source_code[beg:beg+size]
            for l in snippet.split('\n'):
                print '    ',nl,'  ', l
                nl+=1
        except:
            print

        print "BALANCES"
        for address, account in world.storage.items():
            if isinstance(account['balance'], Constant):
                account['balance'] = account['balance'].value

            if issymbolic(account['balance']):
                m, M = solver.minmax(world.constraints, arithmetic_simplifier(account['balance']))
                if m == M:
                    print "\t", hex(address), M
                else:
                    print "\t", hex(address), "range:[%x, %x]"%(m,M)                
            else:
                print "\t", hex(address), account['balance'],"wei"

        if state.platform.logs:
            print "LOGS:"
        for address, memlog, topics in state.platform.logs:
            try:
                res = memlog
                if isinstance(memlog, Expression):
                    res = state.solve_one(memlog)
                    if isinstance(memlog, Array):
                        state.constrain(compare_buffers(memlog, res))
                    else:
                        state.constrain(memlog== res)

                res1 = address
                if isinstance(address, Expression):
                    res = state.solve_one(address)
                    if isinstance(address, Array):
                        state.constrain(compare_buffers(address, res))
                    else:
                        state.constrain(address == res)

                print  "\t %s: %r %s" %( hex(res1), ''.join(map(chr,res)), topics)
            except Exception,e:
                print e
                print  "\t", address,  repr(memlog), topics

        print "INPUT SYMBOLS"
        for expr in state.input_symbols:
            res = state.solve_one(expr)
            if isinstance(expr, Array):
                state.constrain(compare_buffers(expr, res))
            else:
                state.constrain(expr== res)
   
            try:
                print "\t %s: %s"%( expr.name, res.encode('hex'))
            except:
                print "\t", expr.name+':',  res
        
        #print "Constraints:"
        #print state.constraints

        tx = state.context['tx']
        def x(expr):
            if issymbolic(expr):
                res = state.solve_one(expr)
                if isinstance(expr, Array):
                    state.constrain(compare_buffers(expr, res))
                else:
                    state.constrain(expr == res)
                expr=res
            if isinstance(expr, tuple):
                expr = ''.join(expr)
            return expr
        tx_num = 0
        for ty, caller, address, value, data in tx:
            tx_num += 1
            def consume_type(ty, data, offset):
                if ty == u'uint256':
                    return '0x'+data[offset:offset+64], offset+32*2
                elif ty == u'address':
                    return '0x'+data[offset+24:offset+64], offset+32*2
                elif ty == u'int256':
                    value = int('0x'+data[offset:offset+64],16)
                    mask = 2**(256 - 1)
                    value = -(value & mask) + (value & ~mask)
                    return value, offset+32*2
                elif ty == u'':
                    return '', offset
                elif ty in (u'bytes', u'string'):
                    dyn_offset = (4 + int('0x'+data[offset:offset+64],16))*2
                    size = int('0x'+data[dyn_offset:dyn_offset+64],16)
                    return data[dyn_offset+64:dyn_offset+64+size*2],offset+8
                else:
                    print "<",ty,">"
                    raise NotImplemented

            print "TRANSACTION ", tx_num, '-', ty
            try:
                md_name, md_source_code, md_init_bytecode, md_metadata, md_metadata_runtime, md_hashes= self.context['seth']['metadata'][address]
            except:
                md_name, md_source_code, md_init_bytecode, md_metadata, md_metadata_runtime, md_hashes = None,None,None,None,None,None 


            print '\t From: 0x%x'%x(caller)
            print '\t To: 0x%x'%x(address)
            print '\t Value: %d wei'%x(value)
            xdata = x(data).encode('hex')
            print '\t Data:', xdata
            if ty == 'CALL':
                print '\t Function: ', 
                done = False
                rhashes = dict((hsh, signature) for signature, hsh in md_hashes.iteritems())
                try:
                    signature = rhashes.get(xdata[:8], '{fallback}()')
                    done = True
                    func_name = signature.split('(')[0]
                    print func_name,'(',
                    types = signature.split('(')[1][:-1].split(',')
                    off = 8
                    for ty in types:
                        if off != 8:
                            print ',',
                        val, off = consume_type(ty, xdata, off)
                        print val,
                    print ')'
                except Exception,e:
                    print e, xdata   
            
    def coverage(self, account_address):
        account_address = int(account_address)
        #This will just pick one of the running states.
        #This assumes the code and the accounts are the same in all versions of the world
        world = self.get_world(self.running_state_ids[0])
        seen = self.context['coverage'] #.union( self.context.get('code_data', set()))
        runtime_bytecode = world.storage[account_address]['code']
        class bcolors:
            HEADER = '\033[95m'
            OKBLUE = '\033[94m'
            OKGREEN = '\033[92m'
            WARNING = '\033[93m'
            FAIL = '\033[91m'
            ENDC = '\033[0m'
            BOLD = '\033[1m'
            UNDERLINE = '\033[4m'


        end = None
        if  ''.join(runtime_bytecode[-44: -34]) =='\x00\xa1\x65\x62\x7a\x7a\x72\x30\x58\x20' \
            and  ''.join(runtime_bytecode[-2:]) =='\x00\x29':
            end = -9-33-2


        output = ''
        offset = 0
        count = 0
        total = 0
        for i in evm.EVMAssembler.disassemble_all(runtime_bytecode[:end]) :
            
            if (account_address, offset) in seen:
                output += bcolors.OKGREEN
                output += "** 0x%04x %s\n"%(offset, i)
                output += bcolors.ENDC
                count += 1
            else:
                output += "   0x%04x %s\n"%(offset, i)
            
            total += 1
            offset += i.size

        output += "Total assembler lines: %d\n"% total
        output += "Total assembler lines visited: %d\n"% count
        output += "Coverage: %2.2f%%\n"%  (count*100.0/total)


        return output


    def _symbolic_sha3(self, state, data, known_hashes):
        with self.locked_context('known_sha3', set) as known_sha3:
            state.platform._sha3.update(known_sha3)

    def _concrete_sha3(self, state, buf, value):
        with self.locked_context('known_sha3', set) as known_sha3:
            known_sha3.add((buf,value))
<|MERGE_RESOLUTION|>--- conflicted
+++ resolved
@@ -385,11 +385,7 @@
             assert ty == 'CREATE_CONTRACT'
             world.create_contract(caller=caller, address=address, balance=value, init=data)
 
-<<<<<<< HEAD
-    def _will_execute_instruction_callback(self, state, instruction):
-=======
-    def will_execute_instruction_callback(self, state, pc, instruction):
->>>>>>> f72d0c1c
+    def _will_execute_instruction_callback(self, state, pc, instruction):
         assert state.constraints == state.platform.constraints
         assert state.platform.constraints == state.platform.current.constraints
 
@@ -618,7 +614,7 @@
         offset = 0
         count = 0
         total = 0
-        for i in evm.EVMAssembler.disassemble_all(runtime_bytecode[:end]) :
+        for i in evm.EVMAsm.disassemble_all(runtime_bytecode[:end]) :
             
             if (account_address, offset) in seen:
                 output += bcolors.OKGREEN
