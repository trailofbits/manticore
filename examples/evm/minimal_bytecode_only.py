from manticore.ethereum import ManticoreEVM, evm
from binascii import unhexlify, hexlify
################ Script #######################
# Bytecode only based analisys
# No solidity, no compiler, no metadata

m = ManticoreEVM()
init_bytecode = unhexlify(b"608060405234801561001057600080fd5b506101cc806100206000396000f30060806040527f41000000000000000000000000000000000000000000000000000000000000006000366000818110151561003557fe5b905001357f010000000000000000000000000000000000000000000000000000000000000090047f0100000000000000000000000000000000000000000000000000000000000000027effffffffffffffffffffffffffffffffffffffffffffffffffffffffffffff19167effffffffffffffffffffffffffffffffffffffffffffffffffffffffffffff19161415610135577fcf34ef537ac33ee1ac626ca1587a0a7e8e51561e5514f8cb36afa1c5102b3bab6040518080602001828103825260088152602001807f476f7420616e204100000000000000000000000000000000000000000000000081525060200191505060405180910390a161019e565b7fcf34ef537ac33ee1ac626ca1587a0a7e8e51561e5514f8cb36afa1c5102b3bab6040518080602001828103825260128152602001807f476f7420736f6d657468696e6720656c7365000000000000000000000000000081525060200191505060405180910390a15b0000a165627a7a72305820fd5ec850d8409e19cfe593b9ee3276cc3ac12b0e3406d965317dc9c1aeb7f2670029")

user_account = m.create_account(balance=1000)
print("[+] Creating a user account", user_account)

print("[+] Init bytecode:", hexlify(init_bytecode))
print("[+] EVM init assembler:")
for instr in evm.EVMAsm.disassemble_all(init_bytecode[:-44]):
<<<<<<< HEAD
    print hex(instr.pc), instr
=======
    print(hex(instr.pc), instr)
>>>>>>> e18016aa

contract_account = m.create_contract(owner=user_account,
                                        init=init_bytecode)
print("[+] Creating a contract account", contract_account)

print("[+] Now the symbolic values")
symbolic_data = m.make_symbolic_buffer(320) 
symbolic_value = m.make_symbolic_value()
m.transaction(caller=user_account,
                address=contract_account,
                data=symbolic_data,
                value=symbolic_value )

#Let seth know we are not sending more transactions 
m.finalize()
print("[+] Look for results in %s"% m.workspace)<|MERGE_RESOLUTION|>--- conflicted
+++ resolved
@@ -13,11 +13,7 @@
 print("[+] Init bytecode:", hexlify(init_bytecode))
 print("[+] EVM init assembler:")
 for instr in evm.EVMAsm.disassemble_all(init_bytecode[:-44]):
-<<<<<<< HEAD
-    print hex(instr.pc), instr
-=======
     print(hex(instr.pc), instr)
->>>>>>> e18016aa
 
 contract_account = m.create_contract(owner=user_account,
                                         init=init_bytecode)
