--- conflicted
+++ resolved
@@ -1,13 +1,7 @@
-<<<<<<< HEAD
 /**
- * Symbolic values are read from stdin using standard libc calls. 
+ * Symbolic values are read from stdin using standard libc calls.
  * Program checks if a binary packed integer at the input is 0x41 or less.
  *
-=======
-/* Minimal toy example with input/output using libc
- * Symbolic values are read from stdin using standard libc calls. 
- *    
->>>>>>> 0061ee5c
  * Compile with :
  *   $ gcc -static -Os basic.c -o basic
  *
