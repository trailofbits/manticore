--- conflicted
+++ resolved
@@ -66,181 +66,8 @@
       env:
         TEST_TYPE: ${{ matrix.type }}
       run: |
-<<<<<<< HEAD
-        # Launches all examples; this assumes PWD is examples/script
-        launch_examples() {
-            COVERAGE_RCFILE=$GITHUB_WORKSPACE/.coveragerc
-            # concolic assumes presence of ../linux/simpleassert
-            echo "Running concolic.py..."
-            HW=../linux/helloworld
-            coverage run ./concolic.py
-            if [ $? -ne 0 ]; then
-                return 1
-            fi
-
-            echo "Running count_instructions.py..."
-            coverage run ./count_instructions.py $HW |grep -q Executed
-            if [ $? -ne 0 ]; then
-                return 1
-            fi
-
-            echo "Running introduce_symbolic_bytes.py..."
-            gcc -static -g src/state_explore.c -o state_explore
-            ADDRESS=0x$(objdump -S state_explore | grep -A 1 '((value & 0xff) != 0)' |
-                    tail -n 1 | sed 's|^\s*||g' | cut -f1 -d:)
-            coverage run ./introduce_symbolic_bytes.py state_explore $ADDRESS
-            if [ $? -ne 0 ]; then
-                return 1
-            fi
-
-            echo "Running run_simple.py..."
-            gcc -x c -static -o hello test_run_simple.c
-            coverage run ./run_simple.py hello
-            if [ $? -ne 0 ]; then
-                return 1
-            fi
-
-            echo "Running run_hook.py..."
-            MAIN_ADDR=$(nm $HW|grep 'T main' | awk '{print "0x"$1}')
-            coverage run ./run_hook.py $HW $MAIN_ADDR
-            if [ $? -ne 0 ]; then
-                return 1
-            fi
-
-            echo "Running state_control.py..."
-            # Straight from the header of state_control.py
-            gcc -static -g src/state_explore.c -o state_explore
-            SE_ADDR=0x$(objdump -S state_explore | grep -A 1 'value == 0x41' |
-                       tail -n 1 | sed 's|^\s*||g' | cut -f1 -d:)
-            coverage run ./state_control.py state_explore $SE_ADDR
-            if [ $? -ne 0 ]; then
-                return 1
-            fi
-
-            return 0
-        }
-
-        make_vmtests(){
-            DIR=`pwd`
-            if  [ ! -f ethereum_vm/.done ]; then
-                echo "Automaking VMTests" `pwd`
-                cd ./tests/ && mkdir -p  ethereum_vm/VMTests_concrete && mkdir -p ethereum_vm/VMTests_symbolic
-                rm -Rf vmtests; git clone https://github.com/ethereum/tests --depth=1 vmtests
-                for i in ./vmtests/BlockchainTests/ValidBlocks/VMTests/*/*json; do python ./auto_generators/make_VMTests.py -f istanbul -i $i -o ethereum_vm/VMTests_concrete; done
-                rm ethereum_vm/VMTests_concrete/test_loop*.py #too slow
-                rm -rf ./vmtests
-                touch ethereum_vm/.done
-            fi
-            cd $DIR
-        }
-
-        make_wasm_tests(){
-            DIR=`pwd`
-            if  [ ! -f .wasm_done ]; then
-                echo "Automaking WASM Tests" `pwd`
-                cd ./tests/wasm
-                ./generate_tests.sh
-                touch .wasm_done
-            fi
-            cd $DIR
-        }
-
-        make_wasm_sym_tests(){
-            DIR=`pwd`
-            if  [ ! -f .wasm_sym_done ]; then
-                echo "Automaking Symbolic WASM Tests" `pwd`
-                cd ./tests/wasm_sym
-                ./generate_symbolic_tests.sh
-                touch .wasm_sym_done
-            fi
-            cd $DIR
-        }
-
-        install_truffle(){
-            npm install -g truffle
-        }
-
-        run_truffle_tests(){
-            COVERAGE_RCFILE=$GITHUB_WORKSPACE/.coveragerc
-            mkdir truffle_tests
-            cd truffle_tests
-            truffle unbox metacoin
-            coverage run -m manticore . --contract MetaCoin --workspace output --exclude-all --evm.oog ignore --evm.txfail optimistic
-            # Truffle smoke test. We test if manticore is able to generate states
-            # from a truffle project. 
-            if [ "$(ls output/*tx -l | wc -l)" -lt "25" ]; then
-                echo "Truffle test failed" `ls output/*tx -l | wc -l` "< 25"
-                return 1
-            fi
-            echo "Truffle test succeded"
-            coverage xml
-            cd ..
-            cp truffle_tests/coverage.xml .
-            return 0
-        }
-
-        run_tests_from_dir() {
-            DIR=$1
-            COVERAGE_RCFILE=$GITHUB_WORKSPACE/.coveragerc
-            echo "Running only the tests from 'tests/$DIR' directory"
-            pytest --durations=100 --cov=manticore --cov-config=$GITHUB_WORKSPACE/.coveragerc -n auto "tests/$DIR"
-            coverage xml
-        }
-
-        run_examples() {
-            pushd examples/linux
-            make
-            for example in $(make list); do
-                ./$example < /dev/zero > /dev/null
-            done
-            echo Built and ran Linux examples
-            popd
-
-            pushd examples/script
-            launch_examples
-            RESULT=$?
-            echo Ran example scripts
-            coverage xml
-            popd
-            cp examples/script/coverage.xml .
-            return $RESULT
-        }
-
-        # Test type
-        case $TEST_TYPE in
-            ethereum_vm)
-                make_vmtests
-                run_tests_from_dir $TEST_TYPE
-                ;;
-            ethereum_truffle)
-                echo "Running truffle test"
-                install_truffle
-                run_truffle_tests
-                ;;
-            wasm)
-                make_wasm_tests
-                run_tests_from_dir $TEST_TYPE
-                ;;
-            wasm_sym)
-                make_wasm_sym_tests ;&  # Fallthrough
-            native)                 ;&  # Fallthrough
-            ethereum)               ;&  # Fallthrough
-            ethereum_bench)         ;&  # Fallthrough
-            other)
-                run_tests_from_dir $TEST_TYPE
-                ;;
-            examples)
-                run_examples
-                ;;
-            *)
-                echo "Unknown TEST_TYPE: '$TEST_TYPE'"
-                exit 3;
-                ;;
-        esac
-=======
         cp scripts/run_tests.sh .
         ./run_tests.sh
->>>>>>> 61909a15
     - name: Coverage Upload
       uses: codecov/codecov-action@v1
       with:
